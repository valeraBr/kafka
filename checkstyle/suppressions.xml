<?xml version="1.0"?>

<!DOCTYPE suppressions PUBLIC
        "-//Puppy Crawl//DTD Suppressions 1.1//EN"
        "http://www.puppycrawl.com/dtds/suppressions_1_1.dtd">
<!--
 Licensed to the Apache Software Foundation (ASF) under one or more
 contributor license agreements.  See the NOTICE file distributed with
 this work for additional information regarding copyright ownership.
 The ASF licenses this file to You under the Apache License, Version 2.0
 (the "License"); you may not use this file except in compliance with
 the License.  You may obtain a copy of the License at

    http://www.apache.org/licenses/LICENSE-2.0

 Unless required by applicable law or agreed to in writing, software
 distributed under the License is distributed on an "AS IS" BASIS,
 WITHOUT WARRANTIES OR CONDITIONS OF ANY KIND, either express or implied.
 See the License for the specific language governing permissions and
 limitations under the License.
-->
<suppressions>

    <!-- Note that [/\\] must be used as the path separator for cross-platform support -->

    <!-- Generator -->
    <suppress checks="CyclomaticComplexity"
              files="(SchemaGenerator|MessageDataGenerator|FieldSpec|FieldType).java"/>
    <suppress checks="BooleanExpressionComplexity"
              files="MessageDataGenerator.java"/>
    <suppress checks="NPathComplexity"
              files="(MessageDataGenerator|FieldSpec|WorkerSinkTask).java"/>
    <suppress checks="JavaNCSS"
              files="(FieldSpec|MessageDataGenerator|KafkaConsumerTest).java"/>
    <suppress checks="MethodLength"
              files="(FieldSpec|MessageDataGenerator).java"/>

    <!-- core -->
    <suppress checks="(NPathComplexity|ClassFanOutComplexity|CyclomaticComplexity|ClassDataAbstractionCoupling|FinalLocalVariable|LocalVariableName|MemberName|ParameterName|MethodLength|JavaNCSS|AvoidStarImport)"
              files="core[\\/]src[\\/](generated|generated-test)[\\/].+.java$"/>
    <suppress checks="NPathComplexity" files="(ClusterTestExtensions|KafkaApisBuilder).java"/>
    <suppress checks="NPathComplexity|ClassFanOutComplexity" files="RemoteLogManager.java"/>
    <suppress checks="ClassFanOutComplexity|ClassDataAbstractionCoupling" files="RemoteLogManagerTest.java"/>

    <!-- server tests -->
<<<<<<< HEAD
    <suppress checks="MethodLength|JavaNCSS|NPathComplexity" files="DescribeTopicPartitionsRequestHandlerTest.java"/>
=======
    <suppress checks="MethodLength|JavaNCSS|NPath" files="DescribeTopicPartitionsRequestHandlerTest.java"/>
    <suppress checks="CyclomaticComplexity" files="ListConsumerGroupTest.java"/>
>>>>>>> c254b22a

    <!-- Clients -->
    <suppress id="dontUseSystemExit"
              files="Exit.java"/>
    <suppress checks="ClassFanOutComplexity"
              files="(Sender|SenderTest|ConsumerCoordinator|KafkaProducer|Utils|TransactionManager|TransactionManagerTest|KafkaAdminClient|NetworkClient|Admin|ForwardingAdmin|KafkaRaftClient|RaftClientTestContext|AsyncKafkaConsumer|LegacyKafkaConsumer).java"/>
    <suppress checks="ClassFanOutComplexity"
              files="(SaslServerAuthenticator|SaslAuthenticatorTest).java"/>
    <suppress checks="NPathComplexity"
              files="SaslServerAuthenticator.java"/>

    <suppress checks="MethodLength"
              files="(KerberosLogin|ConnectMetricsRegistry|AbstractRequest|AbstractResponse).java"/>

    <suppress checks="ParameterNumber"
              files="(NetworkClient|FieldSpec|KafkaRaftClient|KafkaProducer).java"/>
    <suppress checks="ParameterNumber"
              files="(AsyncKafkaConsumer|ConsumerCoordinator).java"/>
    <suppress checks="ParameterNumber"
              files="(RecordAccumulator|Sender).java"/>
    <suppress checks="ParameterNumber"
              files="ConfigDef.java"/>
    <suppress checks="ParameterNumber"
              files="DefaultRecordBatch.java"/>
    <suppress checks="ParameterNumber"
              files="MemoryRecordsBuilder.java"/>
    <suppress checks="ParameterNumber"
              files="ClientUtils.java"/>

    <suppress checks="ClassDataAbstractionCoupling"
              files="(ConsumerCoordinator|KafkaProducer|Admin|KafkaAdminClient|MockAdminClient|KafkaRaftClient|AsyncKafkaConsumer).java"/>
    <suppress checks="ClassDataAbstractionCoupling"
              files="(SaslAuthenticatorTest|AgentTest|NetworkClientTest).java"/>

    <suppress checks="BooleanExpressionComplexity"
              files="(ByteUtils|Topic|KafkaLZ4BlockOutputStream).java"/>

    <suppress checks="CyclomaticComplexity"
              files="(ConsumerCoordinator|CommitRequestManager|FetchCollector|OffsetFetcherUtils|KafkaProducer|Sender|ConfigDef|KerberosLogin|AbstractRequest|AbstractResponse|Selector|SslTransportLayer|SaslClientAuthenticator|SaslClientCallbackHandler|SaslServerAuthenticator|AbstractCoordinator|TransactionManager|AbstractStickyAssignor|Authorizer|FetchSessionHandler|MockAdminClient).java"/>

    <suppress checks="JavaNCSS"
              files="(AbstractRequest|AbstractResponse|KerberosLogin|WorkerSinkTaskTest|TransactionManagerTest|SenderTest|KafkaAdminClient|ConsumerCoordinatorTest|KafkaRaftClientTest).java"/>

    <suppress checks="NPathComplexity"
              files="(ConsumerCoordinator|BufferPool|AbstractLegacyRecordBatch|SslTransportLayer|KerberosLogin|Selector|Sender|Serdes|Values|PluginUtils|MiniTrogdorCluster|TasksRequest|KafkaProducer|KafkaRaftClient|Authorizer|FetchSessionHandler).java"/>

    <suppress checks="(JavaNCSS|CyclomaticComplexity|MethodLength)"
              files="CoordinatorClient.java"/>

    <suppress checks="(NPathComplexity|ClassFanOutComplexity|CyclomaticComplexity|ClassDataAbstractionCoupling|LocalVariableName|MemberName|ParameterName|MethodLength|JavaNCSS|AvoidStarImport)"
            files="clients[\\/]src[\\/](generated|generated-test)[\\/].+.java$"/>

    <!-- Clients tests -->
    <suppress checks="ClassDataAbstractionCoupling"
              files="(ConsumerCoordinator|Sender|Fetcher|FetchRequestManager|OffsetFetcher|KafkaConsumer|AsyncKafkaConsumer|RequestResponse|TransactionManager|KafkaAdminClient|Message|KafkaProducer)Test.java"/>

    <suppress checks="ClassFanOutComplexity"
              files="(ConsumerCoordinator|KafkaConsumer|AsyncKafkaConsumer|RequestResponse|Fetcher|OffsetFetcher|FetchRequestManager|KafkaAdminClient|Message|KafkaProducer)Test.java"/>

    <suppress checks="ClassFanOutComplexity"
              files="(IntegrationTestUtils|MockAdminClient).java"/>

    <suppress checks="CyclomaticComplexity"
              files="RequestResponseTest.java"/>

    <suppress checks="JavaNCSS"
              files="(RequestResponseTest|FetcherTest|FetchRequestManagerTest|KafkaAdminClientTest).java"/>

    <suppress checks="NPathComplexity" files="MemoryRecordsTest.java"/>

    <suppress checks="MethodLength"
              files="ConsumerTestBuilder.java"/>

    <!-- Connect -->
    <suppress checks="ClassFanOutComplexity"
              files="(AbstractHerder|DistributedHerder|Worker).java"/>
    <suppress checks="MethodLength"
              files="(DistributedHerder|DistributedConfig|Values|IncrementalCooperativeAssignor).java"/>
    <suppress checks="ParameterNumber"
              files="(WorkerSinkTask|WorkerSourceTask|AbstractWorkerSourceTask|ExactlyOnceWorkerSourceTask).java"/>
    <suppress checks="ParameterNumber"
              files="(Worker|DistributedHerder).java"/>
    <suppress checks="DefaultComesLast"
              files="LoggingResource.java" />

    <suppress checks="ClassDataAbstractionCoupling"
              files="(AbstractHerder|DistributedHerder|Worker).java"/>

    <suppress checks="CyclomaticComplexity"
              files="(FileStreamSourceTask|DistributedHerder).java"/>
    <suppress checks="CyclomaticComplexity"
              files="(JsonConverter|Values|ConnectHeaders).java"/>

    <suppress checks="JavaNCSS"
              files="(Values|ConnectMetricsRegistry).java"/>

    <suppress checks="NPathComplexity"
              files="(DistributedHerder|AbstractHerder|JsonConverter|FileStreamSourceTask|WorkerSourceTask|TopicAdmin).java"/>

    <!-- connect tests-->
    <suppress checks="ClassDataAbstractionCoupling"
              files="(DistributedHerder|Worker)Test.java"/>

    <suppress checks="ClassFanOutComplexity"
              files="(WorkerSource|AbstractWorkerSource|ExactlyOnceWorkerSource|ErrorHandling)TaskTest.java"/>
    <suppress checks="ClassFanOutComplexity"
              files="(DistributedHerder|Worker)Test.java"/>

    <suppress checks="MethodLength"
              files="WorkerSinkTaskTest.java"/>

    <suppress checks="JavaNCSS"
              files="(DistributedHerder|Worker)Test.java"/>

    <!-- Raft -->
    <suppress checks="NPathComplexity"
              files="RecordsIterator.java"/>

    <!-- Streams -->
    <suppress checks="ClassFanOutComplexity"
              files="(KafkaStreams|KStreamImpl|KTableImpl|InternalTopologyBuilder|StreamsPartitionAssignor|StreamThread|IQv2StoreIntegrationTest|KStreamImplTest|RocksDBStore).java"/>

    <suppress checks="MethodLength"
              files="KTableImpl.java"/>

    <suppress checks="ParameterNumber"
              files="StreamThread.java"/>

    <suppress checks="ClassDataAbstractionCoupling"
              files="(KafkaStreams|KStreamImpl|KTableImpl).java"/>

    <suppress checks="CyclomaticComplexity"
              files="(KafkaStreams|StreamsPartitionAssignor|StreamThread|TaskManager|SubscriptionWrapperSerde|AssignorConfiguration).java"/>

    <suppress checks="NPathComplexity"
              files="(KafkaStreams|StreamsPartitionAssignor|StreamThread|TaskManager|KStreamImplJoin|TopologyConfig|KStreamSlidingWindowAggregate).java"/>

    <suppress checks="(FinalLocalVariable|UnnecessaryParentheses|BooleanExpressionComplexity|CyclomaticComplexity|WhitespaceAfter|LocalVariableName)"
              files="Murmur3.java"/>

    <!-- suppress FinalLocalVariable outside of the streams package. -->
    <suppress checks="FinalLocalVariable"
              files="^(?!.*[\\/]org[\\/]apache[\\/]kafka[\\/]streams[\\/].*$)"/>

    <!-- Generated code -->
    <suppress checks="(NPathComplexity|ClassFanOutComplexity|CyclomaticComplexity|ClassDataAbstractionCoupling|FinalLocalVariable|LocalVariableName|MemberName|ParameterName|MethodLength|JavaNCSS|AvoidStarImport)"
              files="streams[\\/]src[\\/](generated|generated-test)[\\/].+.java$"/>
    <suppress checks="(NPathComplexity|ClassFanOutComplexity|CyclomaticComplexity|ClassDataAbstractionCoupling|FinalLocalVariable|LocalVariableName|MemberName|ParameterName|MethodLength|JavaNCSS|AvoidStarImport)"
              files="raft[\\/]src[\\/](generated|generated-test)[\\/].+.java$"/>
    <suppress checks="(NPathComplexity|ClassFanOutComplexity|CyclomaticComplexity|ClassDataAbstractionCoupling|FinalLocalVariable|LocalVariableName|MemberName|ParameterName|MethodLength|JavaNCSS|AvoidStarImport)"
              files="storage[\\/]src[\\/](generated|generated-test)[\\/].+.java$"/>
    <suppress checks="(NPathComplexity|ClassFanOutComplexity|CyclomaticComplexity|ClassDataAbstractionCoupling|FinalLocalVariable|LocalVariableName|MemberName|ParameterName|MethodLength|JavaNCSS|AvoidStarImport)"
              files="group-coordinator[\\/]src[\\/](generated|generated-test)[\\/].+.java$"/>

    <!-- Streams tests -->
    <suppress checks="ClassFanOutComplexity"
              files="(RecordCollectorTest|StreamsPartitionAssignorTest|StreamThreadTest|StreamTaskTest|TaskManagerTest|KafkaStreamsTest|EosIntegrationTest).java"/>

    <suppress checks="MethodLength"
              files="(EosIntegrationTest|EosV2UpgradeIntegrationTest|KStreamKStreamJoinTest|RocksDBWindowStoreTest).java"/>

    <suppress checks="ClassDataAbstractionCoupling"
              files=".*[/\\]streams[/\\].*test[/\\].*.java"/>

    <suppress checks="CyclomaticComplexity"
              files="(EosV2UpgradeIntegrationTest|KStreamKStreamJoinTest|KTableKTableForeignKeyJoinIntegrationTest|KTableKTableForeignKeyVersionedJoinIntegrationTest|RocksDBGenericOptionsToDbOptionsColumnFamilyOptionsAdapterTest|RelationalSmokeTest|MockProcessorContextStateStoreTest|IQv2StoreIntegrationTest).java"/>

    <suppress checks="JavaNCSS"
              files="(EosV2UpgradeIntegrationTest|KStreamKStreamJoinTest|StreamThreadTest|TaskManagerTest|StreamTaskTest).java"/>

    <suppress checks="NPathComplexity"
              files="(EosV2UpgradeIntegrationTest|EosTestDriver|KStreamKStreamJoinTest|KTableKTableForeignKeyJoinIntegrationTest|KTableKTableForeignKeyVersionedJoinIntegrationTest|RelationalSmokeTest|MockProcessorContextStateStoreTest|TopologyTestDriverTest|IQv2StoreIntegrationTest).java"/>

    <suppress checks="(FinalLocalVariable|AvoidStarImport)"
              files="Murmur3Test.java"/>

    <suppress checks="MethodLength"
              files="(KStreamSlidingWindowAggregateTest|KStreamKStreamLeftJoinTest|KStreamKStreamOuterJoinTest|KTableKTableForeignKeyVersionedJoinIntegrationTest).java"/>

    <!-- Streams test-utils -->
    <suppress checks="ClassFanOutComplexity"
              files="TopologyTestDriver.java"/>
    <suppress checks="ClassDataAbstractionCoupling"
              files="TopologyTestDriver.java"/>

    <!-- Streams examples -->
    <suppress id="dontUseSystemExit"
              files="(PageViewTypedDemo|PipeDemo|TemperatureDemo|WordCountDemo|WordCountProcessorDemo|WordCountTransformerDemo).java"/>

    <!-- Tools -->
    <suppress checks="CyclomaticComplexity"
              files="(ConsoleConsumer|DefaultMessageFormatter|StreamsResetter|ProducerPerformance).java"/>
    <suppress checks="NPathComplexity"
              files="(DefaultMessageFormatter|ProducerPerformance|StreamsResetter|ReplicaVerificationTool).java"/>
    <suppress checks="ParameterNumber"
              files="ProduceBenchSpec.java"/>
    <suppress checks="ParameterNumber"
              files="SustainedConnectionSpec.java"/>
    <suppress id="dontUseSystemExit"
              files="VerifiableConsumer.java"/>
    <suppress id="dontUseSystemExit"
              files="VerifiableProducer.java"/>

    <!-- Shell -->
    <suppress checks="CyclomaticComplexity"
              files="GlobComponent.java"/>

    <!-- Log4J-Appender -->
    <suppress checks="CyclomaticComplexity"
              files="KafkaLog4jAppender.java"/>

    <suppress checks="NPathComplexity"
              files="KafkaLog4jAppender.java"/>

    <!-- metadata -->
    <suppress checks="ClassDataAbstractionCoupling"
              files="(QuorumController|QuorumControllerTest|ReplicationControlManager|ReplicationControlManagerTest|ClusterControlManagerTest|KRaftMigrationDriverTest).java"/>
    <suppress checks="ClassFanOutComplexity"
              files="(QuorumController|QuorumControllerTest|ReplicationControlManager|ReplicationControlManagerTest).java"/>
    <suppress checks="MethodLength"
              files="ReplicationControlManagerTest.java"/>
    <suppress checks="ParameterNumber"
              files="(QuorumController).java"/>
    <suppress checks="NPathComplexity"
              files="(PartitionRegistration|PartitionChangeBuilder).java"/>
    <suppress checks="CyclomaticComplexity"
              files="(ClientQuotasImage|KafkaEventQueue|MetadataDelta|QuorumController|ReplicationControlManager|KRaftMigrationDriver|ClusterControlManager|MetaPropertiesEnsemble).java"/>
    <suppress checks="NPathComplexity"
              files="(ClientQuotasImage|KafkaEventQueue|ReplicationControlManager|KRaftMigrationDriver|ScramControlManager|ClusterControlManager|MetadataDelta|MetaPropertiesEnsemble).java"/>
    <suppress checks="(NPathComplexity|ClassFanOutComplexity|CyclomaticComplexity|ClassDataAbstractionCoupling|LocalVariableName|MemberName|ParameterName|MethodLength|JavaNCSS|AvoidStarImport)"
            files="metadata[\\/]src[\\/](generated|generated-test)[\\/].+.java$"/>
    <suppress checks="BooleanExpressionComplexity"
              files="(MetadataImage).java"/>
    <suppress checks="ImportControl"
              files="ApiVersionsResponse.java"/>
    <suppress checks="AvoidStarImport"
              files="MetadataVersionTest.java"/>

    <!-- group coordinator -->
    <suppress checks="CyclomaticComplexity"
              files="(ConsumerGroupMember|GroupMetadataManager|GeneralUniformAssignmentBuilder).java"/>
    <suppress checks="MethodLength"
              files="(GroupMetadataManager|ConsumerGroupTest|GroupMetadataManagerTest).java"/>
    <suppress checks="NPathComplexity"
              files="(GroupMetadataManager|GeneralUniformAssignmentBuilder|CoordinatorRuntime).java"/>
    <suppress checks="ClassFanOutComplexity"
              files="(GroupMetadataManager|GroupMetadataManagerTest|GroupMetadataManagerTestContext|GroupCoordinatorServiceTest).java"/>
    <suppress checks="ParameterNumber"
              files="(ConsumerGroupMember|GroupMetadataManager|GroupCoordinatorConfig).java"/>
    <suppress checks="ClassDataAbstractionCoupling"
              files="(RecordHelpersTest|GroupMetadataManager|GroupMetadataManagerTest|OffsetMetadataManagerTest|GroupCoordinatorServiceTest|GroupCoordinatorShardTest).java"/>
    <suppress checks="JavaNCSS"
              files="GroupMetadataManagerTest.java"/>

    <!-- storage -->
    <suppress checks="CyclomaticComplexity"
              files="(LogValidator|RemoteLogManagerConfig|RemoteLogManager).java"/>
    <suppress checks="NPathComplexity"
              files="(LogValidator|RemoteIndexCache).java"/>
    <suppress checks="ParameterNumber"
              files="RemoteLogManagerConfig.java"/>
    <suppress checks="MethodLength"
              files="RemoteLogManager.java"/>

    <!-- benchmarks -->
    <suppress checks="(ClassDataAbstractionCoupling|ClassFanOutComplexity)"
              files="(ReplicaFetcherThreadBenchmark).java"/>

</suppressions><|MERGE_RESOLUTION|>--- conflicted
+++ resolved
@@ -43,12 +43,8 @@
     <suppress checks="ClassFanOutComplexity|ClassDataAbstractionCoupling" files="RemoteLogManagerTest.java"/>
 
     <!-- server tests -->
-<<<<<<< HEAD
     <suppress checks="MethodLength|JavaNCSS|NPathComplexity" files="DescribeTopicPartitionsRequestHandlerTest.java"/>
-=======
-    <suppress checks="MethodLength|JavaNCSS|NPath" files="DescribeTopicPartitionsRequestHandlerTest.java"/>
     <suppress checks="CyclomaticComplexity" files="ListConsumerGroupTest.java"/>
->>>>>>> c254b22a
 
     <!-- Clients -->
     <suppress id="dontUseSystemExit"
