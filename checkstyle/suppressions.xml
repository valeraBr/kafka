

<!DOCTYPE suppressions PUBLIC
        "-//Puppy Crawl//DTD Suppressions 1.1//EN"
        "http://www.puppycrawl.com/dtds/suppressions_1_1.dtd">

<suppressions>

    <!-- Note that [/\\] must be used as the path separator for cross-platform support -->

    <!-- Generator -->
    <suppress checks="CyclomaticComplexity|BooleanExpressionComplexity"
              files="(SchemaGenerator|MessageDataGenerator|FieldSpec).java"/>
    <suppress checks="NPathComplexity"
              files="(MessageDataGenerator|FieldSpec|WorkerSinkTask).java"/>
    <suppress checks="JavaNCSS"
              files="(ApiMessageType|FieldSpec|MessageDataGenerator).java"/>
    <suppress checks="MethodLength"
              files="MessageDataGenerator.java"/>
    <suppress id="dontUseSystemExit"
              files="MessageGenerator.java"/>

    <!-- core -->
    <suppress checks="(NPathComplexity|ClassFanOutComplexity|CyclomaticComplexity|ClassDataAbstractionCoupling|FinalLocalVariable|LocalVariableName|MemberName|ParameterName|MethodLength|JavaNCSS|AvoidStarImport)"
              files="core[\\/]src[\\/](generated|generated-test)[\\/].+.java$"/>

    <!-- Clients -->
    <suppress id="dontUseSystemExit"
              files="Exit.java"/>
    <suppress checks="ClassFanOutComplexity"
              files="(Fetcher|Sender|SenderTest|ConsumerCoordinator|KafkaConsumer|KafkaProducer|Utils|TransactionManager|TransactionManagerTest|KafkaAdminClient|NetworkClient|Admin|KafkaRaftClient|KafkaRaftClientTest).java"/>
    <suppress checks="ClassFanOutComplexity"
              files="(SaslServerAuthenticator|SaslAuthenticatorTest).java"/>
    <suppress checks="ClassFanOutComplexity"
              files="Errors.java"/>
    <suppress checks="ClassFanOutComplexity"
              files="Utils.java"/>
    <suppress checks="ClassFanOutComplexity"
              files="AbstractRequest.java"/>
    <suppress checks="ClassFanOutComplexity"
              files="AbstractResponse.java"/>

    <suppress checks="MethodLength"
              files="KerberosLogin.java|RequestResponseTest.java|ConnectMetricsRegistry.java|KafkaConsumer.java"/>

    <suppress checks="ParameterNumber"
              files="(NetworkClient|FieldSpec|KafkaRaftClient).java"/>
    <suppress checks="ParameterNumber"
              files="KafkaConsumer.java"/>
    <suppress checks="ParameterNumber"
              files="Fetcher.java"/>
    <suppress checks="ParameterNumber"
              files="Sender.java"/>
    <suppress checks="ParameterNumber"
              files="ConfigDef.java"/>
    <suppress checks="ParameterNumber"
              files="DefaultRecordBatch.java"/>
    <suppress checks="ParameterNumber"
              files="Sender.java"/>

    <suppress checks="ClassDataAbstractionCoupling"
              files="(KafkaConsumer|ConsumerCoordinator|Fetcher|KafkaProducer|AbstractRequest|AbstractResponse|TransactionManager|Admin|KafkaAdminClient|MockAdminClient|KafkaRaftClient|KafkaRaftClientTest).java"/>
    <suppress checks="ClassDataAbstractionCoupling"
              files="(Errors|SaslAuthenticatorTest|AgentTest|CoordinatorTest).java"/>

    <suppress checks="BooleanExpressionComplexity"
              files="(Utils|Topic|KafkaLZ4BlockOutputStream|AclData|JoinGroupRequest).java"/>

    <suppress checks="CyclomaticComplexity"
              files="(ConsumerCoordinator|Fetcher|Sender|KafkaProducer|BufferPool|ConfigDef|RecordAccumulator|KerberosLogin|AbstractRequest|AbstractResponse|Selector|SslFactory|SslTransportLayer|SaslClientAuthenticator|SaslClientCallbackHandler|SaslServerAuthenticator|AbstractCoordinator|TransactionManager|AbstractStickyAssignor|DefaultSslEngineFactory|Authorizer).java"/>

    <suppress checks="JavaNCSS"
              files="(AbstractRequest|AbstractResponse|KerberosLogin|WorkerSinkTaskTest|TransactionManagerTest|SenderTest|KafkaAdminClient|ConsumerCoordinatorTest|KafkaAdminClientTest).java"/>

    <suppress checks="NPathComplexity"
              files="(ConsumerCoordinator|BufferPool|Fetcher|MetricName|Node|ConfigDef|RecordBatch|SslFactory|SslTransportLayer|MetadataResponse|KerberosLogin|Selector|Sender|Serdes|TokenInformation|Agent|Values|PluginUtils|MiniTrogdorCluster|TasksRequest|KafkaProducer|AbstractStickyAssignor|KafkaRaftClient|Authorizer).java"/>

    <suppress checks="(JavaNCSS|CyclomaticComplexity|MethodLength)"
              files="CoordinatorClient.java"/>
    <suppress checks="(UnnecessaryParentheses|BooleanExpressionComplexity|CyclomaticComplexity|WhitespaceAfter|LocalVariableName)"
              files="Murmur3.java"/>

    <suppress checks="(NPathComplexity|ClassFanOutComplexity|CyclomaticComplexity|ClassDataAbstractionCoupling|LocalVariableName|MemberName|ParameterName|MethodLength|JavaNCSS|AvoidStarImport)"
            files="clients[\\/]src[\\/](generated|generated-test)[\\/].+.java$"/>

    <suppress checks="NPathComplexity"
            files="MessageTest.java"/>

    <!-- Clients tests -->
    <suppress checks="ClassDataAbstractionCoupling"
              files="(Sender|Fetcher|KafkaConsumer|Metrics|RequestResponse|TransactionManager|KafkaAdminClient|Message|KafkaProducer)Test.java"/>

    <suppress checks="ClassFanOutComplexity"
              files="(ConsumerCoordinator|KafkaConsumer|RequestResponse|Fetcher|KafkaAdminClient|Message|KafkaProducer)Test.java"/>

    <suppress checks="ClassFanOutComplexity"
              files="MockAdminClient.java"/>

    <suppress checks="JavaNCSS"
              files="RequestResponseTest.java|FetcherTest.java|KafkaAdminClientTest.java"/>

    <suppress checks="NPathComplexity"
<<<<<<< HEAD
              files="MemoryRecordsTest|MetricsTest|RequestResponseTest|TestSslUtils"/>
=======
              files="MemoryRecordsTest|MetricsTest|TestSslUtils|AclAuthorizerBenchmark"/>
>>>>>>> ae3a6ed9

    <suppress checks="(WhitespaceAround|LocalVariableName|ImportControl|AvoidStarImport)"
              files="Murmur3Test.java"/>

    <!-- Connect -->
    <suppress checks="ClassFanOutComplexity"
              files="(DistributedHerder|Worker).java"/>
    <suppress checks="ClassFanOutComplexity"
              files="Worker(|Test).java"/>
    <suppress checks="MethodLength"
              files="(KafkaConfigBackingStore|Values|IncrementalCooperativeAssignor).java"/>
    <suppress checks="ParameterNumber"
              files="Worker(SinkTask|SourceTask|Coordinator).java"/>
    <suppress checks="ParameterNumber"
              files="ConfigKeyInfo.java"/>

    <suppress checks="ClassDataAbstractionCoupling"
              files="(RestServer|AbstractHerder|DistributedHerder).java"/>

    <suppress checks="BooleanExpressionComplexity"
              files="JsonConverter.java"/>

    <suppress checks="CyclomaticComplexity"
              files="(FileStreamSourceTask|DistributedHerder|KafkaConfigBackingStore).java"/>
    <suppress checks="CyclomaticComplexity"
              files="(ConnectRecord|JsonConverter|Values|ConnectHeader|ConnectHeaders).java"/>

    <suppress checks="JavaNCSS"
              files="(KafkaConfigBackingStore|Values).java"/>

    <suppress checks="NPathComplexity"
              files="(DistributedHerder|RestClient|RestServer|JsonConverter|KafkaConfigBackingStore|FileStreamSourceTask|TopicAdmin).java"/>

    <!-- connect tests-->
    <suppress checks="ClassDataAbstractionCoupling"
              files="(DistributedHerder|KafkaBasedLog|WorkerSourceTaskWithTopicCreation)Test.java"/>

    <suppress checks="ClassFanOutComplexity"
              files="(WorkerSink|WorkerSource|ErrorHandling)Task(|WithTopicCreation)Test.java"/>
    <suppress checks="ClassFanOutComplexity"
              files="DistributedHerderTest.java"/>

    <suppress checks="MethodLength"
              files="(RequestResponse|WorkerSinkTask)Test.java"/>

    <!-- Streams -->
    <suppress checks="ClassFanOutComplexity"
              files="(KafkaStreams|KStreamImpl|KTableImpl|StreamsPartitionAssignor).java"/>

    <suppress checks="MethodLength"
              files="KTableImpl.java"/>

    <suppress checks="ParameterNumber"
              files="StreamThread.java"/>

    <suppress checks="ClassDataAbstractionCoupling"
              files="(KStreamImpl|KTableImpl).java"/>

    <suppress checks="CyclomaticComplexity"
              files="(StreamsPartitionAssignor|StreamThread|TaskManager).java"/>

    <suppress checks="StaticVariableName"
              files="StreamsMetricsImpl.java"/>

    <suppress checks="NPathComplexity"
              files="(KafkaStreams|StreamsPartitionAssignor|StreamThread|TaskManager|GlobalStateManagerImpl).java"/>

    <suppress checks="(FinalLocalVariable|UnnecessaryParentheses|BooleanExpressionComplexity|CyclomaticComplexity|WhitespaceAfter|LocalVariableName)"
              files="Murmur3.java"/>

    <suppress checks="(NPathComplexity|CyclomaticComplexity)"
              files="KStreamSlidingWindowAggregate.java"/>

    <!-- suppress FinalLocalVariable outside of the streams package. -->
    <suppress checks="FinalLocalVariable"
              files="^(?!.*[\\/]org[\\/]apache[\\/]kafka[\\/]streams[\\/].*$)"/>

    <!-- Generated code -->
    <suppress checks="(NPathComplexity|ClassFanOutComplexity|CyclomaticComplexity|ClassDataAbstractionCoupling|FinalLocalVariable|LocalVariableName|MemberName|ParameterName|MethodLength|JavaNCSS|AvoidStarImport)"
              files="streams[\\/]src[\\/](generated|generated-test)[\\/].+.java$"/>
    <suppress checks="(NPathComplexity|ClassFanOutComplexity|CyclomaticComplexity|ClassDataAbstractionCoupling|FinalLocalVariable|LocalVariableName|MemberName|ParameterName|MethodLength|JavaNCSS|AvoidStarImport)"
              files="raft[\\/]src[\\/](generated|generated-test)[\\/].+.java$"/>

    <suppress checks="ImportControl" files="FetchResponseData.java"/>
    <suppress checks="ImportControl" files="RecordsSerdeTest.java"/>

    <!-- Streams tests -->
    <suppress checks="ClassFanOutComplexity"
              files="(StreamsPartitionAssignorTest|StreamThreadTest|StreamTaskTest|TopologyTestDriverTest).java"/>

    <suppress checks="MethodLength"
              files="(EosBetaUpgradeIntegrationTest|KStreamKStreamJoinTest|RocksDBWindowStoreTest).java"/>

    <suppress checks="ClassDataAbstractionCoupling"
              files=".*[/\\]streams[/\\].*test[/\\].*.java"/>

    <suppress checks="CyclomaticComplexity"
              files="(EosBetaUpgradeIntegrationTest|KStreamKStreamJoinTest|KTableKTableForeignKeyJoinIntegrationTest|RocksDBGenericOptionsToDbOptionsColumnFamilyOptionsAdapterTest|RelationalSmokeTest|MockProcessorContextStateStoreTest).java"/>

    <suppress checks="JavaNCSS"
              files="(EosBetaUpgradeIntegrationTest|KStreamKStreamJoinTest|TaskManagerTest).java"/>

    <suppress checks="NPathComplexity"
              files="(EosBetaUpgradeIntegrationTest|EosTestDriver|KStreamKStreamJoinTest|KTableKTableForeignKeyJoinIntegrationTest|RelationalSmokeTest|MockProcessorContextStateStoreTest).java"/>

    <suppress checks="(FinalLocalVariable|WhitespaceAround|LocalVariableName|ImportControl|AvoidStarImport)"
              files="Murmur3Test.java"/>

    <suppress checks="MethodLength"
              files="KStreamSlidingWindowAggregateTest.java"/>

    <suppress checks="ClassFanOutComplexity"
              files="StreamTaskTest.java"/>

    <!-- Streams test-utils -->
    <suppress checks="ClassFanOutComplexity"
              files="TopologyTestDriver.java"/>
    <suppress checks="ClassDataAbstractionCoupling"
              files="TopologyTestDriver.java"/>

    <!-- Streams examples -->
    <suppress id="dontUseSystemExit"
              files="PageViewTypedDemo.java|PipeDemo.java|TemperatureDemo.java|WordCountDemo.java|WordCountProcessorDemo.java|WordCountTransformerDemo.java"/>

    <!-- Tools -->
    <suppress checks="ClassDataAbstractionCoupling"
              files="VerifiableConsumer.java"/>
    <suppress checks="CyclomaticComplexity"
              files="(StreamsResetter|ProducerPerformance|Agent).java"/>
    <suppress checks="BooleanExpressionComplexity"
              files="StreamsResetter.java"/>
    <suppress checks="NPathComplexity"
              files="(ProducerPerformance|StreamsResetter|Agent|TransactionalMessageCopier).java"/>
    <suppress checks="ImportControl"
              files="SignalLogger.java"/>
    <suppress checks="IllegalImport"
              files="SignalLogger.java"/>
    <suppress checks="ParameterNumber"
              files="ProduceBenchSpec.java"/>
    <suppress checks="ParameterNumber"
              files="SustainedConnectionSpec.java"/>
    <suppress id="dontUseSystemExit"
              files="VerifiableConsumer.java"/>
    <suppress id="dontUseSystemExit"
              files="VerifiableProducer.java"/>

    <!-- Log4J-Appender -->
    <suppress checks="CyclomaticComplexity"
              files="KafkaLog4jAppender.java"/>

    <suppress checks="NPathComplexity"
              files="KafkaLog4jAppender.java"/>
    <suppress checks="JavaNCSS"
              files="RequestResponseTest.java"/>

</suppressions><|MERGE_RESOLUTION|>--- conflicted
+++ resolved
@@ -100,11 +100,7 @@
               files="RequestResponseTest.java|FetcherTest.java|KafkaAdminClientTest.java"/>
 
     <suppress checks="NPathComplexity"
-<<<<<<< HEAD
-              files="MemoryRecordsTest|MetricsTest|RequestResponseTest|TestSslUtils"/>
-=======
-              files="MemoryRecordsTest|MetricsTest|TestSslUtils|AclAuthorizerBenchmark"/>
->>>>>>> ae3a6ed9
+              files="MemoryRecordsTest|MetricsTest|RequestResponseTest|TestSslUtils|AclAuthorizerBenchmark"/>
 
     <suppress checks="(WhitespaceAround|LocalVariableName|ImportControl|AvoidStarImport)"
               files="Murmur3Test.java"/>
