

<!DOCTYPE suppressions PUBLIC
        "-//Puppy Crawl//DTD Suppressions 1.1//EN"
        "http://www.puppycrawl.com/dtds/suppressions_1_1.dtd">

<suppressions>

    <!-- Note that [/\\] must be used as the path separator for cross-platform support -->

    <!-- Generator -->
    <suppress checks="CyclomaticComplexity|BooleanExpressionComplexity"
              files="(SchemaGenerator|MessageDataGenerator|FieldSpec).java"/>
    <suppress checks="NPathComplexity"
              files="(MessageDataGenerator|FieldSpec|WorkerSinkTask).java"/>
    <suppress checks="JavaNCSS"
              files="(ApiMessageType|FieldSpec|MessageDataGenerator).java"/>
    <suppress checks="MethodLength"
              files="(FieldSpec|MessageDataGenerator).java"/>
    <suppress id="dontUseSystemExit"
              files="MessageGenerator.java"/>

    <!-- core -->
    <suppress checks="(NPathComplexity|ClassFanOutComplexity|CyclomaticComplexity|ClassDataAbstractionCoupling|FinalLocalVariable|LocalVariableName|MemberName|ParameterName|MethodLength|JavaNCSS|AvoidStarImport)"
              files="core[\\/]src[\\/](generated|generated-test)[\\/].+.java$"/>
    <suppress checks="NPathComplexity" files="ClusterTestExtensions.java"/>

    <!-- Clients -->
    <suppress id="dontUseSystemExit"
              files="Exit.java"/>
    <suppress checks="ClassFanOutComplexity"
              files="(Fetcher|Sender|SenderTest|ConsumerCoordinator|KafkaConsumer|KafkaProducer|Utils|TransactionManager|TransactionManagerTest|KafkaAdminClient|NetworkClient|Admin|KafkaRaftClient|KafkaRaftClientTest|RaftClientTestContext).java"/>
    <suppress checks="ClassFanOutComplexity"
              files="(SaslServerAuthenticator|SaslAuthenticatorTest).java"/>
    <suppress checks="ClassFanOutComplexity"
              files="Errors.java"/>
    <suppress checks="ClassFanOutComplexity"
              files="Utils.java"/>
    <suppress checks="ClassFanOutComplexity"
              files="AbstractRequest.java"/>
    <suppress checks="ClassFanOutComplexity"
              files="AbstractResponse.java"/>

    <suppress checks="MethodLength"
              files="KerberosLogin.java|RequestResponseTest.java|ConnectMetricsRegistry.java|KafkaConsumer.java"/>

    <suppress checks="ParameterNumber"
              files="(NetworkClient|FieldSpec|KafkaRaftClient).java"/>
    <suppress checks="ParameterNumber"
              files="KafkaConsumer.java"/>
    <suppress checks="ParameterNumber"
              files="Fetcher.java"/>
    <suppress checks="ParameterNumber"
              files="Sender.java"/>
    <suppress checks="ParameterNumber"
              files="ConfigDef.java"/>
    <suppress checks="ParameterNumber"
              files="DefaultRecordBatch.java"/>
    <suppress checks="ParameterNumber"
              files="Sender.java"/>

    <suppress checks="ClassDataAbstractionCoupling"
              files="(KafkaConsumer|ConsumerCoordinator|Fetcher|KafkaProducer|AbstractRequest|AbstractResponse|TransactionManager|Admin|KafkaAdminClient|MockAdminClient|KafkaRaftClient|KafkaRaftClientTest).java"/>
    <suppress checks="ClassDataAbstractionCoupling"
              files="(Errors|SaslAuthenticatorTest|AgentTest|CoordinatorTest).java"/>

    <suppress checks="BooleanExpressionComplexity"
              files="(Utils|Topic|KafkaLZ4BlockOutputStream|AclData|JoinGroupRequest).java"/>

    <suppress checks="CyclomaticComplexity"
              files="(ConsumerCoordinator|Fetcher|KafkaProducer|ConfigDef|KerberosLogin|AbstractRequest|AbstractResponse|Selector|SslFactory|SslTransportLayer|SaslClientAuthenticator|SaslClientCallbackHandler|SaslServerAuthenticator|AbstractCoordinator|TransactionManager|AbstractStickyAssignor|DefaultSslEngineFactory|Authorizer).java"/>

    <suppress checks="JavaNCSS"
              files="(AbstractRequest|AbstractResponse|KerberosLogin|WorkerSinkTaskTest|TransactionManagerTest|SenderTest|KafkaAdminClient|ConsumerCoordinatorTest|KafkaAdminClientTest).java"/>

    <suppress checks="NPathComplexity"
              files="(ConsumerCoordinator|BufferPool|Fetcher|MetricName|Node|ConfigDef|RecordBatch|SslFactory|SslTransportLayer|MetadataResponse|KerberosLogin|Selector|Sender|Serdes|TokenInformation|Agent|Values|PluginUtils|MiniTrogdorCluster|TasksRequest|KafkaProducer|AbstractStickyAssignor|KafkaRaftClient|Authorizer|FetchSessionHandler).java"/>

    <suppress checks="(JavaNCSS|CyclomaticComplexity|MethodLength)"
              files="CoordinatorClient.java"/>
    <suppress checks="(UnnecessaryParentheses|BooleanExpressionComplexity|CyclomaticComplexity|WhitespaceAfter|LocalVariableName)"
              files="Murmur3.java"/>

    <suppress checks="(NPathComplexity|ClassFanOutComplexity|CyclomaticComplexity|ClassDataAbstractionCoupling|LocalVariableName|MemberName|ParameterName|MethodLength|JavaNCSS|AvoidStarImport)"
            files="clients[\\/]src[\\/](generated|generated-test)[\\/].+.java$"/>

    <suppress checks="NPathComplexity"
            files="MessageTest.java"/>

    <!-- Clients tests -->
    <suppress checks="ClassDataAbstractionCoupling"
              files="(Sender|Fetcher|KafkaConsumer|Metrics|RequestResponse|TransactionManager|KafkaAdminClient|Message|KafkaProducer)Test.java"/>

    <suppress checks="ClassFanOutComplexity"
              files="(ConsumerCoordinator|KafkaConsumer|RequestResponse|Fetcher|KafkaAdminClient|Message|KafkaProducer)Test.java"/>

    <suppress checks="ClassFanOutComplexity"
              files="MockAdminClient.java"/>

    <suppress checks="JavaNCSS"
              files="RequestResponseTest.java|FetcherTest.java|KafkaAdminClientTest.java"/>

    <suppress checks="NPathComplexity"
              files="MemoryRecordsTest|MetricsTest|RequestResponseTest|TestSslUtils|AclAuthorizerBenchmark"/>

    <suppress checks="(WhitespaceAround|LocalVariableName|ImportControl|AvoidStarImport)"
              files="Murmur3Test.java"/>

    <!-- Connect -->
    <suppress checks="ClassFanOutComplexity"
              files="(DistributedHerder|Worker).java"/>
    <suppress checks="ClassFanOutComplexity"
              files="Worker(|Test).java"/>
    <suppress checks="MethodLength"
              files="(KafkaConfigBackingStore|Values|IncrementalCooperativeAssignor).java"/>
    <suppress checks="ParameterNumber"
              files="Worker(SinkTask|SourceTask|Coordinator).java"/>
    <suppress checks="ParameterNumber"
              files="ConfigKeyInfo.java"/>

    <suppress checks="ClassDataAbstractionCoupling"
              files="(RestServer|AbstractHerder|DistributedHerder).java"/>

    <suppress checks="BooleanExpressionComplexity"
              files="JsonConverter.java"/>

    <suppress checks="CyclomaticComplexity"
              files="(FileStreamSourceTask|DistributedHerder|KafkaConfigBackingStore).java"/>
    <suppress checks="CyclomaticComplexity"
              files="(JsonConverter|Values|ConnectHeaders).java"/>

    <suppress checks="JavaNCSS"
              files="(KafkaConfigBackingStore|Values).java"/>

    <suppress checks="NPathComplexity"
              files="(DistributedHerder|RestClient|RestServer|JsonConverter|KafkaConfigBackingStore|FileStreamSourceTask|TopicAdmin).java"/>

    <!-- connect tests-->
    <suppress checks="ClassDataAbstractionCoupling"
              files="(DistributedHerder|KafkaBasedLog|WorkerSourceTaskWithTopicCreation|WorkerSourceTask)Test.java"/>

    <suppress checks="ClassFanOutComplexity"
              files="(WorkerSink|WorkerSource|ErrorHandling)Task(|WithTopicCreation)Test.java"/>
    <suppress checks="ClassFanOutComplexity"
              files="DistributedHerderTest.java"/>

    <suppress checks="MethodLength"
              files="(RequestResponse|WorkerSinkTask)Test.java"/>

    <suppress checks="JavaNCSS"
              files="DistributedHerderTest.java"/>

    <!-- Streams -->
    <suppress checks="ClassFanOutComplexity"
              files="(KafkaStreams|KStreamImpl|KTableImpl|StreamsPartitionAssignor).java"/>

    <suppress checks="MethodLength"
              files="KTableImpl.java"/>

    <suppress checks="ParameterNumber"
              files="StreamThread.java"/>

    <suppress checks="ClassDataAbstractionCoupling"
              files="(KafkaStreams|KStreamImpl|KTableImpl).java"/>

    <suppress checks="CyclomaticComplexity"
              files="(StreamsPartitionAssignor|StreamThread|TaskManager|PartitionGroup).java"/>

    <suppress checks="StaticVariableName"
              files="StreamsMetricsImpl.java"/>

    <suppress checks="NPathComplexity"
              files="(KafkaStreams|StreamsPartitionAssignor|StreamThread|TaskManager|GlobalStateManagerImpl|KStreamImplJoin).java"/>

    <suppress checks="(FinalLocalVariable|UnnecessaryParentheses|BooleanExpressionComplexity|CyclomaticComplexity|WhitespaceAfter|LocalVariableName)"
              files="Murmur3.java"/>

    <suppress checks="(NPathComplexity|CyclomaticComplexity)"
              files="KStreamSlidingWindowAggregate.java"/>

    <!-- suppress FinalLocalVariable outside of the streams package. -->
    <suppress checks="FinalLocalVariable"
              files="^(?!.*[\\/]org[\\/]apache[\\/]kafka[\\/]streams[\\/].*$)"/>

    <!-- Generated code -->
    <suppress checks="(NPathComplexity|ClassFanOutComplexity|CyclomaticComplexity|ClassDataAbstractionCoupling|FinalLocalVariable|LocalVariableName|MemberName|ParameterName|MethodLength|JavaNCSS|AvoidStarImport)"
              files="streams[\\/]src[\\/](generated|generated-test)[\\/].+.java$"/>
    <suppress checks="(NPathComplexity|ClassFanOutComplexity|CyclomaticComplexity|ClassDataAbstractionCoupling|FinalLocalVariable|LocalVariableName|MemberName|ParameterName|MethodLength|JavaNCSS|AvoidStarImport)"
              files="raft[\\/]src[\\/](generated|generated-test)[\\/].+.java$"/>
    <suppress checks="(NPathComplexity|ClassFanOutComplexity|CyclomaticComplexity|ClassDataAbstractionCoupling|FinalLocalVariable|LocalVariableName|MemberName|ParameterName|MethodLength|JavaNCSS|AvoidStarImport)"
              files="storage[\\/]src[\\/](generated|generated-test)[\\/].+.java$"/>

    <suppress checks="ImportControl" files="FetchResponseData.java"/>
    <suppress checks="ImportControl" files="RecordsSerdeTest.java"/>

    <!-- Streams tests -->
    <suppress checks="ClassFanOutComplexity"
              files="(StreamsPartitionAssignorTest|StreamThreadTest|StreamTaskTest|TaskManagerTest|TopologyTestDriverTest).java"/>

    <suppress checks="MethodLength"
              files="(EosIntegrationTest|EosV2UpgradeIntegrationTest|KStreamKStreamJoinTest|RocksDBWindowStoreTest).java"/>

    <suppress checks="ClassDataAbstractionCoupling"
              files=".*[/\\]streams[/\\].*test[/\\].*.java"/>

    <suppress checks="CyclomaticComplexity"
              files="(EosV2UpgradeIntegrationTest|KStreamKStreamJoinTest|KTableKTableForeignKeyJoinIntegrationTest|RocksDBGenericOptionsToDbOptionsColumnFamilyOptionsAdapterTest|RelationalSmokeTest|MockProcessorContextStateStoreTest).java"/>

    <suppress checks="JavaNCSS"
              files="(EosV2UpgradeIntegrationTest|KStreamKStreamJoinTest|TaskManagerTest).java"/>

    <suppress checks="NPathComplexity"
              files="(EosV2UpgradeIntegrationTest|EosTestDriver|KStreamKStreamJoinTest|KTableKTableForeignKeyJoinIntegrationTest|RelationalSmokeTest|MockProcessorContextStateStoreTest).java"/>

    <suppress checks="(FinalLocalVariable|WhitespaceAround|LocalVariableName|ImportControl|AvoidStarImport)"
              files="Murmur3Test.java"/>

    <suppress checks="MethodLength"
              files="(KStreamSlidingWindowAggregateTest|KStreamKStreamLeftJoinTest|KStreamKStreamOuterJoinTest).java"/>

    <suppress checks="ClassFanOutComplexity"
              files="StreamTaskTest.java"/>

    <!-- Streams test-utils -->
    <suppress checks="ClassFanOutComplexity"
              files="TopologyTestDriver.java"/>
    <suppress checks="ClassDataAbstractionCoupling"
              files="TopologyTestDriver.java"/>

    <!-- Streams examples -->
    <suppress id="dontUseSystemExit"
              files="PageViewTypedDemo.java|PipeDemo.java|TemperatureDemo.java|WordCountDemo.java|WordCountProcessorDemo.java|WordCountTransformerDemo.java"/>

    <!-- Tools -->
    <suppress checks="ClassDataAbstractionCoupling"
              files="VerifiableConsumer.java"/>
    <suppress checks="CyclomaticComplexity"
              files="(StreamsResetter|ProducerPerformance|Agent).java"/>
    <suppress checks="BooleanExpressionComplexity"
              files="StreamsResetter.java"/>
    <suppress checks="NPathComplexity"
              files="(ProducerPerformance|StreamsResetter|Agent|TransactionalMessageCopier).java"/>
    <suppress checks="ImportControl"
              files="SignalLogger.java"/>
    <suppress checks="IllegalImport"
              files="SignalLogger.java"/>
    <suppress checks="ParameterNumber"
              files="ProduceBenchSpec.java"/>
    <suppress checks="ParameterNumber"
              files="ConsumeBenchSpec.java"/>
    <suppress checks="ParameterNumber"
              files="SustainedConnectionSpec.java"/>
    <suppress id="dontUseSystemExit"
              files="VerifiableConsumer.java"/>
    <suppress id="dontUseSystemExit"
              files="VerifiableProducer.java"/>

    <!-- Shell -->
    <suppress checks="CyclomaticComplexity"
              files="(GlobComponent).java"/>

    <!-- Log4J-Appender -->
    <suppress checks="CyclomaticComplexity"
              files="KafkaLog4jAppender.java"/>

    <suppress checks="NPathComplexity"
              files="KafkaLog4jAppender.java"/>
    <suppress checks="JavaNCSS"
              files="RequestResponseTest.java"/>

    <!-- metadata -->
    <suppress checks="ClassDataAbstractionCoupling"
              files="(QuorumControllerTest|ReplicationControlManager|ReplicationControlManagerTest).java"/>
    <suppress checks="ClassFanOutComplexity"
              files="(QuorumController|ReplicationControlManager).java"/>
    <suppress checks="ParameterNumber"
              files="(QuorumController).java"/>
    <suppress checks="CyclomaticComplexity"
              files="(ReplicationControlManager).java"/>
    <suppress checks="NPathComplexity"
              files="(KafkaEventQueue|ReplicationControlManager).java"/>
    <suppress checks="(NPathComplexity|ClassFanOutComplexity|CyclomaticComplexity|ClassDataAbstractionCoupling|LocalVariableName|MemberName|ParameterName|MethodLength|JavaNCSS|AvoidStarImport)"
            files="metadata[\\/]src[\\/](generated|generated-test)[\\/].+.java$"/>

<<<<<<< HEAD
    <!-- benchmarks -->
    <suppress checks="ClassDataAbstractionCoupling"
              files="(ReplicaFetcherThreadBenchmark).java"/>
=======
    <!-- Storage -->
    <suppress checks="(CyclomaticComplexity|ParameterNumber)"
              files="(RemoteLogManagerConfig).java"/>

>>>>>>> 56250f44
</suppressions><|MERGE_RESOLUTION|>--- conflicted
+++ resolved
@@ -282,14 +282,12 @@
     <suppress checks="(NPathComplexity|ClassFanOutComplexity|CyclomaticComplexity|ClassDataAbstractionCoupling|LocalVariableName|MemberName|ParameterName|MethodLength|JavaNCSS|AvoidStarImport)"
             files="metadata[\\/]src[\\/](generated|generated-test)[\\/].+.java$"/>
 
-<<<<<<< HEAD
-    <!-- benchmarks -->
-    <suppress checks="ClassDataAbstractionCoupling"
-              files="(ReplicaFetcherThreadBenchmark).java"/>
-=======
     <!-- Storage -->
     <suppress checks="(CyclomaticComplexity|ParameterNumber)"
               files="(RemoteLogManagerConfig).java"/>
 
->>>>>>> 56250f44
+    <!-- benchmarks -->
+    <suppress checks="ClassDataAbstractionCoupling"
+              files="(ReplicaFetcherThreadBenchmark).java"/>
+
 </suppressions>