<!DOCTYPE import-control PUBLIC
"-//Puppy Crawl//DTD Import Control 1.1//EN"
"http://www.puppycrawl.com/dtds/import_control_1_1.dtd">
<!--
 Licensed to the Apache Software Foundation (ASF) under one or more
 contributor license agreements.  See the NOTICE file distributed with
 this work for additional information regarding copyright ownership.
 The ASF licenses this file to You under the Apache License, Version 2.0
 (the "License"); you may not use this file except in compliance with
 the License.  You may obtain a copy of the License at

    http://www.apache.org/licenses/LICENSE-2.0

 Unless required by applicable law or agreed to in writing, software
 distributed under the License is distributed on an "AS IS" BASIS,
 WITHOUT WARRANTIES OR CONDITIONS OF ANY KIND, either express or implied.
 See the License for the specific language governing permissions and
 limitations under the License.
-->

<import-control pkg="org.apache.kafka">

  <!-- THINK HARD ABOUT THE LAYERING OF THE PROJECT BEFORE CHANGING THIS FILE -->

  <!-- common library dependencies -->
  <allow pkg="java" />
  <allow pkg="javax.management" />
  <allow pkg="org.slf4j" />
  <allow pkg="org.junit" />
  <allow pkg="org.opentest4j" />
  <allow pkg="org.hamcrest" />
  <allow pkg="org.mockito" />
  <allow pkg="org.easymock" />
  <allow pkg="org.powermock" />
  <allow pkg="java.security" />
  <allow pkg="javax.net.ssl" />
  <allow pkg="javax.security" />
  <allow pkg="org.ietf.jgss" />
  <allow pkg="net.jqwik.api" />

  <!-- no one depends on the server -->
  <disallow pkg="kafka" />

  <!-- anyone can use public classes -->
  <allow pkg="org.apache.kafka.common" exact-match="true" />
  <allow pkg="org.apache.kafka.common.security" />
  <allow pkg="org.apache.kafka.common.serialization" />
  <allow pkg="org.apache.kafka.common.utils" />
  <allow pkg="org.apache.kafka.common.errors" exact-match="true" />
  <allow pkg="org.apache.kafka.common.memory" />

  <subpackage name="common">
    <allow class="org.apache.kafka.clients.consumer.ConsumerRecord" exact-match="true" />
    <allow class="org.apache.kafka.common.message.ApiMessageType" exact-match="true" />
    <disallow pkg="org.apache.kafka.clients" />
    <allow pkg="org.apache.kafka.common" exact-match="true" />
    <allow pkg="org.apache.kafka.common.annotation" />
    <allow pkg="org.apache.kafka.common.config" exact-match="true" />
    <allow pkg="org.apache.kafka.common.internals" exact-match="true" />
    <allow pkg="org.apache.kafka.test" />

    <subpackage name="acl">
      <allow pkg="org.apache.kafka.common.annotation" />
      <allow pkg="org.apache.kafka.common.acl" />
      <allow pkg="org.apache.kafka.common.resource" />
    </subpackage>

    <subpackage name="config">
      <allow pkg="org.apache.kafka.common.config" />
      <!-- for testing -->
      <allow pkg="org.apache.kafka.common.metrics" />
    </subpackage>

    <!-- Third-party compression libraries should only be references from this package -->
    <subpackage name="compress">
      <allow pkg="com.github.luben.zstd" />
      <allow pkg="net.jpountz.lz4" />
      <allow pkg="net.jpountz.xxhash" />
      <allow pkg="org.apache.kafka.common.compress" />
      <allow pkg="org.xerial.snappy" />
    </subpackage>

    <subpackage name="message">
      <allow pkg="com.fasterxml.jackson" />
      <allow pkg="org.apache.kafka.common.protocol" />
      <allow pkg="org.apache.kafka.common.protocol.types" />
      <allow pkg="org.apache.kafka.common.message" />
      <allow pkg="org.apache.kafka.common.record" />
    </subpackage>

    <subpackage name="metrics">
      <allow pkg="org.apache.kafka.common.metrics" />
    </subpackage>

    <subpackage name="memory">
      <allow pkg="org.apache.kafka.common.metrics" />
    </subpackage>

    <subpackage name="network">
      <allow pkg="org.apache.kafka.common.security.auth" />
      <allow pkg="org.apache.kafka.common.protocol" />
      <allow pkg="org.apache.kafka.common.config" />
      <allow pkg="org.apache.kafka.common.metrics" />
      <allow pkg="org.apache.kafka.common.security" />
      <allow class="org.apache.kafka.common.requests.ApiVersionsResponse" />
    </subpackage>

    <subpackage name="resource">
      <allow pkg="org.apache.kafka.common.annotation" />
      <allow pkg="org.apache.kafka.common.resource" />
    </subpackage>

    <subpackage name="security">
      <allow pkg="org.apache.kafka.common.annotation" />
      <allow pkg="org.apache.kafka.common.network" />
      <allow pkg="org.apache.kafka.common.config" />
      <allow pkg="org.apache.kafka.common.protocol" />
      <allow pkg="org.apache.kafka.common.errors" />
      <!-- To access DefaultPrincipalData -->
      <allow pkg="org.apache.kafka.common.message" />
      <subpackage name="authenticator">
        <allow pkg="org.apache.kafka.common.message" />
        <allow pkg="org.apache.kafka.common.protocol.types" />
        <allow pkg="org.apache.kafka.common.requests" />
        <allow pkg="org.apache.kafka.clients" />
      </subpackage>
      <subpackage name="ssl">
        <allow pkg="javax.crypto" />
      </subpackage>
      <subpackage name="scram">
        <allow pkg="javax.crypto" />
      </subpackage>
      <subpackage name="oauthbearer">
        <allow pkg="com.fasterxml.jackson.databind" />
        <allow pkg="org.jose4j" />
      </subpackage>
    </subpackage>

    <subpackage name="protocol">
      <allow pkg="org.apache.kafka.common.errors" />
      <allow pkg="org.apache.kafka.common.message" />
      <allow pkg="org.apache.kafka.common.network" />
      <allow pkg="org.apache.kafka.common.protocol" />
      <allow pkg="org.apache.kafka.common.protocol.types" />
      <allow pkg="org.apache.kafka.common.record" />
      <allow pkg="org.apache.kafka.common.requests" />
      <allow pkg="org.apache.kafka.common.resource" />
      <allow pkg="com.fasterxml.jackson" />
    </subpackage>

    <subpackage name="record">
      <allow pkg="org.apache.kafka.common.compress" />
      <allow pkg="org.apache.kafka.common.header" />
      <allow pkg="org.apache.kafka.common.record" />
      <allow pkg="org.apache.kafka.common.message" />
      <allow pkg="org.apache.kafka.common.network" />
      <allow pkg="org.apache.kafka.common.protocol" />
      <allow pkg="org.apache.kafka.common.protocol.types" />
      <allow pkg="org.apache.kafka.common.errors" />
    </subpackage>

    <subpackage name="header">
      <allow pkg="org.apache.kafka.common.header" />
      <allow pkg="org.apache.kafka.common.record" />
    </subpackage>

    <subpackage name="requests">
      <allow pkg="org.apache.kafka.common.acl" />
      <allow pkg="org.apache.kafka.common.feature" />
      <allow pkg="org.apache.kafka.common.protocol" />
      <allow pkg="org.apache.kafka.common.message" />
      <allow pkg="org.apache.kafka.common.network" />
      <allow pkg="org.apache.kafka.common.quota" />
      <allow pkg="org.apache.kafka.common.requests" />
      <allow pkg="org.apache.kafka.common.resource" />
      <allow pkg="org.apache.kafka.common.record" />
      <!-- for AuthorizableRequestContext interface -->
      <allow pkg="org.apache.kafka.server.authorizer" />
      <!-- for IncrementalAlterConfigsRequest Builder -->
      <allow pkg="org.apache.kafka.clients.admin" />
      <!-- for testing -->
      <allow pkg="org.apache.kafka.common.errors" />
      <!-- for testing -->
      <allow pkg="io.opentelemetry.proto"/>
      <!-- for testing -->
      <allow pkg="org.apache.kafka.common.telemetry" />
    </subpackage>

    <subpackage name="serialization">
      <allow pkg="org.apache.kafka.clients" />
      <allow class="org.apache.kafka.common.errors.SerializationException" />
      <allow class="org.apache.kafka.common.header.Headers" />
    </subpackage>

    <subpackage name="utils">
      <allow pkg="org.apache.kafka.common" />
      <allow pkg="org.apache.log4j" />
    </subpackage>

    <subpackage name="quotas">
      <allow pkg="org.apache.kafka.common" />
    </subpackage>

    <subpackage name="telemetry">
      <allow pkg="io.opentelemetry.proto"/>
      <allow pkg="org.apache.kafka.clients"/>
      <allow pkg="org.apache.kafka.common" />
    </subpackage>

  </subpackage>

  <subpackage name="clients">
    <allow pkg="org.apache.kafka.common" />
    <allow pkg="org.apache.kafka.clients" exact-match="true"/>
    <allow pkg="org.apache.kafka.test" />

    <subpackage name="consumer">
      <allow pkg="org.apache.kafka.clients.consumer" />

      <subpackage name="internals">
        <allow pkg="org.apache.kafka.clients" />
      </subpackage>
    </subpackage>

    <subpackage name="producer">
      <allow pkg="org.apache.kafka.clients.consumer" />
      <allow pkg="org.apache.kafka.clients.producer" />
    </subpackage>

    <subpackage name="admin">
      <allow pkg="org.apache.kafka.clients.admin" />
      <allow pkg="org.apache.kafka.clients.consumer.internals" />
      <allow pkg="org.apache.kafka.clients.consumer" />
    </subpackage>
  </subpackage>

  <subpackage name="coordinator">
    <subpackage name="group">
      <allow pkg="org.apache.kafka.clients.consumer" />
      <allow pkg="org.apache.kafka.common.annotation" />
      <allow pkg="org.apache.kafka.common.config" />
      <allow pkg="org.apache.kafka.common.internals" />
      <allow pkg="org.apache.kafka.common.message" />
      <allow pkg="org.apache.kafka.common.metadata" />
      <allow pkg="org.apache.kafka.common.network" />
      <allow pkg="org.apache.kafka.common.protocol" />
      <allow pkg="org.apache.kafka.common.record" />
      <allow pkg="org.apache.kafka.common.requests" />
      <allow pkg="org.apache.kafka.coordinator.group" />
      <allow pkg="org.apache.kafka.deferred" />
      <allow pkg="org.apache.kafka.image"/>
      <allow pkg="org.apache.kafka.server.common"/>
      <allow pkg="org.apache.kafka.server.record"/>
      <allow pkg="org.apache.kafka.server.util"/>
      <allow pkg="org.apache.kafka.storage.internals.log"/>
      <allow pkg="org.apache.kafka.test" />
      <allow pkg="org.apache.kafka.timeline" />
      <subpackage name="metrics">
        <allow pkg="com.yammer.metrics"/>
        <allow pkg="org.apache.kafka.common.metrics" />
        <allow pkg="org.apache.kafka.server.metrics" />
      </subpackage>
    </subpackage>
  </subpackage>

  <subpackage name="server">
    <allow pkg="org.apache.kafka.common" />

    <!-- This is required to make AlterConfigPolicyTest work. -->
    <allow pkg="org.apache.kafka.server.policy" />

    <subpackage name="telemetry">
      <allow class="org.apache.kafka.server.authorizer.AuthorizableRequestContext" />
    </subpackage>

  </subpackage>

  <subpackage name="shell">
    <allow pkg="com.fasterxml.jackson" />
    <allow pkg="kafka.raft"/>
    <allow pkg="kafka.server"/>
    <allow pkg="kafka.tools"/>
    <allow pkg="kafka.utils"/>
    <allow pkg="net.sourceforge.argparse4j" />
    <allow pkg="org.apache.kafka.common"/>
    <allow pkg="org.apache.kafka.metadata"/>
    <allow pkg="org.apache.kafka.controller.util"/>
    <allow pkg="org.apache.kafka.queue"/>
    <allow pkg="org.apache.kafka.raft"/>
    <allow pkg="org.apache.kafka.server.common" />
    <allow pkg="org.apache.kafka.server.fault" />
    <allow pkg="org.apache.kafka.shell"/>
    <allow pkg="org.apache.kafka.image"/>
    <allow pkg="org.apache.kafka.image.loader"/>
    <allow pkg="org.apache.kafka.snapshot"/>
    <allow pkg="org.jline"/>
    <allow pkg="scala.compat"/>
  </subpackage>

  <subpackage name="tools">
    <allow pkg="org.apache.kafka.common"/>
    <allow pkg="org.apache.kafka.server.util" />
    <allow pkg="kafka.admin" />
    <allow pkg="kafka.server" />
    <allow pkg="org.apache.kafka.storage.internals" />
    <allow pkg="org.apache.kafka.server.common" />
    <allow pkg="org.apache.kafka.clients" />
    <allow pkg="org.apache.kafka.clients.admin" />
    <allow pkg="org.apache.kafka.clients.producer" />
    <allow pkg="org.apache.kafka.clients.consumer" />
    <allow pkg="org.apache.kafka.test" />
    <allow pkg="org.apache.kafka.connect.runtime" />
    <allow pkg="org.apache.kafka.connect.runtime.isolation" />
    <allow pkg="com.fasterxml.jackson" />
    <allow pkg="org.jose4j" />
    <allow pkg="net.sourceforge.argparse4j" />
    <allow pkg="org.apache.log4j" />
    <allow pkg="kafka.test" />
    <allow pkg="joptsimple" />
    <allow pkg="javax.rmi.ssl"/>
    <allow pkg="kafka.utils" />
    <allow pkg="scala.collection" />

    <subpackage name="reassign">
      <allow pkg="org.apache.kafka.admin"/>
      <allow pkg="org.apache.kafka.tools"/>
      <allow pkg="kafka.admin" />
      <allow pkg="kafka.cluster" />
      <allow pkg="kafka.log" />
      <allow pkg="kafka.server" />
      <allow pkg="scala" />
    </subpackage>

    <subpackage name="consumer.group">
<<<<<<< HEAD
      <allow pkg="kafka.security"/>
      <allow pkg="kafka.api"/>
      <allow pkg="org.apache.kafka.metadata.authorizer"/>
      <allow pkg="org.apache.kafka.tools"/>
      <allow pkg="org.apache.kafka.server.config" />
=======
      <allow pkg="kafka.api"/>
      <allow pkg="org.apache.kafka.tools"/>
      <allow pkg="org.apache.kafka.server.config" />
      <allow pkg="scala"/>
>>>>>>> 88c5543c
    </subpackage>

    <subpackage name="other">
      <allow pkg="org.apache.kafka.tools.reassign"/>
      <allow pkg="kafka.log" />
      <allow pkg="org.jfree"/>
      <allow pkg="javax.imageio" />
      <allow pkg="scala" />
    </subpackage>
  </subpackage>

  <subpackage name="trogdor">
    <allow pkg="com.fasterxml.jackson" />
    <allow pkg="javax.servlet" />
    <allow pkg="javax.ws.rs" />
    <allow pkg="net.sourceforge.argparse4j" />
    <allow pkg="org.apache.kafka.clients" />
    <allow pkg="org.apache.kafka.clients.admin" />
    <allow pkg="org.apache.kafka.clients.consumer" exact-match="true"/>
    <allow pkg="org.apache.kafka.clients.producer" exact-match="true"/>
    <allow pkg="org.apache.kafka.common" />
    <allow pkg="org.apache.kafka.test"/>
    <allow pkg="org.apache.kafka.trogdor" />
    <allow pkg="org.eclipse.jetty" />
    <allow pkg="org.glassfish.jersey" />
  </subpackage>

  <subpackage name="message">
    <allow pkg="com.fasterxml.jackson" />
    <allow pkg="com.fasterxml.jackson.annotation" />
    <allow pkg="net.sourceforge.argparse4j" />
    <allow pkg="org.apache.message" />
  </subpackage>

  <subpackage name="streams">
    <allow pkg="org.apache.kafka.common"/>
    <allow pkg="org.apache.kafka.test"/>
    <allow pkg="org.apache.kafka.clients"/>
    <allow pkg="org.apache.kafka.clients.producer" exact-match="true"/>
    <allow pkg="org.apache.kafka.clients.consumer" exact-match="true"/>
    <allow pkg="org.apache.kafka.server.util"/>

    <allow pkg="org.apache.kafka.streams"/>

    <subpackage name="examples">
      <allow pkg="com.fasterxml.jackson" />
      <allow pkg="org.apache.kafka.connect.json" />
    </subpackage>

    <subpackage name="internals">
      <allow pkg="com.fasterxml.jackson" />
    </subpackage>

    <subpackage name="perf">
      <allow pkg="com.fasterxml.jackson.databind" />
    </subpackage>

    <subpackage name="integration">
      <allow pkg="kafka.admin" />
      <allow pkg="kafka.api" />
      <allow pkg="kafka.cluster" />
      <allow pkg="kafka.server" />
      <allow pkg="kafka.tools" />
      <allow pkg="kafka.utils" />
      <allow pkg="kafka.log" />
      <allow pkg="scala" />
      <allow class="kafka.zk.EmbeddedZookeeper"/>
      <allow pkg="com.fasterxml.jackson" />
      <allow pkg="org.apache.kafka.tools" />
      <allow pkg="org.apache.kafka.server.config" />
    </subpackage>

    <subpackage name="test">
      <allow pkg="kafka.admin" />
    </subpackage>

    <subpackage name="state">
      <allow pkg="org.rocksdb" />
    </subpackage>

    <subpackage name="processor">
      <subpackage name="internals">
        <allow pkg="com.fasterxml.jackson" />
        <allow pkg="kafka.utils" />
        <allow pkg="org.apache.zookeeper" />
        <allow pkg="org.apache.log4j" />
      </subpackage>
    </subpackage>
  </subpackage>

  <subpackage name="log4jappender">
    <allow pkg="org.apache.log4j" />
    <allow pkg="org.apache.kafka.clients" />
    <allow pkg="org.apache.kafka.common" />
    <allow pkg="org.apache.kafka.test" />
  </subpackage>

  <subpackage name="test">
    <allow pkg="org.apache.kafka" />
    <allow pkg="org.bouncycastle" />
    <allow pkg="org.rocksdb" />
  </subpackage>

  <subpackage name="raft">
    <allow pkg="org.apache.kafka.raft" />
    <allow pkg="org.apache.kafka.metadata" />
    <allow pkg="org.apache.kafka.snapshot" />
    <allow pkg="org.apache.kafka.clients" />
    <allow pkg="org.apache.kafka.common.config" />
    <allow pkg="org.apache.kafka.common.message" />
    <allow pkg="org.apache.kafka.common.metadata" />
    <allow pkg="org.apache.kafka.common.metrics" />
    <allow pkg="org.apache.kafka.common.record" />
    <allow pkg="org.apache.kafka.common.requests" />
    <allow pkg="org.apache.kafka.common.protocol" />
    <allow pkg="org.apache.kafka.server.common" />
    <allow pkg="org.apache.kafka.server.common.serialization" />
    <allow pkg="org.apache.kafka.server.fault"/>
    <allow pkg="org.apache.kafka.server.util" />
    <allow pkg="org.apache.kafka.test"/>
    <allow pkg="com.fasterxml.jackson" />
    <allow pkg="net.jqwik"/>
  </subpackage>

  <subpackage name="snapshot">
    <allow pkg="org.apache.kafka.common.record" />
    <allow pkg="org.apache.kafka.common.message" />
    <allow pkg="org.apache.kafka.raft" />
    <allow pkg="org.apache.kafka.server.common" />
    <allow pkg="org.apache.kafka.test"/>
  </subpackage>

  <subpackage name="connect">
    <allow pkg="org.apache.kafka.common" />
    <allow pkg="org.apache.kafka.connect.data" />
    <allow pkg="org.apache.kafka.connect.errors" />
    <allow pkg="org.apache.kafka.connect.header" />
    <allow pkg="org.apache.kafka.connect.components"/>
    <allow pkg="org.apache.kafka.clients" />
    <allow pkg="org.apache.kafka.test"/>

    <subpackage name="source">
      <allow pkg="org.apache.kafka.connect.connector" />
      <allow pkg="org.apache.kafka.connect.storage" />
    </subpackage>

    <subpackage name="sink">
      <allow pkg="org.apache.kafka.clients.consumer" />
      <allow pkg="org.apache.kafka.connect.connector" />
      <allow pkg="org.apache.kafka.connect.transforms" />
      <allow pkg="org.apache.kafka.connect.storage" />
    </subpackage>

    <subpackage name="converters">
      <allow pkg="org.apache.kafka.connect.storage" />
    </subpackage>

    <subpackage name="connector.policy">
      <allow pkg="org.apache.kafka.connect.health" />
      <allow pkg="org.apache.kafka.connect.connector" />
      <!-- for testing -->
      <allow pkg="org.apache.kafka.connect.runtime" />
    </subpackage>

    <subpackage name="rest">
      <allow pkg="org.apache.kafka.connect.health" />
      <allow pkg="javax.ws.rs" />
      <allow pkg= "javax.security.auth"/>
      <subpackage name="basic">
        <allow pkg="org.apache.kafka.connect.rest"/>
        <allow pkg="javax.annotation"/>
      </subpackage>
    </subpackage>

    <subpackage name="mirror">
      <allow pkg="org.apache.kafka.clients.consumer" />
      <allow pkg="org.apache.kafka.connect.source" />
      <allow pkg="org.apache.kafka.connect.sink" />
      <allow pkg="org.apache.kafka.connect.storage" />
      <allow pkg="org.apache.kafka.connect.connector" />
      <allow pkg="org.apache.kafka.connect.runtime" />
      <allow pkg="org.apache.kafka.connect.runtime.distributed" />
      <allow pkg="org.apache.kafka.connect.util" />
      <allow pkg="org.apache.kafka.connect.converters" />
      <allow pkg="org.apache.kafka.connect.json" />
      <allow pkg="net.sourceforge.argparse4j" />
      <!-- for tests -->
      <allow pkg="org.apache.kafka.connect.integration" />
      <allow pkg="org.apache.kafka.connect.mirror" />
      <allow pkg="kafka.server" />
      <subpackage name="rest">
        <allow pkg="javax.ws.rs" />
        <allow pkg="javax.inject" />
        <allow pkg="org.glassfish.jersey" />
        <allow pkg="org.glassfish.hk2" />
      </subpackage>
    </subpackage>

    <subpackage name="runtime">
      <allow pkg="org.apache.kafka.connect" />
      <allow pkg="org.reflections"/>
      <allow pkg="org.reflections.util"/>
      <allow pkg="javax.crypto"/>
      <allow pkg="org.eclipse.jetty.util" />
      <allow pkg="org.apache.log4j" />

      <subpackage name="rest">
        <allow pkg="org.eclipse.jetty" />
        <allow pkg="javax.ws.rs" />
        <allow pkg="javax.inject" />
        <allow pkg="org.glassfish.hk2" />
        <allow pkg="javax.servlet" />
        <allow pkg="org.glassfish.jersey" />
        <allow pkg="com.fasterxml.jackson" />
        <allow pkg="org.apache.http"/>
        <allow pkg="io.swagger.v3.oas.annotations"/>
      </subpackage>

      <subpackage name="isolation">
        <allow pkg="com.fasterxml.jackson" />
        <allow pkg="org.apache.maven.artifact.versioning" />
        <allow pkg="javax.tools" />
      </subpackage>

      <subpackage name="distributed">
        <allow pkg="javax.ws.rs.core" />
      </subpackage>
    </subpackage>

    <subpackage name="cli">
      <allow pkg="com.fasterxml.jackson" />
      <allow pkg="org.apache.kafka.connect.runtime" />
      <allow pkg="org.apache.kafka.connect.storage" />
      <allow pkg="org.apache.kafka.connect.util" />
      <allow pkg="org.apache.kafka.common" />
      <allow pkg="org.apache.kafka.connect.connector.policy" />
      <allow pkg="org.apache.kafka.connect.json" />
    </subpackage>

    <subpackage name="storage">
      <allow pkg="org.apache.kafka.connect" />
      <allow pkg="org.apache.kafka.common.serialization" />
      <allow pkg="javax.crypto.spec"/>
    </subpackage>

    <subpackage name="util">
      <allow pkg="org.apache.kafka.connect" />
      <allow pkg="org.reflections.vfs" />
      <!-- for annotations to avoid code duplication -->
      <allow pkg="com.fasterxml.jackson.annotation" />
      <allow pkg="com.fasterxml.jackson.databind" />
      <subpackage name="clusters">
        <allow pkg="kafka.cluster" />
        <allow pkg="kafka.server" />
        <allow pkg="kafka.zk" />
        <allow pkg="kafka.utils" />
        <allow class="javax.servlet.http.HttpServletResponse" />
        <allow class="javax.ws.rs.core.Response" />
        <allow pkg="com.fasterxml.jackson.core.type" />
        <allow pkg="org.apache.kafka.metadata" />
        <allow pkg="org.eclipse.jetty.client"/>
      </subpackage>
    </subpackage>

    <subpackage name="integration">
      <allow pkg="org.apache.kafka.connect.util.clusters" />
      <allow pkg="org.apache.kafka.connect" />
      <allow pkg="javax.ws.rs" />
      <allow pkg="org.apache.http"/>
      <allow pkg="org.eclipse.jetty.util"/>
      <!-- for tests -->
      <allow pkg="org.apache.kafka.server.util" />
    </subpackage>

    <subpackage name="json">
      <allow pkg="com.fasterxml.jackson" />
      <allow pkg="org.apache.kafka.common.serialization" />
      <allow pkg="org.apache.kafka.common.errors" />
      <allow pkg="org.apache.kafka.connect.storage" />
    </subpackage>

    <subpackage name="file">
      <allow pkg="org.apache.kafka.connect" />
      <allow pkg="org.apache.kafka.clients.consumer" />
      <!-- for tests -->
      <allow pkg="org.easymock" />
      <allow pkg="org.powermock" />
    </subpackage>

    <subpackage name="tools">
      <allow pkg="org.apache.kafka.connect" />
      <allow pkg="org.apache.kafka.server.util" />
      <allow pkg="com.fasterxml.jackson" />
    </subpackage>

    <subpackage name="transforms">
      <allow class="org.apache.kafka.connect.connector.ConnectRecord" />
      <allow class="org.apache.kafka.connect.source.SourceRecord" />
      <allow class="org.apache.kafka.connect.sink.SinkRecord" />
      <allow pkg="org.apache.kafka.connect.transforms.util" />
    </subpackage>
  </subpackage>

</import-control><|MERGE_RESOLUTION|>--- conflicted
+++ resolved
@@ -332,18 +332,11 @@
     </subpackage>
 
     <subpackage name="consumer.group">
-<<<<<<< HEAD
+      <allow pkg="kafka.api"/>
       <allow pkg="kafka.security"/>
-      <allow pkg="kafka.api"/>
-      <allow pkg="org.apache.kafka.metadata.authorizer"/>
       <allow pkg="org.apache.kafka.tools"/>
       <allow pkg="org.apache.kafka.server.config" />
-=======
-      <allow pkg="kafka.api"/>
-      <allow pkg="org.apache.kafka.tools"/>
-      <allow pkg="org.apache.kafka.server.config" />
-      <allow pkg="scala"/>
->>>>>>> 88c5543c
+      <allow pkg="org.apache.kafka.metadata.authorizer"/>
     </subpackage>
 
     <subpackage name="other">
