--- conflicted
+++ resolved
@@ -385,10 +385,6 @@
         <allow pkg="com.fasterxml.jackson" />
         <allow pkg="kafka.utils" />
         <allow pkg="org.apache.zookeeper" />
-<<<<<<< HEAD
-        <allow pkg="org.apache.log4j" />
-=======
->>>>>>> 62e88657
         <subpackage name="testutil">
           <allow pkg="org.apache.log4j" />
         </subpackage>
