<!DOCTYPE import-control PUBLIC
"-//Puppy Crawl//DTD Import Control 1.1//EN"
"http://www.puppycrawl.com/dtds/import_control_1_1.dtd">
<!--
 Licensed to the Apache Software Foundation (ASF) under one or more
 contributor license agreements.  See the NOTICE file distributed with
 this work for additional information regarding copyright ownership.
 The ASF licenses this file to You under the Apache License, Version 2.0
 (the "License"); you may not use this file except in compliance with
 the License.  You may obtain a copy of the License at

    http://www.apache.org/licenses/LICENSE-2.0

 Unless required by applicable law or agreed to in writing, software
 distributed under the License is distributed on an "AS IS" BASIS,
 WITHOUT WARRANTIES OR CONDITIONS OF ANY KIND, either express or implied.
 See the License for the specific language governing permissions and
 limitations under the License.
-->

<import-control pkg="org.apache.kafka">

  <!-- THINK HARD ABOUT THE LAYERING OF THE PROJECT BEFORE CHANGING THIS FILE -->

  <!-- common library dependencies -->
  <allow pkg="java" />
  <allow pkg="javax.management" />
  <allow pkg="org.slf4j" />
  <allow pkg="org.junit" />
  <allow pkg="org.opentest4j" />
  <allow pkg="org.hamcrest" />
  <allow pkg="org.mockito" />
  <allow pkg="org.easymock" />
  <allow pkg="org.powermock" />
  <allow pkg="java.security" />
  <allow pkg="javax.net.ssl" />
  <allow pkg="javax.security" />
  <allow pkg="org.ietf.jgss" />
  <allow pkg="net.jqwik.api" />

  <!-- no one depends on the server -->
  <disallow pkg="kafka" />

  <!-- anyone can use public classes -->
  <allow pkg="org.apache.kafka.common" exact-match="true" />
  <allow pkg="org.apache.kafka.common.security" />
  <allow pkg="org.apache.kafka.common.serialization" />
  <allow pkg="org.apache.kafka.common.utils" />
  <allow pkg="org.apache.kafka.common.errors" exact-match="true" />
  <allow pkg="org.apache.kafka.common.memory" />

  <subpackage name="common">
    <allow class="org.apache.kafka.clients.consumer.ConsumerRecord" exact-match="true" />
    <allow class="org.apache.kafka.common.message.ApiMessageType" exact-match="true" />
    <disallow pkg="org.apache.kafka.clients" />
    <allow pkg="org.apache.kafka.common" exact-match="true" />
    <allow pkg="org.apache.kafka.common.annotation" />
    <allow pkg="org.apache.kafka.common.config" exact-match="true" />
    <allow pkg="org.apache.kafka.common.internals" exact-match="true" />
    <allow pkg="org.apache.kafka.test" />

    <subpackage name="acl">
      <allow pkg="org.apache.kafka.common.annotation" />
      <allow pkg="org.apache.kafka.common.acl" />
      <allow pkg="org.apache.kafka.common.resource" />
    </subpackage>

    <subpackage name="config">
      <allow pkg="org.apache.kafka.common.config" />
      <!-- for testing -->
      <allow pkg="org.apache.kafka.common.metrics" />
    </subpackage>

    <!-- Third-party compression libraries should only be references from this package -->
    <subpackage name="compress">
      <allow pkg="com.github.luben.zstd" />
      <allow pkg="net.jpountz.lz4" />
      <allow pkg="net.jpountz.xxhash" />
      <allow pkg="org.apache.kafka.common.compress" />
      <allow pkg="org.xerial.snappy" />
    </subpackage>

    <subpackage name="message">
      <allow pkg="com.fasterxml.jackson" />
      <allow pkg="org.apache.kafka.common.protocol" />
      <allow pkg="org.apache.kafka.common.protocol.types" />
      <allow pkg="org.apache.kafka.common.message" />
      <allow pkg="org.apache.kafka.common.record" />
    </subpackage>

    <subpackage name="metrics">
      <allow pkg="org.apache.kafka.common.metrics" />
    </subpackage>

    <subpackage name="memory">
      <allow pkg="org.apache.kafka.common.metrics" />
    </subpackage>

    <subpackage name="network">
      <allow pkg="org.apache.kafka.common.security.auth" />
      <allow pkg="org.apache.kafka.common.protocol" />
      <allow pkg="org.apache.kafka.common.config" />
      <allow pkg="org.apache.kafka.common.metrics" />
      <allow pkg="org.apache.kafka.common.security" />
      <allow class="org.apache.kafka.common.requests.ApiVersionsResponse" />
    </subpackage>

    <subpackage name="resource">
      <allow pkg="org.apache.kafka.common.annotation" />
      <allow pkg="org.apache.kafka.common.resource" />
    </subpackage>

    <subpackage name="security">
      <allow pkg="org.apache.kafka.common.annotation" />
      <allow pkg="org.apache.kafka.common.network" />
      <allow pkg="org.apache.kafka.common.config" />
      <allow pkg="org.apache.kafka.common.protocol" />
      <allow pkg="org.apache.kafka.common.errors" />
      <!-- To access DefaultPrincipalData -->
      <allow pkg="org.apache.kafka.common.message" />
      <subpackage name="authenticator">
        <allow pkg="org.apache.kafka.common.message" />
        <allow pkg="org.apache.kafka.common.protocol.types" />
        <allow pkg="org.apache.kafka.common.requests" />
        <allow pkg="org.apache.kafka.clients" />
      </subpackage>
      <subpackage name="ssl">
        <allow pkg="javax.crypto" />
      </subpackage>
      <subpackage name="scram">
        <allow pkg="javax.crypto" />
      </subpackage>
      <subpackage name="oauthbearer">
        <allow pkg="com.fasterxml.jackson.databind" />
        <allow pkg="org.jose4j" />
      </subpackage>
    </subpackage>

    <subpackage name="protocol">
      <allow pkg="org.apache.kafka.common.errors" />
      <allow pkg="org.apache.kafka.common.message" />
      <allow pkg="org.apache.kafka.common.network" />
      <allow pkg="org.apache.kafka.common.protocol" />
      <allow pkg="org.apache.kafka.common.protocol.types" />
      <allow pkg="org.apache.kafka.common.record" />
      <allow pkg="org.apache.kafka.common.requests" />
      <allow pkg="org.apache.kafka.common.resource" />
      <allow pkg="com.fasterxml.jackson" />
    </subpackage>

    <subpackage name="record">
      <allow pkg="org.apache.kafka.common.compress" />
      <allow pkg="org.apache.kafka.common.header" />
      <allow pkg="org.apache.kafka.common.record" />
      <allow pkg="org.apache.kafka.common.message" />
      <allow pkg="org.apache.kafka.common.network" />
      <allow pkg="org.apache.kafka.common.protocol" />
      <allow pkg="org.apache.kafka.common.protocol.types" />
      <allow pkg="org.apache.kafka.common.errors" />
    </subpackage>

    <subpackage name="header">
      <allow pkg="org.apache.kafka.common.header" />
      <allow pkg="org.apache.kafka.common.record" />
    </subpackage>

    <subpackage name="requests">
      <allow pkg="org.apache.kafka.common.acl" />
      <allow pkg="org.apache.kafka.common.feature" />
      <allow pkg="org.apache.kafka.common.protocol" />
      <allow pkg="org.apache.kafka.common.message" />
      <allow pkg="org.apache.kafka.common.network" />
      <allow pkg="org.apache.kafka.common.quota" />
      <allow pkg="org.apache.kafka.common.requests" />
      <allow pkg="org.apache.kafka.common.resource" />
      <allow pkg="org.apache.kafka.common.record" />
      <!-- for AuthorizableRequestContext interface -->
      <allow pkg="org.apache.kafka.server.authorizer" />
      <!-- for IncrementalAlterConfigsRequest Builder -->
      <allow pkg="org.apache.kafka.clients.admin" />
      <!-- for testing -->
      <allow pkg="org.apache.kafka.common.errors" />
    </subpackage>

    <subpackage name="serialization">
      <allow pkg="org.apache.kafka.clients" />
      <allow class="org.apache.kafka.common.errors.SerializationException" />
      <allow class="org.apache.kafka.common.header.Headers" />
    </subpackage>

    <subpackage name="utils">
      <allow pkg="org.apache.kafka.common" />
      <allow pkg="org.apache.log4j" />
    </subpackage>

    <subpackage name="quotas">
      <allow pkg="org.apache.kafka.common" />
    </subpackage>
  </subpackage>

<<<<<<< HEAD
  <subpackage name="controller">
    <allow pkg="com.yammer.metrics"/>
    <allow pkg="org.apache.kafka.clients" />
    <allow pkg="org.apache.kafka.clients.admin" />
    <allow pkg="org.apache.kafka.common.acl" />
    <allow pkg="org.apache.kafka.common.annotation" />
    <allow pkg="org.apache.kafka.common.config" />
    <allow pkg="org.apache.kafka.common.feature" />
    <allow pkg="org.apache.kafka.common.internals" />
    <allow pkg="org.apache.kafka.common.message" />
    <allow pkg="org.apache.kafka.common.metadata" />
    <allow pkg="org.apache.kafka.common.metrics" />
    <allow pkg="org.apache.kafka.common.network" />
    <allow pkg="org.apache.kafka.common.protocol" />
    <allow pkg="org.apache.kafka.common.quota" />
    <allow pkg="org.apache.kafka.common.record" />
    <allow pkg="org.apache.kafka.common.requests" />
    <allow pkg="org.apache.kafka.common.resource" />
    <allow pkg="org.apache.kafka.controller" />
    <allow pkg="org.apache.kafka.image" />
    <allow pkg="org.apache.kafka.image.writer" />
    <allow pkg="org.apache.kafka.metadata" />
    <allow pkg="org.apache.kafka.metadata.authorizer" />
    <allow pkg="org.apache.kafka.metadata.migration" />
    <allow pkg="org.apache.kafka.metalog" />
    <allow pkg="org.apache.kafka.queue" />
    <allow pkg="org.apache.kafka.raft" />
    <allow pkg="org.apache.kafka.server.authorizer" />
    <allow pkg="org.apache.kafka.server.common" />
    <allow pkg="org.apache.kafka.server.config" />
    <allow pkg="org.apache.kafka.server.fault" />
    <allow pkg="org.apache.kafka.server.metrics" />
    <allow pkg="org.apache.kafka.server.policy"/>
    <allow pkg="org.apache.kafka.server.util"/>
    <allow pkg="org.apache.kafka.snapshot" />
    <allow pkg="org.apache.kafka.test" />
    <allow pkg="org.apache.kafka.timeline" />
  </subpackage>

  <subpackage name="image">
    <allow pkg="org.apache.kafka.common.config" />
    <allow pkg="org.apache.kafka.common.message" />
    <allow pkg="org.apache.kafka.common.metadata" />
    <allow pkg="org.apache.kafka.common.protocol" />
    <allow pkg="org.apache.kafka.common.quota" />
    <allow pkg="org.apache.kafka.common.requests" />
    <allow pkg="org.apache.kafka.common.resource" />
    <allow pkg="org.apache.kafka.image" />
    <allow pkg="org.apache.kafka.image.writer" />
    <allow pkg="org.apache.kafka.metadata" />
    <allow pkg="org.apache.kafka.queue" />
    <allow pkg="org.apache.kafka.clients.admin" />
    <allow pkg="org.apache.kafka.raft" />
    <allow pkg="org.apache.kafka.server.common" />
    <allow pkg="org.apache.kafka.server.fault" />
    <allow pkg="org.apache.kafka.server.util" />
    <allow pkg="org.apache.kafka.snapshot" />
    <allow pkg="org.apache.kafka.test" />
  </subpackage>

  <subpackage name="metadata">
    <allow pkg="org.apache.kafka.clients" />
    <allow pkg="org.apache.kafka.common.acl" />
    <allow pkg="org.apache.kafka.common.annotation" />
    <allow pkg="org.apache.kafka.common.config" />
    <allow pkg="org.apache.kafka.common.message" />
    <allow pkg="org.apache.kafka.common.metadata" />
    <allow pkg="org.apache.kafka.common.protocol" />
    <allow pkg="org.apache.kafka.common.quota" />
    <allow pkg="org.apache.kafka.common.record" />
    <allow pkg="org.apache.kafka.common.resource" />
    <allow pkg="org.apache.kafka.common.requests" />
    <allow pkg="org.apache.kafka.image" />
    <allow pkg="org.apache.kafka.metadata" />
    <allow pkg="org.apache.kafka.metalog" />
    <allow pkg="org.apache.kafka.queue" />
    <allow pkg="org.apache.kafka.raft" />
    <allow pkg="org.apache.kafka.server.authorizer" />
    <allow pkg="org.apache.kafka.server.common" />
    <allow pkg="org.apache.kafka.server.fault" />
    <allow pkg="org.apache.kafka.server.config" />
    <allow pkg="org.apache.kafka.server.util"/>
    <allow pkg="org.apache.kafka.test" />
    <subpackage name="authorizer">
      <allow pkg="org.apache.kafka.common.acl" />
      <allow pkg="org.apache.kafka.common.requests" />
      <allow pkg="org.apache.kafka.common.resource" />
      <allow pkg="org.apache.kafka.controller" />
      <allow pkg="org.apache.kafka.metadata" />
      <allow pkg="org.apache.kafka.common.internals" />
    </subpackage>
    <subpackage name="bootstrap">
      <allow pkg="org.apache.kafka.snapshot" />
    </subpackage>
    <subpackage name="fault">
      <allow pkg="org.apache.kafka.server.fault" />
    </subpackage>
  </subpackage>

  <subpackage name="metalog">
    <allow pkg="org.apache.kafka.common.metadata" />
    <allow pkg="org.apache.kafka.common.protocol" />
    <allow pkg="org.apache.kafka.common.record" />
    <allow pkg="org.apache.kafka.metadata" />
    <allow pkg="org.apache.kafka.metalog" />
    <allow pkg="org.apache.kafka.raft" />
    <allow pkg="org.apache.kafka.snapshot" />
    <allow pkg="org.apache.kafka.queue" />
    <allow pkg="org.apache.kafka.server.common" />
    <allow pkg="org.apache.kafka.test" />
  </subpackage>

  <subpackage name="queue">
    <allow pkg="org.apache.kafka.test" />
  </subpackage>

=======
>>>>>>> b10716e7
  <subpackage name="clients">
    <allow pkg="org.apache.kafka.common" />
    <allow pkg="org.apache.kafka.clients" exact-match="true"/>
    <allow pkg="org.apache.kafka.test" />

    <subpackage name="consumer">
      <allow pkg="org.apache.kafka.clients.consumer" />
    </subpackage>

    <subpackage name="producer">
      <allow pkg="org.apache.kafka.clients.consumer" />
      <allow pkg="org.apache.kafka.clients.producer" />
    </subpackage>

    <subpackage name="admin">
      <allow pkg="org.apache.kafka.clients.admin" />
      <allow pkg="org.apache.kafka.clients.consumer.internals" />
      <allow pkg="org.apache.kafka.clients.consumer" />
    </subpackage>
  </subpackage>

  <subpackage name="coordinator">
    <subpackage name="group">
      <allow pkg="org.apache.kafka.common.annotation" />
      <allow pkg="org.apache.kafka.common.message" />
      <allow pkg="org.apache.kafka.common.protocol" />
      <allow pkg="org.apache.kafka.common.requests" />
      <allow pkg="org.apache.kafka.coordinator.group" />
      <allow pkg="org.apache.kafka.image"/>
      <allow pkg="org.apache.kafka.server.common"/>
      <allow pkg="org.apache.kafka.server.util"/>
    </subpackage>
  </subpackage>

  <subpackage name="server">
    <allow pkg="org.apache.kafka.common" />

    <!-- This is required to make AlterConfigPolicyTest work. -->
    <allow pkg="org.apache.kafka.server.policy" />

    <subpackage name="log">
      <allow pkg="com.fasterxml.jackson" />
      <allow pkg="kafka.api" />
      <allow pkg="kafka.utils" />
      <allow pkg="org.apache.kafka.clients" />
      <allow pkg="org.apache.kafka.server.common" />
      <allow pkg="org.apache.kafka.server.config" />
      <allow pkg="org.apache.kafka.server.log" />
      <allow pkg="org.apache.kafka.server.record" />
      <allow pkg="org.apache.kafka.test" />
      <allow pkg="org.apache.kafka.storage"/>
      <subpackage name="remote">
        <allow pkg="scala.collection" />
      </subpackage>

    </subpackage>
  </subpackage>

  <subpackage name="storage.internals">
    <allow pkg="org.apache.kafka.server"/>
    <allow pkg="org.apache.kafka.storage.internals"/>
    <allow pkg="org.apache.kafka.common" />
  </subpackage>

  <subpackage name="shell">
    <allow pkg="com.fasterxml.jackson" />
    <allow pkg="kafka.raft"/>
    <allow pkg="kafka.server"/>
    <allow pkg="kafka.tools"/>
    <allow pkg="net.sourceforge.argparse4j" />
    <allow pkg="org.apache.kafka.common"/>
    <allow pkg="org.apache.kafka.metadata"/>
    <allow pkg="org.apache.kafka.controller.util"/>
    <allow pkg="org.apache.kafka.queue"/>
    <allow pkg="org.apache.kafka.raft"/>
    <allow pkg="org.apache.kafka.server.common" />
    <allow pkg="org.apache.kafka.shell"/>
    <allow pkg="org.apache.kafka.snapshot"/>
    <allow pkg="org.jline"/>
    <allow pkg="scala.compat"/>
  </subpackage>

  <subpackage name="tools">
    <allow pkg="org.apache.kafka.common"/>
    <allow pkg="org.apache.kafka.server.util" />
    <allow pkg="org.apache.kafka.clients" />
    <allow pkg="org.apache.kafka.clients.admin" />
    <allow pkg="org.apache.kafka.clients.producer" />
    <allow pkg="org.apache.kafka.clients.consumer" />
    <allow pkg="org.apache.kafka.test" />
    <allow pkg="com.fasterxml.jackson" />
    <allow pkg="org.jose4j" />
    <allow pkg="net.sourceforge.argparse4j" />
    <allow pkg="org.apache.log4j" />
    <allow pkg="kafka.test" />
    <allow pkg="joptsimple" />
    <allow pkg="javax.rmi.ssl"/>
    <allow pkg="kafka.utils" />
    <allow pkg="scala.collection" />
  </subpackage>

  <subpackage name="trogdor">
    <allow pkg="com.fasterxml.jackson" />
    <allow pkg="javax.servlet" />
    <allow pkg="javax.ws.rs" />
    <allow pkg="net.sourceforge.argparse4j" />
    <allow pkg="org.apache.kafka.clients" />
    <allow pkg="org.apache.kafka.clients.admin" />
    <allow pkg="org.apache.kafka.clients.consumer" exact-match="true"/>
    <allow pkg="org.apache.kafka.clients.producer" exact-match="true"/>
    <allow pkg="org.apache.kafka.common" />
    <allow pkg="org.apache.kafka.test"/>
    <allow pkg="org.apache.kafka.trogdor" />
    <allow pkg="org.eclipse.jetty" />
    <allow pkg="org.glassfish.jersey" />
  </subpackage>

  <subpackage name="message">
    <allow pkg="com.fasterxml.jackson" />
    <allow pkg="com.fasterxml.jackson.annotation" />
    <allow pkg="net.sourceforge.argparse4j" />
    <allow pkg="org.apache.message" />
  </subpackage>

  <subpackage name="streams">
    <allow pkg="org.apache.kafka.common"/>
    <allow pkg="org.apache.kafka.test"/>
    <allow pkg="org.apache.kafka.clients"/>
    <allow pkg="org.apache.kafka.clients.producer" exact-match="true"/>
    <allow pkg="org.apache.kafka.clients.consumer" exact-match="true"/>

    <allow pkg="org.apache.kafka.streams"/>

    <subpackage name="examples">
      <allow pkg="com.fasterxml.jackson" />
      <allow pkg="org.apache.kafka.connect.json" />
    </subpackage>

    <subpackage name="internals">
      <allow pkg="com.fasterxml.jackson" />
    </subpackage>

    <subpackage name="perf">
      <allow pkg="com.fasterxml.jackson.databind" />
    </subpackage>

    <subpackage name="integration">
      <allow pkg="kafka.admin" />
      <allow pkg="kafka.api" />
      <allow pkg="kafka.cluster" />
      <allow pkg="kafka.server" />
      <allow pkg="kafka.tools" />
      <allow pkg="kafka.utils" />
      <allow pkg="kafka.log" />
      <allow pkg="scala" />
      <allow class="kafka.zk.EmbeddedZookeeper"/>
      <allow pkg="com.fasterxml.jackson" />
      <allow pkg="org.apache.kafka.tools" />
    </subpackage>

    <subpackage name="test">
      <allow pkg="kafka.admin" />
    </subpackage>

    <subpackage name="tools">
      <allow pkg="org.apache.kafka.tools" />
    </subpackage>

    <subpackage name="state">
      <allow pkg="org.rocksdb" />
    </subpackage>

    <subpackage name="processor">
      <subpackage name="internals">
        <allow pkg="com.fasterxml.jackson" />
        <allow pkg="kafka.utils" />
        <allow pkg="org.apache.zookeeper" />
      </subpackage>
    </subpackage>
  </subpackage>

  <subpackage name="log4jappender">
    <allow pkg="org.apache.log4j" />
    <allow pkg="org.apache.kafka.clients" />
    <allow pkg="org.apache.kafka.common" />
    <allow pkg="org.apache.kafka.test" />
  </subpackage>

  <subpackage name="test">
    <allow pkg="org.apache.kafka" />
    <allow pkg="org.bouncycastle" />
    <allow pkg="org.rocksdb" />
  </subpackage>

  <subpackage name="raft">
    <allow pkg="org.apache.kafka.raft" />
    <allow pkg="org.apache.kafka.metadata" />
    <allow pkg="org.apache.kafka.snapshot" />
    <allow pkg="org.apache.kafka.clients" />
    <allow pkg="org.apache.kafka.common.config" />
    <allow pkg="org.apache.kafka.common.message" />
    <allow pkg="org.apache.kafka.common.metadata" />
    <allow pkg="org.apache.kafka.common.metrics" />
    <allow pkg="org.apache.kafka.common.record" />
    <allow pkg="org.apache.kafka.common.requests" />
    <allow pkg="org.apache.kafka.common.protocol" />
    <allow pkg="org.apache.kafka.server.common" />
    <allow pkg="org.apache.kafka.server.common.serialization" />
    <allow pkg="org.apache.kafka.test"/>
    <allow pkg="com.fasterxml.jackson" />
    <allow pkg="net.jqwik"/>
  </subpackage>

  <subpackage name="snapshot">
    <allow pkg="org.apache.kafka.common.record" />
    <allow pkg="org.apache.kafka.common.message" />
    <allow pkg="org.apache.kafka.raft" />
    <allow pkg="org.apache.kafka.server.common" />
    <allow pkg="org.apache.kafka.test"/>
  </subpackage>

  <subpackage name="connect">
    <allow pkg="org.apache.kafka.common" />
    <allow pkg="org.apache.kafka.connect.data" />
    <allow pkg="org.apache.kafka.connect.errors" />
    <allow pkg="org.apache.kafka.connect.header" />
    <allow pkg="org.apache.kafka.connect.components"/>
    <allow pkg="org.apache.kafka.clients" />
    <allow pkg="org.apache.kafka.test"/>

    <subpackage name="source">
      <allow pkg="org.apache.kafka.connect.connector" />
      <allow pkg="org.apache.kafka.connect.storage" />
    </subpackage>

    <subpackage name="sink">
      <allow pkg="org.apache.kafka.clients.consumer" />
      <allow pkg="org.apache.kafka.connect.connector" />
      <allow pkg="org.apache.kafka.connect.storage" />
    </subpackage>

    <subpackage name="converters">
      <allow pkg="org.apache.kafka.connect.storage" />
    </subpackage>

    <subpackage name="connector.policy">
      <allow pkg="org.apache.kafka.connect.health" />
      <allow pkg="org.apache.kafka.connect.connector" />
      <!-- for testing -->
      <allow pkg="org.apache.kafka.connect.runtime" />
    </subpackage>

    <subpackage name="rest">
      <allow pkg="org.apache.kafka.connect.health" />
      <allow pkg="javax.ws.rs" />
      <allow pkg= "javax.security.auth"/>
      <subpackage name="basic">
        <allow pkg="org.apache.kafka.connect.rest"/>
        <allow pkg="javax.annotation"/>
      </subpackage>
    </subpackage>

    <subpackage name="mirror">
      <allow pkg="org.apache.kafka.clients.consumer" />
      <allow pkg="org.apache.kafka.connect.source" />
      <allow pkg="org.apache.kafka.connect.sink" />
      <allow pkg="org.apache.kafka.connect.storage" />
      <allow pkg="org.apache.kafka.connect.connector" />
      <allow pkg="org.apache.kafka.connect.runtime" />
      <allow pkg="org.apache.kafka.connect.runtime.distributed" />
      <allow pkg="org.apache.kafka.connect.util" />
      <allow pkg="org.apache.kafka.connect.converters" />
      <allow pkg="org.apache.kafka.connect.json" />
      <allow pkg="net.sourceforge.argparse4j" />
      <!-- for tests -->
      <allow pkg="org.apache.kafka.connect.integration" />
      <allow pkg="org.apache.kafka.connect.mirror" />
      <allow pkg="kafka.server" />
      <subpackage name="rest">
        <allow pkg="javax.ws.rs" />
      </subpackage>
    </subpackage>

    <subpackage name="runtime">
      <allow pkg="org.apache.kafka.connect" />
      <allow pkg="org.reflections"/>
      <allow pkg="org.reflections.util"/>
      <allow pkg="javax.crypto"/>
      <allow pkg="org.eclipse.jetty.util" />

      <subpackage name="rest">
        <allow pkg="org.eclipse.jetty" />
        <allow pkg="javax.ws.rs" />
        <allow pkg="javax.servlet" />
        <allow pkg="org.glassfish.jersey" />
        <allow pkg="com.fasterxml.jackson" />
        <allow pkg="org.apache.http"/>
        <allow pkg="io.swagger.v3.oas.annotations"/>
        <subpackage name="resources">
          <allow pkg="org.apache.log4j" />
        </subpackage>
      </subpackage>

      <subpackage name="isolation">
        <allow pkg="com.fasterxml.jackson" />
        <allow pkg="org.apache.maven.artifact.versioning" />
        <allow pkg="javax.tools" />
      </subpackage>

      <subpackage name="distributed">
        <allow pkg="javax.ws.rs.core" />
      </subpackage>
    </subpackage>

    <subpackage name="cli">
      <allow pkg="org.apache.kafka.connect.runtime" />
      <allow pkg="org.apache.kafka.connect.storage" />
      <allow pkg="org.apache.kafka.connect.util" />
      <allow pkg="org.apache.kafka.common" />
      <allow pkg="org.apache.kafka.connect.connector.policy" />
      <allow pkg="org.apache.kafka.connect.json" />
    </subpackage>

    <subpackage name="storage">
      <allow pkg="org.apache.kafka.connect" />
      <allow pkg="org.apache.kafka.common.serialization" />
      <allow pkg="javax.crypto.spec"/>
    </subpackage>

    <subpackage name="util">
      <allow pkg="org.apache.kafka.connect" />
      <allow pkg="org.reflections.vfs" />
      <!-- for annotations to avoid code duplication -->
      <allow pkg="com.fasterxml.jackson.annotation" />
      <allow pkg="com.fasterxml.jackson.databind" />
      <subpackage name="clusters">
        <allow pkg="kafka.cluster" />
        <allow pkg="kafka.server" />
        <allow pkg="kafka.zk" />
        <allow pkg="kafka.utils" />
        <allow class="javax.servlet.http.HttpServletResponse" />
        <allow class="javax.ws.rs.core.Response" />
        <allow pkg="com.fasterxml.jackson.core.type" />
        <allow pkg="org.apache.kafka.metadata" />
      </subpackage>
    </subpackage>

    <subpackage name="integration">
      <allow pkg="org.apache.kafka.connect.util.clusters" />
      <allow pkg="org.apache.kafka.connect" />
      <allow pkg="org.apache.kafka.tools" />
      <allow pkg="javax.ws.rs" />
      <allow pkg="org.apache.http"/>
      <allow pkg="org.eclipse.jetty.util"/>
    </subpackage>

    <subpackage name="json">
      <allow pkg="com.fasterxml.jackson" />
      <allow pkg="org.apache.kafka.common.serialization" />
      <allow pkg="org.apache.kafka.common.errors" />
      <allow pkg="org.apache.kafka.connect.storage" />
    </subpackage>

    <subpackage name="file">
      <allow pkg="org.apache.kafka.connect" />
      <allow pkg="org.apache.kafka.clients.consumer" />
      <!-- for tests -->
      <allow pkg="org.easymock" />
      <allow pkg="org.powermock" />
    </subpackage>

    <subpackage name="tools">
      <allow pkg="org.apache.kafka.connect" />
      <allow pkg="org.apache.kafka.tools" />
      <allow pkg="com.fasterxml.jackson" />
    </subpackage>

    <subpackage name="transforms">
      <allow class="org.apache.kafka.connect.connector.ConnectRecord" />
      <allow class="org.apache.kafka.connect.source.SourceRecord" />
      <allow class="org.apache.kafka.connect.sink.SinkRecord" />
      <allow pkg="org.apache.kafka.connect.transforms.util" />
    </subpackage>
  </subpackage>

</import-control><|MERGE_RESOLUTION|>--- conflicted
+++ resolved
@@ -198,125 +198,6 @@
     </subpackage>
   </subpackage>
 
-<<<<<<< HEAD
-  <subpackage name="controller">
-    <allow pkg="com.yammer.metrics"/>
-    <allow pkg="org.apache.kafka.clients" />
-    <allow pkg="org.apache.kafka.clients.admin" />
-    <allow pkg="org.apache.kafka.common.acl" />
-    <allow pkg="org.apache.kafka.common.annotation" />
-    <allow pkg="org.apache.kafka.common.config" />
-    <allow pkg="org.apache.kafka.common.feature" />
-    <allow pkg="org.apache.kafka.common.internals" />
-    <allow pkg="org.apache.kafka.common.message" />
-    <allow pkg="org.apache.kafka.common.metadata" />
-    <allow pkg="org.apache.kafka.common.metrics" />
-    <allow pkg="org.apache.kafka.common.network" />
-    <allow pkg="org.apache.kafka.common.protocol" />
-    <allow pkg="org.apache.kafka.common.quota" />
-    <allow pkg="org.apache.kafka.common.record" />
-    <allow pkg="org.apache.kafka.common.requests" />
-    <allow pkg="org.apache.kafka.common.resource" />
-    <allow pkg="org.apache.kafka.controller" />
-    <allow pkg="org.apache.kafka.image" />
-    <allow pkg="org.apache.kafka.image.writer" />
-    <allow pkg="org.apache.kafka.metadata" />
-    <allow pkg="org.apache.kafka.metadata.authorizer" />
-    <allow pkg="org.apache.kafka.metadata.migration" />
-    <allow pkg="org.apache.kafka.metalog" />
-    <allow pkg="org.apache.kafka.queue" />
-    <allow pkg="org.apache.kafka.raft" />
-    <allow pkg="org.apache.kafka.server.authorizer" />
-    <allow pkg="org.apache.kafka.server.common" />
-    <allow pkg="org.apache.kafka.server.config" />
-    <allow pkg="org.apache.kafka.server.fault" />
-    <allow pkg="org.apache.kafka.server.metrics" />
-    <allow pkg="org.apache.kafka.server.policy"/>
-    <allow pkg="org.apache.kafka.server.util"/>
-    <allow pkg="org.apache.kafka.snapshot" />
-    <allow pkg="org.apache.kafka.test" />
-    <allow pkg="org.apache.kafka.timeline" />
-  </subpackage>
-
-  <subpackage name="image">
-    <allow pkg="org.apache.kafka.common.config" />
-    <allow pkg="org.apache.kafka.common.message" />
-    <allow pkg="org.apache.kafka.common.metadata" />
-    <allow pkg="org.apache.kafka.common.protocol" />
-    <allow pkg="org.apache.kafka.common.quota" />
-    <allow pkg="org.apache.kafka.common.requests" />
-    <allow pkg="org.apache.kafka.common.resource" />
-    <allow pkg="org.apache.kafka.image" />
-    <allow pkg="org.apache.kafka.image.writer" />
-    <allow pkg="org.apache.kafka.metadata" />
-    <allow pkg="org.apache.kafka.queue" />
-    <allow pkg="org.apache.kafka.clients.admin" />
-    <allow pkg="org.apache.kafka.raft" />
-    <allow pkg="org.apache.kafka.server.common" />
-    <allow pkg="org.apache.kafka.server.fault" />
-    <allow pkg="org.apache.kafka.server.util" />
-    <allow pkg="org.apache.kafka.snapshot" />
-    <allow pkg="org.apache.kafka.test" />
-  </subpackage>
-
-  <subpackage name="metadata">
-    <allow pkg="org.apache.kafka.clients" />
-    <allow pkg="org.apache.kafka.common.acl" />
-    <allow pkg="org.apache.kafka.common.annotation" />
-    <allow pkg="org.apache.kafka.common.config" />
-    <allow pkg="org.apache.kafka.common.message" />
-    <allow pkg="org.apache.kafka.common.metadata" />
-    <allow pkg="org.apache.kafka.common.protocol" />
-    <allow pkg="org.apache.kafka.common.quota" />
-    <allow pkg="org.apache.kafka.common.record" />
-    <allow pkg="org.apache.kafka.common.resource" />
-    <allow pkg="org.apache.kafka.common.requests" />
-    <allow pkg="org.apache.kafka.image" />
-    <allow pkg="org.apache.kafka.metadata" />
-    <allow pkg="org.apache.kafka.metalog" />
-    <allow pkg="org.apache.kafka.queue" />
-    <allow pkg="org.apache.kafka.raft" />
-    <allow pkg="org.apache.kafka.server.authorizer" />
-    <allow pkg="org.apache.kafka.server.common" />
-    <allow pkg="org.apache.kafka.server.fault" />
-    <allow pkg="org.apache.kafka.server.config" />
-    <allow pkg="org.apache.kafka.server.util"/>
-    <allow pkg="org.apache.kafka.test" />
-    <subpackage name="authorizer">
-      <allow pkg="org.apache.kafka.common.acl" />
-      <allow pkg="org.apache.kafka.common.requests" />
-      <allow pkg="org.apache.kafka.common.resource" />
-      <allow pkg="org.apache.kafka.controller" />
-      <allow pkg="org.apache.kafka.metadata" />
-      <allow pkg="org.apache.kafka.common.internals" />
-    </subpackage>
-    <subpackage name="bootstrap">
-      <allow pkg="org.apache.kafka.snapshot" />
-    </subpackage>
-    <subpackage name="fault">
-      <allow pkg="org.apache.kafka.server.fault" />
-    </subpackage>
-  </subpackage>
-
-  <subpackage name="metalog">
-    <allow pkg="org.apache.kafka.common.metadata" />
-    <allow pkg="org.apache.kafka.common.protocol" />
-    <allow pkg="org.apache.kafka.common.record" />
-    <allow pkg="org.apache.kafka.metadata" />
-    <allow pkg="org.apache.kafka.metalog" />
-    <allow pkg="org.apache.kafka.raft" />
-    <allow pkg="org.apache.kafka.snapshot" />
-    <allow pkg="org.apache.kafka.queue" />
-    <allow pkg="org.apache.kafka.server.common" />
-    <allow pkg="org.apache.kafka.test" />
-  </subpackage>
-
-  <subpackage name="queue">
-    <allow pkg="org.apache.kafka.test" />
-  </subpackage>
-
-=======
->>>>>>> b10716e7
   <subpackage name="clients">
     <allow pkg="org.apache.kafka.common" />
     <allow pkg="org.apache.kafka.clients" exact-match="true"/>
