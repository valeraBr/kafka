--- conflicted
+++ resolved
@@ -13,13 +13,9 @@
 # See the License for the specific language governing permissions and
 # limitations under the License.
 
-<<<<<<< HEAD
-log4j.rootLogger=INFO, stdout
-=======
 # Unspecified loggers and loggers with additivity=true output to server.log and stdout
 # Note that INFO only applies to unspecified loggers, the log level of the child logger is used otherwise
 log4j.rootLogger=INFO, stdout, kafkaAppender
->>>>>>> a96e28ea
 
 log4j.appender.stdout=org.apache.log4j.ConsoleAppender
 log4j.appender.stdout.layout=org.apache.log4j.PatternLayout
