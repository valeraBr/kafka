--- conflicted
+++ resolved
@@ -220,13 +220,8 @@
         try (Consumer<byte[], byte[]> backupConsumer = backup.kafka().createConsumerAndSubscribeTo(
                 consumerProps, "test-topic-1")) {
 
-<<<<<<< HEAD
             waitForConsumerGroupFullSync(backup, Collections.singletonList("test-topic-1"),
-                    consumerGroupName, NUM_RECORDS_PRODUCED);
-=======
-        waitForConsumerGroupOffsetSync(backup, backupConsumer, Collections.singletonList("test-topic-1"),
-                consumerGroupName, NUM_RECORDS_PRODUCED, true);
->>>>>>> eee2bf96
+                    consumerGroupName, NUM_RECORDS_PRODUCED, true);
 
             ConsumerRecords<byte[], byte[]> records = backupConsumer.poll(CONSUMER_POLL_TIMEOUT_MS);
 
@@ -255,18 +250,13 @@
         try (Consumer<byte[], byte[]> backupConsumer = backup.kafka().createConsumerAndSubscribeTo(Collections.singletonMap(
                 "group.id", consumerGroupName), "test-topic-1", "test-topic-2")) {
 
-<<<<<<< HEAD
             waitForConsumerGroupFullSync(backup, Arrays.asList("test-topic-1", "test-topic-2"),
-                    consumerGroupName, NUM_RECORDS_PRODUCED);
+                    consumerGroupName, NUM_RECORDS_PRODUCED, true);
 
             ConsumerRecords<byte[], byte[]> records = backupConsumer.poll(CONSUMER_POLL_TIMEOUT_MS);
             // similar reasoning as above, no more records to consume by the same consumer group at backup cluster
             assertEquals(0, records.count(), "consumer record size is not zero");
         }
-=======
-        waitForConsumerGroupOffsetSync(backup, backupConsumer, Arrays.asList("test-topic-1", "test-topic-2"),
-                consumerGroupName, NUM_RECORDS_PRODUCED, true);
->>>>>>> eee2bf96
 
         assertMonotonicCheckpoints(backup, "primary.checkpoints.internal");
     }
