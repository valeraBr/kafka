--- conflicted
+++ resolved
@@ -565,26 +565,15 @@
         String remoteTopic = remoteTopicName("test-topic-1", PRIMARY_CLUSTER_ALIAS);
 
         // Check offsets are pushed to the checkpoint topic
-<<<<<<< HEAD
-        Consumer<byte[], byte[]> backupConsumer = backup.kafka().createConsumerAndSubscribeTo(Collections.singletonMap(
-                "auto.offset.reset", "earliest"), PRIMARY_CLUSTER_ALIAS + ".checkpoints.internal");
-        waitForCondition(() -> {
-            ConsumerRecords<byte[], byte[]> records = backupConsumer.poll(CONSUMER_POLL_TIMEOUT_MS);
-            for (ConsumerRecord<byte[], byte[]> record : records) {
-                Checkpoint checkpoint = Checkpoint.deserializeRecord(record);
-                if (remoteTopic.equals(checkpoint.topicPartition().topic())) {
-                    return true;
-=======
         try (Consumer<byte[], byte[]> backupConsumer = backup.kafka().createConsumerAndSubscribeTo(Collections.singletonMap(
                 "auto.offset.reset", "earliest"), PRIMARY_CLUSTER_ALIAS + ".checkpoints.internal")) {
             waitForCondition(() -> {
-                ConsumerRecords<byte[], byte[]> records = backupConsumer.poll(Duration.ofSeconds(1L));
+                ConsumerRecords<byte[], byte[]> records = backupConsumer.poll(CONSUMER_POLL_TIMEOUT_MS);
                 for (ConsumerRecord<byte[], byte[]> record : records) {
                     Checkpoint checkpoint = Checkpoint.deserializeRecord(record);
                     if (remoteTopic.equals(checkpoint.topicPartition().topic())) {
                         return true;
                     }
->>>>>>> 3f7eadaa
                 }
                 return false;
             }, 30_000,
