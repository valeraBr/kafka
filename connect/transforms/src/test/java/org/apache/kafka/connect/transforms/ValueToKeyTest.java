/*
 * Licensed to the Apache Software Foundation (ASF) under one or more
 * contributor license agreements. See the NOTICE file distributed with
 * this work for additional information regarding copyright ownership.
 * The ASF licenses this file to You under the Apache License, Version 2.0
 * (the "License"); you may not use this file except in compliance with
 * the License. You may obtain a copy of the License at
 *
 *    http://www.apache.org/licenses/LICENSE-2.0
 *
 * Unless required by applicable law or agreed to in writing, software
 * distributed under the License is distributed on an "AS IS" BASIS,
 * WITHOUT WARRANTIES OR CONDITIONS OF ANY KIND, either express or implied.
 * See the License for the specific language governing permissions and
 * limitations under the License.
 */
package org.apache.kafka.connect.transforms;

import java.util.Map;
import org.apache.kafka.connect.data.Schema;
import org.apache.kafka.connect.data.SchemaBuilder;
import org.apache.kafka.connect.data.Struct;
import org.apache.kafka.connect.errors.DataException;
import org.apache.kafka.connect.sink.SinkRecord;
import org.junit.After;
import org.junit.Test;

import java.util.Collections;
import java.util.HashMap;

import static org.junit.Assert.assertEquals;
import static org.junit.Assert.assertNull;
import static org.junit.Assert.assertThrows;

public class ValueToKeyTest {

    private static final String INCLUDED_TOPIC_NAME = "includedTopic";
    private final ValueToKey<SinkRecord> xform = new ValueToKey<>();

    @After
    public void teardown() {
        xform.close();
    }

    @Test
    public void schemaless() {
        xform.configure(Collections.singletonMap("fields", "a,b"));

        final HashMap<String, Integer> value = new HashMap<>();
        value.put("a", 1);
        value.put("b", 2);
        value.put("c", 3);

        final SinkRecord record = new SinkRecord("", 0, null, null, null, value, 0);
        final SinkRecord transformedRecord = xform.apply(record);

        final HashMap<String, Integer> expectedKey = new HashMap<>();
        expectedKey.put("a", 1);
        expectedKey.put("b", 2);

        assertNull(transformedRecord.keySchema());
        assertEquals(expectedKey, transformedRecord.key());
    }

    @Test
    public void withSchema() {
        xform.configure(Collections.singletonMap("fields", "a,b"));

        final Schema valueSchema = SchemaBuilder.struct()
                .field("a", Schema.INT32_SCHEMA)
                .field("b", Schema.INT32_SCHEMA)
                .field("c", Schema.INT32_SCHEMA)
                .build();

        final Struct value = new Struct(valueSchema);
        value.put("a", 1);
        value.put("b", 2);
        value.put("c", 3);

        final SinkRecord record = new SinkRecord("", 0, null, null, valueSchema, value, 0);
        final SinkRecord transformedRecord = xform.apply(record);

        final Schema expectedKeySchema = SchemaBuilder.struct()
                .field("a", Schema.INT32_SCHEMA)
                .field("b", Schema.INT32_SCHEMA)
                .build();

        final Struct expectedKey = new Struct(expectedKeySchema)
                .put("a", 1)
                .put("b", 2);

        assertEquals(expectedKeySchema, transformedRecord.keySchema());
        assertEquals(expectedKey, transformedRecord.key());
    }

    @Test
<<<<<<< HEAD
    public void withIncludedTopics() {
        final Map<String, String> config = new HashMap<>();
        config.put("fields", "a,b");
        config.put("topics", INCLUDED_TOPIC_NAME);
        xform.configure(config);

        final HashMap<String, Integer> value = new HashMap<>();
        value.put("a", 1);
        value.put("b", 2);
        value.put("c", 3);

        final SinkRecord record = new SinkRecord(INCLUDED_TOPIC_NAME, 0, null, null, null, value, 0);
        final SinkRecord transformedRecord = xform.apply(record);

        final HashMap<String, Integer> expectedKey = new HashMap<>();
        expectedKey.put("a", 1);
        expectedKey.put("b", 2);

        assertNull(transformedRecord.keySchema());
        assertEquals(expectedKey, transformedRecord.key());
    }

    @Test
    public void withExcludedTopics() {
        final Map<String, String> config = new HashMap<>();
        config.put("fields", "a,b");
        config.put("topics", "excludedTopic");
        xform.configure(config);

        final HashMap<String, Integer> value = new HashMap<>();
        value.put("a", 1);
        value.put("b", 2);
        value.put("c", 3);

        final Object originalKey = "ORIGINAL_KEY";
        final SinkRecord record = new SinkRecord(INCLUDED_TOPIC_NAME, 0, null, originalKey, null, value, 0);
        final SinkRecord transformedRecord = xform.apply(record);

        assertNull(transformedRecord.keySchema());
        assertEquals(originalKey, transformedRecord.key());
    }

=======
    public void nonExistingField() {
        xform.configure(Collections.singletonMap("fields", "not_exist"));

        final Schema valueSchema = SchemaBuilder.struct()
            .field("a", Schema.INT32_SCHEMA)
            .build();

        final Struct value = new Struct(valueSchema);
        value.put("a", 1);

        final SinkRecord record = new SinkRecord("", 0, null, null, valueSchema, value, 0);

        DataException actual = assertThrows(DataException.class, () -> xform.apply(record));
        assertEquals("Field does not exist: not_exist", actual.getMessage());
    }
>>>>>>> 4c9f5cf7
}<|MERGE_RESOLUTION|>--- conflicted
+++ resolved
@@ -94,7 +94,6 @@
     }
 
     @Test
-<<<<<<< HEAD
     public void withIncludedTopics() {
         final Map<String, String> config = new HashMap<>();
         config.put("fields", "a,b");
@@ -137,7 +136,6 @@
         assertEquals(originalKey, transformedRecord.key());
     }
 
-=======
     public void nonExistingField() {
         xform.configure(Collections.singletonMap("fields", "not_exist"));
 
@@ -153,5 +151,4 @@
         DataException actual = assertThrows(DataException.class, () -> xform.apply(record));
         assertEquals("Field does not exist: not_exist", actual.getMessage());
     }
->>>>>>> 4c9f5cf7
 }