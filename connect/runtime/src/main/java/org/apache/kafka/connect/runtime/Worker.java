/*
 * Licensed to the Apache Software Foundation (ASF) under one or more
 * contributor license agreements. See the NOTICE file distributed with
 * this work for additional information regarding copyright ownership.
 * The ASF licenses this file to You under the Apache License, Version 2.0
 * (the "License"); you may not use this file except in compliance with
 * the License. You may obtain a copy of the License at
 *
 *    http://www.apache.org/licenses/LICENSE-2.0
 *
 * Unless required by applicable law or agreed to in writing, software
 * distributed under the License is distributed on an "AS IS" BASIS,
 * WITHOUT WARRANTIES OR CONDITIONS OF ANY KIND, either express or implied.
 * See the License for the specific language governing permissions and
 * limitations under the License.
 */
package org.apache.kafka.connect.runtime;

import org.apache.kafka.clients.admin.Admin;
import org.apache.kafka.clients.admin.AdminClientConfig;
import org.apache.kafka.clients.admin.AlterConsumerGroupOffsetsOptions;
import org.apache.kafka.clients.admin.AlterConsumerGroupOffsetsResult;
import org.apache.kafka.clients.admin.DeleteConsumerGroupOffsetsOptions;
import org.apache.kafka.clients.admin.DeleteConsumerGroupOffsetsResult;
import org.apache.kafka.clients.admin.DeleteConsumerGroupsOptions;
import org.apache.kafka.clients.admin.FenceProducersOptions;
import org.apache.kafka.clients.admin.ListConsumerGroupOffsetsOptions;
import org.apache.kafka.clients.admin.ListConsumerGroupOffsetsResult;
import org.apache.kafka.clients.consumer.ConsumerConfig;
import org.apache.kafka.clients.consumer.KafkaConsumer;
import org.apache.kafka.clients.consumer.OffsetAndMetadata;
import org.apache.kafka.clients.producer.KafkaProducer;
import org.apache.kafka.clients.producer.Producer;
import org.apache.kafka.clients.producer.ProducerConfig;
import org.apache.kafka.common.KafkaFuture;
import org.apache.kafka.common.IsolationLevel;
import org.apache.kafka.common.MetricNameTemplate;
import org.apache.kafka.common.TopicPartition;
import org.apache.kafka.common.config.ConfigDef;
import org.apache.kafka.common.config.ConfigValue;
import org.apache.kafka.common.config.provider.ConfigProvider;
import org.apache.kafka.common.errors.GroupIdNotFoundException;
import org.apache.kafka.common.errors.GroupNotEmptyException;
import org.apache.kafka.common.errors.GroupSubscribedToTopicException;
import org.apache.kafka.common.errors.UnknownMemberIdException;
import org.apache.kafka.common.utils.ThreadUtils;
import org.apache.kafka.common.utils.Time;
import org.apache.kafka.common.utils.Timer;
import org.apache.kafka.common.utils.Utils;
import org.apache.kafka.connect.connector.Connector;
import org.apache.kafka.connect.connector.Task;
import org.apache.kafka.connect.connector.policy.ConnectorClientConfigOverridePolicy;
import org.apache.kafka.connect.connector.policy.ConnectorClientConfigRequest;
import org.apache.kafka.connect.errors.ConnectException;
import org.apache.kafka.connect.health.ConnectorType;
import org.apache.kafka.connect.json.JsonConverter;
import org.apache.kafka.connect.json.JsonConverterConfig;
import org.apache.kafka.connect.runtime.ConnectMetrics.MetricGroup;
import org.apache.kafka.connect.runtime.isolation.IsolatedConnector;
import org.apache.kafka.connect.runtime.isolation.IsolatedSinkConnector;
import org.apache.kafka.connect.runtime.isolation.IsolatedSourceConnector;
import org.apache.kafka.connect.runtime.isolation.LoaderSwap;
import org.apache.kafka.connect.runtime.rest.resources.ConnectResource;
import org.apache.kafka.connect.runtime.isolation.PluginType;
import org.apache.kafka.connect.storage.ClusterConfigState;
import org.apache.kafka.connect.runtime.distributed.DistributedConfig;
import org.apache.kafka.connect.runtime.errors.DeadLetterQueueReporter;
import org.apache.kafka.connect.runtime.errors.ErrorHandlingMetrics;
import org.apache.kafka.connect.runtime.errors.ErrorReporter;
import org.apache.kafka.connect.runtime.errors.LogReporter;
import org.apache.kafka.connect.runtime.errors.RetryWithToleranceOperator;
import org.apache.kafka.connect.runtime.errors.WorkerErrantRecordReporter;
import org.apache.kafka.connect.runtime.isolation.Plugins;
import org.apache.kafka.connect.runtime.isolation.Plugins.ClassLoaderUsage;
import org.apache.kafka.connect.runtime.rest.entities.ConnectorOffset;
import org.apache.kafka.connect.runtime.rest.entities.ConnectorOffsets;
import org.apache.kafka.connect.runtime.rest.entities.Message;
import org.apache.kafka.connect.sink.SinkRecord;
import org.apache.kafka.connect.sink.SinkTask;
import org.apache.kafka.connect.source.SourceRecord;
import org.apache.kafka.connect.source.SourceTask;
import org.apache.kafka.connect.storage.CloseableOffsetStorageReader;
import org.apache.kafka.connect.storage.ConnectorOffsetBackingStore;
import org.apache.kafka.connect.storage.Converter;
import org.apache.kafka.connect.storage.HeaderConverter;
import org.apache.kafka.connect.storage.KafkaOffsetBackingStore;
import org.apache.kafka.connect.storage.OffsetBackingStore;
import org.apache.kafka.connect.storage.OffsetStorageReader;
import org.apache.kafka.connect.storage.OffsetStorageReaderImpl;
import org.apache.kafka.connect.storage.OffsetStorageWriter;
import org.apache.kafka.connect.storage.OffsetUtils;
import org.apache.kafka.connect.util.Callback;
import org.apache.kafka.connect.util.ConnectUtils;
import org.apache.kafka.connect.util.ConnectorTaskId;
import org.apache.kafka.connect.util.FutureCallback;
import org.apache.kafka.connect.util.LoggingContext;
import org.apache.kafka.connect.util.SinkUtils;
import org.apache.kafka.connect.util.TopicAdmin;
import org.apache.kafka.connect.util.TopicCreationGroup;
import org.slf4j.Logger;
import org.slf4j.LoggerFactory;

import java.time.Duration;
import java.util.ArrayList;
import java.util.Collection;
import java.util.Collections;
import java.util.HashMap;
import java.util.HashSet;
import java.util.List;
import java.util.Locale;
import java.util.Map;
import java.util.Objects;
import java.util.Optional;
import java.util.Set;
import java.util.concurrent.ConcurrentHashMap;
import java.util.concurrent.ConcurrentMap;
import java.util.concurrent.ExecutionException;
import java.util.concurrent.ExecutorService;
import java.util.concurrent.Executors;
import java.util.concurrent.TimeUnit;
import java.util.concurrent.TimeoutException;
import java.util.function.Function;
import java.util.stream.Collectors;
import java.util.stream.IntStream;

import static org.apache.kafka.clients.CommonClientConfigs.BOOTSTRAP_SERVERS_CONFIG;

/**
 * <p>
 * Worker runs a (dynamic) set of tasks in a set of threads, doing the work of actually moving
 * data to/from Kafka.
 * </p>
 * <p>
 * Since each task has a dedicated thread, this is mainly just a container for them.
 * </p>
 */
public class Worker {

    public static final long CONNECTOR_GRACEFUL_SHUTDOWN_TIMEOUT_MS = TimeUnit.SECONDS.toMillis(5);
    public static final long EXECUTOR_SHUTDOWN_TERMINATION_TIMEOUT_MS = TimeUnit.SECONDS.toMillis(1);

    private static final Logger log = LoggerFactory.getLogger(Worker.class);

    protected Herder herder;
    private final ExecutorService executor;
    private final Time time;
    private final String workerId;
    //kafka cluster id
    private final String kafkaClusterId;
    private final Plugins plugins;
    private final ConnectMetrics metrics;
    private final WorkerMetricsGroup workerMetricsGroup;
    private ConnectorStatusMetricsGroup connectorStatusMetricsGroup;
    private final WorkerConfig config;
    private final Converter internalKeyConverter;
    private final Converter internalValueConverter;
    private final OffsetBackingStore globalOffsetBackingStore;

    private final ConcurrentMap<String, WorkerConnector> connectors = new ConcurrentHashMap<>();
    private final ConcurrentMap<ConnectorTaskId, WorkerTask> tasks = new ConcurrentHashMap<>();
    private Optional<SourceTaskOffsetCommitter> sourceTaskOffsetCommitter;
    private final WorkerConfigTransformer workerConfigTransformer;
    private final ConnectorClientConfigOverridePolicy connectorClientConfigOverridePolicy;
    private final Function<Map<String, Object>, Admin> adminFactory;

    public Worker(
        String workerId,
        Time time,
        Plugins plugins,
        WorkerConfig config,
        OffsetBackingStore globalOffsetBackingStore,
        ConnectorClientConfigOverridePolicy connectorClientConfigOverridePolicy) {
        this(workerId, time, plugins, config, globalOffsetBackingStore, Executors.newCachedThreadPool(), connectorClientConfigOverridePolicy, Admin::create);
    }

    @SuppressWarnings("this-escape")
    Worker(
            String workerId,
            Time time,
            Plugins plugins,
            WorkerConfig config,
            OffsetBackingStore globalOffsetBackingStore,
            ExecutorService executorService,
            ConnectorClientConfigOverridePolicy connectorClientConfigOverridePolicy,
            Function<Map<String, Object>, Admin> adminFactory
    ) {
        this.kafkaClusterId = config.kafkaClusterId();
        this.metrics = new ConnectMetrics(workerId, config, time, kafkaClusterId);
        this.executor = executorService;
        this.workerId = workerId;
        this.time = time;
        this.plugins = plugins;
        this.config = config;
        this.connectorClientConfigOverridePolicy = connectorClientConfigOverridePolicy;
        this.workerMetricsGroup = new WorkerMetricsGroup(this.connectors, this.tasks, metrics);

        Map<String, String> internalConverterConfig = Collections.singletonMap(JsonConverterConfig.SCHEMAS_ENABLE_CONFIG, "false");
        this.internalKeyConverter = plugins.newInternalConverter(true, JsonConverter.class.getName(), internalConverterConfig);
        this.internalValueConverter = plugins.newInternalConverter(false, JsonConverter.class.getName(), internalConverterConfig);

        this.globalOffsetBackingStore = globalOffsetBackingStore;

        this.workerConfigTransformer = initConfigTransformer();
        this.adminFactory = adminFactory;
    }

    private WorkerConfigTransformer initConfigTransformer() {
        final List<String> providerNames = config.getList(WorkerConfig.CONFIG_PROVIDERS_CONFIG);
        Map<String, ConfigProvider> providerMap = new HashMap<>();
        for (String providerName : providerNames) {
            ConfigProvider configProvider = plugins.newConfigProvider(
                    config,
                    WorkerConfig.CONFIG_PROVIDERS_CONFIG + "." + providerName,
                    ClassLoaderUsage.PLUGINS
            );
            providerMap.put(providerName, configProvider);
        }
        return new WorkerConfigTransformer(this, providerMap);
    }

    public WorkerConfigTransformer configTransformer() {
        return workerConfigTransformer;
    }

    protected Herder herder() {
        return herder;
    }

    /**
     * Start worker.
     */
    public void start() {
        log.info("Worker starting");

        globalOffsetBackingStore.start();

        sourceTaskOffsetCommitter = config.exactlyOnceSourceEnabled()
                ? Optional.empty()
                : Optional.of(new SourceTaskOffsetCommitter(config));

        connectorStatusMetricsGroup = new ConnectorStatusMetricsGroup(metrics, tasks, herder);

        log.info("Worker started");
    }

    /**
     * Stop worker.
     */
    public void stop() {
        log.info("Worker stopping");

        long started = time.milliseconds();
        long limit = started + config.getLong(WorkerConfig.TASK_SHUTDOWN_GRACEFUL_TIMEOUT_MS_CONFIG);

        if (!connectors.isEmpty()) {
            log.warn("Shutting down connectors {} uncleanly; herder should have shut down connectors before the Worker is stopped", connectors.keySet());
            stopAndAwaitConnectors();
        }

        if (!tasks.isEmpty()) {
            log.warn("Shutting down tasks {} uncleanly; herder should have shut down tasks before the Worker is stopped", tasks.keySet());
            stopAndAwaitTasks();
        }

        long timeoutMs = limit - time.milliseconds();
        sourceTaskOffsetCommitter.ifPresent(committer -> committer.close(timeoutMs));

        globalOffsetBackingStore.stop();
        metrics.stop();

        log.info("Worker stopped");

        workerMetricsGroup.close();
        connectorStatusMetricsGroup.close();

        workerConfigTransformer.close();
        ThreadUtils.shutdownExecutorServiceQuietly(executor, EXECUTOR_SHUTDOWN_TERMINATION_TIMEOUT_MS, TimeUnit.MILLISECONDS);
    }

    /**
     * Start a connector managed by this worker.
     *
     * @param connName the connector name.
     * @param connProps the properties of the connector.
     * @param ctx the connector runtime context.
     * @param statusListener a listener for the runtime status transitions of the connector.
     * @param initialState the initial state of the connector.
     * @param onConnectorStateChange invoked when the initial state change of the connector is completed
     */
    public void startConnector(
            String connName,
            Map<String, String> connProps,
            CloseableConnectorContext ctx,
            ConnectorStatus.Listener statusListener,
            TargetState initialState,
            Callback<TargetState> onConnectorStateChange
    ) {
        final ConnectorStatus.Listener connectorStatusListener = workerMetricsGroup.wrapStatusListener(statusListener);
        try (LoggingContext loggingContext = LoggingContext.forConnector(connName)) {
            if (connectors.containsKey(connName)) {
                onConnectorStateChange.onCompletion(
                        new ConnectException("Connector with name " + connName + " already exists"),
                        null);
                return;
            }

            final WorkerConnector workerConnector;
            final String connClass = connProps.get(ConnectorConfig.CONNECTOR_CLASS_CONFIG);
            ClassLoader connectorLoader = plugins.connectorLoader(connClass);
            try (LoaderSwap loaderSwap = plugins.withClassLoader(connectorLoader)) {
                log.info("Creating connector {} of type {}", connName, connClass);
                final IsolatedConnector<?> connector = plugins.newConnector(connClass);
                final ConnectorConfig connConfig;
                final CloseableOffsetStorageReader offsetReader;
                final ConnectorOffsetBackingStore offsetStore;
                if (connector.type() == PluginType.SINK) {
                    connConfig = new SinkConnectorConfig(plugins, connProps);
                    offsetReader = null;
                    offsetStore = null;
                } else {
                    SourceConnectorConfig sourceConfig = new SourceConnectorConfig(plugins, connProps, config.topicCreationEnable());
                    connConfig = sourceConfig;

                    // Set up the offset backing store for this connector instance
                    offsetStore = config.exactlyOnceSourceEnabled()
                            ? offsetStoreForExactlyOnceSourceConnector(sourceConfig, connName, connector, null)
                            : offsetStoreForRegularSourceConnector(sourceConfig, connName, connector, null);
                    offsetStore.configure(config);
                    offsetReader = new OffsetStorageReaderImpl(offsetStore, connName, internalKeyConverter, internalValueConverter);
                }
                workerConnector = new WorkerConnector(
                        connName, connector, connConfig, ctx, metrics, connectorStatusListener, offsetReader, offsetStore, connectorLoader);
                log.info("Instantiated connector {} with version {} of type {}", connName, connector.version(), connector.pluginClass());
                workerConnector.transitionTo(initialState, onConnectorStateChange);
            } catch (Throwable t) {
                log.error("Failed to start connector {}", connName, t);
                connectorStatusListener.onFailure(connName, t);
                onConnectorStateChange.onCompletion(t, null);
                return;
            }

            WorkerConnector existing = connectors.putIfAbsent(connName, workerConnector);
            if (existing != null) {
                onConnectorStateChange.onCompletion(
                        new ConnectException("Connector with name " + connName + " already exists"),
                        null);
                // Don't need to do any cleanup of the WorkerConnector instance (such as calling
                // shutdown() on it) here because it hasn't actually started running yet
                return;
            }

            executor.submit(plugins.withClassLoader(connectorLoader, workerConnector));

            log.info("Finished creating connector {}", connName);
        }
    }

    /**
     * Return true if the connector associated with this worker is a sink connector.
     *
     * @param connName the connector name.
     * @return true if the connector belongs to the worker and is a sink connector.
     * @throws ConnectException if the worker does not manage a connector with the given name.
     */
    public boolean isSinkConnector(String connName) {
        WorkerConnector workerConnector = connectors.get(connName);
        if (workerConnector == null)
            throw new ConnectException("Connector " + connName + " not found in this worker.");

        try (LoaderSwap loaderSwap = plugins.withClassLoader(workerConnector.loader())) {
            return workerConnector.isSinkConnector();
        }
    }

    /**
     * Get a list of updated task properties for the tasks of this connector.
     *
     * @param connName the connector name.
     * @return a list of updated tasks properties.
     */
    public List<Map<String, String>> connectorTaskConfigs(String connName, ConnectorConfig connConfig) throws Exception {
        List<Map<String, String>> result = new ArrayList<>();
        try (LoggingContext loggingContext = LoggingContext.forConnector(connName)) {
            log.trace("Reconfiguring connector tasks for {}", connName);

            WorkerConnector workerConnector = connectors.get(connName);
            if (workerConnector == null)
                throw new ConnectException("Connector " + connName + " not found in this worker.");

            int maxTasks = connConfig.getInt(ConnectorConfig.TASKS_MAX_CONFIG);
            Map<String, String> connOriginals = connConfig.originalsStrings();

            IsolatedConnector<?> connector = workerConnector.connector();
            try (LoaderSwap loaderSwap = plugins.withClassLoader(workerConnector.loader())) {
                String taskClassName = connector.taskClass().getName();
                for (Map<String, String> taskProps : connector.taskConfigs(maxTasks)) {
                    // Ensure we don't modify the connector's copy of the config
                    Map<String, String> taskConfig = new HashMap<>(taskProps);
                    taskConfig.put(TaskConfig.TASK_CLASS_CONFIG, taskClassName);
                    if (connOriginals.containsKey(SinkTask.TOPICS_CONFIG)) {
                        taskConfig.put(SinkTask.TOPICS_CONFIG, connOriginals.get(SinkTask.TOPICS_CONFIG));
                    }
                    if (connOriginals.containsKey(SinkTask.TOPICS_REGEX_CONFIG)) {
                        taskConfig.put(SinkTask.TOPICS_REGEX_CONFIG, connOriginals.get(SinkTask.TOPICS_REGEX_CONFIG));
                    }
                    result.add(taskConfig);
                }
            }
        }

        return result;
    }

    /**
     * Stop a connector managed by this worker.
     *
     * @param connName the connector name.
     */
    private void stopConnector(String connName) {
        try (LoggingContext loggingContext = LoggingContext.forConnector(connName)) {
            WorkerConnector workerConnector = connectors.get(connName);
            log.info("Stopping connector {}", connName);

            if (workerConnector == null) {
                log.warn("Ignoring stop request for unowned connector {}", connName);
                return;
            }

            try (LoaderSwap loaderSwap = plugins.withClassLoader(workerConnector.loader())) {
                workerConnector.shutdown();
            }
        }
    }

    private void stopConnectors(Collection<String> ids) {
        // Herder is responsible for stopping connectors. This is an internal method to sequentially
        // stop connectors that have not explicitly been stopped.
        for (String connector: ids)
            stopConnector(connector);
    }

    private void awaitStopConnector(String connName, long timeout) {
        try (LoggingContext loggingContext = LoggingContext.forConnector(connName)) {
            WorkerConnector connector = connectors.remove(connName);
            if (connector == null) {
                log.warn("Ignoring await stop request for non-present connector {}", connName);
                return;
            }

            if (!connector.awaitShutdown(timeout)) {
                log.error("Connector '{}' failed to properly shut down, has become unresponsive, and "
                        + "may be consuming external resources. Correct the configuration for "
                        + "this connector or remove the connector. After fixing the connector, it "
                        + "may be necessary to restart this worker to release any consumed "
                        + "resources.", connName);
                connector.cancel();
            } else {
                log.debug("Graceful stop of connector {} succeeded.", connName);
            }
        }
    }

    private void awaitStopConnectors(Collection<String> ids) {
        long now = time.milliseconds();
        long deadline = now + CONNECTOR_GRACEFUL_SHUTDOWN_TIMEOUT_MS;
        for (String id : ids) {
            long remaining = Math.max(0, deadline - time.milliseconds());
            awaitStopConnector(id, remaining);
        }
    }

    /**
     * Stop asynchronously all the worker's connectors and await their termination.
     */
    public void stopAndAwaitConnectors() {
        stopAndAwaitConnectors(new ArrayList<>(connectors.keySet()));
    }

    /**
     * Stop asynchronously a collection of connectors that belong to this worker and await their
     * termination.
     *
     * @param ids the collection of connectors to be stopped.
     */
    public void stopAndAwaitConnectors(Collection<String> ids) {
        stopConnectors(ids);
        awaitStopConnectors(ids);
    }

    /**
     * Stop a connector that belongs to this worker and await its termination.
     *
     * @param connName the name of the connector to be stopped.
     */
    public void stopAndAwaitConnector(String connName) {
        stopConnector(connName);
        awaitStopConnectors(Collections.singletonList(connName));
    }

    /**
     * Get the IDs of the connectors currently running in this worker.
     *
     * @return the set of connector IDs.
     */
    public Set<String> connectorNames() {
        return connectors.keySet();
    }

    /**
     * Return true if a connector with the given name is managed by this worker and is currently running.
     *
     * @param connName the connector name.
     * @return true if the connector is running, false if the connector is not running or is not manages by this worker.
     */
    public boolean isRunning(String connName) {
        WorkerConnector workerConnector = connectors.get(connName);
        return workerConnector != null && workerConnector.isRunning();
    }

    /**
     * Start a sink task managed by this worker.
     *
     * @param id the task ID.
     * @param configState the most recent {@link ClusterConfigState} known to the worker
     * @param connProps the connector properties.
     * @param taskProps the tasks properties.
     * @param statusListener a listener for the runtime status transitions of the task.
     * @param initialState the initial state of the connector.
     * @return true if the task started successfully.
     */
    public boolean startSinkTask(
            ConnectorTaskId id,
            ClusterConfigState configState,
            Map<String, String> connProps,
            Map<String, String> taskProps,
            TaskStatus.Listener statusListener,
            TargetState initialState
    ) {
        return startTask(id, connProps, taskProps, statusListener,
                new SinkTaskBuilder(id, configState, statusListener, initialState));
    }

    /**
     * Start a source task managed by this worker using older behavior that does not provide exactly-once support.
     *
     * @param id the task ID.
     * @param configState the most recent {@link ClusterConfigState} known to the worker
     * @param connProps the connector properties.
     * @param taskProps the tasks properties.
     * @param statusListener a listener for the runtime status transitions of the task.
     * @param initialState the initial state of the connector.
     * @return true if the task started successfully.
     */
    public boolean startSourceTask(
            ConnectorTaskId id,
            ClusterConfigState configState,
            Map<String, String> connProps,
            Map<String, String> taskProps,
            TaskStatus.Listener statusListener,
            TargetState initialState
    ) {
        return startTask(id, connProps, taskProps, statusListener,
                new SourceTaskBuilder(id, configState, statusListener, initialState));
    }

    /**
     * Start a source task with exactly-once support managed by this worker.
     *
     * @param id the task ID.
     * @param configState the most recent {@link ClusterConfigState} known to the worker
     * @param connProps the connector properties.
     * @param taskProps the tasks properties.
     * @param statusListener a listener for the runtime status transitions of the task.
     * @param initialState the initial state of the connector.
     * @param preProducerCheck a preflight check that should be performed before the task initializes its transactional producer.
     * @param postProducerCheck a preflight check that should be performed after the task initializes its transactional producer,
     *                          but before producing any source records or offsets.
     * @return true if the task started successfully.
     */
    public boolean startExactlyOnceSourceTask(
            ConnectorTaskId id,
            ClusterConfigState configState,
            Map<String, String> connProps,
            Map<String, String> taskProps,
            TaskStatus.Listener statusListener,
            TargetState initialState,
            Runnable preProducerCheck,
            Runnable postProducerCheck
    ) {
        return startTask(id, connProps, taskProps, statusListener,
                new ExactlyOnceSourceTaskBuilder(id, configState, statusListener, initialState, preProducerCheck, postProducerCheck));
    }

    /**
     * Start a task managed by this worker.
     *
     * @param id the task ID.
     * @param connProps the connector properties.
     * @param taskProps the tasks properties.
     * @param statusListener a listener for the runtime status transitions of the task.
     * @param taskBuilder the {@link TaskBuilder} used to create the {@link WorkerTask} that manages the lifecycle of the task.
     * @return true if the task started successfully.
     */
    private boolean startTask(
            ConnectorTaskId id,
            Map<String, String> connProps,
            Map<String, String> taskProps,
            TaskStatus.Listener statusListener,
            TaskBuilder taskBuilder
    ) {
        final WorkerTask workerTask;
        final TaskStatus.Listener taskStatusListener = workerMetricsGroup.wrapStatusListener(statusListener);
        try (LoggingContext loggingContext = LoggingContext.forTask(id)) {
            log.info("Creating task {}", id);

            if (tasks.containsKey(id))
                throw new ConnectException("Task already exists in this worker: " + id);

            connectorStatusMetricsGroup.recordTaskAdded(id);
            String connType = connProps.get(ConnectorConfig.CONNECTOR_CLASS_CONFIG);
            ClassLoader connectorLoader = plugins.connectorLoader(connType);

            try (LoaderSwap loaderSwap = plugins.withClassLoader(connectorLoader)) {
                final ConnectorConfig connConfig = new ConnectorConfig(plugins, connProps);
                final TaskConfig taskConfig = new TaskConfig(taskProps);
                final Class<? extends Task> taskClass = taskConfig.getClass(TaskConfig.TASK_CLASS_CONFIG).asSubclass(Task.class);
                final Task task = plugins.newTask(taskClass);
                log.info("Instantiated task {} with version {} of type {}", id, task.version(), taskClass.getName());

                // By maintaining connector's specific class loader for this thread here, we first
                // search for converters within the connector dependencies.
                // If any of these aren't found, that means the connector didn't configure specific converters,
                // so we should instantiate based upon the worker configuration
                Converter keyConverter = plugins.newConverter(connConfig, WorkerConfig.KEY_CONVERTER_CLASS_CONFIG, ClassLoaderUsage
                                                                                                                           .CURRENT_CLASSLOADER);
                Converter valueConverter = plugins.newConverter(connConfig, WorkerConfig.VALUE_CONVERTER_CLASS_CONFIG, ClassLoaderUsage.CURRENT_CLASSLOADER);
                HeaderConverter headerConverter = plugins.newHeaderConverter(connConfig, WorkerConfig.HEADER_CONVERTER_CLASS_CONFIG,
                                                                             ClassLoaderUsage.CURRENT_CLASSLOADER);
                if (keyConverter == null) {
                    keyConverter = plugins.newConverter(config, WorkerConfig.KEY_CONVERTER_CLASS_CONFIG, ClassLoaderUsage.PLUGINS);
                    log.info("Set up the key converter {} for task {} using the worker config", keyConverter.getClass(), id);
                } else {
                    log.info("Set up the key converter {} for task {} using the connector config", keyConverter.getClass(), id);
                }
                if (valueConverter == null) {
                    valueConverter = plugins.newConverter(config, WorkerConfig.VALUE_CONVERTER_CLASS_CONFIG, ClassLoaderUsage.PLUGINS);
                    log.info("Set up the value converter {} for task {} using the worker config", valueConverter.getClass(), id);
                } else {
                    log.info("Set up the value converter {} for task {} using the connector config", valueConverter.getClass(), id);
                }
                if (headerConverter == null) {
                    headerConverter = plugins.newHeaderConverter(config, WorkerConfig.HEADER_CONVERTER_CLASS_CONFIG, ClassLoaderUsage
                                                                                                                             .PLUGINS);
                    log.info("Set up the header converter {} for task {} using the worker config", headerConverter.getClass(), id);
                } else {
                    log.info("Set up the header converter {} for task {} using the connector config", headerConverter.getClass(), id);
                }

                workerTask = taskBuilder
                        .withTask(task)
                        .withConnectorConfig(connConfig)
                        .withKeyConverter(keyConverter)
                        .withValueConverter(valueConverter)
                        .withHeaderConverter(headerConverter)
                        .withClassloader(connectorLoader)
                        .build();

                workerTask.initialize(taskConfig);
            } catch (Throwable t) {
                log.error("Failed to start task {}", id, t);
                connectorStatusMetricsGroup.recordTaskRemoved(id);
                taskStatusListener.onFailure(id, t);
                return false;
            }

            WorkerTask existing = tasks.putIfAbsent(id, workerTask);
            if (existing != null)
                throw new ConnectException("Task already exists in this worker: " + id);

            executor.submit(plugins.withClassLoader(connectorLoader, workerTask));
            if (workerTask instanceof WorkerSourceTask) {
                sourceTaskOffsetCommitter.ifPresent(committer -> committer.schedule(id, (WorkerSourceTask) workerTask));
            }
            return true;
        }
    }

    /**
     * Using the admin principal for this connector, perform a round of zombie fencing that disables transactional producers
     * for the specified number of source tasks from sending any more records.
     * @param connName the name of the connector
     * @param numTasks the number of tasks to fence out
     * @param connProps the configuration of the connector; may not be null
     * @return a {@link KafkaFuture} that will complete when the producers have all been fenced out, or the attempt has failed
     */
    public KafkaFuture<Void> fenceZombies(String connName, int numTasks, Map<String, String> connProps) {
        log.debug("Fencing out {} task producers for source connector {}", numTasks, connName);
        try (LoggingContext loggingContext = LoggingContext.forConnector(connName)) {
            String connType = connProps.get(ConnectorConfig.CONNECTOR_CLASS_CONFIG);
            ClassLoader connectorLoader = plugins.connectorLoader(connType);
            try (LoaderSwap loaderSwap = plugins.withClassLoader(connectorLoader)) {
                final SourceConnectorConfig connConfig = new SourceConnectorConfig(plugins, connProps, config.topicCreationEnable());
                final Class<? extends Connector> connClass = plugins.connectorClass(
                        connConfig.getString(ConnectorConfig.CONNECTOR_CLASS_CONFIG));

                Map<String, Object> adminConfig = adminConfigs(
                        connName,
                        "connector-worker-adminclient-" + connName,
                        config,
                        connConfig,
                        connClass,
                        connectorClientConfigOverridePolicy,
                        kafkaClusterId,
                        ConnectorType.SOURCE);
                final Admin admin = adminFactory.apply(adminConfig);

                try {
                    Collection<String> transactionalIds = IntStream.range(0, numTasks)
                            .mapToObj(i -> new ConnectorTaskId(connName, i))
                            .map(this::taskTransactionalId)
                            .collect(Collectors.toList());
                    FenceProducersOptions fencingOptions = new FenceProducersOptions()
                            .timeoutMs((int) ConnectResource.DEFAULT_REST_REQUEST_TIMEOUT_MS);
                    return admin.fenceProducers(transactionalIds, fencingOptions).all().whenComplete((ignored, error) -> {
                        if (error == null)
                            log.debug("Finished fencing out {} task producers for source connector {}", numTasks, connName);
                        Utils.closeQuietly(admin, "Zombie fencing admin for connector " + connName);
                    });
                } catch (Exception e) {
                    Utils.closeQuietly(admin, "Zombie fencing admin for connector " + connName);
                    throw e;
                }
            }
        }
    }

    static Map<String, Object> exactlyOnceSourceTaskProducerConfigs(ConnectorTaskId id,
                                                              WorkerConfig config,
                                                              ConnectorConfig connConfig,
                                                              Class<? extends Connector>  connectorClass,
                                                              ConnectorClientConfigOverridePolicy connectorClientConfigOverridePolicy,
                                                              String clusterId) {
        Map<String, Object> result = baseProducerConfigs(id.connector(), "connector-producer-" + id, config, connConfig, connectorClass, connectorClientConfigOverridePolicy, clusterId);
        // The base producer properties forcibly disable idempotence; remove it from those properties
        // if not explicitly requested by the user
        boolean connectorProducerIdempotenceConfigured = connConfig.originals().containsKey(
                ConnectorConfig.CONNECTOR_CLIENT_PRODUCER_OVERRIDES_PREFIX + ProducerConfig.ENABLE_IDEMPOTENCE_CONFIG
        );
        if (!connectorProducerIdempotenceConfigured) {
            boolean workerProducerIdempotenceConfigured = config.originals().containsKey(
                    "producer." + ProducerConfig.ENABLE_IDEMPOTENCE_CONFIG
            );
            if (!workerProducerIdempotenceConfigured) {
                result.remove(ProducerConfig.ENABLE_IDEMPOTENCE_CONFIG);
            }
        }
        ConnectUtils.ensureProperty(
                result, ProducerConfig.ENABLE_IDEMPOTENCE_CONFIG, "true",
                "for connectors when exactly-once source support is enabled",
                false
        );
        String transactionalId = taskTransactionalId(config.groupId(), id.connector(), id.task());
        ConnectUtils.ensureProperty(
                result, ProducerConfig.TRANSACTIONAL_ID_CONFIG, transactionalId,
                "for connectors when exactly-once source support is enabled",
                true
        );
        return result;
    }

    static Map<String, Object> baseProducerConfigs(String connName,
                                               String defaultClientId,
                                               WorkerConfig config,
                                               ConnectorConfig connConfig,
                                               Class<? extends Connector>  connectorClass,
                                               ConnectorClientConfigOverridePolicy connectorClientConfigOverridePolicy,
                                               String clusterId) {
        Map<String, Object> producerProps = new HashMap<>();
        producerProps.put(ProducerConfig.BOOTSTRAP_SERVERS_CONFIG, config.bootstrapServers());
        producerProps.put(ProducerConfig.KEY_SERIALIZER_CLASS_CONFIG, "org.apache.kafka.common.serialization.ByteArraySerializer");
        producerProps.put(ProducerConfig.VALUE_SERIALIZER_CLASS_CONFIG, "org.apache.kafka.common.serialization.ByteArraySerializer");
        // These settings will execute infinite retries on retriable exceptions. They *may* be overridden via configs passed to the worker,
        // but this may compromise the delivery guarantees of Kafka Connect.
        producerProps.put(ProducerConfig.MAX_BLOCK_MS_CONFIG, Long.toString(Long.MAX_VALUE));
        // By default, Connect disables idempotent behavior for all producers, even though idempotence became
        // default for Kafka producers. This is to ensure Connect continues to work with many Kafka broker versions, including older brokers that do not support
        // idempotent producers or require explicit steps to enable them (e.g. adding the IDEMPOTENT_WRITE ACL to brokers older than 2.8).
        // These settings might change when https://cwiki.apache.org/confluence/display/KAFKA/KIP-318%3A+Make+Kafka+Connect+Source+idempotent
        // gets approved and scheduled for release.
        producerProps.put(ProducerConfig.ENABLE_IDEMPOTENCE_CONFIG, "false");
        producerProps.put(ProducerConfig.ACKS_CONFIG, "all");
        producerProps.put(ProducerConfig.MAX_IN_FLIGHT_REQUESTS_PER_CONNECTION, "1");
        producerProps.put(ProducerConfig.DELIVERY_TIMEOUT_MS_CONFIG, Integer.toString(Integer.MAX_VALUE));
        producerProps.put(ProducerConfig.CLIENT_ID_CONFIG, defaultClientId);
        // User-specified overrides
        producerProps.putAll(config.originalsWithPrefix("producer."));
        //add client metrics.context properties
        ConnectUtils.addMetricsContextProperties(producerProps, config, clusterId);

        // Connector-specified overrides
        Map<String, Object> producerOverrides =
            connectorClientConfigOverrides(connName, connConfig, connectorClass, ConnectorConfig.CONNECTOR_CLIENT_PRODUCER_OVERRIDES_PREFIX,
                                           ConnectorType.SOURCE, ConnectorClientConfigRequest.ClientType.PRODUCER,
                                           connectorClientConfigOverridePolicy);
        producerProps.putAll(producerOverrides);

        return producerProps;
    }

    static Map<String, Object> exactlyOnceSourceOffsetsConsumerConfigs(String connName,
                                                                       String defaultClientId,
                                                                       WorkerConfig config,
                                                                       ConnectorConfig connConfig,
                                                                       Class<? extends Connector> connectorClass,
                                                                       ConnectorClientConfigOverridePolicy connectorClientConfigOverridePolicy,
                                                                       String clusterId) {
        Map<String, Object> result = baseConsumerConfigs(
                connName, defaultClientId, config, connConfig, connectorClass,
                connectorClientConfigOverridePolicy, clusterId, ConnectorType.SOURCE);
        ConnectUtils.ensureProperty(
                result, ConsumerConfig.ISOLATION_LEVEL_CONFIG, IsolationLevel.READ_COMMITTED.name().toLowerCase(Locale.ROOT),
                "for source connectors' offset consumers when exactly-once source support is enabled",
                false
        );
        return result;
    }

    static Map<String, Object> regularSourceOffsetsConsumerConfigs(String connName,
                                                                   String defaultClientId,
                                                                   WorkerConfig config,
                                                                   ConnectorConfig connConfig,
                                                                   Class<? extends Connector> connectorClass,
                                                                   ConnectorClientConfigOverridePolicy connectorClientConfigOverridePolicy,
                                                                   String clusterId) {
        Map<String, Object> result = baseConsumerConfigs(
                connName, defaultClientId, config, connConfig, connectorClass,
                connectorClientConfigOverridePolicy, clusterId, ConnectorType.SOURCE);
        // Users can disable this if they want to since the task isn't exactly-once anyways
        result.putIfAbsent(
                ConsumerConfig.ISOLATION_LEVEL_CONFIG,
                IsolationLevel.READ_COMMITTED.toString().toLowerCase(Locale.ROOT));
        return result;
    }

    static Map<String, Object> baseConsumerConfigs(String connName,
                                               String defaultClientId,
                                               WorkerConfig config,
                                               ConnectorConfig connConfig,
                                               Class<? extends Connector> connectorClass,
                                               ConnectorClientConfigOverridePolicy connectorClientConfigOverridePolicy,
                                               String clusterId,
                                               ConnectorType connectorType) {
        // Include any unknown worker configs so consumer configs can be set globally on the worker
        // and through to the task
        Map<String, Object> consumerProps = new HashMap<>();

        consumerProps.put(ConsumerConfig.GROUP_ID_CONFIG, SinkUtils.consumerGroupId(connName));
        consumerProps.put(ConsumerConfig.CLIENT_ID_CONFIG, defaultClientId);
        consumerProps.put(ConsumerConfig.BOOTSTRAP_SERVERS_CONFIG, config.bootstrapServers());
        consumerProps.put(ConsumerConfig.ENABLE_AUTO_COMMIT_CONFIG, "false");
        consumerProps.put(ConsumerConfig.AUTO_OFFSET_RESET_CONFIG, "earliest");
        consumerProps.put(ConsumerConfig.KEY_DESERIALIZER_CLASS_CONFIG, "org.apache.kafka.common.serialization.ByteArrayDeserializer");
        consumerProps.put(ConsumerConfig.VALUE_DESERIALIZER_CLASS_CONFIG, "org.apache.kafka.common.serialization.ByteArrayDeserializer");

        consumerProps.putAll(config.originalsWithPrefix("consumer."));
        //add client metrics.context properties
        ConnectUtils.addMetricsContextProperties(consumerProps, config, clusterId);
        // Connector-specified overrides
        Map<String, Object> consumerOverrides =
            connectorClientConfigOverrides(connName, connConfig, connectorClass, ConnectorConfig.CONNECTOR_CLIENT_CONSUMER_OVERRIDES_PREFIX,
                                           connectorType, ConnectorClientConfigRequest.ClientType.CONSUMER,
                                           connectorClientConfigOverridePolicy);
        consumerProps.putAll(consumerOverrides);

        return consumerProps;
    }

    static Map<String, Object> adminConfigs(String connName,
                                            String defaultClientId,
                                            WorkerConfig config,
                                            ConnectorConfig connConfig,
                                            Class<? extends Connector> connectorClass,
                                            ConnectorClientConfigOverridePolicy connectorClientConfigOverridePolicy,
                                            String clusterId,
                                            ConnectorType connectorType) {
        Map<String, Object> adminProps = new HashMap<>();
        // Use the top-level worker configs to retain backwards compatibility with older releases which
        // did not require a prefix for connector admin client configs in the worker configuration file
        // Ignore configs that begin with "admin." since those will be added next (with the prefix stripped)
        // and those that begin with "producer." and "consumer.", since we know they aren't intended for
        // the admin client
        Map<String, Object> nonPrefixedWorkerConfigs = config.originals().entrySet().stream()
                .filter(e -> !e.getKey().startsWith("admin.")
                        && !e.getKey().startsWith("producer.")
                        && !e.getKey().startsWith("consumer."))
                .collect(Collectors.toMap(Map.Entry::getKey, Map.Entry::getValue));
        adminProps.put(AdminClientConfig.BOOTSTRAP_SERVERS_CONFIG, config.bootstrapServers());
        adminProps.put(AdminClientConfig.CLIENT_ID_CONFIG, defaultClientId);
        adminProps.putAll(nonPrefixedWorkerConfigs);

        // Admin client-specific overrides in the worker config
        adminProps.putAll(config.originalsWithPrefix("admin."));

        // Connector-specified overrides
        Map<String, Object> adminOverrides =
                connectorClientConfigOverrides(connName, connConfig, connectorClass, ConnectorConfig.CONNECTOR_CLIENT_ADMIN_OVERRIDES_PREFIX,
                        connectorType, ConnectorClientConfigRequest.ClientType.ADMIN,
                        connectorClientConfigOverridePolicy);
        adminProps.putAll(adminOverrides);

        //add client metrics.context properties
        ConnectUtils.addMetricsContextProperties(adminProps, config, clusterId);

        return adminProps;
    }

    private static Map<String, Object> connectorClientConfigOverrides(String connName,
                                                                      ConnectorConfig connConfig,
                                                                      Class<? extends Connector> connectorClass,
                                                                      String clientConfigPrefix,
                                                                      ConnectorType connectorType,
                                                                      ConnectorClientConfigRequest.ClientType clientType,
                                                                      ConnectorClientConfigOverridePolicy connectorClientConfigOverridePolicy) {
        Map<String, Object> clientOverrides = connConfig.originalsWithPrefix(clientConfigPrefix);
        ConnectorClientConfigRequest connectorClientConfigRequest = new ConnectorClientConfigRequest(
            connName,
            connectorType,
            connectorClass,
            clientOverrides,
            clientType
        );
        List<ConfigValue> configValues = connectorClientConfigOverridePolicy.validate(connectorClientConfigRequest);
        List<ConfigValue> errorConfigs = configValues.stream().
            filter(configValue -> configValue.errorMessages().size() > 0).collect(Collectors.toList());
        // These should be caught when the herder validates the connector configuration, but just in case
        if (errorConfigs.size() > 0) {
            throw new ConnectException("Client Config Overrides not allowed " + errorConfigs);
        }
        return clientOverrides;
    }

    private String taskTransactionalId(ConnectorTaskId id) {
        return taskTransactionalId(config.groupId(), id.connector(), id.task());
    }

    /**
     * @return the {@link ProducerConfig#TRANSACTIONAL_ID_CONFIG transactional ID} to use for a task that writes
     * records and/or offsets in a transaction. Not to be confused with {@link DistributedConfig#transactionalProducerId()},
     * which is not used by tasks at all, but instead, by the worker itself.
     */
    public static String taskTransactionalId(String groupId, String connector, int taskId) {
        return String.format("%s-%s-%d", groupId, connector, taskId);
    }

    ErrorHandlingMetrics errorHandlingMetrics(ConnectorTaskId id) {
        return new ErrorHandlingMetrics(id, metrics);
    }

    private List<ErrorReporter> sinkTaskReporters(ConnectorTaskId id, SinkConnectorConfig connConfig,
                                                  ErrorHandlingMetrics errorHandlingMetrics,
                                                  Class<? extends Connector> connectorClass) {
        ArrayList<ErrorReporter> reporters = new ArrayList<>();
        LogReporter logReporter = new LogReporter(id, connConfig, errorHandlingMetrics);
        reporters.add(logReporter);

        // check if topic for dead letter queue exists
        String topic = connConfig.dlqTopicName();
        if (topic != null && !topic.isEmpty()) {
            Map<String, Object> producerProps = baseProducerConfigs(id.connector(), "connector-dlq-producer-" + id, config, connConfig, connectorClass,
                                                                connectorClientConfigOverridePolicy, kafkaClusterId);
            Map<String, Object> adminProps = adminConfigs(id.connector(), "connector-dlq-adminclient-", config, connConfig, connectorClass, connectorClientConfigOverridePolicy, kafkaClusterId, ConnectorType.SINK);
            DeadLetterQueueReporter reporter = DeadLetterQueueReporter.createAndSetup(adminProps, id, connConfig, producerProps, errorHandlingMetrics);

            reporters.add(reporter);
        }

        return reporters;
    }

    private List<ErrorReporter> sourceTaskReporters(ConnectorTaskId id, ConnectorConfig connConfig,
                                                      ErrorHandlingMetrics errorHandlingMetrics) {
        List<ErrorReporter> reporters = new ArrayList<>();
        LogReporter logReporter = new LogReporter(id, connConfig, errorHandlingMetrics);
        reporters.add(logReporter);

        return reporters;
    }

    private WorkerErrantRecordReporter createWorkerErrantRecordReporter(
        SinkConnectorConfig connConfig,
        RetryWithToleranceOperator retryWithToleranceOperator,
        Converter keyConverter,
        Converter valueConverter,
        HeaderConverter headerConverter
    ) {
        // check if errant record reporter topic is configured
        if (connConfig.enableErrantRecordReporter()) {
            return new WorkerErrantRecordReporter(retryWithToleranceOperator, keyConverter, valueConverter, headerConverter);
        }
        return null;
    }

    private void stopTask(ConnectorTaskId taskId) {
        try (LoggingContext loggingContext = LoggingContext.forTask(taskId)) {
            WorkerTask task = tasks.get(taskId);
            if (task == null) {
                log.warn("Ignoring stop request for unowned task {}", taskId);
                return;
            }

            log.info("Stopping task {}", task.id());
            if (task instanceof WorkerSourceTask)
                sourceTaskOffsetCommitter.ifPresent(committer -> committer.remove(task.id()));

            try (LoaderSwap loaderSwap = plugins.withClassLoader(task.loader())) {
                task.stop();
            }
        }
    }

    private void stopTasks(Collection<ConnectorTaskId> ids) {
        // Herder is responsible for stopping tasks. This is an internal method to sequentially
        // stop the tasks that have not explicitly been stopped.
        for (ConnectorTaskId taskId : ids) {
            stopTask(taskId);
        }
    }

    private void awaitStopTask(ConnectorTaskId taskId, long timeout) {
        try (LoggingContext loggingContext = LoggingContext.forTask(taskId)) {
            WorkerTask task = tasks.remove(taskId);
            if (task == null) {
                log.warn("Ignoring await stop request for non-present task {}", taskId);
                return;
            }

            if (!task.awaitStop(timeout)) {
                log.error("Graceful stop of task {} failed.", task.id());
                task.cancel();
            } else {
                log.debug("Graceful stop of task {} succeeded.", task.id());
            }

            try {
                task.removeMetrics();
            } finally {
                connectorStatusMetricsGroup.recordTaskRemoved(taskId);
            }
        }
    }

    private void awaitStopTasks(Collection<ConnectorTaskId> ids) {
        long now = time.milliseconds();
        long deadline = now + config.getLong(WorkerConfig.TASK_SHUTDOWN_GRACEFUL_TIMEOUT_MS_CONFIG);
        for (ConnectorTaskId id : ids) {
            long remaining = Math.max(0, deadline - time.milliseconds());
            awaitStopTask(id, remaining);
        }
    }

    /**
     * Stop asynchronously all the worker's tasks and await their termination.
     */
    public void stopAndAwaitTasks() {
        stopAndAwaitTasks(new ArrayList<>(tasks.keySet()));
    }

    /**
     * Stop asynchronously a collection of tasks that belong to this worker and await their termination.
     *
     * @param ids the collection of tasks to be stopped.
     */
    public void stopAndAwaitTasks(Collection<ConnectorTaskId> ids) {
        stopTasks(ids);
        awaitStopTasks(ids);
    }

    /**
     * Stop a task that belongs to this worker and await its termination.
     *
     * @param taskId the ID of the task to be stopped.
     */
    public void stopAndAwaitTask(ConnectorTaskId taskId) {
        stopTask(taskId);
        awaitStopTasks(Collections.singletonList(taskId));
    }

    /**
     * Get the IDs of the tasks currently running in this worker.
     */
    public Set<ConnectorTaskId> taskIds() {
        return tasks.keySet();
    }

    public Converter getInternalKeyConverter() {
        return internalKeyConverter;
    }

    public Converter getInternalValueConverter() {
        return internalValueConverter;
    }

    public Plugins getPlugins() {
        return plugins;
    }

    public String workerId() {
        return workerId;
    }

    /**
     * Returns whether this worker is configured to allow source connectors to create the topics
     * that they use with custom configurations, if these topics don't already exist.
     *
     * @return true if topic creation by source connectors is allowed; false otherwise
     */
    public boolean isTopicCreationEnabled() {
        return config.topicCreationEnable();
    }

    /**
     * Get the {@link ConnectMetrics} that uses Kafka Metrics and manages the JMX reporter.
     * @return the Connect-specific metrics; never null
     */
    public ConnectMetrics metrics() {
        return metrics;
    }

    public void setTargetState(String connName, TargetState state, Callback<TargetState> stateChangeCallback) {
        log.info("Setting connector {} state to {}", connName, state);

        WorkerConnector workerConnector = connectors.get(connName);
        if (workerConnector != null) {
            try (LoaderSwap loaderSwap = plugins.withClassLoader(workerConnector.loader())) {
                workerConnector.transitionTo(state, stateChangeCallback);
            }
        }

        for (Map.Entry<ConnectorTaskId, WorkerTask> taskEntry : tasks.entrySet()) {
            if (taskEntry.getKey().connector().equals(connName)) {
                WorkerTask workerTask = taskEntry.getValue();
                try (LoaderSwap loaderSwap = plugins.withClassLoader(workerTask.loader())) {
                    workerTask.transitionTo(state);
                }
            }
        }
    }

    /**
     * Get the current offsets for a connector. This method is asynchronous and the passed callback is completed when the
     * request finishes processing.
     *
     * @param connName the name of the connector whose offsets are to be retrieved
     * @param connectorConfig the connector's configurations
     * @param cb callback to invoke upon completion of the request
     */
    public void connectorOffsets(String connName, Map<String, String> connectorConfig, Callback<ConnectorOffsets> cb) {
        String connectorClassOrAlias = connectorConfig.get(ConnectorConfig.CONNECTOR_CLASS_CONFIG);
        ClassLoader connectorLoader = plugins.connectorLoader(connectorClassOrAlias);

        try (LoaderSwap loaderSwap = plugins.withClassLoader(connectorLoader)) {
            IsolatedConnector<?> connector = plugins.newConnector(connectorClassOrAlias);
            if (connector.type() == PluginType.SINK) {
                log.debug("Fetching offsets for sink connector: {}", connName);
                sinkConnectorOffsets(connName, connector, connectorConfig, cb);
            } else {
                log.debug("Fetching offsets for source connector: {}", connName);
                sourceConnectorOffsets(connName, connector, connectorConfig, cb);
            }
        }
    }

    /**
     * Get the current consumer group offsets for a sink connector.
     * <p>
     * Visible for testing.
     *
     * @param connName the name of the sink connector whose offsets are to be retrieved
     * @param connector the sink connector
     * @param connectorConfig the sink connector's configurations
     * @param cb callback to invoke upon completion of the request
     */
    void sinkConnectorOffsets(String connName, IsolatedConnector<?> connector, Map<String, String> connectorConfig,
                              Callback<ConnectorOffsets> cb) {
        Map<String, Object> adminConfig = adminConfigs(
                connName,
                "connector-worker-adminclient-" + connName,
                config,
                new SinkConnectorConfig(plugins, connectorConfig),
                connector.pluginClass(),
                connectorClientConfigOverridePolicy,
                kafkaClusterId,
                ConnectorType.SINK);
        String groupId = (String) baseConsumerConfigs(
                connName, "connector-consumer-", config, new SinkConnectorConfig(plugins, connectorConfig),
                connector.pluginClass(), connectorClientConfigOverridePolicy, kafkaClusterId, ConnectorType.SINK).get(ConsumerConfig.GROUP_ID_CONFIG);
        Admin admin = adminFactory.apply(adminConfig);
        try {
            ListConsumerGroupOffsetsOptions listOffsetsOptions = new ListConsumerGroupOffsetsOptions()
                    .timeoutMs((int) ConnectResource.DEFAULT_REST_REQUEST_TIMEOUT_MS);
            ListConsumerGroupOffsetsResult listConsumerGroupOffsetsResult = admin.listConsumerGroupOffsets(groupId, listOffsetsOptions);
            listConsumerGroupOffsetsResult.partitionsToOffsetAndMetadata().whenComplete((result, error) -> {
                if (error != null) {
                    log.error("Failed to retrieve consumer group offsets for sink connector {}", connName, error);
                    cb.onCompletion(new ConnectException("Failed to retrieve consumer group offsets for sink connector " + connName, error), null);
                } else {
                    ConnectorOffsets offsets = SinkUtils.consumerGroupOffsetsToConnectorOffsets(result);
                    cb.onCompletion(null, offsets);
                }
                Utils.closeQuietly(admin, "Offset fetch admin for sink connector " + connName);
            });
        } catch (Throwable t) {
            Utils.closeQuietly(admin, "Offset fetch admin for sink connector " + connName);
            log.error("Failed to retrieve consumer group offsets for sink connector {}", connName, t);
            cb.onCompletion(new ConnectException("Failed to retrieve consumer group offsets for sink connector " + connName, t), null);
        }
    }

    /**
     * Get the current offsets for a source connector.
     *
     * @param connName the name of the source connector whose offsets are to be retrieved
     * @param connector the source connector
     * @param connectorConfig the source connector's configurations
     * @param cb callback to invoke upon completion of the request
     */
    private void sourceConnectorOffsets(String connName, IsolatedConnector<?> connector, Map<String, String> connectorConfig,
                                        Callback<ConnectorOffsets> cb) {
        SourceConnectorConfig sourceConfig = new SourceConnectorConfig(plugins, connectorConfig, config.topicCreationEnable());
        ConnectorOffsetBackingStore offsetStore = config.exactlyOnceSourceEnabled()
                ? offsetStoreForExactlyOnceSourceConnector(sourceConfig, connName, connector, null)
                : offsetStoreForRegularSourceConnector(sourceConfig, connName, connector, null);
        CloseableOffsetStorageReader offsetReader = new OffsetStorageReaderImpl(offsetStore, connName, internalKeyConverter, internalValueConverter);
        sourceConnectorOffsets(connName, offsetStore, offsetReader, cb);
    }

    // Visible for testing
    void sourceConnectorOffsets(String connName, ConnectorOffsetBackingStore offsetStore,
                                CloseableOffsetStorageReader offsetReader, Callback<ConnectorOffsets> cb) {
        executor.submit(() -> {
            try {
                offsetStore.configure(config);
                offsetStore.start();
                Set<Map<String, Object>> connectorPartitions = offsetStore.connectorPartitions(connName);
                List<ConnectorOffset> connectorOffsets = offsetReader.offsets(connectorPartitions).entrySet().stream()
                        .map(entry -> new ConnectorOffset(entry.getKey(), entry.getValue()))
                        .collect(Collectors.toList());
                cb.onCompletion(null, new ConnectorOffsets(connectorOffsets));
            } catch (Throwable t) {
                log.error("Failed to retrieve offsets for source connector {}", connName, t);
                cb.onCompletion(ConnectUtils.maybeWrap(t, "Failed to retrieve offsets for source connector " + connName), null);
            } finally {
                Utils.closeQuietly(offsetReader, "Offset reader for connector " + connName);
                Utils.closeQuietly(offsetStore::stop, "Offset store for connector " + connName);
            }
        });
    }

    /**
     * Modify (alter / reset) a connector's offsets.
     *
     * @param connName the name of the connector whose offsets are to be modified
     * @param connectorConfig the connector's configurations
     * @param offsets a mapping from partitions (either source partitions for source connectors, or Kafka topic
     *                partitions for sink connectors) to offsets that need to be written; this should be {@code null}
     *                for offsets reset requests
     * @param cb callback to invoke upon completion
     */
    public void modifyConnectorOffsets(String connName, Map<String, String> connectorConfig,
                                      Map<Map<String, ?>, Map<String, ?>> offsets, Callback<Message> cb) {
        String connectorClassOrAlias = connectorConfig.get(ConnectorConfig.CONNECTOR_CLASS_CONFIG);
        ClassLoader connectorLoader = plugins.connectorLoader(connectorClassOrAlias);
        IsolatedConnector<?> connector;

        try (LoaderSwap loaderSwap = plugins.withClassLoader(connectorLoader)) {
            connector = plugins.newConnector(connectorClassOrAlias);
<<<<<<< HEAD
            if (connector.type() == PluginType.SINK) {
                log.debug("Altering consumer group offsets for sink connector: {}", connName);
                alterSinkConnectorOffsets(connName, connector, connectorConfig, offsets, connectorLoader, cb);
=======
            if (ConnectUtils.isSinkConnector(connector)) {
                log.debug("Modifying offsets for sink connector: {}", connName);
                modifySinkConnectorOffsets(connName, connector, connectorConfig, offsets, connectorLoader, cb);
>>>>>>> 364bc3c5
            } else {
                log.debug("Modifying offsets for source connector: {}", connName);
                modifySourceConnectorOffsets(connName, connector, connectorConfig, offsets, connectorLoader, cb);
            }
        }
    }

    /**
     * Modify (alter / reset) a sink connector's consumer group offsets.
     * <p>
     * Visible for testing.
     *
     * @param connName the name of the sink connector whose offsets are to be modified
     * @param connector an instance of the sink connector
     * @param connectorConfig the sink connector's configuration
     * @param offsets a mapping from topic partitions to offsets that need to be written; this should be {@code null}
     *                for offsets reset requests
     * @param connectorLoader the connector plugin's classloader to be used as the thread context classloader
     * @param cb callback to invoke upon completion
     */
<<<<<<< HEAD
    void alterSinkConnectorOffsets(String connName, IsolatedConnector<?> connector, Map<String, String> connectorConfig,
                                   Map<Map<String, ?>, Map<String, ?>> offsets, ClassLoader connectorLoader, Callback<Message> cb) {
        executor.submit(plugins.withClassLoader(connectorLoader, () -> {
            try {
                Map<TopicPartition, Long> parsedOffsets = SinkUtils.parseSinkConnectorOffsets(offsets);
                boolean alterOffsetsResult;
                try {
                    alterOffsetsResult = ((IsolatedSinkConnector) connector).alterOffsets(connectorConfig, parsedOffsets);
                } catch (UnsupportedOperationException e) {
                    throw new ConnectException("Failed to alter offsets for connector " + connName + " because it doesn't support external " +
                            "modification of offsets", e);
                }

=======
    void modifySinkConnectorOffsets(String connName, Connector connector, Map<String, String> connectorConfig,
                                    Map<Map<String, ?>, Map<String, ?>> offsets, ClassLoader connectorLoader, Callback<Message> cb) {
        executor.submit(plugins.withClassLoader(connectorLoader, () -> {
            try {
                Timer timer = time.timer(Duration.ofMillis(ConnectResource.DEFAULT_REST_REQUEST_TIMEOUT_MS));
                boolean isReset = offsets == null;
>>>>>>> 364bc3c5
                SinkConnectorConfig sinkConnectorConfig = new SinkConnectorConfig(plugins, connectorConfig);
                Class<? extends Connector> sinkConnectorClass = connector.pluginClass();
                Map<String, Object> adminConfig = adminConfigs(
                        connName,
                        "connector-worker-adminclient-" + connName,
                        config,
                        sinkConnectorConfig,
                        sinkConnectorClass,
                        connectorClientConfigOverridePolicy,
                        kafkaClusterId,
                        ConnectorType.SINK);

                String groupId = (String) baseConsumerConfigs(
                        connName, "connector-consumer-", config, sinkConnectorConfig,
                        sinkConnectorClass, connectorClientConfigOverridePolicy, kafkaClusterId, ConnectorType.SINK).get(ConsumerConfig.GROUP_ID_CONFIG);

                Admin admin = adminFactory.apply(adminConfig);

                try {
                    Map<TopicPartition, Long> offsetsToWrite;
                    if (isReset) {
                        offsetsToWrite = new HashMap<>();
                        ListConsumerGroupOffsetsOptions listConsumerGroupOffsetsOptions = new ListConsumerGroupOffsetsOptions()
                                .timeoutMs((int) timer.remainingMs());
                        try {
                            admin.listConsumerGroupOffsets(groupId, listConsumerGroupOffsetsOptions)
                                    .partitionsToOffsetAndMetadata()
                                    .get(timer.remainingMs(), TimeUnit.MILLISECONDS)
                                    .forEach((topicPartition, offsetAndMetadata) -> offsetsToWrite.put(topicPartition, null));

                            timer.update();
                            log.debug("Found the following topic partitions (to reset offsets) for sink connector {} and consumer group ID {}: {}",
                                    connName, groupId, offsetsToWrite.keySet());
                        } catch (Exception e) {
                            Utils.closeQuietly(admin, "Offset reset admin for sink connector " + connName);
                            log.error("Failed to list offsets prior to resetting offsets for sink connector {}", connName, e);
                            cb.onCompletion(new ConnectException("Failed to list offsets prior to resetting offsets for sink connector " + connName, e), null);
                            return;
                        }
                    } else {
                        offsetsToWrite = SinkUtils.parseSinkConnectorOffsets(offsets);
                    }

                    boolean alterOffsetsResult;
                    try {
                        alterOffsetsResult = ((SinkConnector) connector).alterOffsets(connectorConfig, offsetsToWrite);
                    } catch (UnsupportedOperationException e) {
                        log.error("Failed to modify offsets for connector {} because it doesn't support external modification of offsets",
                                connName, e);
                        throw new ConnectException("Failed to modify offsets for connector " + connName + " because it doesn't support external " +
                                "modification of offsets", e);
                    }
                    updateTimerAndCheckExpiry(timer, "Timed out while calling the 'alterOffsets' method for sink connector " + connName);

                    if (isReset) {
                        resetSinkConnectorOffsets(connName, groupId, admin, cb, alterOffsetsResult, timer);
                    } else {
                        alterSinkConnectorOffsets(connName, groupId, admin, offsetsToWrite, cb, alterOffsetsResult, timer);
                    }
                } catch (Throwable t) {
                    Utils.closeQuietly(admin, "Offset modification admin for sink connector " + connName);
                    throw t;
                }
            } catch (Throwable t) {
                log.error("Failed to modify offsets for sink connector {}", connName, t);
                cb.onCompletion(ConnectUtils.maybeWrap(t, "Failed to modify offsets for sink connector " + connName), null);
            }
        }));
    }

    /**
     * Alter a sink connector's consumer group offsets. This is done via calls to {@link Admin#alterConsumerGroupOffsets}
     * and / or {@link Admin#deleteConsumerGroupOffsets}.
     *
     * @param connName the name of the sink connector whose offsets are to be altered
     * @param groupId the sink connector's consumer group ID
     * @param admin the {@link Admin admin client} to be used for altering the consumer group offsets; will be closed after use
     * @param offsetsToWrite a mapping from topic partitions to offsets that need to be written; may not be null or empty
     * @param cb callback to invoke upon completion
     * @param alterOffsetsResult the result of the call to {@link SinkConnector#alterOffsets} for the connector
     * @param timer {@link Timer} to bound the total runtime of admin client requests
     */
    private void alterSinkConnectorOffsets(String connName, String groupId, Admin admin, Map<TopicPartition, Long> offsetsToWrite,
                                           Callback<Message> cb, boolean alterOffsetsResult, Timer timer) {
        List<KafkaFuture<Void>> adminFutures = new ArrayList<>();

        Map<TopicPartition, OffsetAndMetadata> offsetsToAlter = offsetsToWrite.entrySet()
                .stream()
                .filter(entry -> entry.getValue() != null)
                .collect(Collectors.toMap(Map.Entry::getKey, e -> new OffsetAndMetadata(e.getValue())));

        if (!offsetsToAlter.isEmpty()) {
            log.debug("Committing the following consumer group offsets using an admin client for sink connector {}: {}.",
                    connName, offsetsToAlter);
            AlterConsumerGroupOffsetsOptions alterConsumerGroupOffsetsOptions = new AlterConsumerGroupOffsetsOptions()
                    .timeoutMs((int) timer.remainingMs());
            AlterConsumerGroupOffsetsResult alterConsumerGroupOffsetsResult = admin.alterConsumerGroupOffsets(groupId, offsetsToAlter,
                    alterConsumerGroupOffsetsOptions);

            adminFutures.add(alterConsumerGroupOffsetsResult.all());
        }

        Set<TopicPartition> partitionsToReset = offsetsToWrite.entrySet()
                .stream()
                .filter(entry -> entry.getValue() == null)
                .map(Map.Entry::getKey)
                .collect(Collectors.toSet());

        if (!partitionsToReset.isEmpty()) {
            log.debug("Deleting the consumer group offsets for the following topic partitions using an admin client for sink connector {}: {}.",
                    connName, partitionsToReset);
            DeleteConsumerGroupOffsetsOptions deleteConsumerGroupOffsetsOptions = new DeleteConsumerGroupOffsetsOptions()
                    .timeoutMs((int) timer.remainingMs());
            DeleteConsumerGroupOffsetsResult deleteConsumerGroupOffsetsResult = admin.deleteConsumerGroupOffsets(groupId, partitionsToReset,
                    deleteConsumerGroupOffsetsOptions);

            adminFutures.add(deleteConsumerGroupOffsetsResult.all());
        }

        @SuppressWarnings("rawtypes")
        KafkaFuture<Void> compositeAdminFuture = KafkaFuture.allOf(adminFutures.toArray(new KafkaFuture[0]));

        compositeAdminFuture.whenComplete((ignored, error) -> {
            if (error != null) {
                // When a consumer group is non-empty, only group members can commit offsets. An attempt to alter offsets via the admin client
                // will result in an UnknownMemberIdException if the consumer group is non-empty (i.e. if the sink tasks haven't stopped
                // completely or if the connector is resumed while the alter offsets request is being processed). Similarly, an attempt to
                // delete consumer group offsets for a non-empty consumer group will result in a GroupSubscribedToTopicException
                if (error instanceof UnknownMemberIdException || error instanceof GroupSubscribedToTopicException) {
                    String errorMsg = "Failed to alter consumer group offsets for connector " + connName + " either because its tasks " +
                            "haven't stopped completely yet or the connector was resumed before the request to alter its offsets could be successfully " +
                            "completed. If the connector is in a stopped state, this operation can be safely retried. If it doesn't eventually succeed, the " +
                            "Connect cluster may need to be restarted to get rid of the zombie sink tasks.";
                    log.error(errorMsg, error);
                    cb.onCompletion(new ConnectException(errorMsg, error), null);
                } else {
                    log.error("Failed to alter consumer group offsets for connector {}", connName, error);
                    cb.onCompletion(new ConnectException("Failed to alter consumer group offsets for connector " + connName, error), null);
                }
            } else {
                completeModifyOffsetsCallback(alterOffsetsResult, false, cb);
            }
        }).whenComplete((ignored, ignoredError) -> {
            // errors originating from the original future are handled in the prior whenComplete invocation which isn't expected to throw
            // an exception itself, and we can thus ignore the error here
            Utils.closeQuietly(admin, "Offset alter admin for sink connector " + connName);
        });
    }

    /**
     * Reset a sink connector's consumer group offsets. This is done by deleting the consumer group via a call to
     * {@link Admin#deleteConsumerGroups}
     *
     * @param connName the name of the sink connector whose offsets are to be reset
     * @param groupId the sink connector's consumer group ID
     * @param admin the {@link Admin admin client} to be used for resetting the consumer group offsets; will be closed after use
     * @param cb callback to invoke upon completion
     * @param alterOffsetsResult the result of the call to {@link SinkConnector#alterOffsets} for the connector
     * @param timer {@link Timer} to bound the total runtime of admin client requests
     */
    private void resetSinkConnectorOffsets(String connName, String groupId, Admin admin, Callback<Message> cb, boolean alterOffsetsResult, Timer timer) {
        DeleteConsumerGroupsOptions deleteConsumerGroupsOptions = new DeleteConsumerGroupsOptions().timeoutMs((int) timer.remainingMs());

        admin.deleteConsumerGroups(Collections.singleton(groupId), deleteConsumerGroupsOptions)
                .all()
                .whenComplete((ignored, error) -> {
                    // We treat GroupIdNotFoundException as a non-error here because resetting a connector's offsets is expected to be an idempotent operation
                    // and the consumer group could have already been deleted in a prior offsets reset request
                    if (error != null && !(error instanceof GroupIdNotFoundException)) {
                        // When a consumer group is non-empty, attempts to delete it via the admin client result in a GroupNotEmptyException. This can occur
                        // if the sink tasks haven't stopped completely or if the connector is resumed while the reset offsets request is being processed
                        if (error instanceof GroupNotEmptyException) {
                            String errorMsg = "Failed to reset consumer group offsets for connector " + connName + " either because its tasks " +
                                    "haven't stopped completely yet or the connector was resumed before the request to reset its offsets could be successfully " +
                                    "completed. If the connector is in a stopped state, this operation can be safely retried. If it doesn't eventually succeed, the " +
                                    "Connect cluster may need to be restarted to get rid of the zombie sink tasks.";
                            log.error(errorMsg, error);
                            cb.onCompletion(new ConnectException(errorMsg, error), null);
                        } else {
                            log.error("Failed to reset consumer group offsets for sink connector {}", connName, error);
                            cb.onCompletion(new ConnectException("Failed to reset consumer group offsets for sink connector " + connName, error), null);
                        }
                    } else {
                        completeModifyOffsetsCallback(alterOffsetsResult, true, cb);
                    }
                }).whenComplete((ignored, ignoredError) -> {
                    // errors originating from the original future are handled in the prior whenComplete invocation which isn't expected to throw
                    // an exception itself, and we can thus ignore the error here
                    Utils.closeQuietly(admin, "Offset reset admin for sink connector " + connName);
                });
    }

    /**
     * Modify (alter / reset) a source connector's offsets.
     *
     * @param connName the name of the source connector whose offsets are to be modified
     * @param connector an instance of the source connector
     * @param connectorConfig the source connector's configuration
     * @param offsets a mapping from partitions to offsets that need to be written; this should be {@code null} for
     *                offsets reset requests
     * @param connectorLoader the connector plugin's classloader to be used as the thread context classloader
     * @param cb callback to invoke upon completion
     */
<<<<<<< HEAD
    private void alterSourceConnectorOffsets(String connName, IsolatedConnector<?> connector, Map<String, String> connectorConfig,
                                             Map<Map<String, ?>, Map<String, ?>> offsets, ClassLoader connectorLoader, Callback<Message> cb) {
=======
    private void modifySourceConnectorOffsets(String connName, Connector connector, Map<String, String> connectorConfig,
                                              Map<Map<String, ?>, Map<String, ?>> offsets, ClassLoader connectorLoader, Callback<Message> cb) {
>>>>>>> 364bc3c5
        SourceConnectorConfig sourceConfig = new SourceConnectorConfig(plugins, connectorConfig, config.topicCreationEnable());
        Map<String, Object> producerProps = config.exactlyOnceSourceEnabled()
                ? exactlyOnceSourceTaskProducerConfigs(new ConnectorTaskId(connName, 0), config, sourceConfig,
                connector.pluginClass(), connectorClientConfigOverridePolicy, kafkaClusterId)
                : baseProducerConfigs(connName, "connector-offset-producer-" + connName, config, sourceConfig,
                connector.pluginClass(), connectorClientConfigOverridePolicy, kafkaClusterId);
        KafkaProducer<byte[], byte[]> producer = new KafkaProducer<>(producerProps);

        ConnectorOffsetBackingStore offsetStore = config.exactlyOnceSourceEnabled()
                ? offsetStoreForExactlyOnceSourceConnector(sourceConfig, connName, connector, producer)
                : offsetStoreForRegularSourceConnector(sourceConfig, connName, connector, producer);
        offsetStore.configure(config);

        OffsetStorageWriter offsetWriter = new OffsetStorageWriter(offsetStore, connName, internalKeyConverter, internalValueConverter);
        modifySourceConnectorOffsets(connName, connector, connectorConfig, offsets, offsetStore, producer, offsetWriter, connectorLoader, cb);
    }

    // Visible for testing
<<<<<<< HEAD
    void alterSourceConnectorOffsets(String connName, IsolatedConnector<?> connector, Map<String, String> connectorConfig,
                                     Map<Map<String, ?>, Map<String, ?>> offsets, ConnectorOffsetBackingStore offsetStore,
                                     KafkaProducer<byte[], byte[]> producer, OffsetStorageWriter offsetWriter,
                                     ClassLoader connectorLoader, Callback<Message> cb) {
=======
    void modifySourceConnectorOffsets(String connName, Connector connector, Map<String, String> connectorConfig,
                                      Map<Map<String, ?>, Map<String, ?>> offsets, ConnectorOffsetBackingStore offsetStore,
                                      KafkaProducer<byte[], byte[]> producer, OffsetStorageWriter offsetWriter,
                                      ClassLoader connectorLoader, Callback<Message> cb) {
>>>>>>> 364bc3c5
        executor.submit(plugins.withClassLoader(connectorLoader, () -> {
            try {
                Timer timer = time.timer(Duration.ofMillis(ConnectResource.DEFAULT_REST_REQUEST_TIMEOUT_MS));
                // This reads to the end of the offsets topic and can be a potentially time-consuming operation
                offsetStore.start();
                updateTimerAndCheckExpiry(timer, "Timed out while trying to read to the end of the offsets topic prior to modifying " +
                        "offsets for source connector " + connName);
                Map<Map<String, ?>, Map<String, ?>> offsetsToWrite;

                // If the offsets argument is null, it indicates an offsets reset operation - i.e. a null offset should
                // be written for every source partition of the connector
                boolean isReset;
                if (offsets == null) {
                    isReset = true;
                    offsetsToWrite = new HashMap<>();
                    offsetStore.connectorPartitions(connName).forEach(partition -> offsetsToWrite.put(partition, null));
                    log.debug("Found the following partitions (to reset offsets) for source connector {}: {}", connName, offsetsToWrite.keySet());
                } else {
                    isReset = false;
                    offsetsToWrite = offsets;
                }

                Map<Map<String, ?>, Map<String, ?>> normalizedOffsets = normalizeSourceConnectorOffsets(offsetsToWrite);

                boolean alterOffsetsResult;
                try {
<<<<<<< HEAD
                    alterOffsetsResult = ((IsolatedSourceConnector) connector).alterOffsets(connectorConfig, offsets);
=======
                    alterOffsetsResult = ((SourceConnector) connector).alterOffsets(connectorConfig, normalizedOffsets);
>>>>>>> 364bc3c5
                } catch (UnsupportedOperationException e) {
                    log.error("Failed to modify offsets for connector {} because it doesn't support external modification of offsets",
                            connName, e);
                    throw new ConnectException("Failed to modify offsets for connector " + connName + " because it doesn't support external " +
                            "modification of offsets", e);
                }
                updateTimerAndCheckExpiry(timer, "Timed out while calling the 'alterOffsets' method for source connector " + connName);

                // This should only occur for an offsets reset request when there are no source partitions found for the source connector in the
                // offset store - either because there was a prior attempt to reset offsets or if there are no offsets committed by this source
                // connector so far
                if (normalizedOffsets.isEmpty()) {
                    log.info("No offsets found for source connector {} - this can occur due to a prior attempt to reset offsets or if the " +
                            "source connector hasn't committed any offsets yet", connName);
                    completeModifyOffsetsCallback(alterOffsetsResult, isReset, cb);
                    return;
                }

                // The modifySourceConnectorOffsets method should only be called after all the connector's tasks have been stopped, and it's
                // safe to write offsets via an offset writer
                normalizedOffsets.forEach(offsetWriter::offset);

                // We can call begin flush without a timeout because this newly created single-purpose offset writer can't do concurrent
                // offset writes. We can also ignore the return value since it returns false if and only if there is no data to be flushed,
                // and we've just put some data in the previous statement
                offsetWriter.beginFlush();

                if (config.exactlyOnceSourceEnabled()) {
                    producer.initTransactions();
                    producer.beginTransaction();
                }
                log.debug("Committing the following offsets for source connector {}: {}", connName, normalizedOffsets);
                FutureCallback<Void> offsetWriterCallback = new FutureCallback<>();
                offsetWriter.doFlush(offsetWriterCallback);
                if (config.exactlyOnceSourceEnabled()) {
                    producer.commitTransaction();
                }

                try {
                    offsetWriterCallback.get(timer.remainingMs(), TimeUnit.MILLISECONDS);
                } catch (ExecutionException e) {
                    throw new ConnectException("Failed to modify offsets for source connector " + connName, e.getCause());
                } catch (TimeoutException e) {
                    throw new ConnectException("Timed out while attempting to modify offsets for source connector " + connName, e);
                } catch (InterruptedException e) {
                    throw new ConnectException("Unexpectedly interrupted while attempting to modify offsets for source connector " + connName, e);
                }

                completeModifyOffsetsCallback(alterOffsetsResult, isReset, cb);
            } catch (Throwable t) {
                log.error("Failed to modify offsets for source connector {}", connName, t);
                cb.onCompletion(ConnectUtils.maybeWrap(t, "Failed to modify offsets for source connector " + connName), null);
            } finally {
                Utils.closeQuietly(offsetStore::stop, "Offset store for offset modification request for connector " + connName);
            }
        }));
    }

    /**
     * "Normalize" source connector offsets by serializing and deserializing them using the internal {@link JsonConverter}.
     * This is done in order to prevent type mismatches between the offsets passed to {@link SourceConnector#alterOffsets(Map, Map)}
     * and the offsets that connectors and tasks retrieve via an instance of {@link OffsetStorageReader}.
     * <p>
     * Visible for testing.
     *
     * @param originalOffsets the offsets that are to be normalized
     * @return the normalized offsets
     */
    @SuppressWarnings("unchecked")
    Map<Map<String, ?>, Map<String, ?>> normalizeSourceConnectorOffsets(Map<Map<String, ?>, Map<String, ?>> originalOffsets) {
        Map<Map<String, ?>, Map<String, ?>> normalizedOffsets = new HashMap<>();
        for (Map.Entry<Map<String, ?>, Map<String, ?>> entry : originalOffsets.entrySet()) {
            OffsetUtils.validateFormat(entry.getKey());
            OffsetUtils.validateFormat(entry.getValue());
            byte[] serializedKey = internalKeyConverter.fromConnectData("", null, entry.getKey());
            byte[] serializedValue = internalValueConverter.fromConnectData("", null, entry.getValue());
            Object deserializedKey = internalKeyConverter.toConnectData("", serializedKey).value();
            Object deserializedValue = internalValueConverter.toConnectData("", serializedValue).value();
            normalizedOffsets.put((Map<String, ?>) deserializedKey, (Map<String, ?>) deserializedValue);
        }

        return normalizedOffsets;
    }

    /**
     * Update the provided timer, check if it's expired and throw a {@link ConnectException} with the provided error
     * message if it is.
     *
     * @param timer {@link Timer} to check
     * @param errorMessageIfExpired error message indicating the cause for the timer expiry
     * @throws ConnectException if the timer has expired
     */
    private void updateTimerAndCheckExpiry(Timer timer, String errorMessageIfExpired) {
        timer.update();
        if (timer.isExpired()) {
            log.error(errorMessageIfExpired);
            throw new ConnectException(errorMessageIfExpired);
        }
    }

    /**
     * Complete the alter / reset offsets callback with a potential-success or a definite-success message.
     *
     * @param alterOffsetsResult the result of the call to {@link SinkConnector#alterOffsets} / {@link SourceConnector#alterOffsets}
     * @param isReset whether this callback if for an offsets reset operation
     * @param cb the callback to complete
     *
     * @see <a href="https://cwiki.apache.org/confluence/display/KAFKA/KIP-875%3A+First-class+offsets+support+in+Kafka+Connect">KIP-875</a>
     */
    private void completeModifyOffsetsCallback(boolean alterOffsetsResult, boolean isReset, Callback<Message> cb) {
        String modificationType = isReset ? "reset" : "altered";
        if (alterOffsetsResult) {
            cb.onCompletion(null, new Message("The offsets for this connector have been " + modificationType + " successfully"));
        } else {
            cb.onCompletion(null, new Message("The Connect framework-managed offsets for this connector have been " +
                    modificationType + " successfully. However, if this connector manages offsets externally, they will need to be " +
                    "manually " + modificationType + " in the system that the connector uses."));
        }
    }

    ConnectorStatusMetricsGroup connectorStatusMetricsGroup() {
        return connectorStatusMetricsGroup;
    }

    WorkerMetricsGroup workerMetricsGroup() {
        return workerMetricsGroup;
    }

    abstract class TaskBuilder {

        private final ConnectorTaskId id;
        private final ClusterConfigState configState;
        private final TaskStatus.Listener statusListener;
        private final TargetState initialState;

        private Task task = null;
        private ConnectorConfig connectorConfig = null;
        private Converter keyConverter = null;
        private Converter valueConverter = null;
        private HeaderConverter headerConverter = null;
        private ClassLoader classLoader = null;

        public TaskBuilder(ConnectorTaskId id,
                           ClusterConfigState configState,
                           TaskStatus.Listener statusListener,
                           TargetState initialState) {
            this.id = id;
            this.configState = configState;
            this.statusListener = statusListener;
            this.initialState = initialState;
        }

        public TaskBuilder withTask(Task task) {
            this.task = task;
            return this;
        }

        public TaskBuilder withConnectorConfig(ConnectorConfig connectorConfig) {
            this.connectorConfig = connectorConfig;
            return this;
        }

        public TaskBuilder withKeyConverter(Converter keyConverter) {
            this.keyConverter = keyConverter;
            return this;
        }

        public TaskBuilder withValueConverter(Converter valueConverter) {
            this.valueConverter = valueConverter;
            return this;
        }

        public TaskBuilder withHeaderConverter(HeaderConverter headerConverter) {
            this.headerConverter = headerConverter;
            return this;
        }

        public TaskBuilder withClassloader(ClassLoader classLoader) {
            this.classLoader = classLoader;
            return this;
        }

        public WorkerTask build() {
            Objects.requireNonNull(task, "Task cannot be null");
            Objects.requireNonNull(connectorConfig, "Connector config used by task cannot be null");
            Objects.requireNonNull(keyConverter, "Key converter used by task cannot be null");
            Objects.requireNonNull(valueConverter, "Value converter used by task cannot be null");
            Objects.requireNonNull(headerConverter, "Header converter used by task cannot be null");
            Objects.requireNonNull(classLoader, "Classloader used by task cannot be null");

            ErrorHandlingMetrics errorHandlingMetrics = errorHandlingMetrics(id);
            final Class<? extends Connector> connectorClass = plugins.connectorClass(
                    connectorConfig.getString(ConnectorConfig.CONNECTOR_CLASS_CONFIG));
            RetryWithToleranceOperator retryWithToleranceOperator = new RetryWithToleranceOperator(connectorConfig.errorRetryTimeout(),
                    connectorConfig.errorMaxDelayInMillis(), connectorConfig.errorToleranceType(), Time.SYSTEM, errorHandlingMetrics);

            return doBuild(task, id, configState, statusListener, initialState,
                    connectorConfig, keyConverter, valueConverter, headerConverter, classLoader,
                    errorHandlingMetrics, connectorClass, retryWithToleranceOperator);
        }

        abstract WorkerTask doBuild(Task task,
                                    ConnectorTaskId id,
                                    ClusterConfigState configState,
                                    TaskStatus.Listener statusListener,
                                    TargetState initialState,
                                    ConnectorConfig connectorConfig,
                                    Converter keyConverter,
                                    Converter valueConverter,
                                    HeaderConverter headerConverter,
                                    ClassLoader classLoader,
                                    ErrorHandlingMetrics errorHandlingMetrics,
                                    Class<? extends Connector> connectorClass,
                                    RetryWithToleranceOperator retryWithToleranceOperator);

    }

    class SinkTaskBuilder extends TaskBuilder {
        public SinkTaskBuilder(ConnectorTaskId id,
                               ClusterConfigState configState,
                               TaskStatus.Listener statusListener,
                               TargetState initialState) {
            super(id, configState, statusListener, initialState);
        }

        @Override
        public WorkerTask doBuild(Task task,
                           ConnectorTaskId id,
                           ClusterConfigState configState,
                           TaskStatus.Listener statusListener,
                           TargetState initialState,
                           ConnectorConfig connectorConfig,
                           Converter keyConverter,
                           Converter valueConverter,
                           HeaderConverter headerConverter,
                           ClassLoader classLoader,
                           ErrorHandlingMetrics errorHandlingMetrics,
                           Class<? extends Connector> connectorClass,
                           RetryWithToleranceOperator retryWithToleranceOperator) {

            TransformationChain<SinkRecord> transformationChain = new TransformationChain<>(connectorConfig.<SinkRecord>transformationStages(), retryWithToleranceOperator);
            log.info("Initializing: {}", transformationChain);
            SinkConnectorConfig sinkConfig = new SinkConnectorConfig(plugins, connectorConfig.originalsStrings());
            WorkerErrantRecordReporter workerErrantRecordReporter = createWorkerErrantRecordReporter(sinkConfig, retryWithToleranceOperator,
                    keyConverter, valueConverter, headerConverter);

            Map<String, Object> consumerProps = baseConsumerConfigs(
                    id.connector(),  "connector-consumer-" + id, config, connectorConfig, connectorClass,
                    connectorClientConfigOverridePolicy, kafkaClusterId, ConnectorType.SINK);
            KafkaConsumer<byte[], byte[]> consumer = new KafkaConsumer<>(consumerProps);

            return new WorkerSinkTask(id, (SinkTask) task, statusListener, initialState, config, configState, metrics, keyConverter,
                    valueConverter, errorHandlingMetrics, headerConverter, transformationChain, consumer, classLoader, time,
                    retryWithToleranceOperator, workerErrantRecordReporter, herder.statusBackingStore(),
                    () -> sinkTaskReporters(id, sinkConfig, errorHandlingMetrics, connectorClass));
        }
    }

    class SourceTaskBuilder extends TaskBuilder {
        public SourceTaskBuilder(ConnectorTaskId id,
                               ClusterConfigState configState,
                               TaskStatus.Listener statusListener,
                               TargetState initialState) {
            super(id, configState, statusListener, initialState);
        }

        @Override
        public WorkerTask doBuild(Task task,
                           ConnectorTaskId id,
                           ClusterConfigState configState,
                           TaskStatus.Listener statusListener,
                           TargetState initialState,
                           ConnectorConfig connectorConfig,
                           Converter keyConverter,
                           Converter valueConverter,
                           HeaderConverter headerConverter,
                           ClassLoader classLoader,
                           ErrorHandlingMetrics errorHandlingMetrics,
                           Class<? extends Connector> connectorClass,
                           RetryWithToleranceOperator retryWithToleranceOperator) {

            SourceConnectorConfig sourceConfig = new SourceConnectorConfig(plugins,
                    connectorConfig.originalsStrings(), config.topicCreationEnable());
            TransformationChain<SourceRecord> transformationChain = new TransformationChain<>(sourceConfig.<SourceRecord>transformationStages(), retryWithToleranceOperator);
            log.info("Initializing: {}", transformationChain);

            Map<String, Object> producerProps = baseProducerConfigs(id.connector(), "connector-producer-" + id, config, sourceConfig, connectorClass,
                    connectorClientConfigOverridePolicy, kafkaClusterId);
            KafkaProducer<byte[], byte[]> producer = new KafkaProducer<>(producerProps);

            TopicAdmin topicAdmin = null;
            final boolean topicCreationEnabled = sourceConnectorTopicCreationEnabled(sourceConfig);
            if (topicCreationEnabled || regularSourceTaskUsesConnectorSpecificOffsetsStore(sourceConfig)) {
                Map<String, Object> adminOverrides = adminConfigs(id.connector(), "connector-adminclient-" + id, config,
                        sourceConfig, connectorClass, connectorClientConfigOverridePolicy, kafkaClusterId, ConnectorType.SOURCE);
                topicAdmin = new TopicAdmin(adminOverrides);
            }

            Map<String, TopicCreationGroup> topicCreationGroups = topicCreationEnabled
                    ? TopicCreationGroup.configuredGroups(sourceConfig)
                    : null;

            // Set up the offset backing store for this task instance
            ConnectorOffsetBackingStore offsetStore = offsetStoreForRegularSourceTask(
                    id, sourceConfig, connectorClass, producer, producerProps, topicAdmin);
            offsetStore.configure(config);

            CloseableOffsetStorageReader offsetReader = new OffsetStorageReaderImpl(offsetStore, id.connector(), internalKeyConverter, internalValueConverter);
            OffsetStorageWriter offsetWriter = new OffsetStorageWriter(offsetStore, id.connector(), internalKeyConverter, internalValueConverter);

            // Note we pass the configState as it performs dynamic transformations under the covers
            return new WorkerSourceTask(id, (SourceTask) task, statusListener, initialState, keyConverter, valueConverter, errorHandlingMetrics,
                    headerConverter, transformationChain, producer, topicAdmin, topicCreationGroups,
                    offsetReader, offsetWriter, offsetStore, config, configState, metrics, classLoader, time,
                    retryWithToleranceOperator, herder.statusBackingStore(), executor, () -> sourceTaskReporters(id, sourceConfig, errorHandlingMetrics));
        }
    }

    class ExactlyOnceSourceTaskBuilder extends TaskBuilder {
        private final Runnable preProducerCheck;
        private final Runnable postProducerCheck;

        public ExactlyOnceSourceTaskBuilder(ConnectorTaskId id,
                                            ClusterConfigState configState,
                                            TaskStatus.Listener statusListener,
                                            TargetState initialState,
                                            Runnable preProducerCheck,
                                            Runnable postProducerCheck) {
            super(id, configState, statusListener, initialState);
            this.preProducerCheck = preProducerCheck;
            this.postProducerCheck = postProducerCheck;
        }

        @Override
        public WorkerTask doBuild(Task task,
                                  ConnectorTaskId id,
                                  ClusterConfigState configState,
                                  TaskStatus.Listener statusListener,
                                  TargetState initialState,
                                  ConnectorConfig connectorConfig,
                                  Converter keyConverter,
                                  Converter valueConverter,
                                  HeaderConverter headerConverter,
                                  ClassLoader classLoader,
                                  ErrorHandlingMetrics errorHandlingMetrics,
                                  Class<? extends Connector> connectorClass,
                                  RetryWithToleranceOperator retryWithToleranceOperator) {

            SourceConnectorConfig sourceConfig = new SourceConnectorConfig(plugins,
                    connectorConfig.originalsStrings(), config.topicCreationEnable());
            TransformationChain<SourceRecord> transformationChain = new TransformationChain<>(sourceConfig.<SourceRecord>transformationStages(), retryWithToleranceOperator);
            log.info("Initializing: {}", transformationChain);

            Map<String, Object> producerProps = exactlyOnceSourceTaskProducerConfigs(
                    id, config, sourceConfig, connectorClass,
                    connectorClientConfigOverridePolicy, kafkaClusterId);
            KafkaProducer<byte[], byte[]> producer = new KafkaProducer<>(producerProps);

            // Create a topic admin that the task will use for its offsets topic and, potentially, automatic topic creation
            Map<String, Object> adminOverrides = adminConfigs(id.connector(), "connector-adminclient-" + id, config,
                    sourceConfig, connectorClass, connectorClientConfigOverridePolicy, kafkaClusterId, ConnectorType.SOURCE);
            TopicAdmin topicAdmin = new TopicAdmin(adminOverrides);

            Map<String, TopicCreationGroup> topicCreationGroups = sourceConnectorTopicCreationEnabled(sourceConfig)
                    ? TopicCreationGroup.configuredGroups(sourceConfig)
                    : null;

            // Set up the offset backing store for this task instance
            ConnectorOffsetBackingStore offsetStore = offsetStoreForExactlyOnceSourceTask(
                    id, sourceConfig, connectorClass, producer, producerProps, topicAdmin);
            offsetStore.configure(config);

            CloseableOffsetStorageReader offsetReader = new OffsetStorageReaderImpl(offsetStore, id.connector(), internalKeyConverter, internalValueConverter);
            OffsetStorageWriter offsetWriter = new OffsetStorageWriter(offsetStore, id.connector(), internalKeyConverter, internalValueConverter);

            // Note we pass the configState as it performs dynamic transformations under the covers
            return new ExactlyOnceWorkerSourceTask(id, (SourceTask) task, statusListener, initialState, keyConverter, valueConverter,
                    headerConverter, transformationChain, producer, topicAdmin, topicCreationGroups,
                    offsetReader, offsetWriter, offsetStore, config, configState, metrics, errorHandlingMetrics, classLoader, time, retryWithToleranceOperator,
                    herder.statusBackingStore(), sourceConfig, executor, preProducerCheck, postProducerCheck,
                    () -> sourceTaskReporters(id, sourceConfig, errorHandlingMetrics));
        }
    }

    /**
     * Builds and returns an offset backing store for a regular source connector (i.e. when exactly-once support for source connectors is disabled).
     * The offset backing store will either be just the worker's global offset backing store (if the connector doesn't define a connector-specific
     * offset topic via its configs), just a connector-specific offset backing store (if the connector defines a connector-specific offsets
     * topic which appears to be the same as the worker's global offset topic) or a combination of both the worker's global offset backing store
     * and a connector-specific offset backing store.
     * <p>
     * Visible for testing.
     * @param sourceConfig the source connector's config
     * @param connName the source connector's name
     * @param connector the source connector
     * @param producer the Kafka producer for the offset backing store; may be {@code null} if a read-only offset backing store is required
     * @return An offset backing store for a regular source connector
     */
    ConnectorOffsetBackingStore offsetStoreForRegularSourceConnector(
            SourceConnectorConfig sourceConfig,
            String connName,
            IsolatedConnector<?> connector,
            Producer<byte[], byte[]> producer
    ) {
        String connectorSpecificOffsetsTopic = sourceConfig.offsetsTopic();

        Map<String, Object> producerProps = baseProducerConfigs(connName, "connector-producer-" + connName, config, sourceConfig, connector.pluginClass(),
                connectorClientConfigOverridePolicy, kafkaClusterId);

        // We use a connector-specific store (i.e., a dedicated KafkaOffsetBackingStore for this connector)
        // if the worker supports per-connector offsets topics (which may be the case in distributed but not standalone mode, for example)
        // and if the connector is explicitly configured with an offsets topic
        final boolean usesConnectorSpecificStore = connectorSpecificOffsetsTopic != null
                && config.connectorOffsetsTopicsPermitted();

        if (usesConnectorSpecificStore) {
            Map<String, Object> consumerProps = regularSourceOffsetsConsumerConfigs(
                        connName, "connector-consumer-" + connName, config, sourceConfig, connector.pluginClass(),
                        connectorClientConfigOverridePolicy, kafkaClusterId);
            KafkaConsumer<byte[], byte[]> consumer = new KafkaConsumer<>(consumerProps);

            Map<String, Object> adminOverrides = adminConfigs(connName, "connector-adminclient-" + connName, config,
                    sourceConfig, connector.pluginClass(), connectorClientConfigOverridePolicy, kafkaClusterId, ConnectorType.SOURCE);

            TopicAdmin admin = new TopicAdmin(adminOverrides);

            KafkaOffsetBackingStore connectorStore = producer == null
                    ? KafkaOffsetBackingStore.readOnlyStore(connectorSpecificOffsetsTopic, consumer, admin, internalKeyConverter)
                    : KafkaOffsetBackingStore.readWriteStore(connectorSpecificOffsetsTopic, producer, consumer, admin, internalKeyConverter);

            // If the connector's offsets topic is the same as the worker-global offsets topic, there's no need to construct
            // an offset store that has a primary and a secondary store which both read from that same topic.
            // So, if the user has explicitly configured the connector with a connector-specific offsets topic
            // but we know that that topic is the same as the worker-global offsets topic, we ignore the worker-global
            // offset store and build a store backed exclusively by a connector-specific offsets store.
            // It may seem reasonable to instead build a store backed exclusively by the worker-global offset store, but that
            // would prevent users from being able to customize the config properties used for the Kafka clients that
            // access the offsets topic, and we would not be able to establish reasonable defaults like setting
            // isolation.level=read_committed for the offsets topic consumer for this connector
            if (sameOffsetTopicAsWorker(connectorSpecificOffsetsTopic, producerProps)) {
                return ConnectorOffsetBackingStore.withOnlyConnectorStore(
                        () -> LoggingContext.forConnector(connName),
                        connectorStore,
                        connectorSpecificOffsetsTopic,
                        admin
                );
            } else {
                return ConnectorOffsetBackingStore.withConnectorAndWorkerStores(
                        () -> LoggingContext.forConnector(connName),
                        globalOffsetBackingStore,
                        connectorStore,
                        connectorSpecificOffsetsTopic,
                        admin
                );
            }
        } else {
            Utils.closeQuietly(producer, "Unused producer for offset store");
            return ConnectorOffsetBackingStore.withOnlyWorkerStore(
                    () -> LoggingContext.forConnector(connName),
                    globalOffsetBackingStore,
                    config.offsetsTopic()
            );
        }
    }

    /**
     * Builds and returns an offset backing store for an exactly-once source connector. The offset backing store will either be just
     * a connector-specific offset backing store (if the connector's offsets topic is the same as the worker's global offset topic)
     * or a combination of both the worker's global offset backing store and a connector-specific offset backing store.
     * <p>
     * Visible for testing.
     * @param sourceConfig the source connector's config
     * @param connName the source connector's name
     * @param connector the source connector
     * @param producer the Kafka producer for the offset backing store; may be {@code null} if a read-only offset backing store is required
     * @return An offset backing store for an exactly-once source connector
     */
    ConnectorOffsetBackingStore offsetStoreForExactlyOnceSourceConnector(
            SourceConnectorConfig sourceConfig,
            String connName,
            IsolatedConnector<?> connector,
            Producer<byte[], byte[]> producer
    ) {
        String connectorSpecificOffsetsTopic = Optional.ofNullable(sourceConfig.offsetsTopic()).orElse(config.offsetsTopic());

        Map<String, Object> producerProps = baseProducerConfigs(connName, "connector-producer-" + connName, config, sourceConfig, connector.pluginClass(),
                connectorClientConfigOverridePolicy, kafkaClusterId);

        Map<String, Object> consumerProps = exactlyOnceSourceOffsetsConsumerConfigs(
                    connName, "connector-consumer-" + connName, config, sourceConfig, connector.pluginClass(),
                    connectorClientConfigOverridePolicy, kafkaClusterId);
        KafkaConsumer<byte[], byte[]> consumer = new KafkaConsumer<>(consumerProps);

        Map<String, Object> adminOverrides = adminConfigs(connName, "connector-adminclient-" + connName, config,
                sourceConfig, connector.pluginClass(), connectorClientConfigOverridePolicy, kafkaClusterId, ConnectorType.SOURCE);

        TopicAdmin admin = new TopicAdmin(adminOverrides);

        KafkaOffsetBackingStore connectorStore = producer == null
                ? KafkaOffsetBackingStore.readOnlyStore(connectorSpecificOffsetsTopic, consumer, admin, internalKeyConverter)
                : KafkaOffsetBackingStore.readWriteStore(connectorSpecificOffsetsTopic, producer, consumer, admin, internalKeyConverter);

        // If the connector's offsets topic is the same as the worker-global offsets topic, there's no need to construct
        // an offset store that has a primary and a secondary store which both read from that same topic.
        // So, even if the user has explicitly configured the connector with a connector-specific offsets topic,
        // if we know that that topic is the same as the worker-global offsets topic, we ignore the worker-global
        // offset store and build a store backed exclusively by a connector-specific offsets store.
        // It may seem reasonable to instead build a store backed exclusively by the worker-global offset store, but that
        // would prevent users from being able to customize the config properties used for the Kafka clients that
        // access the offsets topic, and may lead to confusion for them when tasks are created for the connector
        // since they will all have their own dedicated offsets stores anyways
        if (sameOffsetTopicAsWorker(connectorSpecificOffsetsTopic, producerProps)) {
            return ConnectorOffsetBackingStore.withOnlyConnectorStore(
                    () -> LoggingContext.forConnector(connName),
                    connectorStore,
                    connectorSpecificOffsetsTopic,
                    admin
            );
        } else {
            return ConnectorOffsetBackingStore.withConnectorAndWorkerStores(
                    () -> LoggingContext.forConnector(connName),
                    globalOffsetBackingStore,
                    connectorStore,
                    connectorSpecificOffsetsTopic,
                    admin
            );
        }
    }

    // Visible for testing
    ConnectorOffsetBackingStore offsetStoreForRegularSourceTask(
            ConnectorTaskId id,
            SourceConnectorConfig sourceConfig,
            Class<? extends Connector> connectorClass,
            Producer<byte[], byte[]> producer,
            Map<String, Object> producerProps,
            TopicAdmin topicAdmin
    ) {
        String connectorSpecificOffsetsTopic = sourceConfig.offsetsTopic();

        if (regularSourceTaskUsesConnectorSpecificOffsetsStore(sourceConfig)) {
            Objects.requireNonNull(topicAdmin, "Source tasks require a non-null topic admin when configured to use their own offsets topic");

            Map<String, Object> consumerProps = regularSourceOffsetsConsumerConfigs(
                    id.connector(), "connector-consumer-" + id, config, sourceConfig, connectorClass,
                    connectorClientConfigOverridePolicy, kafkaClusterId);
            KafkaConsumer<byte[], byte[]> consumer = new KafkaConsumer<>(consumerProps);

            KafkaOffsetBackingStore connectorStore =
                    KafkaOffsetBackingStore.readWriteStore(sourceConfig.offsetsTopic(), producer, consumer, topicAdmin, internalKeyConverter);

            // If the connector's offsets topic is the same as the worker-global offsets topic, there's no need to construct
            // an offset store that has a primary and a secondary store which both read from that same topic.
            // So, if the user has (implicitly or explicitly) configured the connector with a connector-specific offsets topic
            // but we know that that topic is the same as the worker-global offsets topic, we ignore the worker-global
            // offset store and build a store backed exclusively by a connector-specific offsets store.
            // It may seem reasonable to instead build a store backed exclusively by the worker-global offset store, but that
            // would prevent users from being able to customize the config properties used for the Kafka clients that
            // access the offsets topic, and we would not be able to establish reasonable defaults like setting
            // isolation.level=read_committed for the offsets topic consumer for this task
            if (sameOffsetTopicAsWorker(sourceConfig.offsetsTopic(), producerProps)) {
                return ConnectorOffsetBackingStore.withOnlyConnectorStore(
                        () -> LoggingContext.forTask(id),
                        connectorStore,
                        connectorSpecificOffsetsTopic,
                        topicAdmin
                );
            } else {
                return ConnectorOffsetBackingStore.withConnectorAndWorkerStores(
                        () -> LoggingContext.forTask(id),
                        globalOffsetBackingStore,
                        connectorStore,
                        connectorSpecificOffsetsTopic,
                        topicAdmin
                );
            }
        } else {
            return ConnectorOffsetBackingStore.withOnlyWorkerStore(
                    () -> LoggingContext.forTask(id),
                    globalOffsetBackingStore,
                    config.offsetsTopic()
            );
        }
    }

    // Visible for testing
    ConnectorOffsetBackingStore offsetStoreForExactlyOnceSourceTask(
            ConnectorTaskId id,
            SourceConnectorConfig sourceConfig,
            Class<? extends Connector> connectorClass,
            Producer<byte[], byte[]> producer,
            Map<String, Object> producerProps,
            TopicAdmin topicAdmin
    ) {
        Objects.requireNonNull(topicAdmin, "Source tasks require a non-null topic admin when exactly-once support is enabled");

        Map<String, Object> consumerProps = exactlyOnceSourceOffsetsConsumerConfigs(
                id.connector(), "connector-consumer-" + id, config, sourceConfig, connectorClass,
                connectorClientConfigOverridePolicy, kafkaClusterId);
        KafkaConsumer<byte[], byte[]> consumer = new KafkaConsumer<>(consumerProps);

        String connectorOffsetsTopic = Optional.ofNullable(sourceConfig.offsetsTopic()).orElse(config.offsetsTopic());

        KafkaOffsetBackingStore connectorStore =
                KafkaOffsetBackingStore.readWriteStore(connectorOffsetsTopic, producer, consumer, topicAdmin, internalKeyConverter);

        // If the connector's offsets topic is the same as the worker-global offsets topic, there's no need to construct
        // an offset store that has a primary and a secondary store which both read from that same topic.
        // So, if the user has (implicitly or explicitly) configured the connector with a connector-specific offsets topic
        // but we know that that topic is the same as the worker-global offsets topic, we ignore the worker-global
        // offset store and build a store backed exclusively by a connector-specific offsets store.
        // We cannot under any circumstances build an offset store backed exclusively by the worker-global offset store
        // as that would prevent us from being able to write source records and source offset information for the task
        // with the same producer, and therefore, in the same transaction.
        if (sameOffsetTopicAsWorker(connectorOffsetsTopic, producerProps)) {
            return ConnectorOffsetBackingStore.withOnlyConnectorStore(
                    () -> LoggingContext.forTask(id),
                    connectorStore,
                    connectorOffsetsTopic,
                    topicAdmin
            );
        } else {
            return ConnectorOffsetBackingStore.withConnectorAndWorkerStores(
                    () -> LoggingContext.forTask(id),
                    globalOffsetBackingStore,
                    connectorStore,
                    connectorOffsetsTopic,
                    topicAdmin
            );
        }
    }

    /**
     * Gives a best-effort guess for whether the given offsets topic is the same topic as the worker-global offsets topic.
     * Even if the name of the topic is the same as the name of the worker's offsets topic, the two may still be different topics
     * if the connector is configured to produce to a different Kafka cluster than the one that hosts the worker's offsets topic.
     * @param offsetsTopic the name of the offsets topic for the connector
     * @param producerProps the producer configuration for the connector
     * @return whether it appears that the connector's offsets topic is the same topic as the worker-global offsets topic.
     * If {@code true}, it is guaranteed that the two are the same;
     * if {@code false}, it is likely but not guaranteed that the two are not the same
     */
    private boolean sameOffsetTopicAsWorker(String offsetsTopic, Map<String, Object> producerProps) {
        // We can check the offset topic name and the Kafka cluster's bootstrap servers,
        // although this isn't exact and can lead to some false negatives if the user
        // provides an overridden bootstrap servers value for their producer that is different than
        // the worker's but still resolves to the same Kafka cluster used by the worker.
        // At the moment this is probably adequate, especially since we don't want to put
        // a network ping to a remote Kafka cluster inside the herder's tick thread (which is where this
        // logic takes place right now) in case that takes a while.
        Set<String> workerBootstrapServers = new HashSet<>(config.getList(BOOTSTRAP_SERVERS_CONFIG));
        Set<String> producerBootstrapServers = new HashSet<>();
        try {
            String rawBootstrapServers = producerProps.getOrDefault(BOOTSTRAP_SERVERS_CONFIG, "").toString();
            @SuppressWarnings("unchecked")
            List<String> parsedBootstrapServers = (List<String>) ConfigDef.parseType(BOOTSTRAP_SERVERS_CONFIG, rawBootstrapServers, ConfigDef.Type.LIST);
            producerBootstrapServers.addAll(parsedBootstrapServers);
        } catch (Exception e) {
            // Should never happen by this point, but if it does, make sure to present a readable error message to the user
            throw new ConnectException("Failed to parse bootstrap servers property in producer config", e);
        }
        return offsetsTopic.equals(config.offsetsTopic())
                && workerBootstrapServers.equals(producerBootstrapServers);
    }

    private boolean regularSourceTaskUsesConnectorSpecificOffsetsStore(SourceConnectorConfig sourceConfig) {
        // We use a connector-specific store (i.e., a dedicated KafkaOffsetBackingStore for this task)
        // if the worker supports per-connector offsets topics (which may be the case in distributed mode but not standalone, for example)
        // and the user has explicitly specified an offsets topic for the connector
        return sourceConfig.offsetsTopic() != null && config.connectorOffsetsTopicsPermitted();
    }

    private boolean sourceConnectorTopicCreationEnabled(SourceConnectorConfig sourceConfig) {
        return config.topicCreationEnable() && sourceConfig.usesTopicCreation();
    }

    static class ConnectorStatusMetricsGroup {
        private final ConnectMetrics connectMetrics;
        private final ConnectMetricsRegistry registry;
        private final ConcurrentMap<String, MetricGroup> connectorStatusMetrics = new ConcurrentHashMap<>();
        private final Herder herder;
        private final ConcurrentMap<ConnectorTaskId, WorkerTask> tasks;


        protected ConnectorStatusMetricsGroup(
            ConnectMetrics connectMetrics, ConcurrentMap<ConnectorTaskId, WorkerTask> tasks, Herder herder) {
            this.connectMetrics = connectMetrics;
            this.registry = connectMetrics.registry();
            this.tasks = tasks;
            this.herder = herder;
        }

        protected ConnectMetrics.LiteralSupplier<Long> taskCounter(String connName) {
            return now -> tasks.keySet()
                .stream()
                .filter(taskId -> taskId.connector().equals(connName))
                .count();
        }

        protected ConnectMetrics.LiteralSupplier<Long> taskStatusCounter(String connName, TaskStatus.State state) {
            return now -> tasks.values()
                .stream()
                .filter(task ->
                    task.id().connector().equals(connName) &&
                    herder.taskStatus(task.id()).state().equalsIgnoreCase(state.toString()))
                .count();
        }

        protected synchronized void recordTaskAdded(ConnectorTaskId connectorTaskId) {
            if (connectorStatusMetrics.containsKey(connectorTaskId.connector())) {
                return;
            }

            String connName = connectorTaskId.connector();

            MetricGroup metricGroup = connectMetrics.group(registry.workerGroupName(),
                registry.connectorTagName(), connName);

            metricGroup.addValueMetric(registry.connectorTotalTaskCount, taskCounter(connName));
            for (Map.Entry<MetricNameTemplate, TaskStatus.State> statusMetric : registry.connectorStatusMetrics
                .entrySet()) {
                metricGroup.addValueMetric(statusMetric.getKey(), taskStatusCounter(connName,
                    statusMetric.getValue()));
            }
            connectorStatusMetrics.put(connectorTaskId.connector(), metricGroup);
        }

        protected synchronized void recordTaskRemoved(ConnectorTaskId connectorTaskId) {
            // Unregister connector task count metric if we remove the last task of the connector
            if (tasks.keySet().stream().noneMatch(id -> id.connector().equals(connectorTaskId.connector()))) {
                connectorStatusMetrics.get(connectorTaskId.connector()).close();
                connectorStatusMetrics.remove(connectorTaskId.connector());
            }
        }

        protected synchronized void close() {
            for (MetricGroup metricGroup: connectorStatusMetrics.values()) {
                metricGroup.close();
            }
        }

        protected MetricGroup metricGroup(String connectorId) {
            return connectorStatusMetrics.get(connectorId);
        }
    }

}<|MERGE_RESOLUTION|>--- conflicted
+++ resolved
@@ -1274,18 +1274,12 @@
 
         try (LoaderSwap loaderSwap = plugins.withClassLoader(connectorLoader)) {
             connector = plugins.newConnector(connectorClassOrAlias);
-<<<<<<< HEAD
             if (connector.type() == PluginType.SINK) {
-                log.debug("Altering consumer group offsets for sink connector: {}", connName);
-                alterSinkConnectorOffsets(connName, connector, connectorConfig, offsets, connectorLoader, cb);
-=======
-            if (ConnectUtils.isSinkConnector(connector)) {
                 log.debug("Modifying offsets for sink connector: {}", connName);
-                modifySinkConnectorOffsets(connName, connector, connectorConfig, offsets, connectorLoader, cb);
->>>>>>> 364bc3c5
+                modifySinkConnectorOffsets(connName, (IsolatedSinkConnector) connector, connectorConfig, offsets, connectorLoader, cb);
             } else {
                 log.debug("Modifying offsets for source connector: {}", connName);
-                modifySourceConnectorOffsets(connName, connector, connectorConfig, offsets, connectorLoader, cb);
+                modifySourceConnectorOffsets(connName, (IsolatedSourceConnector) connector, connectorConfig, offsets, connectorLoader, cb);
             }
         }
     }
@@ -1303,28 +1297,12 @@
      * @param connectorLoader the connector plugin's classloader to be used as the thread context classloader
      * @param cb callback to invoke upon completion
      */
-<<<<<<< HEAD
-    void alterSinkConnectorOffsets(String connName, IsolatedConnector<?> connector, Map<String, String> connectorConfig,
-                                   Map<Map<String, ?>, Map<String, ?>> offsets, ClassLoader connectorLoader, Callback<Message> cb) {
-        executor.submit(plugins.withClassLoader(connectorLoader, () -> {
-            try {
-                Map<TopicPartition, Long> parsedOffsets = SinkUtils.parseSinkConnectorOffsets(offsets);
-                boolean alterOffsetsResult;
-                try {
-                    alterOffsetsResult = ((IsolatedSinkConnector) connector).alterOffsets(connectorConfig, parsedOffsets);
-                } catch (UnsupportedOperationException e) {
-                    throw new ConnectException("Failed to alter offsets for connector " + connName + " because it doesn't support external " +
-                            "modification of offsets", e);
-                }
-
-=======
-    void modifySinkConnectorOffsets(String connName, Connector connector, Map<String, String> connectorConfig,
+    void modifySinkConnectorOffsets(String connName, IsolatedSinkConnector connector, Map<String, String> connectorConfig,
                                     Map<Map<String, ?>, Map<String, ?>> offsets, ClassLoader connectorLoader, Callback<Message> cb) {
         executor.submit(plugins.withClassLoader(connectorLoader, () -> {
             try {
                 Timer timer = time.timer(Duration.ofMillis(ConnectResource.DEFAULT_REST_REQUEST_TIMEOUT_MS));
                 boolean isReset = offsets == null;
->>>>>>> 364bc3c5
                 SinkConnectorConfig sinkConnectorConfig = new SinkConnectorConfig(plugins, connectorConfig);
                 Class<? extends Connector> sinkConnectorClass = connector.pluginClass();
                 Map<String, Object> adminConfig = adminConfigs(
@@ -1370,7 +1348,7 @@
 
                     boolean alterOffsetsResult;
                     try {
-                        alterOffsetsResult = ((SinkConnector) connector).alterOffsets(connectorConfig, offsetsToWrite);
+                        alterOffsetsResult = connector.alterOffsets(connectorConfig, offsetsToWrite);
                     } catch (UnsupportedOperationException e) {
                         log.error("Failed to modify offsets for connector {} because it doesn't support external modification of offsets",
                                 connName, e);
@@ -1528,13 +1506,8 @@
      * @param connectorLoader the connector plugin's classloader to be used as the thread context classloader
      * @param cb callback to invoke upon completion
      */
-<<<<<<< HEAD
-    private void alterSourceConnectorOffsets(String connName, IsolatedConnector<?> connector, Map<String, String> connectorConfig,
-                                             Map<Map<String, ?>, Map<String, ?>> offsets, ClassLoader connectorLoader, Callback<Message> cb) {
-=======
-    private void modifySourceConnectorOffsets(String connName, Connector connector, Map<String, String> connectorConfig,
+    private void modifySourceConnectorOffsets(String connName, IsolatedSourceConnector connector, Map<String, String> connectorConfig,
                                               Map<Map<String, ?>, Map<String, ?>> offsets, ClassLoader connectorLoader, Callback<Message> cb) {
->>>>>>> 364bc3c5
         SourceConnectorConfig sourceConfig = new SourceConnectorConfig(plugins, connectorConfig, config.topicCreationEnable());
         Map<String, Object> producerProps = config.exactlyOnceSourceEnabled()
                 ? exactlyOnceSourceTaskProducerConfigs(new ConnectorTaskId(connName, 0), config, sourceConfig,
@@ -1553,17 +1526,10 @@
     }
 
     // Visible for testing
-<<<<<<< HEAD
-    void alterSourceConnectorOffsets(String connName, IsolatedConnector<?> connector, Map<String, String> connectorConfig,
-                                     Map<Map<String, ?>, Map<String, ?>> offsets, ConnectorOffsetBackingStore offsetStore,
-                                     KafkaProducer<byte[], byte[]> producer, OffsetStorageWriter offsetWriter,
-                                     ClassLoader connectorLoader, Callback<Message> cb) {
-=======
-    void modifySourceConnectorOffsets(String connName, Connector connector, Map<String, String> connectorConfig,
+    void modifySourceConnectorOffsets(String connName, IsolatedSourceConnector connector, Map<String, String> connectorConfig,
                                       Map<Map<String, ?>, Map<String, ?>> offsets, ConnectorOffsetBackingStore offsetStore,
                                       KafkaProducer<byte[], byte[]> producer, OffsetStorageWriter offsetWriter,
                                       ClassLoader connectorLoader, Callback<Message> cb) {
->>>>>>> 364bc3c5
         executor.submit(plugins.withClassLoader(connectorLoader, () -> {
             try {
                 Timer timer = time.timer(Duration.ofMillis(ConnectResource.DEFAULT_REST_REQUEST_TIMEOUT_MS));
@@ -1590,11 +1556,7 @@
 
                 boolean alterOffsetsResult;
                 try {
-<<<<<<< HEAD
-                    alterOffsetsResult = ((IsolatedSourceConnector) connector).alterOffsets(connectorConfig, offsets);
-=======
-                    alterOffsetsResult = ((SourceConnector) connector).alterOffsets(connectorConfig, normalizedOffsets);
->>>>>>> 364bc3c5
+                    alterOffsetsResult = connector.alterOffsets(connectorConfig, normalizedOffsets);
                 } catch (UnsupportedOperationException e) {
                     log.error("Failed to modify offsets for connector {} because it doesn't support external modification of offsets",
                             connName, e);
