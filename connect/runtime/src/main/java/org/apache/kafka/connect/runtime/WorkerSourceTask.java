--- conflicted
+++ resolved
@@ -293,9 +293,6 @@
         return true;
     }
 
-<<<<<<< HEAD
-    private void taskAcknowledgeRecord(SourceRecord record) {
-=======
     private RecordHeaders convertHeaderFor(SourceRecord record) {
         Headers headers = record.headers();
         RecordHeaders result = new RecordHeaders();
@@ -310,8 +307,7 @@
         return result;
     }
 
-    private void commitTaskRecord(SourceRecord record) {
->>>>>>> ba237c5d
+    private void taskAcknowledgeRecord(SourceRecord record) {
         try {
             task.recordSentAndAcknowledged(record);
         } catch (Throwable t) {
