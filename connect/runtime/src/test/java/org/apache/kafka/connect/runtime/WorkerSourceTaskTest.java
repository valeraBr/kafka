--- conflicted
+++ resolved
@@ -26,11 +26,8 @@
 import org.apache.kafka.connect.data.Schema;
 import org.apache.kafka.connect.runtime.ConnectMetrics.MetricGroup;
 import org.apache.kafka.connect.runtime.WorkerSourceTask.SourceTaskMetricsGroup;
-<<<<<<< HEAD
 import org.apache.kafka.connect.runtime.distributed.ClusterConfigState;
-=======
 import org.apache.kafka.connect.runtime.errors.RetryWithToleranceOperator;
->>>>>>> f8dfbb06
 import org.apache.kafka.connect.runtime.isolation.Plugins;
 import org.apache.kafka.connect.runtime.standalone.StandaloneConfig;
 import org.apache.kafka.connect.source.SourceRecord;
@@ -153,12 +150,8 @@
 
     private void createWorkerTask(TargetState initialState) {
         workerTask = new WorkerSourceTask(taskId, sourceTask, statusListener, initialState, keyConverter, valueConverter, headerConverter,
-<<<<<<< HEAD
-                transformationChain, producer, offsetReader, offsetWriter, config, clusterConfigState, metrics, plugins.delegatingLoader(), Time.SYSTEM);
-=======
-                transformationChain, producer, offsetReader, offsetWriter, config, metrics, plugins.delegatingLoader(), Time.SYSTEM,
+                transformationChain, producer, offsetReader, offsetWriter, config, clusterConfigState, metrics, plugins.delegatingLoader(), Time.SYSTEM,
                 RetryWithToleranceOperator.NOOP_OPERATOR);
->>>>>>> f8dfbb06
     }
 
     @Test
