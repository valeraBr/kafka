--- conflicted
+++ resolved
@@ -225,24 +225,6 @@
 
     }
 
-<<<<<<< HEAD
-    @Test(expected = IllegalStateException.class)
-    public void testErrorSuppression() throws Throwable {
-        CreateConnectorRequest body = new CreateConnectorRequest(CONNECTOR_NAME, Collections.singletonMap(ConnectorConfig.NAME_CONFIG, CONNECTOR_NAME));
-        String malformedJSON = "{ I am mal:formed JSON }";
-
-        final Capture<Callback<Herder.Created<ConnectorInfo>>> cb = Capture.newInstance();
-
-        herder.putConnectorConfig(EasyMock.eq(CONNECTOR_NAME), EasyMock.eq(body.config()), EasyMock.eq(false), EasyMock.capture(cb));
-        expectAndCallbackNotLeaderException(cb);
-        // Should forward request
-        EasyMock.expect(RestClient.httpRequest(EasyMock.eq("http://leader:8083/connectors?forward=false"), EasyMock.eq("POST"), malformedJSON, EasyMock.<TypeReference>anyObject(), EasyMock.anyObject(WorkerConfig.class)))
-                .andReturn(new RestClient.HttpResponse<>(500, new HashMap<String, String>(), HardenedConnectExceptionMapper.SUPPRESSED_EXCEPTION_MESSAGE));
-
-        PowerMock.replayAll();
-
-        connectorsResource.destroyConnector(CONNECTOR_NAME, FORWARD);
-=======
     @Test
     public void testCreateConnectorWithHeaderAuthorization() throws Throwable {
         CreateConnectorRequest body = new CreateConnectorRequest(CONNECTOR_NAME, Collections.singletonMap(ConnectorConfig.NAME_CONFIG, CONNECTOR_NAME));
@@ -276,8 +258,27 @@
 
         PowerMock.replayAll();
 
-        connectorsResource.createConnector(FORWARD, httpHeaders, body);
->>>>>>> 9482bfe2
+    }
+
+    @Test(expected = IllegalStateException.class)
+    public void testErrorSuppression() throws Throwable {
+        CreateConnectorRequest body = new CreateConnectorRequest(CONNECTOR_NAME, Collections.singletonMap(ConnectorConfig.NAME_CONFIG, CONNECTOR_NAME));
+        String malformedJSON = "{ I am mal:formed JSON }";
+
+        final Capture<Callback<Herder.Created<ConnectorInfo>>> cb = Capture.newInstance();
+
+        herder.putConnectorConfig(EasyMock.eq(CONNECTOR_NAME), EasyMock.eq(body.config()), EasyMock.eq(false), EasyMock.capture(cb));
+        expectAndCallbackNotLeaderException(cb);
+        // Should forward request
+        EasyMock.expect(RestClient.httpRequest("http://leader:8083/connectors/?forward=false", "POST", NULL_HEADERS, malformedJSON, EasyMock.<TypeReference>anyObject(), EasyMock.anyObject(WorkerConfig.class)))
+                .andReturn(new RestClient.HttpResponse<>(500, new HashMap<String, String>(), HardenedConnectExceptionMapper.SUPPRESSED_EXCEPTION_MESSAGE));
+
+        PowerMock.replayAll();
+
+        connectorsResource.destroyConnector(CONNECTOR_NAME,NULL_HEADERS, FORWARD);
+
+        PowerMock.verifyAll();
+        connectorsResource.createConnector(FORWARD, NULL_HEADERS, body);
 
         PowerMock.verifyAll();
     }
