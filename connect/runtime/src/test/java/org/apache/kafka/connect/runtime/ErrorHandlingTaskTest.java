--- conflicted
+++ resolved
@@ -569,14 +569,8 @@
     private void createSourceTask(TargetState initialState, RetryWithToleranceOperator retryWithToleranceOperator, Converter converter) {
         TransformationChain<SourceRecord> sourceTransforms = new TransformationChain<>(singletonList(new FaultyPassthrough<SourceRecord>()), retryWithToleranceOperator);
 
-<<<<<<< HEAD
         workerSourceTask = spy(new WorkerSourceTask(
-            taskId, sourceTask, statusListener, initialState, converter, converter, headerConverter, sourceTransforms,
-=======
-        workerSourceTask = PowerMock.createPartialMock(
-            WorkerSourceTask.class, new String[]{"commitOffsets", "isStopping"},
             taskId, sourceTask, statusListener, initialState, converter, converter, errorHandlingMetrics, headerConverter, sourceTransforms,
->>>>>>> a6b60e7c
             producer, admin, TopicCreationGroup.configuredGroups(sourceConfig),
             offsetReader, offsetWriter, offsetStore, workerConfig,
             ClusterConfigState.EMPTY, metrics, pluginLoader, time, retryWithToleranceOperator,
