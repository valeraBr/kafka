--- conflicted
+++ resolved
@@ -1402,24 +1402,10 @@
                        .thenReturn(internalValueConverter);
     }
 
-<<<<<<< HEAD
     private void verifyConverters() {
         verify(plugins, Mockito.times(1)).newInternalConverter(Mockito.eq(true), Mockito.anyString(), Mockito.anyMap());
         verify(plugins).newInternalConverter(Mockito.eq(false), Mockito.anyString(), Mockito.anyMap());
     }
-=======
-    private void expectConverters(Class<? extends Converter> converterClass, Boolean expectDefaultConverters) {
-        // As default converters are instantiated when a task starts, they are expected only if the `startTask` method is called
-        if (expectDefaultConverters) {
-
-            // Instantiate and configure default
-            EasyMock.expect(plugins.newConverter(config, WorkerConfig.KEY_CONVERTER_CLASS_CONFIG, ClassLoaderUsage.PLUGINS))
-                    .andReturn(keyConverter);
-            EasyMock.expect(plugins.newConverter(config, WorkerConfig.VALUE_CONVERTER_CLASS_CONFIG, ClassLoaderUsage.PLUGINS))
-                    .andReturn(valueConverter);
-            EasyMock.expectLastCall();
-        }
->>>>>>> 5f91aa7b
 
     private void mockTaskConverter(ClassLoaderUsage classLoaderUsage, String converterClassConfig, Converter returning) {
         when(plugins.newConverter(any(AbstractConfig.class), Mockito.eq(converterClassConfig), Mockito.eq(classLoaderUsage)))
