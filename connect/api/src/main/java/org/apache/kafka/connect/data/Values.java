/*
 * Licensed to the Apache Software Foundation (ASF) under one or more
 * contributor license agreements. See the NOTICE file distributed with
 * this work for additional information regarding copyright ownership.
 * The ASF licenses this file to You under the Apache License, Version 2.0
 * (the "License"); you may not use this file except in compliance with
 * the License. You may obtain a copy of the License at
 *
 *    http://www.apache.org/licenses/LICENSE-2.0
 *
 * Unless required by applicable law or agreed to in writing, software
 * distributed under the License is distributed on an "AS IS" BASIS,
 * WITHOUT WARRANTIES OR CONDITIONS OF ANY KIND, either express or implied.
 * See the License for the specific language governing permissions and
 * limitations under the License.
 */
package org.apache.kafka.connect.data;

import org.apache.kafka.common.utils.Utils;
import org.apache.kafka.connect.data.Schema.Type;
import org.apache.kafka.connect.errors.DataException;
import org.slf4j.Logger;
import org.slf4j.LoggerFactory;

import java.math.BigDecimal;
import java.nio.ByteBuffer;
import java.text.CharacterIterator;
import java.text.DateFormat;
import java.text.ParseException;
import java.text.SimpleDateFormat;
import java.text.StringCharacterIterator;
import java.util.ArrayList;
import java.util.Arrays;
import java.util.Base64;
import java.util.Calendar;
import java.util.Collections;
import java.util.HashSet;
import java.util.Iterator;
import java.util.LinkedHashMap;
import java.util.List;
import java.util.Map;
import java.util.NoSuchElementException;
import java.util.Set;
import java.util.TimeZone;
import java.util.regex.Pattern;

/**
 * Utility for converting from one Connect value to a different form. This is useful when the caller expects a value of a particular type
 * but is uncertain whether the actual value is one that isn't directly that type but can be converted into that type.
 *
 * <p>For example, a caller might expects a particular {@link org.apache.kafka.connect.header.Header} to contain an {@link Type#INT64}
 * value, when in fact that header contains a string representation of a 32-bit integer. Here, the caller can use the methods in this
 * class to convert the value to the desired type:
 * <pre>
 *     Header header = ...
 *     long value = Values.convertToLong(header.schema(), header.value());
 * </pre>
 *
 * <p>This class is able to convert any value to a string representation as well as parse those string representations back into most of
 * the types. The only exception is {@link Struct} values that require a schema and thus cannot be parsed from a simple string.
 */
public class Values {

    private static final Logger LOG = LoggerFactory.getLogger(Values.class);

    private static final TimeZone UTC = TimeZone.getTimeZone("UTC");
    private static final SchemaAndValue NULL_SCHEMA_AND_VALUE = new SchemaAndValue(null, null);
    private static final SchemaAndValue TRUE_SCHEMA_AND_VALUE = new SchemaAndValue(Schema.BOOLEAN_SCHEMA, Boolean.TRUE);
    private static final SchemaAndValue FALSE_SCHEMA_AND_VALUE = new SchemaAndValue(Schema.BOOLEAN_SCHEMA, Boolean.FALSE);
    private static final Schema ARRAY_SELECTOR_SCHEMA = SchemaBuilder.array(Schema.STRING_SCHEMA).build();
    private static final Schema MAP_SELECTOR_SCHEMA = SchemaBuilder.map(Schema.STRING_SCHEMA, Schema.STRING_SCHEMA).build();
    private static final Schema STRUCT_SELECTOR_SCHEMA = SchemaBuilder.struct().build();
    private static final String TRUE_LITERAL = Boolean.TRUE.toString();
    private static final String FALSE_LITERAL = Boolean.FALSE.toString();
    private static final long MILLIS_PER_DAY = 24 * 60 * 60 * 1000;
    private static final String NULL_VALUE = "null";
    static final String ISO_8601_DATE_FORMAT_PATTERN = "yyyy-MM-dd";
    static final String ISO_8601_TIME_FORMAT_PATTERN = "HH:mm:ss.SSS'Z'";
    static final String ISO_8601_TIMESTAMP_FORMAT_PATTERN = ISO_8601_DATE_FORMAT_PATTERN + "'T'" + ISO_8601_TIME_FORMAT_PATTERN;
    private static final Set<String> TEMPORAL_LOGICAL_TYPE_NAMES =
            Collections.unmodifiableSet(
                    new HashSet<>(
                            Arrays.asList(Time.LOGICAL_NAME,
                            Timestamp.LOGICAL_NAME,
                            Date.LOGICAL_NAME
                            )
                    )
            );

    private static final String QUOTE_DELIMITER = "\"";
    private static final String COMMA_DELIMITER = ",";
    private static final String ENTRY_DELIMITER = ":";
    private static final String ARRAY_BEGIN_DELIMITER = "[";
    private static final String ARRAY_END_DELIMITER = "]";
    private static final String MAP_BEGIN_DELIMITER = "{";
    private static final String MAP_END_DELIMITER = "}";
    private static final int ISO_8601_DATE_LENGTH = ISO_8601_DATE_FORMAT_PATTERN.length();
    private static final int ISO_8601_TIME_LENGTH = ISO_8601_TIME_FORMAT_PATTERN.length() - 2; // subtract single quotes
    private static final int ISO_8601_TIMESTAMP_LENGTH = ISO_8601_TIMESTAMP_FORMAT_PATTERN.length() - 4; // subtract single quotes

    private static final Pattern TWO_BACKSLASHES = Pattern.compile("\\\\");

    private static final Pattern DOUBLEQOUTE = Pattern.compile("\"");

    /**
     * Convert the specified value to an {@link Type#BOOLEAN} value. The supplied schema is required if the value is a logical
     * type when the schema contains critical information that might be necessary for converting to a boolean.
     *
     * @param schema the schema for the value; may be null
     * @param value  the value to be converted; may be null
     * @return the representation as a boolean, or null if the supplied value was null
     * @throws DataException if the value could not be converted to a boolean
     */
    public static Boolean convertToBoolean(Schema schema, Object value) throws DataException {
        return (Boolean) convertTo(Schema.OPTIONAL_BOOLEAN_SCHEMA, schema, value);
    }

    /**
     * Convert the specified value to an {@link Type#INT8} byte value. The supplied schema is required if the value is a logical
     * type when the schema contains critical information that might be necessary for converting to a byte.
     *
     * @param schema the schema for the value; may be null
     * @param value  the value to be converted; may be null
     * @return the representation as a byte, or null if the supplied value was null
     * @throws DataException if the value could not be converted to a byte
     */
    public static Byte convertToByte(Schema schema, Object value) throws DataException {
        return (Byte) convertTo(Schema.OPTIONAL_INT8_SCHEMA, schema, value);
    }

    /**
     * Convert the specified value to an {@link Type#INT16} short value. The supplied schema is required if the value is a logical
     * type when the schema contains critical information that might be necessary for converting to a short.
     *
     * @param schema the schema for the value; may be null
     * @param value  the value to be converted; may be null
     * @return the representation as a short, or null if the supplied value was null
     * @throws DataException if the value could not be converted to a short
     */
    public static Short convertToShort(Schema schema, Object value) throws DataException {
        return (Short) convertTo(Schema.OPTIONAL_INT16_SCHEMA, schema, value);
    }

    /**
     * Convert the specified value to an {@link Type#INT32} int value. The supplied schema is required if the value is a logical
     * type when the schema contains critical information that might be necessary for converting to an integer.
     *
     * @param schema the schema for the value; may be null
     * @param value  the value to be converted; may be null
     * @return the representation as an integer, or null if the supplied value was null
     * @throws DataException if the value could not be converted to an integer
     */
    public static Integer convertToInteger(Schema schema, Object value) throws DataException {
        return (Integer) convertTo(Schema.OPTIONAL_INT32_SCHEMA, schema, value);
    }

    /**
     * Convert the specified value to an {@link Type#INT64} long value. The supplied schema is required if the value is a logical
     * type when the schema contains critical information that might be necessary for converting to a long.
     *
     * @param schema the schema for the value; may be null
     * @param value  the value to be converted; may be null
     * @return the representation as a long, or null if the supplied value was null
     * @throws DataException if the value could not be converted to a long
     */
    public static Long convertToLong(Schema schema, Object value) throws DataException {
        return (Long) convertTo(Schema.OPTIONAL_INT64_SCHEMA, schema, value);
    }

    /**
     * Convert the specified value to an {@link Type#FLOAT32} float value. The supplied schema is required if the value is a logical
     * type when the schema contains critical information that might be necessary for converting to a floating point number.
     *
     * @param schema the schema for the value; may be null
     * @param value  the value to be converted; may be null
     * @return the representation as a float, or null if the supplied value was null
     * @throws DataException if the value could not be converted to a float
     */
    public static Float convertToFloat(Schema schema, Object value) throws DataException {
        return (Float) convertTo(Schema.OPTIONAL_FLOAT32_SCHEMA, schema, value);
    }

    /**
     * Convert the specified value to an {@link Type#FLOAT64} double value. The supplied schema is required if the value is a logical
     * type when the schema contains critical information that might be necessary for converting to a floating point number.
     *
     * @param schema the schema for the value; may be null
     * @param value  the value to be converted; may be null
     * @return the representation as a double, or null if the supplied value was null
     * @throws DataException if the value could not be converted to a double
     */
    public static Double convertToDouble(Schema schema, Object value) throws DataException {
        return (Double) convertTo(Schema.OPTIONAL_FLOAT64_SCHEMA, schema, value);
    }

    /**
     * Convert the specified value to an {@link Type#STRING} value.
     * Not supplying a schema may limit the ability to convert to the desired type.
     *
     * @param schema the schema for the value; may be null
     * @param value  the value to be converted; may be null
     * @return the representation as a string, or null if the supplied value was null
     */
    public static String convertToString(Schema schema, Object value) {
        return (String) convertTo(Schema.OPTIONAL_STRING_SCHEMA, schema, value);
    }

    /**
     * Convert the specified value to an {@link Type#ARRAY} value. If the value is a string representation of an array, this method
     * will parse the string and its elements to infer the schemas for those elements. Thus, this method supports
     * arrays of other primitives and structured types. If the value is already an array (or list), this method simply casts and
     * returns it.
     *
     * <p>This method currently does not use the schema, though it may be used in the future.</p>
     *
     * @param schema the schema for the value; may be null
     * @param value  the value to be converted; may be null
     * @return the representation as a list, or null if the supplied value was null
     * @throws DataException if the value cannot be converted to a list value
     */
    public static List<?> convertToList(Schema schema, Object value) {
        return (List<?>) convertTo(ARRAY_SELECTOR_SCHEMA, schema, value);
    }

    /**
     * Convert the specified value to an {@link Type#MAP} value. If the value is a string representation of a map, this method
     * will parse the string and its entries to infer the schemas for those entries. Thus, this method supports
     * maps with primitives and structured keys and values. If the value is already a map, this method simply casts and returns it.
     *
     * <p>This method currently does not use the schema, though it may be used in the future.</p>
     *
     * @param schema the schema for the value; may be null
     * @param value  the value to be converted; may be null
     * @return the representation as a map, or null if the supplied value was null
     * @throws DataException if the value cannot be converted to a map value
     */
    public static Map<?, ?> convertToMap(Schema schema, Object value) {
        return (Map<?, ?>) convertTo(MAP_SELECTOR_SCHEMA, schema, value);
    }

    /**
     * Convert the specified value to an {@link Type#STRUCT} value. Structs cannot be converted from other types, so this method returns
     * a struct only if the supplied value is a struct. If not a struct, this method throws an exception.
     *
     * <p>This method currently does not use the schema, though it may be used in the future.</p>
     *
     * @param schema the schema for the value; may be null
     * @param value  the value to be converted; may be null
     * @return the representation as a struct, or null if the supplied value was null
     * @throws DataException if the value is not a struct
     */
    public static Struct convertToStruct(Schema schema, Object value) {
        return (Struct) convertTo(STRUCT_SELECTOR_SCHEMA, schema, value);
    }

    /**
     * Convert the specified value to an {@link Time#SCHEMA time} value.
     * Not supplying a schema may limit the ability to convert to the desired type.
     *
     * @param schema the schema for the value; may be null
     * @param value  the value to be converted; may be null
     * @return the representation as a time, or null if the supplied value was null
     * @throws DataException if the value cannot be converted to a time value
     */
    public static java.util.Date convertToTime(Schema schema, Object value) {
        return (java.util.Date) convertTo(Time.SCHEMA, schema, value);
    }

    /**
     * Convert the specified value to an {@link Date#SCHEMA date} value.
     * Not supplying a schema may limit the ability to convert to the desired type.
     *
     * @param schema the schema for the value; may be null
     * @param value  the value to be converted; may be null
     * @return the representation as a date, or null if the supplied value was null
     * @throws DataException if the value cannot be converted to a date value
     */
    public static java.util.Date convertToDate(Schema schema, Object value) {
        return (java.util.Date) convertTo(Date.SCHEMA, schema, value);
    }

    /**
     * Convert the specified value to an {@link Timestamp#SCHEMA timestamp} value.
     * Not supplying a schema may limit the ability to convert to the desired type.
     *
     * @param schema the schema for the value; may be null
     * @param value  the value to be converted; may be null
     * @return the representation as a timestamp, or null if the supplied value was null
     * @throws DataException if the value cannot be converted to a timestamp value
     */
    public static java.util.Date convertToTimestamp(Schema schema, Object value) {
        return (java.util.Date) convertTo(Timestamp.SCHEMA, schema, value);
    }

    /**
     * Convert the specified value to an {@link Decimal decimal} value.
     * Not supplying a schema may limit the ability to convert to the desired type.
     *
     * @param schema the schema for the value; may be null
     * @param value  the value to be converted; may be null
     * @return the representation as a decimal, or null if the supplied value was null
     * @throws DataException if the value cannot be converted to a decimal value
     */
    public static BigDecimal convertToDecimal(Schema schema, Object value, int scale) {
        return (BigDecimal) convertTo(Decimal.schema(scale), schema, value);
    }

    /**
     * If possible infer a schema for the given value.
     *
     * @param value the value whose schema is to be inferred; may be null
     * @return the inferred schema, or null if the value is null or no schema could be inferred
     */
    public static Schema inferSchema(Object value) {
        if (value instanceof String) {
            return Schema.STRING_SCHEMA;
        }
        if (value instanceof Boolean) {
            return Schema.BOOLEAN_SCHEMA;
        }
        if (value instanceof Byte) {
            return Schema.INT8_SCHEMA;
        }
        if (value instanceof Short) {
            return Schema.INT16_SCHEMA;
        }
        if (value instanceof Integer) {
            return Schema.INT32_SCHEMA;
        }
        if (value instanceof Long) {
            return Schema.INT64_SCHEMA;
        }
        if (value instanceof Float) {
            return Schema.FLOAT32_SCHEMA;
        }
        if (value instanceof Double) {
            return Schema.FLOAT64_SCHEMA;
        }
        if (value instanceof byte[] || value instanceof ByteBuffer) {
            return Schema.BYTES_SCHEMA;
        }
        if (value instanceof List) {
            List<?> list = (List<?>) value;
            if (list.isEmpty()) {
                return null;
            }
            SchemaDetector detector = new SchemaDetector();
            for (Object element : list) {
                if (!detector.canDetect(element)) {
                    return null;
                }
            }
            return SchemaBuilder.array(detector.schema()).build();
        }
        if (value instanceof Map) {
            Map<?, ?> map = (Map<?, ?>) value;
            if (map.isEmpty()) {
                return null;
            }
            SchemaDetector keyDetector = new SchemaDetector();
            SchemaDetector valueDetector = new SchemaDetector();
            for (Map.Entry<?, ?> entry : map.entrySet()) {
                if (!keyDetector.canDetect(entry.getKey()) || !valueDetector.canDetect(entry.getValue())) {
                    return null;
                }
            }
            return SchemaBuilder.map(keyDetector.schema(), valueDetector.schema()).build();
        }
        if (value instanceof Struct) {
            return ((Struct) value).schema();
        }
        return null;
    }


    /**
     * Parse the specified string representation of a value into its schema and value.
     *
     * @param value the string form of the value
     * @return the schema and value; never null, but whose schema and value may be null
     * @see #convertToString
     */
    public static SchemaAndValue parseString(String value) {
        if (value == null) {
            return NULL_SCHEMA_AND_VALUE;
        }
        if (value.isEmpty()) {
            return new SchemaAndValue(Schema.STRING_SCHEMA, value);
        }
        Parser parser = new Parser(value);
        return parse(parser, false);
    }

    /**
     * Convert the value to the desired type.
     *
     * @param toSchema   the schema for the desired type; may not be null
     * @param fromSchema the schema for the supplied value; may be null if not known
     * @return the converted value; never null
     * @throws DataException if the value could not be converted to the desired type
     */
    protected static Object convertTo(Schema toSchema, Schema fromSchema, Object value) throws DataException {
        if (value == null) {
            if (toSchema.isOptional()) {
                return null;
            }
            throw new DataException("Unable to convert a null value to a schema that requires a value");
        }
        switch (toSchema.type()) {
            case BYTES:
                if (Decimal.LOGICAL_NAME.equals(toSchema.name())) {
                    if (value instanceof ByteBuffer) {
                        value = Utils.toArray((ByteBuffer) value);
                    }
                    if (value instanceof byte[]) {
                        return Decimal.toLogical(toSchema, (byte[]) value);
                    }
                    if (value instanceof BigDecimal) {
                        return value;
                    }
                    if (value instanceof Number) {
                        // Not already a decimal, so treat it as a double ...
                        double converted = ((Number) value).doubleValue();
                        return new BigDecimal(converted);
                    }
                    if (value instanceof String) {
                        return new BigDecimal(value.toString()).doubleValue();
                    }
                }
                if (value instanceof ByteBuffer) {
                    return Utils.toArray((ByteBuffer) value);
                }
                if (value instanceof byte[]) {
                    return value;
                }
                if (value instanceof BigDecimal) {
                    return Decimal.fromLogical(toSchema, (BigDecimal) value);
                }
                break;
            case STRING:
                StringBuilder sb = new StringBuilder();
                append(sb, value, false);
                return sb.toString();
            case BOOLEAN:
                if (value instanceof Boolean) {
                    return value;
                }
                if (value instanceof String) {
                    SchemaAndValue parsed = parseString(value.toString());
                    if (parsed.value() instanceof Boolean) {
                        return parsed.value();
                    }
                }
                return asLong(value, fromSchema, null) == 0L ? Boolean.FALSE : Boolean.TRUE;
            case INT8:
                if (value instanceof Byte) {
                    return value;
                }
                return (byte) asLong(value, fromSchema, null);
            case INT16:
                if (value instanceof Short) {
                    return value;
                }
                return (short) asLong(value, fromSchema, null);
            case INT32:
                if (Date.LOGICAL_NAME.equals(toSchema.name())) {
                    if (value instanceof String) {
                        SchemaAndValue parsed = parseString(value.toString());
                        value = parsed.value();
                    }
                    if (value instanceof java.util.Date) {
                        if (fromSchema != null) {
                            String fromSchemaName = fromSchema.name();
                            if (Date.LOGICAL_NAME.equals(fromSchemaName)) {
                                return value;
                            }
                            if (Timestamp.LOGICAL_NAME.equals(fromSchemaName)) {
                                // Just get the number of days from this timestamp
                                long millis = ((java.util.Date) value).getTime();
                                int days = (int) (millis / MILLIS_PER_DAY); // truncates
                                return Date.toLogical(toSchema, days);
                            }
                        } else {
                            // There is no fromSchema, so no conversion is needed
                            return value;
                        }
                    }
                    long numeric = asLong(value, fromSchema, null);
                    return Date.toLogical(toSchema, (int) numeric);
                }
                if (Time.LOGICAL_NAME.equals(toSchema.name())) {
                    if (value instanceof String) {
                        SchemaAndValue parsed = parseString(value.toString());
                        value = parsed.value();
                    }
                    if (value instanceof java.util.Date) {
                        if (fromSchema != null) {
                            String fromSchemaName = fromSchema.name();
                            if (Time.LOGICAL_NAME.equals(fromSchemaName)) {
                                return value;
                            }
                            if (Timestamp.LOGICAL_NAME.equals(fromSchemaName)) {
                                // Just get the time portion of this timestamp
                                Calendar calendar = Calendar.getInstance(UTC);
                                calendar.setTime((java.util.Date) value);
                                calendar.set(Calendar.YEAR, 1970);
                                calendar.set(Calendar.MONTH, 0); // Months are zero-based
                                calendar.set(Calendar.DAY_OF_MONTH, 1);
                                return Time.toLogical(toSchema, (int) calendar.getTimeInMillis());
                            }
                        } else {
                            // There is no fromSchema, so no conversion is needed
                            return value;
                        }
                    }
                    long numeric = asLong(value, fromSchema, null);
                    return Time.toLogical(toSchema, (int) numeric);
                }
                if (value instanceof Integer) {
                    return value;
                }
                return (int) asLong(value, fromSchema, null);
            case INT64:
                if (Timestamp.LOGICAL_NAME.equals(toSchema.name())) {
                    if (value instanceof String) {
                        SchemaAndValue parsed = parseString(value.toString());
                        value = parsed.value();
                    }
                    if (value instanceof java.util.Date) {
                        java.util.Date date = (java.util.Date) value;
                        if (fromSchema != null) {
                            String fromSchemaName = fromSchema.name();
                            if (Date.LOGICAL_NAME.equals(fromSchemaName)) {
                                int days = Date.fromLogical(fromSchema, date);
                                long millis = days * MILLIS_PER_DAY;
                                return Timestamp.toLogical(toSchema, millis);
                            }
                            if (Time.LOGICAL_NAME.equals(fromSchemaName)) {
                                long millis = Time.fromLogical(fromSchema, date);
                                return Timestamp.toLogical(toSchema, millis);
                            }
                            if (Timestamp.LOGICAL_NAME.equals(fromSchemaName)) {
                                return value;
                            }
                        } else {
                            // There is no fromSchema, so no conversion is needed
                            return value;
                        }
                    }
                    long numeric = asLong(value, fromSchema, null);
                    return Timestamp.toLogical(toSchema, numeric);
                }
                if (value instanceof Long) {
                    return value;
                }
                return asLong(value, fromSchema, null);
            case FLOAT32:
                if (value instanceof Float) {
                    return value;
                }
                return (float) asDouble(value, fromSchema, null);
            case FLOAT64:
                if (value instanceof Double) {
                    return value;
                }
                return asDouble(value, fromSchema, null);
            case ARRAY:
                if (value instanceof String) {
                    SchemaAndValue schemaAndValue = parseString(value.toString());
                    value = schemaAndValue.value();
                }
                if (value instanceof List) {
                    return value;
                }
                break;
            case MAP:
                if (value instanceof String) {
                    SchemaAndValue schemaAndValue = parseString(value.toString());
                    value = schemaAndValue.value();
                }
                if (value instanceof Map) {
                    return value;
                }
                break;
            case STRUCT:
                if (value instanceof Struct) {
                    Struct struct = (Struct) value;
                    return struct;
                }
        }
        throw new DataException("Unable to convert " + value + " (" + value.getClass() + ") to " + toSchema);
    }

    /**
     * Convert the specified value to the desired scalar value type.
     *
     * @param value      the value to be converted; may not be null
     * @param fromSchema the schema for the current value type; may not be null
     * @param error      any previous error that should be included in an exception message; may be null
     * @return the long value after conversion; never null
     * @throws DataException if the value could not be converted to a long
     */
    protected static long asLong(Object value, Schema fromSchema, Throwable error) {
        try {
            if (value instanceof Number) {
                Number number = (Number) value;
                return number.longValue();
            }
            if (value instanceof String) {
                return new BigDecimal(value.toString()).longValue();
            }
        } catch (NumberFormatException e) {
            error = e;
            // fall through
        }
        if (fromSchema != null) {
            String schemaName = fromSchema.name();
            if (value instanceof java.util.Date) {
                if (Date.LOGICAL_NAME.equals(schemaName)) {
                    return Date.fromLogical(fromSchema, (java.util.Date) value);
                }
                if (Time.LOGICAL_NAME.equals(schemaName)) {
                    return Time.fromLogical(fromSchema, (java.util.Date) value);
                }
                if (Timestamp.LOGICAL_NAME.equals(schemaName)) {
                    return Timestamp.fromLogical(fromSchema, (java.util.Date) value);
                }
            }
            throw new DataException("Unable to convert " + value + " (" + value.getClass() + ") to " + fromSchema, error);
        }
        throw new DataException("Unable to convert " + value + " (" + value.getClass() + ") to a number", error);
    }

    /**
     * Convert the specified value with the desired floating point type.
     *
     * @param value  the value to be converted; may not be null
     * @param schema the schema for the current value type; may not be null
     * @param error  any previous error that should be included in an exception message; may be null
     * @return the double value after conversion; never null
     * @throws DataException if the value could not be converted to a double
     */
    protected static double asDouble(Object value, Schema schema, Throwable error) {
        try {
            if (value instanceof Number) {
                Number number = (Number) value;
                return number.doubleValue();
            }
            if (value instanceof String) {
                return new BigDecimal(value.toString()).doubleValue();
            }
        } catch (NumberFormatException e) {
            error = e;
            // fall through
        }
        return asLong(value, schema, error);
    }

    protected static void append(StringBuilder sb, Object value, boolean embedded) {
        if (value == null) {
            sb.append(NULL_VALUE);
        } else if (value instanceof Number) {
            sb.append(value);
        } else if (value instanceof Boolean) {
            sb.append(value);
        } else if (value instanceof String) {
            if (embedded) {
                String escaped = escape((String) value);
                sb.append('"').append(escaped).append('"');
            } else {
                sb.append(value);
            }
        } else if (value instanceof byte[]) {
            value = Base64.getEncoder().encodeToString((byte[]) value);
            if (embedded) {
                sb.append('"').append(value).append('"');
            } else {
                sb.append(value);
            }
        } else if (value instanceof ByteBuffer) {
            byte[] bytes = Utils.readBytes((ByteBuffer) value);
            append(sb, bytes, embedded);
        } else if (value instanceof List) {
            List<?> list = (List<?>) value;
            sb.append('[');
            appendIterable(sb, list.iterator());
            sb.append(']');
        } else if (value instanceof Map) {
            Map<?, ?> map = (Map<?, ?>) value;
            sb.append('{');
            appendIterable(sb, map.entrySet().iterator());
            sb.append('}');
        } else if (value instanceof Struct) {
            Struct struct = (Struct) value;
            Schema schema = struct.schema();
            boolean first = true;
            sb.append('{');
            for (Field field : schema.fields()) {
                if (first) {
                    first = false;
                } else {
                    sb.append(',');
                }
                append(sb, field.name(), true);
                sb.append(':');
                append(sb, struct.get(field), true);
            }
            sb.append('}');
        } else if (value instanceof Map.Entry) {
            Map.Entry<?, ?> entry = (Map.Entry<?, ?>) value;
            append(sb, entry.getKey(), true);
            sb.append(':');
            append(sb, entry.getValue(), true);
        } else if (value instanceof java.util.Date) {
            java.util.Date dateValue = (java.util.Date) value;
            String formatted = dateFormatFor(dateValue).format(dateValue);
            sb.append(formatted);
        } else {
            throw new DataException("Failed to serialize unexpected value type " + value.getClass().getName() + ": " + value);
        }
    }

    protected static void appendIterable(StringBuilder sb, Iterator<?> iter) {
        if (iter.hasNext()) {
            append(sb, iter.next(), true);
            while (iter.hasNext()) {
                sb.append(',');
                append(sb, iter.next(), true);
            }
        }
    }

    protected static String escape(String value) {
        String replace1 = TWO_BACKSLASHES.matcher(value).replaceAll("\\\\\\\\");
        return DOUBLEQOUTE.matcher(replace1).replaceAll("\\\\\"");
    }

    public static DateFormat dateFormatFor(java.util.Date value) {
        if (value.getTime() < MILLIS_PER_DAY) {
            return new SimpleDateFormat(ISO_8601_TIME_FORMAT_PATTERN);
        }
        if (value.getTime() % MILLIS_PER_DAY == 0) {
            return new SimpleDateFormat(ISO_8601_DATE_FORMAT_PATTERN);
        }
        return new SimpleDateFormat(ISO_8601_TIMESTAMP_FORMAT_PATTERN);
    }

    protected static boolean canParseSingleTokenLiteral(Parser parser, boolean embedded, String tokenLiteral) {
        int startPosition = parser.mark();
        // If the next token is what we expect, then either...
        if (parser.canConsume(tokenLiteral)) {
            //   ...we're reading an embedded value, in which case the next token will be handled appropriately
            //      by the caller if it's something like an end delimiter for a map or array, or a comma to
            //      separate multiple embedded values...
            //   ...or it's being parsed as part of a top-level string, in which case, any other tokens should
            //      cause use to stop parsing this single-token literal as such and instead just treat it like
            //      a string. For example, the top-level string "true}" will be tokenized as the tokens "true" and
            //      "}", but should ultimately be parsed as just the string "true}" instead of the boolean true.
            if (embedded || !parser.hasNext()) {
                return true;
            }
        }
        parser.rewindTo(startPosition);
        return false;
    }

    protected static SchemaAndValue parse(Parser parser, boolean embedded) throws NoSuchElementException {
        if (!parser.hasNext()) {
            return null;
        }
        if (embedded) {
            if (parser.canConsume(QUOTE_DELIMITER)) {
                StringBuilder sb = new StringBuilder();
                while (parser.hasNext()) {
                    if (parser.canConsume(QUOTE_DELIMITER)) {
                        break;
                    }
                    sb.append(parser.next());
                }
                String content = sb.toString();
                // We can parse string literals as temporal logical types, but all others
                // are treated as strings
                SchemaAndValue parsed = parseString(content);
                if (parsed != null && TEMPORAL_LOGICAL_TYPE_NAMES.contains(parsed.schema().name())) {
                    return parsed;
                }
                return new SchemaAndValue(Schema.STRING_SCHEMA, content);
            }
        }

        if (canParseSingleTokenLiteral(parser, embedded, NULL_VALUE)) {
            return null;
        }
        if (canParseSingleTokenLiteral(parser, embedded, TRUE_LITERAL)) {
            return TRUE_SCHEMA_AND_VALUE;
        }
        if (canParseSingleTokenLiteral(parser, embedded, FALSE_LITERAL)) {
            return FALSE_SCHEMA_AND_VALUE;
        }

        int startPosition = parser.mark();

        try {
            if (parser.canConsume(ARRAY_BEGIN_DELIMITER)) {
                List<Object> result = new ArrayList<>();
                Schema elementSchema = null;
                while (parser.hasNext()) {
                    if (parser.canConsume(ARRAY_END_DELIMITER)) {
                        Schema listSchema;
                        if (elementSchema != null) {
                            listSchema = SchemaBuilder.array(elementSchema).schema();
                            result = alignListEntriesWithSchema(listSchema, result);
                        } else {
                            // Every value is null
                            listSchema = SchemaBuilder.arrayOfNull().build();
                        }
                        return new SchemaAndValue(listSchema, result);
                    }

                    if (parser.canConsume(COMMA_DELIMITER)) {
                        throw new DataException("Unable to parse an empty array element: " + parser.original());
                    }
                    SchemaAndValue element = parse(parser, true);
                    elementSchema = commonSchemaFor(elementSchema, element);
                    result.add(element != null ? element.value() : null);

                    int currentPosition = parser.mark();
                    if (parser.canConsume(ARRAY_END_DELIMITER)) {
                        parser.rewindTo(currentPosition);
                    } else if (!parser.canConsume(COMMA_DELIMITER)) {
                        throw new DataException("Array elements missing '" + COMMA_DELIMITER + "' delimiter");
                    }
                }

                // Missing either a comma or an end delimiter
                if (COMMA_DELIMITER.equals(parser.previous())) {
                    throw new DataException("Array is missing element after ',': " + parser.original());
                }
                throw new DataException("Array is missing terminating ']': " + parser.original());
            }

            if (parser.canConsume(MAP_BEGIN_DELIMITER)) {
                Map<Object, Object> result = new LinkedHashMap<>();
                Schema keySchema = null;
                Schema valueSchema = null;
                while (parser.hasNext()) {
                    if (parser.canConsume(MAP_END_DELIMITER)) {
                        Schema mapSchema;
                        if (keySchema != null && valueSchema != null) {
                            mapSchema = SchemaBuilder.map(keySchema, valueSchema).build();
                            result = alignMapKeysAndValuesWithSchema(mapSchema, result);
                        } else if (keySchema != null) {
                            mapSchema = SchemaBuilder.mapWithNullValues(keySchema);
                            result = alignMapKeysWithSchema(mapSchema, result);
                        } else {
                            mapSchema = SchemaBuilder.mapOfNull().build();
                        }
                        return new SchemaAndValue(mapSchema, result);
                    }

                    if (parser.canConsume(COMMA_DELIMITER)) {
                        throw new DataException("Unable to parse a map entry with no key or value: " + parser.original());
                    }
                    SchemaAndValue key = parse(parser, true);
                    if (key == null || key.value() == null) {
                        throw new DataException("Map entry may not have a null key: " + parser.original());
                    }

                    if (!parser.canConsume(ENTRY_DELIMITER)) {
                        throw new DataException("Map entry is missing '" + ENTRY_DELIMITER
                                                + "' at " + parser.position()
                                                + " in " + parser.original());
                    }
                    SchemaAndValue value = parse(parser, true);
                    Object entryValue = value != null ? value.value() : null;
                    result.put(key.value(), entryValue);

                    parser.canConsume(COMMA_DELIMITER);
                    keySchema = commonSchemaFor(keySchema, key);
                    valueSchema = commonSchemaFor(valueSchema, value);
                }
                // Missing either a comma or an end delimiter
                if (COMMA_DELIMITER.equals(parser.previous())) {
                    throw new DataException("Map is missing element after ',': " + parser.original());
                }
                throw new DataException("Map is missing terminating '}': " + parser.original());
            }
        } catch (DataException e) {
            LOG.trace("Unable to parse the value as a map or an array; reverting to string", e);
            parser.rewindTo(startPosition);
        }

        String token = parser.next();
        if (token.trim().isEmpty()) {
            return new SchemaAndValue(Schema.STRING_SCHEMA, token);
        }
        token = token.trim();

        char firstChar = token.charAt(0);
        boolean firstCharIsDigit = Character.isDigit(firstChar);

        // Temporal types are more restrictive, so try them first
        if (firstCharIsDigit) {
            // The time and timestamp literals may be split into 5 tokens since an unescaped colon
            // is a delimiter. Check these first since the first of these tokens is a simple numeric
            int position = parser.mark();
            String remainder = parser.next(4);
            if (remainder != null) {
                String timeOrTimestampStr = token + remainder;
                SchemaAndValue temporal = parseAsTemporal(timeOrTimestampStr);
                if (temporal != null) {
                    return temporal;
                }
            }
            // No match was found using the 5 tokens, so rewind and see if the current token has a date, time, or timestamp
            parser.rewindTo(position);
            SchemaAndValue temporal = parseAsTemporal(token);
            if (temporal != null) {
                return temporal;
            }
        }
        if (firstCharIsDigit || firstChar == '+' || firstChar == '-') {
            try {
                // Try to parse as a number ...
                BigDecimal decimal = new BigDecimal(token);
                try {
                    return new SchemaAndValue(Schema.INT8_SCHEMA, decimal.byteValueExact());
                } catch (ArithmeticException e) {
                    // continue
                }
                try {
                    return new SchemaAndValue(Schema.INT16_SCHEMA, decimal.shortValueExact());
                } catch (ArithmeticException e) {
                    // continue
                }
                try {
                    return new SchemaAndValue(Schema.INT32_SCHEMA, decimal.intValueExact());
                } catch (ArithmeticException e) {
                    // continue
                }
                try {
                    return new SchemaAndValue(Schema.INT64_SCHEMA, decimal.longValueExact());
                } catch (ArithmeticException e) {
                    // continue
                }
                double dValue = decimal.doubleValue();
                if (dValue != Double.NEGATIVE_INFINITY && dValue != Double.POSITIVE_INFINITY) {
                    return new SchemaAndValue(Schema.FLOAT64_SCHEMA, dValue);
                }
                Schema schema = Decimal.schema(decimal.scale());
                return new SchemaAndValue(schema, decimal);
            } catch (NumberFormatException e) {
                // can't parse as a number
            }
        }
<<<<<<< HEAD
        if (firstCharIsDigit) {
            // Check for a date, time, or timestamp ...
            token = token.replace("\\", "");
            int tokenLength = token.length();
            if (tokenLength == ISO_8601_DATE_LENGTH) {
                try {
                    return new SchemaAndValue(Date.SCHEMA, new SimpleDateFormat(ISO_8601_DATE_FORMAT_PATTERN).parse(token));
                } catch (ParseException e) {
                    // not a valid date
                }
            } else if (tokenLength == ISO_8601_TIME_LENGTH) {
                try {
                    return new SchemaAndValue(Time.SCHEMA, new SimpleDateFormat(ISO_8601_TIME_FORMAT_PATTERN).parse(token));
                } catch (ParseException e) {
                    // not a valid date
                }
            } else if (tokenLength == ISO_8601_TIMESTAMP_LENGTH) {
                try {
                    return new SchemaAndValue(Timestamp.SCHEMA, new SimpleDateFormat(ISO_8601_TIMESTAMP_FORMAT_PATTERN).parse(token));
                } catch (ParseException e) {
                    // not a valid date
                }
            }
=======
        if (embedded) {
            throw new DataException("Failed to parse embedded value");
>>>>>>> bdd0a929
        }
        // At this point, the only thing this non-embedded value can be is a string.
        return new SchemaAndValue(Schema.STRING_SCHEMA, parser.original());
    }

    private static SchemaAndValue parseAsTemporal(String token) {
        if (token == null) {
            return null;
        }
        // If the colons were escaped, we'll see the escape chars and need to remove them
        token = token.replace("\\:", ":");
        int tokenLength = token.length();
        if (tokenLength == ISO_8601_TIME_LENGTH) {
            try {
                return new SchemaAndValue(Time.SCHEMA, new SimpleDateFormat(ISO_8601_TIME_FORMAT_PATTERN).parse(token));
            } catch (ParseException e) {
              // not a valid date
            }
        } else if (tokenLength == ISO_8601_TIMESTAMP_LENGTH) {
            try {
                return new SchemaAndValue(Timestamp.SCHEMA, new SimpleDateFormat(ISO_8601_TIMESTAMP_FORMAT_PATTERN).parse(token));
            } catch (ParseException e) {
              // not a valid date
            }
        } else if (tokenLength == ISO_8601_DATE_LENGTH) {
            try {
                return new SchemaAndValue(Date.SCHEMA, new SimpleDateFormat(ISO_8601_DATE_FORMAT_PATTERN).parse(token));
            } catch (ParseException e) {
                // not a valid date
            }
        }
        return null;
    }

    protected static Schema commonSchemaFor(Schema previous, SchemaAndValue latest) {
        if (latest == null) {
            return previous;
        }
        if (previous == null) {
            return latest.schema();
        }
        Schema newSchema = latest.schema();
        Type previousType = previous.type();
        Type newType = newSchema.type();
        if (previousType != newType) {
            switch (previous.type()) {
                case INT8:
                    if (newType == Type.INT16 || newType == Type.INT32 || newType == Type.INT64 || newType == Type.FLOAT32 || newType ==
                                                                                                                              Type.FLOAT64) {
                        return newSchema;
                    }
                    break;
                case INT16:
                    if (newType == Type.INT8) {
                        return previous;
                    }
                    if (newType == Type.INT32 || newType == Type.INT64 || newType == Type.FLOAT32 || newType == Type.FLOAT64) {
                        return newSchema;
                    }
                    break;
                case INT32:
                    if (newType == Type.INT8 || newType == Type.INT16) {
                        return previous;
                    }
                    if (newType == Type.INT64 || newType == Type.FLOAT32 || newType == Type.FLOAT64) {
                        return newSchema;
                    }
                    break;
                case INT64:
                    if (newType == Type.INT8 || newType == Type.INT16 || newType == Type.INT32) {
                        return previous;
                    }
                    if (newType == Type.FLOAT32 || newType == Type.FLOAT64) {
                        return newSchema;
                    }
                    break;
                case FLOAT32:
                    if (newType == Type.INT8 || newType == Type.INT16 || newType == Type.INT32 || newType == Type.INT64) {
                        return previous;
                    }
                    if (newType == Type.FLOAT64) {
                        return newSchema;
                    }
                    break;
                case FLOAT64:
                    if (newType == Type.INT8 || newType == Type.INT16 || newType == Type.INT32 || newType == Type.INT64 || newType ==
                                                                                                                           Type.FLOAT32) {
                        return previous;
                    }
                    break;
            }
            return null;
        }
        if (previous.isOptional() == newSchema.isOptional()) {
            // Use the optional one
            return previous.isOptional() ? previous : newSchema;
        }
        if (!previous.equals(newSchema)) {
            return null;
        }
        return previous;
    }

    protected static List<Object> alignListEntriesWithSchema(Schema schema, List<Object> input) {
        Schema valueSchema = schema.valueSchema();
        List<Object> result = new ArrayList<>();
        for (Object value : input) {
            Object newValue = convertTo(valueSchema, null, value);
            result.add(newValue);
        }
        return result;
    }

    protected static Map<Object, Object> alignMapKeysAndValuesWithSchema(Schema mapSchema, Map<Object, Object> input) {
        Schema keySchema = mapSchema.keySchema();
        Schema valueSchema = mapSchema.valueSchema();
        Map<Object, Object> result = new LinkedHashMap<>();
        for (Map.Entry<?, ?> entry : input.entrySet()) {
            Object newKey = convertTo(keySchema, null, entry.getKey());
            Object newValue = convertTo(valueSchema, null, entry.getValue());
            result.put(newKey, newValue);
        }
        return result;
    }

    protected static Map<Object, Object> alignMapKeysWithSchema(Schema mapSchema, Map<Object, Object> input) {
        Schema keySchema = mapSchema.keySchema();
        Map<Object, Object> result = new LinkedHashMap<>();
        for (Map.Entry<?, ?> entry : input.entrySet()) {
            Object newKey = convertTo(keySchema, null, entry.getKey());
            result.put(newKey, entry.getValue());
        }
        return result;
    }

    protected static class SchemaDetector {
        private Type knownType = null;
        private boolean optional = false;

        public SchemaDetector() {
        }

        public boolean canDetect(Object value) {
            if (value == null) {
                optional = true;
                return true;
            }
            Schema schema = inferSchema(value);
            if (schema == null) {
                return false;
            }
            if (knownType == null) {
                knownType = schema.type();
            } else if (knownType != schema.type()) {
                return false;
            }
            return true;
        }

        public Schema schema() {
            SchemaBuilder builder = SchemaBuilder.type(knownType);
            if (optional) {
                builder.optional();
            }
            return builder.schema();
        }
    }

    protected static class Parser {
        private final String original;
        private final CharacterIterator iter;
        private String nextToken = null;
        private String previousToken = null;

        public Parser(String original) {
            this.original = original;
            this.iter = new StringCharacterIterator(this.original);
        }

        public int position() {
            return iter.getIndex();
        }

        public int mark() {
            return iter.getIndex() - (nextToken != null ? nextToken.length() : 0);
        }

        public void rewindTo(int position) {
            iter.setIndex(position);
            nextToken = null;
            previousToken = null;
        }

        public String original() {
            return original;
        }

        public boolean hasNext() {
            return nextToken != null || canConsumeNextToken();
        }

        protected boolean canConsumeNextToken() {
            return iter.getEndIndex() > iter.getIndex();
        }

        public String next() {
            if (nextToken != null) {
                previousToken = nextToken;
                nextToken = null;
            } else {
                previousToken = consumeNextToken();
            }
            return previousToken;
        }

        public String next(int n) {
            int current = mark();
            int start = mark();
            for (int i = 0; i != n; ++i) {
                if (!hasNext()) {
                    rewindTo(start);
                    return null;
                }
                next();
            }
            return original.substring(current, position());
        }

        private String consumeNextToken() throws NoSuchElementException {
            boolean escaped = false;
            int start = iter.getIndex();
            char c = iter.current();
            while (c != CharacterIterator.DONE) {
                switch (c) {
                    case '\\':
                        escaped = !escaped;
                        break;
                    case ':':
                    case ',':
                    case '{':
                    case '}':
                    case '[':
                    case ']':
                    case '\"':
                        if (!escaped) {
                            if (start < iter.getIndex()) {
                                // Return the previous token
                                return original.substring(start, iter.getIndex());
                            }
                            // Consume and return this delimiter as a token
                            iter.next();
                            return original.substring(start, start + 1);
                        }
                        // escaped, so continue
                        escaped = false;
                        break;
                    default:
                        // If escaped, then we don't care what was escaped
                        escaped = false;
                        break;
                }
                c = iter.next();
            }
            return original.substring(start, iter.getIndex());
        }

        public String previous() {
            return previousToken;
        }

        public boolean canConsume(String expected) {
            return canConsume(expected, true);
        }

        public boolean canConsume(String expected, boolean ignoreLeadingAndTrailingWhitespace) {
            if (isNext(expected, ignoreLeadingAndTrailingWhitespace)) {
                // consume this token ...
                nextToken = null;
                return true;
            }
            return false;
        }

        protected boolean isNext(String expected, boolean ignoreLeadingAndTrailingWhitespace) {
            if (nextToken == null) {
                if (!hasNext()) {
                    return false;
                }
                // There's another token, so consume it
                nextToken = consumeNextToken();
            }
            if (ignoreLeadingAndTrailingWhitespace) {
                while (nextToken.trim().isEmpty() && canConsumeNextToken()) {
                    nextToken = consumeNextToken();
                }
            }
            return ignoreLeadingAndTrailingWhitespace
                ? nextToken.trim().equals(expected)
                : nextToken.equals(expected);
        }
    }
}<|MERGE_RESOLUTION|>--- conflicted
+++ resolved
@@ -953,34 +953,8 @@
                 // can't parse as a number
             }
         }
-<<<<<<< HEAD
-        if (firstCharIsDigit) {
-            // Check for a date, time, or timestamp ...
-            token = token.replace("\\", "");
-            int tokenLength = token.length();
-            if (tokenLength == ISO_8601_DATE_LENGTH) {
-                try {
-                    return new SchemaAndValue(Date.SCHEMA, new SimpleDateFormat(ISO_8601_DATE_FORMAT_PATTERN).parse(token));
-                } catch (ParseException e) {
-                    // not a valid date
-                }
-            } else if (tokenLength == ISO_8601_TIME_LENGTH) {
-                try {
-                    return new SchemaAndValue(Time.SCHEMA, new SimpleDateFormat(ISO_8601_TIME_FORMAT_PATTERN).parse(token));
-                } catch (ParseException e) {
-                    // not a valid date
-                }
-            } else if (tokenLength == ISO_8601_TIMESTAMP_LENGTH) {
-                try {
-                    return new SchemaAndValue(Timestamp.SCHEMA, new SimpleDateFormat(ISO_8601_TIMESTAMP_FORMAT_PATTERN).parse(token));
-                } catch (ParseException e) {
-                    // not a valid date
-                }
-            }
-=======
         if (embedded) {
             throw new DataException("Failed to parse embedded value");
->>>>>>> bdd0a929
         }
         // At this point, the only thing this non-embedded value can be is a string.
         return new SchemaAndValue(Schema.STRING_SCHEMA, parser.original());
