#!/bin/bash
# Licensed to the Apache Software Foundation (ASF) under one or more
# contributor license agreements.  See the NOTICE file distributed with
# this work for additional information regarding copyright ownership.
# The ASF licenses this file to You under the Apache License, Version 2.0
# (the "License"); you may not use this file except in compliance with
# the License.  You may obtain a copy of the License at
#
#    http://www.apache.org/licenses/LICENSE-2.0
#
# Unless required by applicable law or agreed to in writing, software
# distributed under the License is distributed on an "AS IS" BASIS,
# WITHOUT WARRANTIES OR CONDITIONS OF ANY KIND, either express or implied.
# See the License for the specific language governing permissions and
# limitations under the License.

if [ $# -lt 1 ];
then
  echo "USAGE: $0 [-daemon] [-name servicename] [-loggc] classname [opts]"
  exit 1
fi

# CYGWIN == 1 if Cygwin is detected, else 0.
if [[ $(uname -a) =~ "CYGWIN" ]]; then
  CYGWIN=1
else
  CYGWIN=0
fi

if [ -z "$INCLUDE_TEST_JARS" ]; then
  INCLUDE_TEST_JARS=false
fi

# Exclude jars not necessary for running commands.
regex="(-(test|test-sources|src|scaladoc|javadoc)\.jar|jar.asc)$"
should_include_file() {
  if [ "$INCLUDE_TEST_JARS" = true ]; then
    return 0
  fi
  file=$1
  if [ -z "$(echo "$file" | egrep "$regex")" ] ; then
    return 0
  else
    return 1
  fi
}

base_dir=$(dirname $0)/..

if [ -z "$SCALA_VERSION" ]; then
  SCALA_VERSION=2.12.10
fi

if [ -z "$SCALA_BINARY_VERSION" ]; then
  SCALA_BINARY_VERSION=$(echo $SCALA_VERSION | cut -f 1-2 -d '.')
fi

# run ./gradlew copyDependantLibs to get all dependant jars in a local dir
shopt -s nullglob
if [ -z "$UPGRADE_KAFKA_STREAMS_TEST_VERSION" ]; then
  for dir in "$base_dir"/core/build/dependant-libs-${SCALA_VERSION}*;
  do
    CLASSPATH="$CLASSPATH:$dir/*"
  done
fi

for file in "$base_dir"/examples/build/libs/kafka-examples*.jar;
do
  if should_include_file "$file"; then
    CLASSPATH="$CLASSPATH":"$file"
  fi
done

if [ -z "$UPGRADE_KAFKA_STREAMS_TEST_VERSION" ]; then
  clients_lib_dir=$(dirname $0)/../clients/build/libs
  streams_lib_dir=$(dirname $0)/../streams/build/libs
  streams_dependant_clients_lib_dir=$(dirname $0)/../streams/build/dependant-libs-${SCALA_VERSION}
else
  clients_lib_dir=/opt/kafka-$UPGRADE_KAFKA_STREAMS_TEST_VERSION/libs
  streams_lib_dir=$clients_lib_dir
  streams_dependant_clients_lib_dir=$streams_lib_dir
fi


for file in "$clients_lib_dir"/kafka-clients*.jar;
do
  if should_include_file "$file"; then
    CLASSPATH="$CLASSPATH":"$file"
  fi
done

for file in "$streams_lib_dir"/kafka-streams*.jar;
do
  if should_include_file "$file"; then
    CLASSPATH="$CLASSPATH":"$file"
  fi
done

if [ -z "$UPGRADE_KAFKA_STREAMS_TEST_VERSION" ]; then
  for file in "$base_dir"/streams/examples/build/libs/kafka-streams-examples*.jar;
  do
    if should_include_file "$file"; then
      CLASSPATH="$CLASSPATH":"$file"
    fi
  done
else
  VERSION_NO_DOTS=`echo $UPGRADE_KAFKA_STREAMS_TEST_VERSION | sed 's/\.//g'`
  SHORT_VERSION_NO_DOTS=${VERSION_NO_DOTS:0:((${#VERSION_NO_DOTS} - 1))} # remove last char, ie, bug-fix number
  for file in "$base_dir"/streams/upgrade-system-tests-$SHORT_VERSION_NO_DOTS/build/libs/kafka-streams-upgrade-system-tests*.jar;
  do
    if should_include_file "$file"; then
      CLASSPATH="$file":"$CLASSPATH"
    fi
  done
  if [ "$SHORT_VERSION_NO_DOTS" = "0100" ]; then
    CLASSPATH="/opt/kafka-$UPGRADE_KAFKA_STREAMS_TEST_VERSION/libs/zkclient-0.8.jar":"$CLASSPATH"
    CLASSPATH="/opt/kafka-$UPGRADE_KAFKA_STREAMS_TEST_VERSION/libs/zookeeper-3.4.6.jar":"$CLASSPATH"
  fi
  if [ "$SHORT_VERSION_NO_DOTS" = "0101" ]; then
    CLASSPATH="/opt/kafka-$UPGRADE_KAFKA_STREAMS_TEST_VERSION/libs/zkclient-0.9.jar":"$CLASSPATH"
    CLASSPATH="/opt/kafka-$UPGRADE_KAFKA_STREAMS_TEST_VERSION/libs/zookeeper-3.4.8.jar":"$CLASSPATH"
  fi
fi

for file in "$streams_dependant_clients_lib_dir"/rocksdb*.jar;
do
  CLASSPATH="$CLASSPATH":"$file"
done

for file in "$streams_dependant_clients_lib_dir"/*hamcrest*.jar;
do
  CLASSPATH="$CLASSPATH":"$file"
done

for file in "$base_dir"/tools/build/libs/kafka-tools*.jar;
do
  if should_include_file "$file"; then
    CLASSPATH="$CLASSPATH":"$file"
  fi
done

for dir in "$base_dir"/tools/build/dependant-libs-${SCALA_VERSION}*;
do
  CLASSPATH="$CLASSPATH:$dir/*"
done

for cc_pkg in "api" "transforms" "runtime" "file" "mirror" "mirror-client" "json" "tools" "basic-auth-extension"
do
  for file in "$base_dir"/connect/${cc_pkg}/build/libs/connect-${cc_pkg}*.jar;
  do
    if should_include_file "$file"; then
      CLASSPATH="$CLASSPATH":"$file"
    fi
  done
  if [ -d "$base_dir/connect/${cc_pkg}/build/dependant-libs" ] ; then
    CLASSPATH="$CLASSPATH:$base_dir/connect/${cc_pkg}/build/dependant-libs/*"
  fi
done

# classpath addition for release
for file in "$base_dir"/libs/*;
do
  if should_include_file "$file"; then
    CLASSPATH="$CLASSPATH":"$file"
  fi
done

for file in "$base_dir"/core/build/libs/kafka_${SCALA_BINARY_VERSION}*.jar;
do
  if should_include_file "$file"; then
    CLASSPATH="$CLASSPATH":"$file"
  fi
done
shopt -u nullglob

if [ -z "$CLASSPATH" ] ; then
  echo "Classpath is empty. Please build the project first e.g. by running './gradlew jar -PscalaVersion=$SCALA_VERSION'"
  exit 1
fi

# JMX settings
if [ -z "$KAFKA_JMX_OPTS" ]; then
  KAFKA_JMX_OPTS="-Dcom.sun.management.jmxremote -Dcom.sun.management.jmxremote.authenticate=false  -Dcom.sun.management.jmxremote.ssl=false "
fi

# JMX port to use
if [  $JMX_PORT ]; then
  KAFKA_JMX_OPTS="$KAFKA_JMX_OPTS -Dcom.sun.management.jmxremote.port=$JMX_PORT "
fi

# Log directory to use
if [ "x$LOG_DIR" = "x" ]; then
  LOG_DIR="$base_dir/logs"
fi

# Log4j settings
if [ -z "$KAFKA_LOG4J_OPTS" ]; then
  # Log to console. This is a tool.
  LOG4J_DIR="$base_dir/config/tools-log4j.properties"
  # If Cygwin is detected, LOG4J_DIR is converted to Windows format.
  (( CYGWIN )) && LOG4J_DIR=$(cygpath --path --mixed "${LOG4J_DIR}")
  KAFKA_LOG4J_OPTS="-Dlog4j.configuration=file:${LOG4J_DIR}"
else
  # create logs directory
  if [ ! -d "$LOG_DIR" ]; then
    mkdir -p "$LOG_DIR"
  fi
fi

# If Cygwin is detected, LOG_DIR is converted to Windows format.
(( CYGWIN )) && LOG_DIR=$(cygpath --path --mixed "${LOG_DIR}")
KAFKA_LOG4J_OPTS="-Dkafka.logs.dir=$LOG_DIR $KAFKA_LOG4J_OPTS"

# Generic jvm settings you want to add
if [ -z "$KAFKA_OPTS" ]; then
  KAFKA_OPTS=""
fi

# Set Debug options if enabled
if [ "x$KAFKA_DEBUG" != "x" ]; then

    # Use default ports
    DEFAULT_JAVA_DEBUG_PORT="5005"

    if [ -z "$JAVA_DEBUG_PORT" ]; then
        JAVA_DEBUG_PORT="$DEFAULT_JAVA_DEBUG_PORT"
    fi

    # Use the defaults if JAVA_DEBUG_OPTS was not set
    DEFAULT_JAVA_DEBUG_OPTS="-agentlib:jdwp=transport=dt_socket,server=y,suspend=${DEBUG_SUSPEND_FLAG:-n},address=$JAVA_DEBUG_PORT"
    if [ -z "$JAVA_DEBUG_OPTS" ]; then
        JAVA_DEBUG_OPTS="$DEFAULT_JAVA_DEBUG_OPTS"
    fi

    echo "Enabling Java debug options: $JAVA_DEBUG_OPTS"
    KAFKA_OPTS="$JAVA_DEBUG_OPTS $KAFKA_OPTS"
fi

# Which java to use
if [ -z "$JAVA_HOME" ]; then
  JAVA="java"
else
  JAVA="$JAVA_HOME/bin/java"
fi

# Memory options
if [ -z "$KAFKA_HEAP_OPTS" ]; then
  KAFKA_HEAP_OPTS="-Xmx256M"
fi

# JVM performance options
if [ -z "$KAFKA_JVM_PERFORMANCE_OPTS" ]; then
  KAFKA_JVM_PERFORMANCE_OPTS="-server -XX:+UseG1GC -XX:MaxGCPauseMillis=20 -XX:InitiatingHeapOccupancyPercent=35 -XX:+ExplicitGCInvokesConcurrent -Djava.awt.headless=true"
fi

<<<<<<< HEAD
# version option
for args in "$@" ; do
  if [ "$args" = "--version" ]; then
    exec $JAVA $KAFKA_HEAP_OPTS $KAFKA_JVM_PERFORMANCE_OPTS $KAFKA_GC_LOG_OPTS $KAFKA_JMX_OPTS $KAFKA_LOG4J_OPTS -cp "$CLASSPATH" $KAFKA_OPTS "kafka.utils.VersionInfo"
  fi
done

=======
>>>>>>> dd8af2b2
while [ $# -gt 0 ]; do
  COMMAND=$1
  case $COMMAND in
    -name)
      DAEMON_NAME=$2
      CONSOLE_OUTPUT_FILE=$LOG_DIR/$DAEMON_NAME.out
      shift 2
      ;;
    -loggc)
      if [ -z "$KAFKA_GC_LOG_OPTS" ]; then
        GC_LOG_ENABLED="true"
      fi
      shift
      ;;
    -daemon)
      DAEMON_MODE="true"
      shift
      ;;
    *)
      break
      ;;
  esac
done

# GC options
GC_FILE_SUFFIX='-gc.log'
GC_LOG_FILE_NAME=''
if [ "x$GC_LOG_ENABLED" = "xtrue" ]; then
  GC_LOG_FILE_NAME=$DAEMON_NAME$GC_FILE_SUFFIX

  # The first segment of the version number, which is '1' for releases before Java 9
  # it then becomes '9', '10', ...
  # Some examples of the first line of `java --version`:
  # 8 -> java version "1.8.0_152"
  # 9.0.4 -> java version "9.0.4"
  # 10 -> java version "10" 2018-03-20
  # 10.0.1 -> java version "10.0.1" 2018-04-17
  # We need to match to the end of the line to prevent sed from printing the characters that do not match
  JAVA_MAJOR_VERSION=$($JAVA -version 2>&1 | sed -E -n 's/.* version "([0-9]*).*$/\1/p')
  if [[ "$JAVA_MAJOR_VERSION" -ge "9" ]] ; then
    KAFKA_GC_LOG_OPTS="-Xlog:gc*:file=$LOG_DIR/$GC_LOG_FILE_NAME:time,tags:filecount=10,filesize=102400"
  else
    KAFKA_GC_LOG_OPTS="-Xloggc:$LOG_DIR/$GC_LOG_FILE_NAME -verbose:gc -XX:+PrintGCDetails -XX:+PrintGCDateStamps -XX:+PrintGCTimeStamps -XX:+UseGCLogFileRotation -XX:NumberOfGCLogFiles=10 -XX:GCLogFileSize=100M"
  fi
fi

# Remove a possible colon prefix from the classpath (happens at lines like `CLASSPATH="$CLASSPATH:$file"` when CLASSPATH is blank)
# Syntax used on the right side is native Bash string manipulation; for more details see
# http://tldp.org/LDP/abs/html/string-manipulation.html, specifically the section titled "Substring Removal"
CLASSPATH="${CLASSPATH#:}"

# If Cygwin is detected, classpath is converted to Windows format.
(( CYGWIN )) && CLASSPATH=$(cygpath --path --mixed "${CLASSPATH}")

# Launch mode
if [ "x$DAEMON_MODE" = "xtrue" ]; then
  nohup $JAVA $KAFKA_HEAP_OPTS $KAFKA_JVM_PERFORMANCE_OPTS $KAFKA_GC_LOG_OPTS $KAFKA_JMX_OPTS $KAFKA_LOG4J_OPTS -cp "$CLASSPATH" $KAFKA_OPTS "$@" > "$CONSOLE_OUTPUT_FILE" 2>&1 < /dev/null &
else
  exec $JAVA $KAFKA_HEAP_OPTS $KAFKA_JVM_PERFORMANCE_OPTS $KAFKA_GC_LOG_OPTS $KAFKA_JMX_OPTS $KAFKA_LOG4J_OPTS -cp "$CLASSPATH" $KAFKA_OPTS "$@"
fi<|MERGE_RESOLUTION|>--- conflicted
+++ resolved
@@ -253,16 +253,6 @@
   KAFKA_JVM_PERFORMANCE_OPTS="-server -XX:+UseG1GC -XX:MaxGCPauseMillis=20 -XX:InitiatingHeapOccupancyPercent=35 -XX:+ExplicitGCInvokesConcurrent -Djava.awt.headless=true"
 fi
 
-<<<<<<< HEAD
-# version option
-for args in "$@" ; do
-  if [ "$args" = "--version" ]; then
-    exec $JAVA $KAFKA_HEAP_OPTS $KAFKA_JVM_PERFORMANCE_OPTS $KAFKA_GC_LOG_OPTS $KAFKA_JMX_OPTS $KAFKA_LOG4J_OPTS -cp "$CLASSPATH" $KAFKA_OPTS "kafka.utils.VersionInfo"
-  fi
-done
-
-=======
->>>>>>> dd8af2b2
 while [ $# -gt 0 ]; do
   COMMAND=$1
   case $COMMAND in
