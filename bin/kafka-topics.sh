--- conflicted
+++ resolved
@@ -14,10 +14,6 @@
 # See the License for the specific language governing permissions and
 # limitations under the License.
 
-<<<<<<< HEAD
 base_dir=$(dirname $0)/..
 
-PROJECT_NAMES="clients core" exec $(dirname $0)/kafka-run-class.sh kafka.admin.TopicCommand $@
-=======
-exec $(dirname $0)/kafka-run-class.sh kafka.admin.TopicCommand "$@"
->>>>>>> fbd38065
+PROJECT_NAMES="clients core" exec $(dirname $0)/kafka-run-class.sh kafka.admin.TopicCommand "$@"