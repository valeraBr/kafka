/*
 * Licensed to the Apache Software Foundation (ASF) under one or more
 * contributor license agreements. See the NOTICE file distributed with
 * this work for additional information regarding copyright ownership.
 * The ASF licenses this file to You under the Apache License, Version 2.0
 * (the "License"); you may not use this file except in compliance with
 * the License. You may obtain a copy of the License at
 *
 *    http://www.apache.org/licenses/LICENSE-2.0
 *
 * Unless required by applicable law or agreed to in writing, software
 * distributed under the License is distributed on an "AS IS" BASIS,
 * WITHOUT WARRANTIES OR CONDITIONS OF ANY KIND, either express or implied.
 * See the License for the specific language governing permissions and
 * limitations under the License.
 */
package org.apache.kafka.coordinator.group;

import org.apache.kafka.clients.consumer.ConsumerPartitionAssignor;
import org.apache.kafka.clients.consumer.internals.ConsumerProtocol;
import org.apache.kafka.common.TopicPartition;
import org.apache.kafka.common.Uuid;
import org.apache.kafka.common.errors.CoordinatorNotAvailableException;
import org.apache.kafka.common.errors.FencedInstanceIdException;
import org.apache.kafka.common.errors.FencedMemberEpochException;
import org.apache.kafka.common.errors.GroupIdNotFoundException;
import org.apache.kafka.common.errors.GroupMaxSizeReachedException;
import org.apache.kafka.common.errors.IllegalGenerationException;
import org.apache.kafka.common.errors.InvalidRequestException;
import org.apache.kafka.common.errors.UnknownMemberIdException;
import org.apache.kafka.common.errors.UnknownServerException;
import org.apache.kafka.common.errors.UnknownTopicOrPartitionException;
import org.apache.kafka.common.errors.UnsupportedAssignorException;
import org.apache.kafka.common.message.ConsumerGroupDescribeResponseData;
import org.apache.kafka.common.message.ConsumerGroupHeartbeatRequestData;
import org.apache.kafka.common.message.ConsumerGroupHeartbeatResponseData;
import org.apache.kafka.common.message.DescribeGroupsResponseData;
import org.apache.kafka.common.message.HeartbeatRequestData;
import org.apache.kafka.common.message.HeartbeatResponseData;
import org.apache.kafka.common.message.JoinGroupRequestData;
import org.apache.kafka.common.message.JoinGroupResponseData;
import org.apache.kafka.common.message.JoinGroupResponseData.JoinGroupResponseMember;
import org.apache.kafka.common.message.LeaveGroupRequestData;
import org.apache.kafka.common.message.LeaveGroupRequestData.MemberIdentity;
import org.apache.kafka.common.message.LeaveGroupResponseData;
import org.apache.kafka.common.message.ListGroupsResponseData;
import org.apache.kafka.common.message.SyncGroupRequestData;
import org.apache.kafka.common.message.SyncGroupRequestData.SyncGroupRequestAssignment;
import org.apache.kafka.common.message.SyncGroupResponseData;
import org.apache.kafka.common.metadata.PartitionRecord;
import org.apache.kafka.common.metadata.RegisterBrokerRecord;
import org.apache.kafka.common.metadata.RemoveTopicRecord;
import org.apache.kafka.common.metadata.TopicRecord;
import org.apache.kafka.common.network.ClientInformation;
import org.apache.kafka.common.network.ListenerName;
import org.apache.kafka.common.protocol.ApiKeys;
import org.apache.kafka.common.protocol.ApiMessage;
import org.apache.kafka.common.protocol.Errors;
import org.apache.kafka.common.requests.RequestContext;
import org.apache.kafka.common.requests.RequestHeader;
import org.apache.kafka.common.security.auth.KafkaPrincipal;
import org.apache.kafka.common.security.auth.SecurityProtocol;
import org.apache.kafka.common.utils.LogContext;
import org.apache.kafka.common.utils.MockTime;
import org.apache.kafka.coordinator.group.MockCoordinatorTimer.ExpiredTimeout;
import org.apache.kafka.coordinator.group.MockCoordinatorTimer.ScheduledTimeout;
import org.apache.kafka.coordinator.group.assignor.AssignmentSpec;
import org.apache.kafka.coordinator.group.assignor.GroupAssignment;
import org.apache.kafka.coordinator.group.assignor.MemberAssignment;
import org.apache.kafka.coordinator.group.assignor.PartitionAssignor;
import org.apache.kafka.coordinator.group.assignor.PartitionAssignorException;
import org.apache.kafka.coordinator.group.assignor.SubscribedTopicDescriber;
import org.apache.kafka.coordinator.group.consumer.Assignment;
import org.apache.kafka.coordinator.group.consumer.ConsumerGroup;
import org.apache.kafka.coordinator.group.consumer.ConsumerGroupMember;
import org.apache.kafka.coordinator.group.consumer.TopicMetadata;
import org.apache.kafka.coordinator.group.generated.ConsumerGroupCurrentMemberAssignmentKey;
import org.apache.kafka.coordinator.group.generated.ConsumerGroupCurrentMemberAssignmentValue;
import org.apache.kafka.coordinator.group.generated.ConsumerGroupMemberMetadataKey;
import org.apache.kafka.coordinator.group.generated.ConsumerGroupMemberMetadataValue;
import org.apache.kafka.coordinator.group.generated.ConsumerGroupMetadataKey;
import org.apache.kafka.coordinator.group.generated.ConsumerGroupMetadataValue;
import org.apache.kafka.coordinator.group.generated.ConsumerGroupPartitionMetadataKey;
import org.apache.kafka.coordinator.group.generated.ConsumerGroupPartitionMetadataValue;
import org.apache.kafka.coordinator.group.generated.ConsumerGroupTargetAssignmentMemberKey;
import org.apache.kafka.coordinator.group.generated.ConsumerGroupTargetAssignmentMemberValue;
import org.apache.kafka.coordinator.group.generated.ConsumerGroupTargetAssignmentMetadataKey;
import org.apache.kafka.coordinator.group.generated.ConsumerGroupTargetAssignmentMetadataValue;
import org.apache.kafka.coordinator.group.generated.GroupMetadataKey;
import org.apache.kafka.coordinator.group.generated.GroupMetadataValue;
import org.apache.kafka.coordinator.group.generic.GenericGroup;
import org.apache.kafka.coordinator.group.generic.GenericGroupMember;
import org.apache.kafka.coordinator.group.generic.GenericGroupState;
import org.apache.kafka.coordinator.group.runtime.CoordinatorResult;
import org.apache.kafka.image.MetadataDelta;
import org.apache.kafka.image.MetadataImage;
import org.apache.kafka.image.MetadataProvenance;
import org.apache.kafka.image.TopicImage;
import org.apache.kafka.image.TopicsImage;
import org.apache.kafka.server.common.ApiMessageAndVersion;
import org.apache.kafka.server.common.MetadataVersion;
import org.apache.kafka.timeline.SnapshotRegistry;
import org.junit.jupiter.api.Test;
import org.junit.jupiter.params.ParameterizedTest;
import org.junit.jupiter.params.provider.ValueSource;
import org.opentest4j.AssertionFailedError;

import java.net.InetAddress;
import java.util.ArrayList;
import java.util.Arrays;
import java.util.Collections;
import java.util.HashMap;
import java.util.HashSet;
import java.util.List;
import java.util.Map;
import java.util.Objects;
import java.util.Optional;
import java.util.Set;
import java.util.concurrent.ExecutionException;
import java.util.concurrent.CompletableFuture;
import java.util.function.Function;
import java.util.stream.Collectors;
import java.util.stream.IntStream;
import java.util.stream.Stream;

import static org.apache.kafka.common.utils.Utils.mkSet;
import static org.apache.kafka.common.message.JoinGroupRequestData.JoinGroupRequestProtocol;
import static org.apache.kafka.common.message.JoinGroupRequestData.JoinGroupRequestProtocolCollection;
import static org.apache.kafka.common.requests.ConsumerGroupHeartbeatRequest.LEAVE_GROUP_MEMBER_EPOCH;
import static org.apache.kafka.common.requests.JoinGroupRequest.UNKNOWN_MEMBER_ID;
import static org.apache.kafka.coordinator.group.AssignmentTestUtil.mkAssignment;
import static org.apache.kafka.coordinator.group.AssignmentTestUtil.mkTopicAssignment;
import static org.apache.kafka.coordinator.group.GroupMetadataManager.appendGroupMetadataErrorToResponseError;
import static org.apache.kafka.coordinator.group.GroupMetadataManager.consumerGroupRevocationTimeoutKey;
import static org.apache.kafka.coordinator.group.GroupMetadataManager.consumerGroupSessionTimeoutKey;
import static org.apache.kafka.coordinator.group.GroupMetadataManager.EMPTY_RESULT;
import static org.apache.kafka.coordinator.group.GroupMetadataManager.genericGroupHeartbeatKey;
import static org.apache.kafka.coordinator.group.GroupMetadataManager.genericGroupSyncKey;
import static org.apache.kafka.coordinator.group.RecordHelpersTest.mkMapOfPartitionRacks;
import static org.apache.kafka.coordinator.group.generic.GenericGroupState.COMPLETING_REBALANCE;
import static org.apache.kafka.coordinator.group.generic.GenericGroupState.DEAD;
import static org.apache.kafka.coordinator.group.generic.GenericGroupState.EMPTY;
import static org.apache.kafka.coordinator.group.generic.GenericGroupState.PREPARING_REBALANCE;
import static org.apache.kafka.coordinator.group.generic.GenericGroupState.STABLE;
import static org.junit.jupiter.api.AssertionFailureBuilder.assertionFailure;
import static org.junit.jupiter.api.Assertions.assertEquals;
import static org.junit.jupiter.api.Assertions.assertFalse;
import static org.junit.jupiter.api.Assertions.assertNotEquals;
import static org.junit.jupiter.api.Assertions.assertNotNull;
import static org.junit.jupiter.api.Assertions.assertNull;
import static org.junit.jupiter.api.Assertions.assertThrows;
import static org.junit.jupiter.api.Assertions.assertTrue;
import static org.junit.jupiter.api.Assertions.fail;
import static org.mockito.ArgumentMatchers.any;
import static org.mockito.Mockito.mock;
import static org.mockito.Mockito.when;

public class GroupMetadataManagerTest {
    static class MockPartitionAssignor implements PartitionAssignor {
        private final String name;
        private GroupAssignment prepareGroupAssignment = null;

        MockPartitionAssignor(String name) {
            this.name = name;
        }

        public void prepareGroupAssignment(GroupAssignment prepareGroupAssignment) {
            this.prepareGroupAssignment = prepareGroupAssignment;
        }

        @Override
        public String name() {
            return name;
        }

        @Override
        public GroupAssignment assign(AssignmentSpec assignmentSpec, SubscribedTopicDescriber subscribedTopicDescriber) throws PartitionAssignorException {
            return prepareGroupAssignment;
        }
    }

    public static class MetadataImageBuilder {
        private MetadataDelta delta = new MetadataDelta(MetadataImage.EMPTY);

        public MetadataImageBuilder addTopic(
            Uuid topicId,
            String topicName,
            int numPartitions
        ) {
            // For testing purposes, the following criteria are used:
            // - Number of replicas for each partition: 2
            // - Number of brokers available in the cluster: 4
            delta.replay(new TopicRecord().setTopicId(topicId).setName(topicName));
            for (int i = 0; i < numPartitions; i++) {
                delta.replay(new PartitionRecord()
                    .setTopicId(topicId)
                    .setPartitionId(i)
                    .setReplicas(Arrays.asList(i % 4, (i + 1) % 4)));
            }
            return this;
        }

        /**
         * Add rack Ids for 4 broker Ids.
         *
         * For testing purposes, each broker is mapped
         * to a rack Id with the same broker Id as a suffix.
         */
        public MetadataImageBuilder addRacks() {
            for (int i = 0; i < 4; i++) {
                delta.replay(new RegisterBrokerRecord().setBrokerId(i).setRack("rack" + i));
            }
            return this;
        }

        public MetadataImage build() {
            return delta.apply(MetadataProvenance.EMPTY);
        }
    }

    static class ConsumerGroupBuilder {
        private final String groupId;
        private final int groupEpoch;
        private int assignmentEpoch;
        private final Map<String, ConsumerGroupMember> members = new HashMap<>();
        private final Map<String, Assignment> assignments = new HashMap<>();
        private Map<String, TopicMetadata> subscriptionMetadata;

        public ConsumerGroupBuilder(String groupId, int groupEpoch) {
            this.groupId = groupId;
            this.groupEpoch = groupEpoch;
            this.assignmentEpoch = 0;
        }

        public ConsumerGroupBuilder withMember(ConsumerGroupMember member) {
            this.members.put(member.memberId(), member);
            return this;
        }

        public ConsumerGroupBuilder withSubscriptionMetadata(Map<String, TopicMetadata> subscriptionMetadata) {
            this.subscriptionMetadata = subscriptionMetadata;
            return this;
        }

        public ConsumerGroupBuilder withAssignment(String memberId, Map<Uuid, Set<Integer>> assignment) {
            this.assignments.put(memberId, new Assignment(assignment));
            return this;
        }

        public ConsumerGroupBuilder withAssignmentEpoch(int assignmentEpoch) {
            this.assignmentEpoch = assignmentEpoch;
            return this;
        }

        public List<Record> build(TopicsImage topicsImage) {
            List<Record> records = new ArrayList<>();

            // Add subscription records for members.
            members.forEach((memberId, member) -> {
                records.add(RecordHelpers.newMemberSubscriptionRecord(groupId, member));
            });

            // Add subscription metadata.
            if (subscriptionMetadata == null) {
                subscriptionMetadata = new HashMap<>();
                members.forEach((memberId, member) -> {
                    member.subscribedTopicNames().forEach(topicName -> {
                        TopicImage topicImage = topicsImage.getTopic(topicName);
                        if (topicImage != null) {
                            subscriptionMetadata.put(topicName, new TopicMetadata(
                                topicImage.id(),
                                topicImage.name(),
                                topicImage.partitions().size(),
                                Collections.emptyMap()));
                        }
                    });
                });
            }

            if (!subscriptionMetadata.isEmpty()) {
                records.add(RecordHelpers.newGroupSubscriptionMetadataRecord(groupId, subscriptionMetadata));
            }

            // Add group epoch record.
            records.add(RecordHelpers.newGroupEpochRecord(groupId, groupEpoch));

            // Add target assignment records.
            assignments.forEach((memberId, assignment) -> {
                records.add(RecordHelpers.newTargetAssignmentRecord(groupId, memberId, assignment.partitions()));
            });

            // Add target assignment epoch.
            records.add(RecordHelpers.newTargetAssignmentEpochRecord(groupId, assignmentEpoch));

            // Add current assignment records for members.
            members.forEach((memberId, member) -> {
                records.add(RecordHelpers.newCurrentAssignmentRecord(groupId, member));
            });

            return records;
        }
    }

    static class GroupMetadataManagerTestContext {
        static class Builder {
            final private MockTime time = new MockTime();
            final private MockCoordinatorTimer<Void, Record> timer = new MockCoordinatorTimer<>(time);
            final private LogContext logContext = new LogContext();
            final private SnapshotRegistry snapshotRegistry = new SnapshotRegistry(logContext);
            final private TopicPartition groupMetadataTopicPartition = new TopicPartition("topic", 0);
            private MetadataImage metadataImage;
            private List<PartitionAssignor> consumerGroupAssignors = Collections.singletonList(new MockPartitionAssignor("range"));
            private List<ConsumerGroupBuilder> consumerGroupBuilders = new ArrayList<>();
            private int consumerGroupMaxSize = Integer.MAX_VALUE;
            private int consumerGroupMetadataRefreshIntervalMs = Integer.MAX_VALUE;
            private int genericGroupMaxSize = Integer.MAX_VALUE;
            private int genericGroupInitialRebalanceDelayMs = 3000;
            final private int genericGroupNewMemberJoinTimeoutMs = 5 * 60 * 1000;
            private int genericGroupMinSessionTimeoutMs = 10;
            private int genericGroupMaxSessionTimeoutMs = 10 * 60 * 1000;

            public Builder withMetadataImage(MetadataImage metadataImage) {
                this.metadataImage = metadataImage;
                return this;
            }

            public Builder withAssignors(List<PartitionAssignor> assignors) {
                this.consumerGroupAssignors = assignors;
                return this;
            }

            public Builder withConsumerGroup(ConsumerGroupBuilder builder) {
                this.consumerGroupBuilders.add(builder);
                return this;
            }

            public Builder withConsumerGroupMaxSize(int consumerGroupMaxSize) {
                this.consumerGroupMaxSize = consumerGroupMaxSize;
                return this;
            }

            public Builder withConsumerGroupMetadataRefreshIntervalMs(int consumerGroupMetadataRefreshIntervalMs) {
                this.consumerGroupMetadataRefreshIntervalMs = consumerGroupMetadataRefreshIntervalMs;
                return this;
            }

            public Builder withGenericGroupMaxSize(int genericGroupMaxSize) {
                this.genericGroupMaxSize = genericGroupMaxSize;
                return this;
            }

            public Builder withGenericGroupInitialRebalanceDelayMs(int genericGroupInitialRebalanceDelayMs) {
                this.genericGroupInitialRebalanceDelayMs = genericGroupInitialRebalanceDelayMs;
                return this;
            }

            public Builder withGenericGroupMinSessionTimeoutMs(int genericGroupMinSessionTimeoutMs) {
                this.genericGroupMinSessionTimeoutMs = genericGroupMinSessionTimeoutMs;
                return this;
            }

            public Builder withGenericGroupMaxSessionTimeoutMs(int genericGroupMaxSessionTimeoutMs) {
                this.genericGroupMaxSessionTimeoutMs = genericGroupMaxSessionTimeoutMs;
                return this;
            }

            public GroupMetadataManagerTestContext build() {
                if (metadataImage == null) metadataImage = MetadataImage.EMPTY;
                if (consumerGroupAssignors == null) consumerGroupAssignors = Collections.emptyList();

                GroupMetadataManagerTestContext context = new GroupMetadataManagerTestContext(
                    time,
                    timer,
                    snapshotRegistry,
                    new GroupMetadataManager.Builder()
                        .withSnapshotRegistry(snapshotRegistry)
                        .withLogContext(logContext)
                        .withTime(time)
                        .withTimer(timer)
                        .withMetadataImage(metadataImage)
                        .withConsumerGroupHeartbeatInterval(5000)
                        .withConsumerGroupSessionTimeout(45000)
                        .withConsumerGroupMaxSize(consumerGroupMaxSize)
                        .withConsumerGroupAssignors(consumerGroupAssignors)
                        .withConsumerGroupMetadataRefreshIntervalMs(consumerGroupMetadataRefreshIntervalMs)
                        .withGenericGroupMaxSize(genericGroupMaxSize)
                        .withGenericGroupMinSessionTimeoutMs(genericGroupMinSessionTimeoutMs)
                        .withGenericGroupMaxSessionTimeoutMs(genericGroupMaxSessionTimeoutMs)
                        .withGenericGroupInitialRebalanceDelayMs(genericGroupInitialRebalanceDelayMs)
                        .withGenericGroupNewMemberJoinTimeoutMs(genericGroupNewMemberJoinTimeoutMs)
                        .build(),
                    genericGroupInitialRebalanceDelayMs,
                    genericGroupNewMemberJoinTimeoutMs
                );

                consumerGroupBuilders.forEach(builder -> {
                    builder.build(metadataImage.topics()).forEach(context::replay);
                });

                context.commit();

                return context;
            }
        }

        final MockTime time;
        final MockCoordinatorTimer<Void, Record> timer;
        final SnapshotRegistry snapshotRegistry;
        final GroupMetadataManager groupMetadataManager;
        final int genericGroupInitialRebalanceDelayMs;
        final int genericGroupNewMemberJoinTimeoutMs;

        long lastCommittedOffset = 0L;
        long lastWrittenOffset = 0L;

        public GroupMetadataManagerTestContext(
            MockTime time,
            MockCoordinatorTimer<Void, Record> timer,
            SnapshotRegistry snapshotRegistry,
            GroupMetadataManager groupMetadataManager,
            int genericGroupInitialRebalanceDelayMs,
            int genericGroupNewMemberJoinTimeoutMs
        ) {
            this.time = time;
            this.timer = timer;
            this.snapshotRegistry = snapshotRegistry;
            this.groupMetadataManager = groupMetadataManager;
            this.genericGroupInitialRebalanceDelayMs = genericGroupInitialRebalanceDelayMs;
            this.genericGroupNewMemberJoinTimeoutMs = genericGroupNewMemberJoinTimeoutMs;
            snapshotRegistry.getOrCreateSnapshot(lastWrittenOffset);
        }

        public void commit() {
            long lastCommittedOffset = this.lastCommittedOffset;
            this.lastCommittedOffset = lastWrittenOffset;
            snapshotRegistry.deleteSnapshotsUpTo(lastCommittedOffset);
        }

        public void rollback() {
            lastWrittenOffset = lastCommittedOffset;
            snapshotRegistry.revertToSnapshot(lastCommittedOffset);
        }

        public ConsumerGroup.ConsumerGroupState consumerGroupState(
            String groupId
        ) {
            return groupMetadataManager
                .getOrMaybeCreateConsumerGroup(groupId, false)
                .state();
        }

        public ConsumerGroupMember.MemberState consumerGroupMemberState(
            String groupId,
            String memberId
        ) {
            return groupMetadataManager
                .getOrMaybeCreateConsumerGroup(groupId, false)
                .getOrMaybeCreateMember(memberId, false)
                .state();
        }

        public CoordinatorResult<ConsumerGroupHeartbeatResponseData, Record> consumerGroupHeartbeat(
            ConsumerGroupHeartbeatRequestData request
        ) {
            RequestContext context = new RequestContext(
                new RequestHeader(
                    ApiKeys.CONSUMER_GROUP_HEARTBEAT,
                    ApiKeys.CONSUMER_GROUP_HEARTBEAT.latestVersion(),
                    "client",
                    0
                ),
                "1",
                InetAddress.getLoopbackAddress(),
                KafkaPrincipal.ANONYMOUS,
                ListenerName.forSecurityProtocol(SecurityProtocol.PLAINTEXT),
                SecurityProtocol.PLAINTEXT,
                ClientInformation.EMPTY,
                false
            );

            CoordinatorResult<ConsumerGroupHeartbeatResponseData, Record> result = groupMetadataManager.consumerGroupHeartbeat(
                context,
                request
            );

            result.records().forEach(this::replay);
            return result;
        }

        public List<ExpiredTimeout<Void, Record>> sleep(long ms) {
            time.sleep(ms);
            List<ExpiredTimeout<Void, Record>> timeouts = timer.poll();
            timeouts.forEach(timeout -> {
                if (timeout.result.replayRecords()) {
                    timeout.result.records().forEach(this::replay);
                }
            });
            return timeouts;
        }

        public ScheduledTimeout<Void, Record> assertSessionTimeout(
            String groupId,
            String memberId,
            long delayMs
        ) {
            ScheduledTimeout<Void, Record> timeout =
                timer.timeout(consumerGroupSessionTimeoutKey(groupId, memberId));
            assertNotNull(timeout);
            assertEquals(time.milliseconds() + delayMs, timeout.deadlineMs);
            return timeout;
        }

        public void assertNoSessionTimeout(
            String groupId,
            String memberId
        ) {
            ScheduledTimeout<Void, Record> timeout =
                timer.timeout(consumerGroupSessionTimeoutKey(groupId, memberId));
            assertNull(timeout);
        }

        public ScheduledTimeout<Void, Record> assertRevocationTimeout(
            String groupId,
            String memberId,
            long delayMs
        ) {
            ScheduledTimeout<Void, Record> timeout =
                timer.timeout(consumerGroupRevocationTimeoutKey(groupId, memberId));
            assertNotNull(timeout);
            assertEquals(time.milliseconds() + delayMs, timeout.deadlineMs);
            return timeout;
        }

        public void assertNoRevocationTimeout(
            String groupId,
            String memberId
        ) {
            ScheduledTimeout<Void, Record> timeout =
                timer.timeout(consumerGroupRevocationTimeoutKey(groupId, memberId));
            assertNull(timeout);
        }

        GenericGroup createGenericGroup(String groupId) {
            return groupMetadataManager.getOrMaybeCreateGenericGroup(groupId, true);
        }

        public JoinResult sendGenericGroupJoin(
            JoinGroupRequestData request
        ) {
            return sendGenericGroupJoin(request, false);
        }

        public JoinResult sendGenericGroupJoin(
            JoinGroupRequestData request,
            boolean requireKnownMemberId
        ) {
            return sendGenericGroupJoin(request, requireKnownMemberId, false);
        }

        public JoinResult sendGenericGroupJoin(
            JoinGroupRequestData request,
            boolean requireKnownMemberId,
            boolean supportSkippingAssignment
        ) {
            // requireKnownMemberId is true: version >= 4 (See JoinGroupRequest#requiresKnownMemberId())
            // supportSkippingAssignment is true: version >= 9 (See JoinGroupRequest#supportsSkippingAssignment())
            short joinGroupVersion = 3;

            if (requireKnownMemberId) {
                joinGroupVersion = 4;
                if (supportSkippingAssignment) {
                    joinGroupVersion = ApiKeys.JOIN_GROUP.latestVersion();
                }
            }

            RequestContext context = new RequestContext(
                new RequestHeader(
                    ApiKeys.JOIN_GROUP,
                    joinGroupVersion,
                    "client",
                    0
                ),
                "1",
                InetAddress.getLoopbackAddress(),
                KafkaPrincipal.ANONYMOUS,
                ListenerName.forSecurityProtocol(SecurityProtocol.PLAINTEXT),
                SecurityProtocol.PLAINTEXT,
                ClientInformation.EMPTY,
                false
            );

            CompletableFuture<JoinGroupResponseData> responseFuture = new CompletableFuture<>();
            CoordinatorResult<Void, Record> coordinatorResult = groupMetadataManager.genericGroupJoin(
                context,
                request,
                responseFuture
            );

            return new JoinResult(responseFuture, coordinatorResult);
        }

        public JoinGroupResponseData joinGenericGroupAsDynamicMemberAndCompleteRebalance(
            String groupId
        ) throws Exception {
            GenericGroup group = createGenericGroup(groupId);

            JoinGroupResponseData leaderJoinResponse =
                joinGenericGroupAsDynamicMemberAndCompleteJoin(new JoinGroupRequestBuilder()
                    .withGroupId("group-id")
                    .withMemberId(UNKNOWN_MEMBER_ID)
                    .withDefaultProtocolTypeAndProtocols()
                    .withRebalanceTimeoutMs(10000)
                    .withSessionTimeoutMs(5000)
                    .build());

            assertEquals(1, leaderJoinResponse.generationId());
            assertTrue(group.isInState(COMPLETING_REBALANCE));

            SyncResult syncResult = sendGenericGroupSync(new SyncGroupRequestBuilder()
                .withGroupId("group-id")
                .withMemberId(leaderJoinResponse.memberId())
                .withGenerationId(leaderJoinResponse.generationId())
                .build());

            assertEquals(
                Collections.singletonList(newGroupMetadataRecordWithCurrentState(group, MetadataVersion.latest())),
                syncResult.records
            );
            // Simulate a successful write to the log.
            syncResult.appendFuture.complete(null);

            assertTrue(syncResult.syncFuture.isDone());
            assertEquals(Errors.NONE.code(), syncResult.syncFuture.get().errorCode());
            assertTrue(group.isInState(STABLE));

            return leaderJoinResponse;
        }

        public JoinGroupResponseData joinGenericGroupAsDynamicMemberAndCompleteJoin(
            JoinGroupRequestData request
        ) throws ExecutionException, InterruptedException {
            boolean requireKnownMemberId = true;
            String newMemberId = request.memberId();

            if (request.memberId().equals(UNKNOWN_MEMBER_ID)) {
                // Since member id is required, we need another round to get the successful join group result.
                JoinResult firstJoinResult = sendGenericGroupJoin(
                    request,
                    requireKnownMemberId
                );
                assertTrue(firstJoinResult.records.isEmpty());
                assertTrue(firstJoinResult.joinFuture.isDone());
                assertEquals(Errors.MEMBER_ID_REQUIRED.code(), firstJoinResult.joinFuture.get().errorCode());
                newMemberId = firstJoinResult.joinFuture.get().memberId();
            }

            // Second round
            JoinGroupRequestData secondRequest = new JoinGroupRequestData()
                .setGroupId(request.groupId())
                .setMemberId(newMemberId)
                .setProtocolType(request.protocolType())
                .setProtocols(request.protocols())
                .setSessionTimeoutMs(request.sessionTimeoutMs())
                .setRebalanceTimeoutMs(request.rebalanceTimeoutMs())
                .setReason(request.reason());

            JoinResult secondJoinResult = sendGenericGroupJoin(
                secondRequest,
                requireKnownMemberId
            );

            assertTrue(secondJoinResult.records.isEmpty());
            List<ExpiredTimeout<Void, Record>> timeouts = sleep(genericGroupInitialRebalanceDelayMs);
            assertEquals(1, timeouts.size());
            assertTrue(secondJoinResult.joinFuture.isDone());
            assertEquals(Errors.NONE.code(), secondJoinResult.joinFuture.get().errorCode());

            return secondJoinResult.joinFuture.get();
        }

        public JoinGroupResponseData joinGenericGroupAndCompleteJoin(
            JoinGroupRequestData request,
            boolean requireKnownMemberId,
            boolean supportSkippingAssignment
        ) throws ExecutionException, InterruptedException {
            return joinGenericGroupAndCompleteJoin(
                request,
                requireKnownMemberId,
                supportSkippingAssignment,
                genericGroupInitialRebalanceDelayMs
            );
        }

        public JoinGroupResponseData joinGenericGroupAndCompleteJoin(
            JoinGroupRequestData request,
            boolean requireKnownMemberId,
            boolean supportSkippingAssignment,
            int advanceClockMs
        ) throws ExecutionException, InterruptedException {
            if (requireKnownMemberId && request.groupInstanceId().isEmpty()) {
                return joinGenericGroupAsDynamicMemberAndCompleteJoin(request);
            }

            try {
                JoinResult joinResult = sendGenericGroupJoin(
                    request,
                    requireKnownMemberId,
                    supportSkippingAssignment
                );

                sleep(advanceClockMs);
                assertTrue(joinResult.joinFuture.isDone());
                assertEquals(Errors.NONE.code(), joinResult.joinFuture.get().errorCode());
                return joinResult.joinFuture.get();
            } catch (Exception e) {
                fail("Failed to due: " + e.getMessage());
            }
            return null;
        }

        public SyncResult sendGenericGroupSync(SyncGroupRequestData request) {
            RequestContext context = new RequestContext(
                new RequestHeader(
                    ApiKeys.SYNC_GROUP,
                    ApiKeys.SYNC_GROUP.latestVersion(),
                    "client",
                    0
                ),
                "1",
                InetAddress.getLoopbackAddress(),
                KafkaPrincipal.ANONYMOUS,
                ListenerName.forSecurityProtocol(SecurityProtocol.PLAINTEXT),
                SecurityProtocol.PLAINTEXT,
                ClientInformation.EMPTY,
                false
            );

            CompletableFuture<SyncGroupResponseData> responseFuture = new CompletableFuture<>();

            CoordinatorResult<Void, Record> coordinatorResult = groupMetadataManager.genericGroupSync(
                context,
                request,
                responseFuture
            );

            return new SyncResult(responseFuture, coordinatorResult);
        }

        public RebalanceResult staticMembersJoinAndRebalance(
            String groupId,
            String leaderInstanceId,
            String followerInstanceId
        ) throws Exception {
            return staticMembersJoinAndRebalance(
                groupId,
                leaderInstanceId,
                followerInstanceId,
                10000,
                5000
            );
        }

        public RebalanceResult staticMembersJoinAndRebalance(
            String groupId,
            String leaderInstanceId,
            String followerInstanceId,
            int rebalanceTimeoutMs,
            int sessionTimeoutMs
        ) throws Exception {
            GenericGroup group = createGenericGroup("group-id");

            JoinGroupRequestData joinRequest = new JoinGroupRequestBuilder()
                .withGroupId(groupId)
                .withGroupInstanceId(leaderInstanceId)
                .withMemberId(UNKNOWN_MEMBER_ID)
                .withProtocolType("consumer")
                .withProtocolSuperset()
                .withRebalanceTimeoutMs(rebalanceTimeoutMs)
                .withSessionTimeoutMs(sessionTimeoutMs)
                .build();

            JoinResult leaderJoinResult = sendGenericGroupJoin(joinRequest);
            JoinResult followerJoinResult = sendGenericGroupJoin(joinRequest.setGroupInstanceId(followerInstanceId));

            assertTrue(leaderJoinResult.records.isEmpty());
            assertTrue(followerJoinResult.records.isEmpty());
            assertFalse(leaderJoinResult.joinFuture.isDone());
            assertFalse(followerJoinResult.joinFuture.isDone());

            // The goal for two timer advance is to let first group initial join complete and set newMemberAdded flag to false. Next advance is
            // to trigger the rebalance as needed for follower delayed join. One large time advance won't help because we could only populate one
            // delayed join from purgatory and the new delayed op is created at that time and never be triggered.
            assertNoOrEmptyResult(sleep(genericGroupInitialRebalanceDelayMs));
            assertNoOrEmptyResult(sleep(genericGroupInitialRebalanceDelayMs));

            assertTrue(leaderJoinResult.joinFuture.isDone());
            assertTrue(followerJoinResult.joinFuture.isDone());
            assertEquals(Errors.NONE.code(), leaderJoinResult.joinFuture.get().errorCode());
            assertEquals(Errors.NONE.code(), followerJoinResult.joinFuture.get().errorCode());
            assertEquals(1, leaderJoinResult.joinFuture.get().generationId());
            assertEquals(1, followerJoinResult.joinFuture.get().generationId());
            assertEquals(2, group.size());
            assertEquals(1, group.generationId());
            assertTrue(group.isInState(COMPLETING_REBALANCE));

            String leaderId = leaderJoinResult.joinFuture.get().memberId();
            String followerId = followerJoinResult.joinFuture.get().memberId();
            List<SyncGroupRequestAssignment> assignment = new ArrayList<>();
            assignment.add(new SyncGroupRequestAssignment().setMemberId(leaderId)
                .setAssignment(new byte[]{1}));
            assignment.add(new SyncGroupRequestAssignment().setMemberId(followerId)
                .setAssignment(new byte[]{2}));

            SyncGroupRequestData syncRequest = new SyncGroupRequestBuilder()
                .withGroupId(groupId)
                .withGroupInstanceId(leaderInstanceId)
                .withMemberId(leaderId)
                .withGenerationId(1)
                .withAssignment(assignment)
                .build();

            SyncResult leaderSyncResult = sendGenericGroupSync(syncRequest);

            // The generated record should contain the new assignment.
            Map<String, byte[]> groupAssignment = assignment.stream().collect(Collectors.toMap(
                SyncGroupRequestAssignment::memberId, SyncGroupRequestAssignment::assignment
            ));
            assertEquals(
                Collections.singletonList(
                    RecordHelpers.newGroupMetadataRecord(group, groupAssignment, MetadataVersion.latest())),
                leaderSyncResult.records
            );

            // Simulate a successful write to the log.
            leaderSyncResult.appendFuture.complete(null);

            assertTrue(leaderSyncResult.syncFuture.isDone());
            assertEquals(Errors.NONE.code(), leaderSyncResult.syncFuture.get().errorCode());
            assertTrue(group.isInState(STABLE));

            SyncResult followerSyncResult = sendGenericGroupSync(
                syncRequest.setGroupInstanceId(followerInstanceId)
                    .setMemberId(followerId)
                    .setAssignments(Collections.emptyList())
            );

            assertTrue(followerSyncResult.records.isEmpty());
            assertTrue(followerSyncResult.syncFuture.isDone());
            assertEquals(Errors.NONE.code(), followerSyncResult.syncFuture.get().errorCode());
            assertTrue(group.isInState(STABLE));

            assertEquals(2, group.size());
            assertEquals(1, group.generationId());

            return new RebalanceResult(
                1,
                leaderId,
                leaderSyncResult.syncFuture.get().assignment(),
                followerId,
                followerSyncResult.syncFuture.get().assignment()
            );
        }

        public PendingMemberGroupResult setupGroupWithPendingMember(GenericGroup group) throws Exception {
            // Add the first member
            JoinGroupRequestData joinRequest = new JoinGroupRequestBuilder()
                .withGroupId("group-id")
                .withMemberId(UNKNOWN_MEMBER_ID)
                .withDefaultProtocolTypeAndProtocols()
                .withRebalanceTimeoutMs(10000)
                .withSessionTimeoutMs(5000)
                .build();

            JoinGroupResponseData leaderJoinResponse =
                joinGenericGroupAsDynamicMemberAndCompleteJoin(joinRequest);

            List<SyncGroupRequestAssignment> assignment = new ArrayList<>();
            assignment.add(new SyncGroupRequestAssignment().setMemberId(leaderJoinResponse.memberId()));
            SyncGroupRequestData syncRequest = new SyncGroupRequestBuilder()
                .withGroupId("group-id")
                .withMemberId(leaderJoinResponse.memberId())
                .withGenerationId(leaderJoinResponse.generationId())
                .withAssignment(assignment)
                .build();

            SyncResult syncResult = sendGenericGroupSync(syncRequest);

            // Now the group is stable, with the one member that joined above
            assertEquals(
                Collections.singletonList(newGroupMetadataRecordWithCurrentState(group, MetadataVersion.latest())),
                syncResult.records
            );
            // Simulate a successful write to log.
            syncResult.appendFuture.complete(null);

            assertTrue(syncResult.syncFuture.isDone());
            assertEquals(Errors.NONE.code(), syncResult.syncFuture.get().errorCode());

            // Start the join for the second member
            JoinResult followerJoinResult = sendGenericGroupJoin(
                joinRequest.setMemberId(UNKNOWN_MEMBER_ID)
            );

            assertTrue(followerJoinResult.records.isEmpty());
            assertFalse(followerJoinResult.joinFuture.isDone());

            JoinResult leaderJoinResult = sendGenericGroupJoin(
                joinRequest.setMemberId(leaderJoinResponse.memberId())
            );

            assertTrue(leaderJoinResult.records.isEmpty());
            assertTrue(group.isInState(COMPLETING_REBALANCE));
            assertTrue(leaderJoinResult.joinFuture.isDone());
            assertTrue(followerJoinResult.joinFuture.isDone());
            assertEquals(Errors.NONE.code(), leaderJoinResult.joinFuture.get().errorCode());
            assertEquals(Errors.NONE.code(), followerJoinResult.joinFuture.get().errorCode());
            assertEquals(leaderJoinResult.joinFuture.get().generationId(), followerJoinResult.joinFuture.get().generationId());
            assertEquals(leaderJoinResponse.memberId(), leaderJoinResult.joinFuture.get().leader());
            assertEquals(leaderJoinResponse.memberId(), followerJoinResult.joinFuture.get().leader());

            int nextGenerationId = leaderJoinResult.joinFuture.get().generationId();
            String followerId = followerJoinResult.joinFuture.get().memberId();

            // Stabilize the group
            syncResult = sendGenericGroupSync(syncRequest.setGenerationId(nextGenerationId));

            assertEquals(
                Collections.singletonList(newGroupMetadataRecordWithCurrentState(group, MetadataVersion.latest())),
                syncResult.records
            );
            // Simulate a successful write to log.
            syncResult.appendFuture.complete(null);

            assertTrue(syncResult.syncFuture.isDone());
            assertEquals(Errors.NONE.code(), syncResult.syncFuture.get().errorCode());
            assertTrue(group.isInState(STABLE));

            // Re-join an existing member, to transition the group to PreparingRebalance state.
            leaderJoinResult = sendGenericGroupJoin(
                joinRequest.setMemberId(leaderJoinResponse.memberId()));

            assertTrue(leaderJoinResult.records.isEmpty());
            assertFalse(leaderJoinResult.joinFuture.isDone());
            assertTrue(group.isInState(PREPARING_REBALANCE));

            // Create a pending member in the group
            JoinResult pendingMemberJoinResult = sendGenericGroupJoin(
                joinRequest
                    .setMemberId(UNKNOWN_MEMBER_ID)
                    .setSessionTimeoutMs(2500),
                true
            );

            assertTrue(pendingMemberJoinResult.records.isEmpty());
            assertTrue(pendingMemberJoinResult.joinFuture.isDone());
            assertEquals(Errors.MEMBER_ID_REQUIRED.code(), pendingMemberJoinResult.joinFuture.get().errorCode());
            assertEquals(1, group.numPendingJoinMembers());

            // Re-join the second existing member
            followerJoinResult = sendGenericGroupJoin(
                joinRequest.setMemberId(followerId).setSessionTimeoutMs(5000)
            );

            assertTrue(followerJoinResult.records.isEmpty());
            assertFalse(followerJoinResult.joinFuture.isDone());
            assertTrue(group.isInState(PREPARING_REBALANCE));
            assertEquals(2, group.size());
            assertEquals(1, group.numPendingJoinMembers());

            return new PendingMemberGroupResult(
                leaderJoinResponse.memberId(),
                followerId,
                pendingMemberJoinResult.joinFuture.get()
            );
        }

        public void verifySessionExpiration(GenericGroup group, int timeoutMs) {
            Set<String> expectedHeartbeatKeys = group.allMembers().stream()
                .map(member -> genericGroupHeartbeatKey(group.groupId(), member.memberId())).collect(Collectors.toSet());

            // Member should be removed as session expires.
            List<ExpiredTimeout<Void, Record>> timeouts = sleep(timeoutMs);
            List<Record> expectedRecords = Collections.singletonList(newGroupMetadataRecord(
                group.groupId(),
                new GroupMetadataValue()
                    .setMembers(Collections.emptyList())
                    .setGeneration(group.generationId())
                    .setLeader(null)
                    .setProtocolType("consumer")
                    .setProtocol(null)
                    .setCurrentStateTimestamp(time.milliseconds()),
                MetadataVersion.latest()));


            Set<String> heartbeatKeys = timeouts.stream().map(timeout -> timeout.key).collect(Collectors.toSet());
            assertEquals(expectedHeartbeatKeys, heartbeatKeys);

            // Only the last member leaving the group should result in the empty group metadata record.
            int timeoutsSize = timeouts.size();
            assertEquals(expectedRecords, timeouts.get(timeoutsSize - 1).result.records());
            assertNoOrEmptyResult(timeouts.subList(0, timeoutsSize - 1));
            assertTrue(group.isInState(EMPTY));
            assertEquals(0, group.size());
        }

        public HeartbeatResponseData sendGenericGroupHeartbeat(
            HeartbeatRequestData request
        ) {
            RequestContext context = new RequestContext(
                new RequestHeader(
                    ApiKeys.HEARTBEAT,
                    ApiKeys.HEARTBEAT.latestVersion(),
                    "client",
                    0
                ),
                "1",
                InetAddress.getLoopbackAddress(),
                KafkaPrincipal.ANONYMOUS,
                ListenerName.forSecurityProtocol(SecurityProtocol.PLAINTEXT),
                SecurityProtocol.PLAINTEXT,
                ClientInformation.EMPTY,
                false
            );

            return groupMetadataManager.genericGroupHeartbeat(
                context,
                request
            );
        }

        public List<ListGroupsResponseData.ListedGroup> sendListGroups(List<String> statesFilter) {
            return groupMetadataManager.listGroups(statesFilter, lastCommittedOffset);
        }

<<<<<<< HEAD
        public List<ConsumerGroupDescribeResponseData.DescribedGroup> sendConsumerGroupDescribe(List<String> groupIds) {
            return groupMetadataManager.consumerGroupDescribe(groupIds);
=======
        public List<DescribeGroupsResponseData.DescribedGroup> describeGroups(List<String> groupIds) {
            return groupMetadataManager.describeGroups(groupIds, lastCommittedOffset);
>>>>>>> 1073d434
        }

        public void verifyHeartbeat(
            String groupId,
            JoinGroupResponseData joinResponse,
            Errors expectedError
        ) {
            HeartbeatRequestData request = new HeartbeatRequestData()
                .setGroupId(groupId)
                .setMemberId(joinResponse.memberId())
                .setGenerationId(joinResponse.generationId());

            if (expectedError == Errors.UNKNOWN_MEMBER_ID) {
                assertThrows(UnknownMemberIdException.class, () -> sendGenericGroupHeartbeat(request));
            } else {
                HeartbeatResponseData response = sendGenericGroupHeartbeat(request);
                assertEquals(expectedError.code(), response.errorCode());
            }
        }

        public List<JoinGroupResponseData> joinWithNMembers(
            String groupId,
            int numMembers,
            int rebalanceTimeoutMs,
            int sessionTimeoutMs
        ) {
            GenericGroup group = createGenericGroup(groupId);
            boolean requireKnownMemberId = true;

            // First join requests
            JoinGroupRequestData request = new JoinGroupRequestBuilder()
                .withGroupId(groupId)
                .withMemberId(UNKNOWN_MEMBER_ID)
                .withDefaultProtocolTypeAndProtocols()
                .withRebalanceTimeoutMs(rebalanceTimeoutMs)
                .withSessionTimeoutMs(sessionTimeoutMs)
                .build();

            List<String> memberIds = IntStream.range(0, numMembers).mapToObj(i -> {
                JoinResult joinResult = sendGenericGroupJoin(request, requireKnownMemberId);

                assertTrue(joinResult.records.isEmpty());
                assertTrue(joinResult.joinFuture.isDone());

                try {
                    return joinResult.joinFuture.get().memberId();
                } catch (Exception e) {
                    fail("Unexpected exception: " + e.getMessage());
                }
                return null;
            }).collect(Collectors.toList());

            // Second join requests
            List<CompletableFuture<JoinGroupResponseData>> secondJoinFutures = IntStream.range(0, numMembers).mapToObj(i -> {
                JoinResult joinResult = sendGenericGroupJoin(request.setMemberId(memberIds.get(i)), requireKnownMemberId);

                assertTrue(joinResult.records.isEmpty());
                assertFalse(joinResult.joinFuture.isDone());

                return joinResult.joinFuture;
            }).collect(Collectors.toList());

            // Advance clock by initial rebalance delay.
            assertNoOrEmptyResult(sleep(genericGroupInitialRebalanceDelayMs));
            secondJoinFutures.forEach(future -> assertFalse(future.isDone()));
            // Advance clock by rebalance timeout to complete join phase.
            assertNoOrEmptyResult(sleep(rebalanceTimeoutMs));

            List<JoinGroupResponseData> joinResponses = secondJoinFutures.stream().map(future -> {
                assertTrue(future.isDone());
                try {
                    assertEquals(Errors.NONE.code(), future.get().errorCode());
                    return future.get();
                } catch (Exception e) {
                    fail("Unexpected exception: " + e.getMessage());
                }
                return null;
            }).collect(Collectors.toList());

            assertEquals(numMembers, group.size());
            assertTrue(group.isInState(COMPLETING_REBALANCE));

            return joinResponses;
        }

        public CoordinatorResult<LeaveGroupResponseData, Record> sendGenericGroupLeave(
            LeaveGroupRequestData request
        ) {
            RequestContext context = new RequestContext(
                new RequestHeader(
                    ApiKeys.LEAVE_GROUP,
                    ApiKeys.LEAVE_GROUP.latestVersion(),
                    "client",
                    0
                ),
                "1",
                InetAddress.getLoopbackAddress(),
                KafkaPrincipal.ANONYMOUS,
                ListenerName.forSecurityProtocol(SecurityProtocol.PLAINTEXT),
                SecurityProtocol.PLAINTEXT,
                ClientInformation.EMPTY,
                false
            );

            return groupMetadataManager.genericGroupLeave(context, request);
        }

        private void verifyDescribeGroupsReturnsDeadGroup(String groupId) {
            List<DescribeGroupsResponseData.DescribedGroup> describedGroups =
                describeGroups(Collections.singletonList(groupId));

            assertEquals(
                Collections.singletonList(new DescribeGroupsResponseData.DescribedGroup()
                    .setGroupId("group-id")
                    .setGroupState(DEAD.toString())
                ),
                describedGroups
            );
        }

        private ApiMessage messageOrNull(ApiMessageAndVersion apiMessageAndVersion) {
            if (apiMessageAndVersion == null) {
                return null;
            } else {
                return apiMessageAndVersion.message();
            }
        }

        private void replay(
            Record record
        ) {
            ApiMessageAndVersion key = record.key();
            ApiMessageAndVersion value = record.value();

            if (key == null) {
                throw new IllegalStateException("Received a null key in " + record);
            }

            switch (key.version()) {
                case GroupMetadataKey.HIGHEST_SUPPORTED_VERSION:
                    groupMetadataManager.replay(
                        (GroupMetadataKey) key.message(),
                        (GroupMetadataValue) messageOrNull(value)
                    );
                    break;

                case ConsumerGroupMemberMetadataKey.HIGHEST_SUPPORTED_VERSION:
                    groupMetadataManager.replay(
                        (ConsumerGroupMemberMetadataKey) key.message(),
                        (ConsumerGroupMemberMetadataValue) messageOrNull(value)
                    );
                    break;

                case ConsumerGroupMetadataKey.HIGHEST_SUPPORTED_VERSION:
                    groupMetadataManager.replay(
                        (ConsumerGroupMetadataKey) key.message(),
                        (ConsumerGroupMetadataValue) messageOrNull(value)
                    );
                    break;

                case ConsumerGroupPartitionMetadataKey.HIGHEST_SUPPORTED_VERSION:
                    groupMetadataManager.replay(
                        (ConsumerGroupPartitionMetadataKey) key.message(),
                        (ConsumerGroupPartitionMetadataValue) messageOrNull(value)
                    );
                    break;

                case ConsumerGroupTargetAssignmentMemberKey.HIGHEST_SUPPORTED_VERSION:
                    groupMetadataManager.replay(
                        (ConsumerGroupTargetAssignmentMemberKey) key.message(),
                        (ConsumerGroupTargetAssignmentMemberValue) messageOrNull(value)
                    );
                    break;

                case ConsumerGroupTargetAssignmentMetadataKey.HIGHEST_SUPPORTED_VERSION:
                    groupMetadataManager.replay(
                        (ConsumerGroupTargetAssignmentMetadataKey) key.message(),
                        (ConsumerGroupTargetAssignmentMetadataValue) messageOrNull(value)
                    );
                    break;

                case ConsumerGroupCurrentMemberAssignmentKey.HIGHEST_SUPPORTED_VERSION:
                    groupMetadataManager.replay(
                        (ConsumerGroupCurrentMemberAssignmentKey) key.message(),
                        (ConsumerGroupCurrentMemberAssignmentValue) messageOrNull(value)
                    );
                    break;

                default:
                    throw new IllegalStateException("Received an unknown record type " + key.version()
                        + " in " + record);
            }

            lastWrittenOffset++;
            snapshotRegistry.getOrCreateSnapshot(lastWrittenOffset);
        }
    }

    @Test
    public void testConsumerHeartbeatRequestValidation() {
        MockPartitionAssignor assignor = new MockPartitionAssignor("range");
        GroupMetadataManagerTestContext context = new GroupMetadataManagerTestContext.Builder()
            .withAssignors(Collections.singletonList(assignor))
            .build();
        Exception ex;

        // GroupId must be present in all requests.
        ex = assertThrows(InvalidRequestException.class, () -> context.consumerGroupHeartbeat(
            new ConsumerGroupHeartbeatRequestData()));
        assertEquals("GroupId can't be empty.", ex.getMessage());

        // RebalanceTimeoutMs must be present in the first request (epoch == 0).
        ex = assertThrows(InvalidRequestException.class, () -> context.consumerGroupHeartbeat(
            new ConsumerGroupHeartbeatRequestData()
                .setGroupId("foo")
                .setMemberEpoch(0)));
        assertEquals("RebalanceTimeoutMs must be provided in first request.", ex.getMessage());

        // TopicPartitions must be present and empty in the first request (epoch == 0).
        ex = assertThrows(InvalidRequestException.class, () -> context.consumerGroupHeartbeat(
            new ConsumerGroupHeartbeatRequestData()
                .setGroupId("foo")
                .setMemberEpoch(0)
                .setRebalanceTimeoutMs(5000)));
        assertEquals("TopicPartitions must be empty when (re-)joining.", ex.getMessage());

        // SubscribedTopicNames must be present and empty in the first request (epoch == 0).
        ex = assertThrows(InvalidRequestException.class, () -> context.consumerGroupHeartbeat(
            new ConsumerGroupHeartbeatRequestData()
                .setGroupId("foo")
                .setMemberEpoch(0)
                .setRebalanceTimeoutMs(5000)
                .setTopicPartitions(Collections.emptyList())));
        assertEquals("SubscribedTopicNames must be set in first request.", ex.getMessage());

        // MemberId must be non-empty in all requests except for the first one where it
        // could be empty (epoch != 0).
        ex = assertThrows(InvalidRequestException.class, () -> context.consumerGroupHeartbeat(
            new ConsumerGroupHeartbeatRequestData()
                .setGroupId("foo")
                .setMemberEpoch(1)));
        assertEquals("MemberId can't be empty.", ex.getMessage());

        // InstanceId must be non-empty if provided in all requests.
        ex = assertThrows(InvalidRequestException.class, () -> context.consumerGroupHeartbeat(
            new ConsumerGroupHeartbeatRequestData()
                .setGroupId("foo")
                .setMemberId(Uuid.randomUuid().toString())
                .setMemberEpoch(1)
                .setInstanceId("")));
        assertEquals("InstanceId can't be empty.", ex.getMessage());

        // RackId must be non-empty if provided in all requests.
        ex = assertThrows(InvalidRequestException.class, () -> context.consumerGroupHeartbeat(
            new ConsumerGroupHeartbeatRequestData()
                .setGroupId("foo")
                .setMemberId(Uuid.randomUuid().toString())
                .setMemberEpoch(1)
                .setRackId("")));
        assertEquals("RackId can't be empty.", ex.getMessage());

        // ServerAssignor must exist if provided in all requests.
        ex = assertThrows(UnsupportedAssignorException.class, () -> context.consumerGroupHeartbeat(
            new ConsumerGroupHeartbeatRequestData()
                .setGroupId("foo")
                .setMemberId(Uuid.randomUuid().toString())
                .setMemberEpoch(1)
                .setServerAssignor("bar")));
        assertEquals("ServerAssignor bar is not supported. Supported assignors: range.", ex.getMessage());
    }

    @Test
    public void testMemberIdGeneration() {
        MockPartitionAssignor assignor = new MockPartitionAssignor("range");
        GroupMetadataManagerTestContext context = new GroupMetadataManagerTestContext.Builder()
            .withAssignors(Collections.singletonList(assignor))
            .withMetadataImage(MetadataImage.EMPTY)
            .build();

        assignor.prepareGroupAssignment(new GroupAssignment(
            Collections.emptyMap()
        ));

        CoordinatorResult<ConsumerGroupHeartbeatResponseData, Record> result = context.consumerGroupHeartbeat(
            new ConsumerGroupHeartbeatRequestData()
                .setGroupId("group-foo")
                .setMemberEpoch(0)
                .setServerAssignor("range")
                .setRebalanceTimeoutMs(5000)
                .setSubscribedTopicNames(Arrays.asList("foo", "bar"))
                .setTopicPartitions(Collections.emptyList()));

        // Verify that a member id was generated for the new member.
        String memberId = result.response().memberId();
        assertNotNull(memberId);
        assertNotEquals("", memberId);

        // The response should get a bumped epoch and should not
        // contain any assignment because we did not provide
        // topics metadata.
        assertEquals(
            new ConsumerGroupHeartbeatResponseData()
                .setMemberId(memberId)
                .setMemberEpoch(1)
                .setHeartbeatIntervalMs(5000)
                .setAssignment(new ConsumerGroupHeartbeatResponseData.Assignment()),
            result.response()
        );
    }

    @Test
    public void testUnknownGroupId() {
        String groupId = "fooup";
        // Use a static member id as it makes the test easier.
        String memberId = Uuid.randomUuid().toString();

        MockPartitionAssignor assignor = new MockPartitionAssignor("range");
        GroupMetadataManagerTestContext context = new GroupMetadataManagerTestContext.Builder()
            .withAssignors(Collections.singletonList(assignor))
            .build();

        assertThrows(GroupIdNotFoundException.class, () ->
            context.consumerGroupHeartbeat(
                new ConsumerGroupHeartbeatRequestData()
                    .setGroupId(groupId)
                    .setMemberId(memberId)
                    .setMemberEpoch(100) // Epoch must be > 0.
                    .setRebalanceTimeoutMs(5000)
                    .setSubscribedTopicNames(Arrays.asList("foo", "bar"))
                    .setTopicPartitions(Collections.emptyList())));
    }

    @Test
    public void testUnknownMemberIdJoinsConsumerGroup() {
        String groupId = "fooup";
        // Use a static member id as it makes the test easier.
        String memberId = Uuid.randomUuid().toString();

        MockPartitionAssignor assignor = new MockPartitionAssignor("range");
        GroupMetadataManagerTestContext context = new GroupMetadataManagerTestContext.Builder()
            .withAssignors(Collections.singletonList(assignor))
            .build();

        assignor.prepareGroupAssignment(new GroupAssignment(Collections.emptyMap()));

        // A first member joins to create the group.
        context.consumerGroupHeartbeat(
            new ConsumerGroupHeartbeatRequestData()
                .setGroupId(groupId)
                .setMemberId(memberId)
                .setMemberEpoch(0)
                .setServerAssignor("range")
                .setRebalanceTimeoutMs(5000)
                .setSubscribedTopicNames(Arrays.asList("foo", "bar"))
                .setTopicPartitions(Collections.emptyList()));

        // The second member is rejected because the member id is unknown and
        // the member epoch is not zero.
        assertThrows(UnknownMemberIdException.class, () ->
            context.consumerGroupHeartbeat(
                new ConsumerGroupHeartbeatRequestData()
                    .setGroupId(groupId)
                    .setMemberId(Uuid.randomUuid().toString())
                    .setMemberEpoch(1)
                    .setRebalanceTimeoutMs(5000)
                    .setSubscribedTopicNames(Arrays.asList("foo", "bar"))
                    .setTopicPartitions(Collections.emptyList())));
    }

    @Test
    public void testConsumerGroupMemberEpochValidation() {
        String groupId = "fooup";
        // Use a static member id as it makes the test easier.
        String memberId = Uuid.randomUuid().toString();
        Uuid fooTopicId = Uuid.randomUuid();

        MockPartitionAssignor assignor = new MockPartitionAssignor("range");
        GroupMetadataManagerTestContext context = new GroupMetadataManagerTestContext.Builder()
            .withAssignors(Collections.singletonList(assignor))
            .build();

        ConsumerGroupMember member = new ConsumerGroupMember.Builder(memberId)
            .setMemberEpoch(100)
            .setPreviousMemberEpoch(99)
            .setTargetMemberEpoch(100)
            .setRebalanceTimeoutMs(5000)
            .setClientId("client")
            .setClientHost("localhost/127.0.0.1")
            .setSubscribedTopicNames(Arrays.asList("foo", "bar"))
            .setServerAssignorName("range")
            .setAssignedPartitions(mkAssignment(mkTopicAssignment(fooTopicId, 1, 2, 3)))
            .build();

        context.replay(RecordHelpers.newMemberSubscriptionRecord(groupId, member));

        context.replay(RecordHelpers.newGroupEpochRecord(groupId, 100));

        context.replay(RecordHelpers.newTargetAssignmentRecord(groupId, memberId, mkAssignment(
            mkTopicAssignment(fooTopicId, 1, 2, 3)
        )));

        context.replay(RecordHelpers.newTargetAssignmentEpochRecord(groupId, 100));

        context.replay(RecordHelpers.newCurrentAssignmentRecord(groupId, member));

        // Member epoch is greater than the expected epoch.
        assertThrows(FencedMemberEpochException.class, () ->
            context.consumerGroupHeartbeat(
                new ConsumerGroupHeartbeatRequestData()
                    .setGroupId(groupId)
                    .setMemberId(memberId)
                    .setMemberEpoch(200)
                    .setRebalanceTimeoutMs(5000)
                    .setSubscribedTopicNames(Arrays.asList("foo", "bar"))));

        // Member epoch is smaller than the expected epoch.
        assertThrows(FencedMemberEpochException.class, () ->
            context.consumerGroupHeartbeat(
                new ConsumerGroupHeartbeatRequestData()
                    .setGroupId(groupId)
                    .setMemberId(memberId)
                    .setMemberEpoch(50)
                    .setRebalanceTimeoutMs(5000)
                    .setSubscribedTopicNames(Arrays.asList("foo", "bar"))));

        // Member joins with previous epoch but without providing partitions.
        assertThrows(FencedMemberEpochException.class, () ->
            context.consumerGroupHeartbeat(
                new ConsumerGroupHeartbeatRequestData()
                    .setGroupId(groupId)
                    .setMemberId(memberId)
                    .setMemberEpoch(99)
                    .setRebalanceTimeoutMs(5000)
                    .setSubscribedTopicNames(Arrays.asList("foo", "bar"))));

        // Member joins with previous epoch and has a subset of the owned partitions. This
        // is accepted as the response with the bumped epoch may have been lost. In this
        // case, we provide back the correct epoch to the member.
        CoordinatorResult<ConsumerGroupHeartbeatResponseData, Record> result = context.consumerGroupHeartbeat(
            new ConsumerGroupHeartbeatRequestData()
                .setGroupId(groupId)
                .setMemberId(memberId)
                .setMemberEpoch(99)
                .setRebalanceTimeoutMs(5000)
                .setSubscribedTopicNames(Arrays.asList("foo", "bar"))
                .setTopicPartitions(Collections.singletonList(new ConsumerGroupHeartbeatRequestData.TopicPartitions()
                    .setTopicId(fooTopicId)
                    .setPartitions(Arrays.asList(1, 2)))));
        assertEquals(100, result.response().memberEpoch());
    }

    @Test
    public void testMemberJoinsEmptyConsumerGroup() {
        String groupId = "fooup";
        // Use a static member id as it makes the test easier.
        String memberId = Uuid.randomUuid().toString();

        Uuid fooTopicId = Uuid.randomUuid();
        String fooTopicName = "foo";
        Uuid barTopicId = Uuid.randomUuid();
        String barTopicName = "bar";

        MockPartitionAssignor assignor = new MockPartitionAssignor("range");
        GroupMetadataManagerTestContext context = new GroupMetadataManagerTestContext.Builder()
            .withAssignors(Collections.singletonList(assignor))
            .withMetadataImage(new MetadataImageBuilder()
                .addTopic(fooTopicId, fooTopicName, 6)
                .addTopic(barTopicId, barTopicName, 3)
                .addRacks()
                .build())
            .build();

        assignor.prepareGroupAssignment(new GroupAssignment(
            Collections.singletonMap(memberId, new MemberAssignment(mkAssignment(
                mkTopicAssignment(fooTopicId, 0, 1, 2, 3, 4, 5),
                mkTopicAssignment(barTopicId, 0, 1, 2)
            )))
        ));

        assertThrows(GroupIdNotFoundException.class, () ->
            context.groupMetadataManager.getOrMaybeCreateConsumerGroup(groupId, false));

        CoordinatorResult<ConsumerGroupHeartbeatResponseData, Record> result = context.consumerGroupHeartbeat(
            new ConsumerGroupHeartbeatRequestData()
                .setGroupId(groupId)
                .setMemberId(memberId)
                .setMemberEpoch(0)
                .setServerAssignor("range")
                .setRebalanceTimeoutMs(5000)
                .setSubscribedTopicNames(Arrays.asList("foo", "bar"))
                .setTopicPartitions(Collections.emptyList()));

        assertResponseEquals(
            new ConsumerGroupHeartbeatResponseData()
                .setMemberId(memberId)
                .setMemberEpoch(1)
                .setHeartbeatIntervalMs(5000)
                .setAssignment(new ConsumerGroupHeartbeatResponseData.Assignment()
                    .setTopicPartitions(Arrays.asList(
                        new ConsumerGroupHeartbeatResponseData.TopicPartitions()
                            .setTopicId(fooTopicId)
                            .setPartitions(Arrays.asList(0, 1, 2, 3, 4, 5)),
                        new ConsumerGroupHeartbeatResponseData.TopicPartitions()
                            .setTopicId(barTopicId)
                            .setPartitions(Arrays.asList(0, 1, 2))
                    ))),
            result.response()
        );

        ConsumerGroupMember expectedMember = new ConsumerGroupMember.Builder(memberId)
            .setMemberEpoch(1)
            .setPreviousMemberEpoch(0)
            .setTargetMemberEpoch(1)
            .setClientId("client")
            .setClientHost("localhost/127.0.0.1")
            .setRebalanceTimeoutMs(5000)
            .setSubscribedTopicNames(Arrays.asList("foo", "bar"))
            .setServerAssignorName("range")
            .setAssignedPartitions(mkAssignment(
                mkTopicAssignment(fooTopicId, 0, 1, 2, 3, 4, 5),
                mkTopicAssignment(barTopicId, 0, 1, 2)))
            .build();

        List<Record> expectedRecords = Arrays.asList(
            RecordHelpers.newMemberSubscriptionRecord(groupId, expectedMember),
            RecordHelpers.newGroupSubscriptionMetadataRecord(groupId, new HashMap<String, TopicMetadata>() {{
                    put(fooTopicName, new TopicMetadata(fooTopicId, fooTopicName, 6, mkMapOfPartitionRacks(6)));
                    put(barTopicName, new TopicMetadata(barTopicId, barTopicName, 3, mkMapOfPartitionRacks(3)));
                }}),
            RecordHelpers.newGroupEpochRecord(groupId, 1),
            RecordHelpers.newTargetAssignmentRecord(groupId, memberId, mkAssignment(
                mkTopicAssignment(fooTopicId, 0, 1, 2, 3, 4, 5),
                mkTopicAssignment(barTopicId, 0, 1, 2)
            )),
            RecordHelpers.newTargetAssignmentEpochRecord(groupId, 1),
            RecordHelpers.newCurrentAssignmentRecord(groupId, expectedMember)
        );

        assertRecordsEquals(expectedRecords, result.records());
    }

    @Test
    public void testUpdatingSubscriptionTriggersNewTargetAssignment() {
        String groupId = "fooup";
        // Use a static member id as it makes the test easier.
        String memberId = Uuid.randomUuid().toString();

        Uuid fooTopicId = Uuid.randomUuid();
        String fooTopicName = "foo";
        Uuid barTopicId = Uuid.randomUuid();
        String barTopicName = "bar";

        MockPartitionAssignor assignor = new MockPartitionAssignor("range");
        GroupMetadataManagerTestContext context = new GroupMetadataManagerTestContext.Builder()
            .withAssignors(Collections.singletonList(assignor))
            .withMetadataImage(new MetadataImageBuilder()
                .addTopic(fooTopicId, fooTopicName, 6)
                .addTopic(barTopicId, barTopicName, 3)
                .addRacks()
                .build())
            .withConsumerGroup(new ConsumerGroupBuilder(groupId, 10)
                .withMember(new ConsumerGroupMember.Builder(memberId)
                    .setMemberEpoch(10)
                    .setPreviousMemberEpoch(9)
                    .setTargetMemberEpoch(10)
                    .setClientId("client")
                    .setClientHost("localhost/127.0.0.1")
                    .setSubscribedTopicNames(Collections.singletonList("foo"))
                    .setServerAssignorName("range")
                    .setAssignedPartitions(mkAssignment(
                        mkTopicAssignment(fooTopicId, 0, 1, 2, 3, 4, 5)))
                    .build())
                .withAssignment(memberId, mkAssignment(
                    mkTopicAssignment(fooTopicId, 0, 1, 2, 3, 4, 5)))
                .withAssignmentEpoch(10))
            .build();

        assignor.prepareGroupAssignment(new GroupAssignment(
            Collections.singletonMap(memberId, new MemberAssignment(mkAssignment(
                mkTopicAssignment(fooTopicId, 0, 1, 2, 3, 4, 5),
                mkTopicAssignment(barTopicId, 0, 1, 2)
            )))
        ));

        CoordinatorResult<ConsumerGroupHeartbeatResponseData, Record> result = context.consumerGroupHeartbeat(
            new ConsumerGroupHeartbeatRequestData()
                .setGroupId(groupId)
                .setMemberId(memberId)
                .setMemberEpoch(10)
                .setSubscribedTopicNames(Arrays.asList("foo", "bar")));

        assertResponseEquals(
            new ConsumerGroupHeartbeatResponseData()
                .setMemberId(memberId)
                .setMemberEpoch(11)
                .setHeartbeatIntervalMs(5000)
                .setAssignment(new ConsumerGroupHeartbeatResponseData.Assignment()
                    .setTopicPartitions(Arrays.asList(
                        new ConsumerGroupHeartbeatResponseData.TopicPartitions()
                            .setTopicId(fooTopicId)
                            .setPartitions(Arrays.asList(0, 1, 2, 3, 4, 5)),
                        new ConsumerGroupHeartbeatResponseData.TopicPartitions()
                            .setTopicId(barTopicId)
                            .setPartitions(Arrays.asList(0, 1, 2))
                    ))),
            result.response()
        );

        ConsumerGroupMember expectedMember = new ConsumerGroupMember.Builder(memberId)
            .setMemberEpoch(11)
            .setPreviousMemberEpoch(10)
            .setTargetMemberEpoch(11)
            .setClientId("client")
            .setClientHost("localhost/127.0.0.1")
            .setSubscribedTopicNames(Arrays.asList("foo", "bar"))
            .setServerAssignorName("range")
            .setAssignedPartitions(mkAssignment(
                mkTopicAssignment(fooTopicId, 0, 1, 2, 3, 4, 5),
                mkTopicAssignment(barTopicId, 0, 1, 2)))
            .build();

        List<Record> expectedRecords = Arrays.asList(
            RecordHelpers.newMemberSubscriptionRecord(groupId, expectedMember),
            RecordHelpers.newGroupSubscriptionMetadataRecord(groupId, new HashMap<String, TopicMetadata>() {
                {
                    put(fooTopicName, new TopicMetadata(fooTopicId, fooTopicName, 6, mkMapOfPartitionRacks(6)));
                    put(barTopicName, new TopicMetadata(barTopicId, barTopicName, 3, mkMapOfPartitionRacks(3)));
                }
            }),
            RecordHelpers.newGroupEpochRecord(groupId, 11),
            RecordHelpers.newTargetAssignmentRecord(groupId, memberId, mkAssignment(
                mkTopicAssignment(fooTopicId, 0, 1, 2, 3, 4, 5),
                mkTopicAssignment(barTopicId, 0, 1, 2)
            )),
            RecordHelpers.newTargetAssignmentEpochRecord(groupId, 11),
            RecordHelpers.newCurrentAssignmentRecord(groupId, expectedMember)
        );

        assertRecordsEquals(expectedRecords, result.records());
    }

    @Test
    public void testNewJoiningMemberTriggersNewTargetAssignment() {
        String groupId = "fooup";
        // Use a static member id as it makes the test easier.
        String memberId1 = Uuid.randomUuid().toString();
        String memberId2 = Uuid.randomUuid().toString();
        String memberId3 = Uuid.randomUuid().toString();

        Uuid fooTopicId = Uuid.randomUuid();
        String fooTopicName = "foo";
        Uuid barTopicId = Uuid.randomUuid();
        String barTopicName = "bar";

        MockPartitionAssignor assignor = new MockPartitionAssignor("range");
        GroupMetadataManagerTestContext context = new GroupMetadataManagerTestContext.Builder()
            .withAssignors(Collections.singletonList(assignor))
            .withMetadataImage(new MetadataImageBuilder()
                .addTopic(fooTopicId, fooTopicName, 6)
                .addTopic(barTopicId, barTopicName, 3)
                .addRacks()
                .build())
            .withConsumerGroup(new ConsumerGroupBuilder(groupId, 10)
                .withMember(new ConsumerGroupMember.Builder(memberId1)
                    .setMemberEpoch(10)
                    .setPreviousMemberEpoch(9)
                    .setTargetMemberEpoch(10)
                    .setClientId("client")
                    .setClientHost("localhost/127.0.0.1")
                    .setRebalanceTimeoutMs(5000)
                    .setSubscribedTopicNames(Arrays.asList("foo", "bar"))
                    .setServerAssignorName("range")
                    .setAssignedPartitions(mkAssignment(
                        mkTopicAssignment(fooTopicId, 0, 1, 2),
                        mkTopicAssignment(barTopicId, 0, 1)))
                    .build())
                .withMember(new ConsumerGroupMember.Builder(memberId2)
                    .setMemberEpoch(10)
                    .setPreviousMemberEpoch(9)
                    .setTargetMemberEpoch(10)
                    .setClientId("client")
                    .setClientHost("localhost/127.0.0.1")
                    .setRebalanceTimeoutMs(5000)
                    .setSubscribedTopicNames(Arrays.asList("foo", "bar"))
                    .setServerAssignorName("range")
                    .setAssignedPartitions(mkAssignment(
                        mkTopicAssignment(fooTopicId, 3, 4, 5),
                        mkTopicAssignment(barTopicId, 2)))
                    .build())
                .withAssignment(memberId1, mkAssignment(
                    mkTopicAssignment(fooTopicId, 0, 1, 2),
                    mkTopicAssignment(barTopicId, 0, 1)))
                .withAssignment(memberId2, mkAssignment(
                    mkTopicAssignment(fooTopicId, 3, 4, 5),
                    mkTopicAssignment(barTopicId, 2)))
                .withAssignmentEpoch(10))
            .build();

        assignor.prepareGroupAssignment(new GroupAssignment(
            new HashMap<String, MemberAssignment>() {
                {
                    put(memberId1, new MemberAssignment(mkAssignment(
                        mkTopicAssignment(fooTopicId, 0, 1),
                        mkTopicAssignment(barTopicId, 0)
                    )));
                    put(memberId2, new MemberAssignment(mkAssignment(
                        mkTopicAssignment(fooTopicId, 2, 3),
                        mkTopicAssignment(barTopicId, 1)
                    )));
                    put(memberId3, new MemberAssignment(mkAssignment(
                        mkTopicAssignment(fooTopicId, 4, 5),
                        mkTopicAssignment(barTopicId, 2)
                    )));
                }
            }
        ));

        // Member 3 joins the consumer group.
        CoordinatorResult<ConsumerGroupHeartbeatResponseData, Record> result = context.consumerGroupHeartbeat(
            new ConsumerGroupHeartbeatRequestData()
                .setGroupId(groupId)
                .setMemberId(memberId3)
                .setMemberEpoch(0)
                .setRebalanceTimeoutMs(5000)
                .setSubscribedTopicNames(Arrays.asList("foo", "bar"))
                .setServerAssignor("range")
                .setTopicPartitions(Collections.emptyList()));

        assertResponseEquals(
            new ConsumerGroupHeartbeatResponseData()
                .setMemberId(memberId3)
                .setMemberEpoch(11)
                .setHeartbeatIntervalMs(5000)
                .setAssignment(new ConsumerGroupHeartbeatResponseData.Assignment()),
            result.response()
        );

        ConsumerGroupMember expectedMember3 = new ConsumerGroupMember.Builder(memberId3)
            .setMemberEpoch(11)
            .setPreviousMemberEpoch(0)
            .setTargetMemberEpoch(11)
            .setClientId("client")
            .setClientHost("localhost/127.0.0.1")
            .setRebalanceTimeoutMs(5000)
            .setSubscribedTopicNames(Arrays.asList("foo", "bar"))
            .setServerAssignorName("range")
            .setPartitionsPendingAssignment(mkAssignment(
                mkTopicAssignment(fooTopicId, 4, 5),
                mkTopicAssignment(barTopicId, 2)))
            .build();

        List<Record> expectedRecords = Arrays.asList(
            RecordHelpers.newMemberSubscriptionRecord(groupId, expectedMember3),
            RecordHelpers.newGroupSubscriptionMetadataRecord(groupId, new HashMap<String, TopicMetadata>() {
                {
                    put(fooTopicName, new TopicMetadata(fooTopicId, fooTopicName, 6, mkMapOfPartitionRacks(6)));
                    put(barTopicName, new TopicMetadata(barTopicId, barTopicName, 3, mkMapOfPartitionRacks(3)));
                }
            }),
            RecordHelpers.newGroupEpochRecord(groupId, 11),
            RecordHelpers.newTargetAssignmentRecord(groupId, memberId1, mkAssignment(
                mkTopicAssignment(fooTopicId, 0, 1),
                mkTopicAssignment(barTopicId, 0)
            )),
            RecordHelpers.newTargetAssignmentRecord(groupId, memberId2, mkAssignment(
                mkTopicAssignment(fooTopicId, 2, 3),
                mkTopicAssignment(barTopicId, 1)
            )),
            RecordHelpers.newTargetAssignmentRecord(groupId, memberId3, mkAssignment(
                mkTopicAssignment(fooTopicId, 4, 5),
                mkTopicAssignment(barTopicId, 2)
            )),
            RecordHelpers.newTargetAssignmentEpochRecord(groupId, 11),
            RecordHelpers.newCurrentAssignmentRecord(groupId, expectedMember3)
        );

        assertRecordsEquals(expectedRecords.subList(0, 3), result.records().subList(0, 3));
        assertUnorderedListEquals(expectedRecords.subList(3, 6), result.records().subList(3, 6));
        assertRecordsEquals(expectedRecords.subList(6, 8), result.records().subList(6, 8));
    }

    @Test
    public void testLeavingMemberBumpsGroupEpoch() {
        String groupId = "fooup";
        // Use a static member id as it makes the test easier.
        String memberId1 = Uuid.randomUuid().toString();
        String memberId2 = Uuid.randomUuid().toString();

        Uuid fooTopicId = Uuid.randomUuid();
        String fooTopicName = "foo";
        Uuid barTopicId = Uuid.randomUuid();
        String barTopicName = "bar";
        Uuid zarTopicId = Uuid.randomUuid();
        String zarTopicName = "zar";

        MockPartitionAssignor assignor = new MockPartitionAssignor("range");

        // Consumer group with two members.
        GroupMetadataManagerTestContext context = new GroupMetadataManagerTestContext.Builder()
            .withAssignors(Collections.singletonList(assignor))
            .withMetadataImage(new MetadataImageBuilder()
                .addTopic(fooTopicId, fooTopicName, 6)
                .addTopic(barTopicId, barTopicName, 3)
                .addTopic(zarTopicId, zarTopicName, 1)
                .addRacks()
                .build())
            .withConsumerGroup(new ConsumerGroupBuilder(groupId, 10)
                .withMember(new ConsumerGroupMember.Builder(memberId1)
                    .setMemberEpoch(10)
                    .setPreviousMemberEpoch(9)
                    .setTargetMemberEpoch(10)
                    .setClientId("client")
                    .setClientHost("localhost/127.0.0.1")
                    .setSubscribedTopicNames(Arrays.asList("foo", "bar"))
                    .setServerAssignorName("range")
                    .setAssignedPartitions(mkAssignment(
                        mkTopicAssignment(fooTopicId, 0, 1, 2),
                        mkTopicAssignment(barTopicId, 0, 1)))
                    .build())
                .withMember(new ConsumerGroupMember.Builder(memberId2)
                    .setMemberEpoch(10)
                    .setPreviousMemberEpoch(9)
                    .setTargetMemberEpoch(10)
                    .setClientId("client")
                    .setClientHost("localhost/127.0.0.1")
                    // Use zar only here to ensure that metadata needs to be recomputed.
                    .setSubscribedTopicNames(Arrays.asList("foo", "bar", "zar"))
                    .setServerAssignorName("range")
                    .setAssignedPartitions(mkAssignment(
                        mkTopicAssignment(fooTopicId, 3, 4, 5),
                        mkTopicAssignment(barTopicId, 2)))
                    .build())
                .withAssignment(memberId1, mkAssignment(
                    mkTopicAssignment(fooTopicId, 0, 1, 2),
                    mkTopicAssignment(barTopicId, 0, 1)))
                .withAssignment(memberId2, mkAssignment(
                    mkTopicAssignment(fooTopicId, 3, 4, 5),
                    mkTopicAssignment(barTopicId, 2)))
                .withAssignmentEpoch(10))
            .build();

        // Member 2 leaves the consumer group.
        CoordinatorResult<ConsumerGroupHeartbeatResponseData, Record> result = context.consumerGroupHeartbeat(
            new ConsumerGroupHeartbeatRequestData()
                .setGroupId(groupId)
                .setMemberId(memberId2)
                .setMemberEpoch(LEAVE_GROUP_MEMBER_EPOCH)
                .setRebalanceTimeoutMs(5000)
                .setSubscribedTopicNames(Arrays.asList("foo", "bar"))
                .setTopicPartitions(Collections.emptyList()));

        assertResponseEquals(
            new ConsumerGroupHeartbeatResponseData()
                .setMemberId(memberId2)
                .setMemberEpoch(LEAVE_GROUP_MEMBER_EPOCH),
            result.response()
        );

        List<Record> expectedRecords = Arrays.asList(
            RecordHelpers.newCurrentAssignmentTombstoneRecord(groupId, memberId2),
            RecordHelpers.newTargetAssignmentTombstoneRecord(groupId, memberId2),
            RecordHelpers.newMemberSubscriptionTombstoneRecord(groupId, memberId2),
            // Subscription metadata is recomputed because zar is no longer there.
            RecordHelpers.newGroupSubscriptionMetadataRecord(groupId, new HashMap<String, TopicMetadata>() {
                {
                    put(fooTopicName, new TopicMetadata(fooTopicId, fooTopicName, 6, mkMapOfPartitionRacks(6)));
                    put(barTopicName, new TopicMetadata(barTopicId, barTopicName, 3, mkMapOfPartitionRacks(3)));
                }
            }),
            RecordHelpers.newGroupEpochRecord(groupId, 11)
        );

        assertRecordsEquals(expectedRecords, result.records());
    }

    @Test
    public void testReconciliationProcess() {
        String groupId = "fooup";
        // Use a static member id as it makes the test easier.
        String memberId1 = Uuid.randomUuid().toString();
        String memberId2 = Uuid.randomUuid().toString();
        String memberId3 = Uuid.randomUuid().toString();

        Uuid fooTopicId = Uuid.randomUuid();
        String fooTopicName = "foo";
        Uuid barTopicId = Uuid.randomUuid();
        String barTopicName = "bar";

        // Create a context with one consumer group containing two members.
        MockPartitionAssignor assignor = new MockPartitionAssignor("range");
        GroupMetadataManagerTestContext context = new GroupMetadataManagerTestContext.Builder()
            .withAssignors(Collections.singletonList(assignor))
            .withMetadataImage(new MetadataImageBuilder()
                .addTopic(fooTopicId, fooTopicName, 6)
                .addTopic(barTopicId, barTopicName, 3)
                .addRacks()
                .build())
            .withConsumerGroup(new ConsumerGroupBuilder(groupId, 10)
                .withMember(new ConsumerGroupMember.Builder(memberId1)
                    .setMemberEpoch(10)
                    .setPreviousMemberEpoch(9)
                    .setTargetMemberEpoch(10)
                    .setClientId("client")
                    .setClientHost("localhost/127.0.0.1")
                    .setRebalanceTimeoutMs(5000)
                    .setSubscribedTopicNames(Arrays.asList("foo", "bar"))
                    .setServerAssignorName("range")
                    .setAssignedPartitions(mkAssignment(
                        mkTopicAssignment(fooTopicId, 0, 1, 2),
                        mkTopicAssignment(barTopicId, 0, 1)))
                    .build())
                .withMember(new ConsumerGroupMember.Builder(memberId2)
                    .setMemberEpoch(10)
                    .setPreviousMemberEpoch(9)
                    .setTargetMemberEpoch(10)
                    .setClientId("client")
                    .setClientHost("localhost/127.0.0.1")
                    .setRebalanceTimeoutMs(5000)
                    .setSubscribedTopicNames(Arrays.asList("foo", "bar"))
                    .setServerAssignorName("range")
                    .setAssignedPartitions(mkAssignment(
                        mkTopicAssignment(fooTopicId, 3, 4, 5),
                        mkTopicAssignment(barTopicId, 2)))
                    .build())
                .withAssignment(memberId1, mkAssignment(
                    mkTopicAssignment(fooTopicId, 0, 1, 2),
                    mkTopicAssignment(barTopicId, 0, 1)))
                .withAssignment(memberId2, mkAssignment(
                    mkTopicAssignment(fooTopicId, 3, 4, 5),
                    mkTopicAssignment(barTopicId, 2)))
                .withAssignmentEpoch(10))
            .build();

        // Prepare new assignment for the group.
        assignor.prepareGroupAssignment(new GroupAssignment(
            new HashMap<String, MemberAssignment>() {
                {
                    put(memberId1, new MemberAssignment(mkAssignment(
                        mkTopicAssignment(fooTopicId, 0, 1),
                        mkTopicAssignment(barTopicId, 0)
                    )));
                    put(memberId2, new MemberAssignment(mkAssignment(
                        mkTopicAssignment(fooTopicId, 2, 3),
                        mkTopicAssignment(barTopicId, 2)
                    )));
                    put(memberId3, new MemberAssignment(mkAssignment(
                        mkTopicAssignment(fooTopicId, 4, 5),
                        mkTopicAssignment(barTopicId, 1)
                    )));
                }
            }
        ));

        CoordinatorResult<ConsumerGroupHeartbeatResponseData, Record> result;

        // Members in the group are in Stable state.
        assertEquals(ConsumerGroupMember.MemberState.STABLE, context.consumerGroupMemberState(groupId, memberId1));
        assertEquals(ConsumerGroupMember.MemberState.STABLE, context.consumerGroupMemberState(groupId, memberId2));
        assertEquals(ConsumerGroup.ConsumerGroupState.STABLE, context.consumerGroupState(groupId));

        // Member 3 joins the group. This triggers the computation of a new target assignment
        // for the group. Member 3 does not get any assigned partitions yet because they are
        // all owned by other members. However, it transitions to epoch 11 / Assigning state.
        result = context.consumerGroupHeartbeat(
            new ConsumerGroupHeartbeatRequestData()
                .setGroupId(groupId)
                .setMemberId(memberId3)
                .setMemberEpoch(0)
                .setRebalanceTimeoutMs(5000)
                .setSubscribedTopicNames(Arrays.asList("foo", "bar"))
                .setServerAssignor("range")
                .setTopicPartitions(Collections.emptyList()));

        assertResponseEquals(
            new ConsumerGroupHeartbeatResponseData()
                .setMemberId(memberId3)
                .setMemberEpoch(11)
                .setHeartbeatIntervalMs(5000)
                .setAssignment(new ConsumerGroupHeartbeatResponseData.Assignment()),
            result.response()
        );

        // We only check the last record as the subscription/target assignment updates are
        // already covered by other tests.
        assertRecordEquals(
            RecordHelpers.newCurrentAssignmentRecord(groupId, new ConsumerGroupMember.Builder(memberId3)
                .setMemberEpoch(11)
                .setPreviousMemberEpoch(0)
                .setTargetMemberEpoch(11)
                .setPartitionsPendingAssignment(mkAssignment(
                    mkTopicAssignment(fooTopicId, 4, 5),
                    mkTopicAssignment(barTopicId, 1)))
                .build()),
            result.records().get(result.records().size() - 1)
        );

        assertEquals(ConsumerGroupMember.MemberState.ASSIGNING, context.consumerGroupMemberState(groupId, memberId3));
        assertEquals(ConsumerGroup.ConsumerGroupState.RECONCILING, context.consumerGroupState(groupId));

        // Member 1 heartbeats. It remains at epoch 10 but transitions to Revoking state until
        // it acknowledges the revocation of its partitions. The response contains the new
        // assignment without the partitions that must be revoked.
        result = context.consumerGroupHeartbeat(new ConsumerGroupHeartbeatRequestData()
            .setGroupId(groupId)
            .setMemberId(memberId1)
            .setMemberEpoch(10));

        assertResponseEquals(
            new ConsumerGroupHeartbeatResponseData()
                .setMemberId(memberId1)
                .setMemberEpoch(10)
                .setHeartbeatIntervalMs(5000)
                .setAssignment(new ConsumerGroupHeartbeatResponseData.Assignment()
                    .setTopicPartitions(Arrays.asList(
                        new ConsumerGroupHeartbeatResponseData.TopicPartitions()
                            .setTopicId(fooTopicId)
                            .setPartitions(Arrays.asList(0, 1)),
                        new ConsumerGroupHeartbeatResponseData.TopicPartitions()
                            .setTopicId(barTopicId)
                            .setPartitions(Arrays.asList(0))
                    ))),
            result.response()
        );

        assertRecordsEquals(Collections.singletonList(
            RecordHelpers.newCurrentAssignmentRecord(groupId, new ConsumerGroupMember.Builder(memberId1)
                .setMemberEpoch(10)
                .setPreviousMemberEpoch(9)
                .setTargetMemberEpoch(11)
                .setAssignedPartitions(mkAssignment(
                    mkTopicAssignment(fooTopicId, 0, 1),
                    mkTopicAssignment(barTopicId, 0)))
                .setPartitionsPendingRevocation(mkAssignment(
                    mkTopicAssignment(fooTopicId, 2),
                    mkTopicAssignment(barTopicId, 1)))
                .build())),
            result.records()
        );

        assertEquals(ConsumerGroupMember.MemberState.REVOKING, context.consumerGroupMemberState(groupId, memberId1));
        assertEquals(ConsumerGroup.ConsumerGroupState.RECONCILING, context.consumerGroupState(groupId));

        // Member 2 heartbeats. It remains at epoch 10 but transitions to Revoking state until
        // it acknowledges the revocation of its partitions. The response contains the new
        // assignment without the partitions that must be revoked.
        result = context.consumerGroupHeartbeat(new ConsumerGroupHeartbeatRequestData()
            .setGroupId(groupId)
            .setMemberId(memberId2)
            .setMemberEpoch(10));

        assertResponseEquals(
            new ConsumerGroupHeartbeatResponseData()
                .setMemberId(memberId2)
                .setMemberEpoch(10)
                .setHeartbeatIntervalMs(5000)
                .setAssignment(new ConsumerGroupHeartbeatResponseData.Assignment()
                    .setTopicPartitions(Arrays.asList(
                        new ConsumerGroupHeartbeatResponseData.TopicPartitions()
                            .setTopicId(fooTopicId)
                            .setPartitions(Arrays.asList(3)),
                        new ConsumerGroupHeartbeatResponseData.TopicPartitions()
                            .setTopicId(barTopicId)
                            .setPartitions(Arrays.asList(2))
                    ))),
            result.response()
        );

        assertRecordsEquals(Collections.singletonList(
            RecordHelpers.newCurrentAssignmentRecord(groupId, new ConsumerGroupMember.Builder(memberId2)
                .setMemberEpoch(10)
                .setPreviousMemberEpoch(9)
                .setTargetMemberEpoch(11)
                .setAssignedPartitions(mkAssignment(
                    mkTopicAssignment(fooTopicId, 3),
                    mkTopicAssignment(barTopicId, 2)))
                .setPartitionsPendingRevocation(mkAssignment(
                    mkTopicAssignment(fooTopicId, 4, 5)))
                .setPartitionsPendingAssignment(mkAssignment(
                    mkTopicAssignment(fooTopicId, 2)))
                .build())),
            result.records()
        );

        assertEquals(ConsumerGroupMember.MemberState.REVOKING, context.consumerGroupMemberState(groupId, memberId2));
        assertEquals(ConsumerGroup.ConsumerGroupState.RECONCILING, context.consumerGroupState(groupId));

        // Member 3 heartbeats. The response does not contain any assignment
        // because the member is still waiting on other members to revoke partitions.
        result = context.consumerGroupHeartbeat(new ConsumerGroupHeartbeatRequestData()
            .setGroupId(groupId)
            .setMemberId(memberId3)
            .setMemberEpoch(11));

        assertResponseEquals(
            new ConsumerGroupHeartbeatResponseData()
                .setMemberId(memberId3)
                .setMemberEpoch(11)
                .setHeartbeatIntervalMs(5000),
            result.response()
        );

        assertEquals(Collections.emptyList(), result.records());
        assertEquals(ConsumerGroupMember.MemberState.ASSIGNING, context.consumerGroupMemberState(groupId, memberId3));
        assertEquals(ConsumerGroup.ConsumerGroupState.RECONCILING, context.consumerGroupState(groupId));

        // Member 1 acknowledges the revocation of the partitions. It does so by providing the
        // partitions that it still owns in the request. This allows him to transition to epoch 11
        // and to the Stable state.
        result = context.consumerGroupHeartbeat(new ConsumerGroupHeartbeatRequestData()
            .setGroupId(groupId)
            .setMemberId(memberId1)
            .setMemberEpoch(10)
            .setTopicPartitions(Arrays.asList(
                new ConsumerGroupHeartbeatRequestData.TopicPartitions()
                    .setTopicId(fooTopicId)
                    .setPartitions(Arrays.asList(0, 1)),
                new ConsumerGroupHeartbeatRequestData.TopicPartitions()
                    .setTopicId(barTopicId)
                    .setPartitions(Arrays.asList(0))
            )));

        assertResponseEquals(
            new ConsumerGroupHeartbeatResponseData()
                .setMemberId(memberId1)
                .setMemberEpoch(11)
                .setHeartbeatIntervalMs(5000)
                .setAssignment(new ConsumerGroupHeartbeatResponseData.Assignment()
                    .setTopicPartitions(Arrays.asList(
                        new ConsumerGroupHeartbeatResponseData.TopicPartitions()
                            .setTopicId(fooTopicId)
                            .setPartitions(Arrays.asList(0, 1)),
                        new ConsumerGroupHeartbeatResponseData.TopicPartitions()
                            .setTopicId(barTopicId)
                            .setPartitions(Arrays.asList(0))
                    ))),
            result.response()
        );

        assertRecordsEquals(Collections.singletonList(
            RecordHelpers.newCurrentAssignmentRecord(groupId, new ConsumerGroupMember.Builder(memberId1)
                .setMemberEpoch(11)
                .setPreviousMemberEpoch(10)
                .setTargetMemberEpoch(11)
                .setAssignedPartitions(mkAssignment(
                    mkTopicAssignment(fooTopicId, 0, 1),
                    mkTopicAssignment(barTopicId, 0)))
                .build())),
            result.records()
        );

        assertEquals(ConsumerGroupMember.MemberState.STABLE, context.consumerGroupMemberState(groupId, memberId1));
        assertEquals(ConsumerGroup.ConsumerGroupState.RECONCILING, context.consumerGroupState(groupId));

        // Member 2 heartbeats but without acknowledging the revocation yet. This is basically a no-op.
        result = context.consumerGroupHeartbeat(new ConsumerGroupHeartbeatRequestData()
            .setGroupId(groupId)
            .setMemberId(memberId2)
            .setMemberEpoch(10));

        assertResponseEquals(
            new ConsumerGroupHeartbeatResponseData()
                .setMemberId(memberId2)
                .setMemberEpoch(10)
                .setHeartbeatIntervalMs(5000),
            result.response()
        );

        assertEquals(Collections.emptyList(), result.records());
        assertEquals(ConsumerGroupMember.MemberState.REVOKING, context.consumerGroupMemberState(groupId, memberId2));
        assertEquals(ConsumerGroup.ConsumerGroupState.RECONCILING, context.consumerGroupState(groupId));

        // Member 3 heartbeats. It receives the partitions revoked by member 1 but remains
        // in Assigning state because it still waits on other partitions.
        result = context.consumerGroupHeartbeat(new ConsumerGroupHeartbeatRequestData()
            .setGroupId(groupId)
            .setMemberId(memberId3)
            .setMemberEpoch(11));

        assertResponseEquals(
            new ConsumerGroupHeartbeatResponseData()
                .setMemberId(memberId3)
                .setMemberEpoch(11)
                .setHeartbeatIntervalMs(5000)
                .setAssignment(new ConsumerGroupHeartbeatResponseData.Assignment()
                    .setTopicPartitions(Arrays.asList(
                        new ConsumerGroupHeartbeatResponseData.TopicPartitions()
                            .setTopicId(barTopicId)
                            .setPartitions(Arrays.asList(1))))),
            result.response()
        );

        assertRecordsEquals(Collections.singletonList(
            RecordHelpers.newCurrentAssignmentRecord(groupId, new ConsumerGroupMember.Builder(memberId3)
                .setMemberEpoch(11)
                .setPreviousMemberEpoch(11)
                .setTargetMemberEpoch(11)
                .setAssignedPartitions(mkAssignment(
                    mkTopicAssignment(barTopicId, 1)))
                .setPartitionsPendingAssignment(mkAssignment(
                    mkTopicAssignment(fooTopicId, 4, 5)))
                .build())),
            result.records()
        );

        assertEquals(ConsumerGroupMember.MemberState.ASSIGNING, context.consumerGroupMemberState(groupId, memberId3));
        assertEquals(ConsumerGroup.ConsumerGroupState.RECONCILING, context.consumerGroupState(groupId));

        // Member 3 heartbeats. Member 2 has not acknowledged the revocation of its partition so
        // member keeps its current assignment.
        result = context.consumerGroupHeartbeat(new ConsumerGroupHeartbeatRequestData()
            .setGroupId(groupId)
            .setMemberId(memberId3)
            .setMemberEpoch(11));

        assertResponseEquals(
            new ConsumerGroupHeartbeatResponseData()
                .setMemberId(memberId3)
                .setMemberEpoch(11)
                .setHeartbeatIntervalMs(5000),
            result.response()
        );

        assertEquals(Collections.emptyList(), result.records());
        assertEquals(ConsumerGroupMember.MemberState.ASSIGNING, context.consumerGroupMemberState(groupId, memberId3));
        assertEquals(ConsumerGroup.ConsumerGroupState.RECONCILING, context.consumerGroupState(groupId));

        // Member 2 acknowledges the revocation of the partitions. It does so by providing the
        // partitions that it still owns in the request. This allows him to transition to epoch 11
        // and to the Stable state.
        result = context.consumerGroupHeartbeat(new ConsumerGroupHeartbeatRequestData()
            .setGroupId(groupId)
            .setMemberId(memberId2)
            .setMemberEpoch(10)
            .setTopicPartitions(Arrays.asList(
                new ConsumerGroupHeartbeatRequestData.TopicPartitions()
                    .setTopicId(fooTopicId)
                    .setPartitions(Arrays.asList(3)),
                new ConsumerGroupHeartbeatRequestData.TopicPartitions()
                    .setTopicId(barTopicId)
                    .setPartitions(Arrays.asList(2))
            )));

        assertResponseEquals(
            new ConsumerGroupHeartbeatResponseData()
                .setMemberId(memberId2)
                .setMemberEpoch(11)
                .setHeartbeatIntervalMs(5000)
                .setAssignment(new ConsumerGroupHeartbeatResponseData.Assignment()
                    .setTopicPartitions(Arrays.asList(
                        new ConsumerGroupHeartbeatResponseData.TopicPartitions()
                            .setTopicId(fooTopicId)
                            .setPartitions(Arrays.asList(2, 3)),
                        new ConsumerGroupHeartbeatResponseData.TopicPartitions()
                            .setTopicId(barTopicId)
                            .setPartitions(Arrays.asList(2))
                    ))),
            result.response()
        );

        assertRecordsEquals(Collections.singletonList(
            RecordHelpers.newCurrentAssignmentRecord(groupId, new ConsumerGroupMember.Builder(memberId2)
                .setMemberEpoch(11)
                .setPreviousMemberEpoch(10)
                .setTargetMemberEpoch(11)
                .setAssignedPartitions(mkAssignment(
                    mkTopicAssignment(fooTopicId, 2, 3),
                    mkTopicAssignment(barTopicId, 2)))
                .build())),
            result.records()
        );

        assertEquals(ConsumerGroupMember.MemberState.STABLE, context.consumerGroupMemberState(groupId, memberId2));
        assertEquals(ConsumerGroup.ConsumerGroupState.RECONCILING, context.consumerGroupState(groupId));

        // Member 3 heartbeats. It receives all its partitions and transitions to Stable.
        result = context.consumerGroupHeartbeat(new ConsumerGroupHeartbeatRequestData()
            .setGroupId(groupId)
            .setMemberId(memberId3)
            .setMemberEpoch(11));

        assertResponseEquals(
            new ConsumerGroupHeartbeatResponseData()
                .setMemberId(memberId3)
                .setMemberEpoch(11)
                .setHeartbeatIntervalMs(5000)
                .setAssignment(new ConsumerGroupHeartbeatResponseData.Assignment()
                    .setTopicPartitions(Arrays.asList(
                        new ConsumerGroupHeartbeatResponseData.TopicPartitions()
                            .setTopicId(fooTopicId)
                            .setPartitions(Arrays.asList(4, 5)),
                        new ConsumerGroupHeartbeatResponseData.TopicPartitions()
                            .setTopicId(barTopicId)
                            .setPartitions(Arrays.asList(1))))),
            result.response()
        );

        assertRecordsEquals(Collections.singletonList(
            RecordHelpers.newCurrentAssignmentRecord(groupId, new ConsumerGroupMember.Builder(memberId3)
                .setMemberEpoch(11)
                .setPreviousMemberEpoch(11)
                .setTargetMemberEpoch(11)
                .setAssignedPartitions(mkAssignment(
                    mkTopicAssignment(fooTopicId, 4, 5),
                    mkTopicAssignment(barTopicId, 1)))
                .build())),
            result.records()
        );

        assertEquals(ConsumerGroupMember.MemberState.STABLE, context.consumerGroupMemberState(groupId, memberId3));
        assertEquals(ConsumerGroup.ConsumerGroupState.STABLE, context.consumerGroupState(groupId));
    }

    @Test
    public void testReconciliationRestartsWhenNewTargetAssignmentIsInstalled() {
        String groupId = "fooup";
        // Use a static member id as it makes the test easier.
        String memberId1 = Uuid.randomUuid().toString();
        String memberId2 = Uuid.randomUuid().toString();
        String memberId3 = Uuid.randomUuid().toString();

        Uuid fooTopicId = Uuid.randomUuid();
        String fooTopicName = "foo";

        // Create a context with one consumer group containing one member.
        MockPartitionAssignor assignor = new MockPartitionAssignor("range");
        GroupMetadataManagerTestContext context = new GroupMetadataManagerTestContext.Builder()
            .withAssignors(Collections.singletonList(assignor))
            .withMetadataImage(new MetadataImageBuilder()
                .addTopic(fooTopicId, fooTopicName, 6)
                .addRacks()
                .build())
            .withConsumerGroup(new ConsumerGroupBuilder(groupId, 10)
                .withMember(new ConsumerGroupMember.Builder(memberId1)
                    .setMemberEpoch(10)
                    .setPreviousMemberEpoch(9)
                    .setTargetMemberEpoch(10)
                    .setClientId("client")
                    .setClientHost("localhost/127.0.0.1")
                    .setRebalanceTimeoutMs(5000)
                    .setSubscribedTopicNames(Arrays.asList("foo", "bar"))
                    .setServerAssignorName("range")
                    .setAssignedPartitions(mkAssignment(
                        mkTopicAssignment(fooTopicId, 0, 1, 2)))
                    .build())
                .withAssignment(memberId1, mkAssignment(
                    mkTopicAssignment(fooTopicId, 0, 1, 2)))
                .withAssignmentEpoch(10))
            .build();

        CoordinatorResult<ConsumerGroupHeartbeatResponseData, Record> result;

        // Prepare new assignment for the group.
        assignor.prepareGroupAssignment(new GroupAssignment(
            new HashMap<String, MemberAssignment>() {
                {
                    put(memberId1, new MemberAssignment(mkAssignment(
                        mkTopicAssignment(fooTopicId, 0, 1)
                    )));
                    put(memberId2, new MemberAssignment(mkAssignment(
                        mkTopicAssignment(fooTopicId, 2)
                    )));
                }
            }
        ));

        // Member 2 joins.
        result = context.consumerGroupHeartbeat(
            new ConsumerGroupHeartbeatRequestData()
                .setGroupId(groupId)
                .setMemberId(memberId2)
                .setMemberEpoch(0)
                .setRebalanceTimeoutMs(5000)
                .setSubscribedTopicNames(Arrays.asList("foo", "bar"))
                .setServerAssignor("range")
                .setTopicPartitions(Collections.emptyList()));

        assertResponseEquals(
            new ConsumerGroupHeartbeatResponseData()
                .setMemberId(memberId2)
                .setMemberEpoch(11)
                .setHeartbeatIntervalMs(5000)
                .setAssignment(new ConsumerGroupHeartbeatResponseData.Assignment()),
            result.response()
        );

        assertRecordEquals(
            RecordHelpers.newCurrentAssignmentRecord(groupId, new ConsumerGroupMember.Builder(memberId2)
                .setMemberEpoch(11)
                .setPreviousMemberEpoch(0)
                .setTargetMemberEpoch(11)
                .setPartitionsPendingAssignment(mkAssignment(
                    mkTopicAssignment(fooTopicId, 2)))
                .build()),
            result.records().get(result.records().size() - 1)
        );

        assertEquals(ConsumerGroupMember.MemberState.ASSIGNING, context.consumerGroupMemberState(groupId, memberId2));

        // Member 1 heartbeats and transitions to Revoking.
        result = context.consumerGroupHeartbeat(new ConsumerGroupHeartbeatRequestData()
            .setGroupId(groupId)
            .setMemberId(memberId1)
            .setMemberEpoch(10));

        assertResponseEquals(
            new ConsumerGroupHeartbeatResponseData()
                .setMemberId(memberId1)
                .setMemberEpoch(10)
                .setHeartbeatIntervalMs(5000)
                .setAssignment(new ConsumerGroupHeartbeatResponseData.Assignment()
                    .setTopicPartitions(Arrays.asList(
                        new ConsumerGroupHeartbeatResponseData.TopicPartitions()
                            .setTopicId(fooTopicId)
                            .setPartitions(Arrays.asList(0, 1))))),
            result.response()
        );

        assertRecordsEquals(Collections.singletonList(
            RecordHelpers.newCurrentAssignmentRecord(groupId, new ConsumerGroupMember.Builder(memberId1)
                .setMemberEpoch(10)
                .setPreviousMemberEpoch(9)
                .setTargetMemberEpoch(11)
                .setAssignedPartitions(mkAssignment(
                    mkTopicAssignment(fooTopicId, 0, 1)))
                .setPartitionsPendingRevocation(mkAssignment(
                    mkTopicAssignment(fooTopicId, 2)))
                .build())),
            result.records()
        );

        assertEquals(ConsumerGroupMember.MemberState.REVOKING, context.consumerGroupMemberState(groupId, memberId1));

        // Prepare new assignment for the group.
        assignor.prepareGroupAssignment(new GroupAssignment(
            new HashMap<String, MemberAssignment>() {
                {
                    put(memberId1, new MemberAssignment(mkAssignment(
                        mkTopicAssignment(fooTopicId, 0)
                    )));
                    put(memberId2, new MemberAssignment(mkAssignment(
                        mkTopicAssignment(fooTopicId, 2)
                    )));
                    put(memberId3, new MemberAssignment(mkAssignment(
                        mkTopicAssignment(fooTopicId, 1)
                    )));
                }
            }
        ));

        // Member 3 joins.
        result = context.consumerGroupHeartbeat(
            new ConsumerGroupHeartbeatRequestData()
                .setGroupId(groupId)
                .setMemberId(memberId3)
                .setMemberEpoch(0)
                .setRebalanceTimeoutMs(5000)
                .setSubscribedTopicNames(Arrays.asList("foo", "bar"))
                .setServerAssignor("range")
                .setTopicPartitions(Collections.emptyList()));

        assertResponseEquals(
            new ConsumerGroupHeartbeatResponseData()
                .setMemberId(memberId3)
                .setMemberEpoch(12)
                .setHeartbeatIntervalMs(5000)
                .setAssignment(new ConsumerGroupHeartbeatResponseData.Assignment()),
            result.response()
        );

        assertRecordEquals(
            RecordHelpers.newCurrentAssignmentRecord(groupId, new ConsumerGroupMember.Builder(memberId3)
                .setMemberEpoch(12)
                .setPreviousMemberEpoch(0)
                .setTargetMemberEpoch(12)
                .setPartitionsPendingAssignment(mkAssignment(
                    mkTopicAssignment(fooTopicId, 1)))
                .build()),
            result.records().get(result.records().size() - 1)
        );

        assertEquals(ConsumerGroupMember.MemberState.ASSIGNING, context.consumerGroupMemberState(groupId, memberId3));

        // When member 1 heartbeats, it transitions to Revoke again but an updated state.
        result = context.consumerGroupHeartbeat(new ConsumerGroupHeartbeatRequestData()
            .setGroupId(groupId)
            .setMemberId(memberId1)
            .setMemberEpoch(10));

        assertResponseEquals(
            new ConsumerGroupHeartbeatResponseData()
                .setMemberId(memberId1)
                .setMemberEpoch(10)
                .setHeartbeatIntervalMs(5000)
                .setAssignment(new ConsumerGroupHeartbeatResponseData.Assignment()
                    .setTopicPartitions(Arrays.asList(
                        new ConsumerGroupHeartbeatResponseData.TopicPartitions()
                            .setTopicId(fooTopicId)
                            .setPartitions(Arrays.asList(0))))),
            result.response()
        );

        assertRecordsEquals(Collections.singletonList(
                RecordHelpers.newCurrentAssignmentRecord(groupId, new ConsumerGroupMember.Builder(memberId1)
                    .setMemberEpoch(10)
                    .setPreviousMemberEpoch(9)
                    .setTargetMemberEpoch(12)
                    .setAssignedPartitions(mkAssignment(
                        mkTopicAssignment(fooTopicId, 0)))
                    .setPartitionsPendingRevocation(mkAssignment(
                        mkTopicAssignment(fooTopicId, 1, 2)))
                    .build())),
            result.records()
        );

        assertEquals(ConsumerGroupMember.MemberState.REVOKING, context.consumerGroupMemberState(groupId, memberId1));

        // When member 2 heartbeats, it transitions to Assign again but with an updated state.
        result = context.consumerGroupHeartbeat(new ConsumerGroupHeartbeatRequestData()
            .setGroupId(groupId)
            .setMemberId(memberId2)
            .setMemberEpoch(11));

        assertResponseEquals(
            new ConsumerGroupHeartbeatResponseData()
                .setMemberId(memberId2)
                .setMemberEpoch(12)
                .setHeartbeatIntervalMs(5000)
                .setAssignment(new ConsumerGroupHeartbeatResponseData.Assignment()),
            result.response()
        );

        assertRecordsEquals(Collections.singletonList(
            RecordHelpers.newCurrentAssignmentRecord(groupId, new ConsumerGroupMember.Builder(memberId2)
                .setMemberEpoch(12)
                .setPreviousMemberEpoch(11)
                .setTargetMemberEpoch(12)
                .setPartitionsPendingAssignment(mkAssignment(
                    mkTopicAssignment(fooTopicId, 2)))
                .build())),
            result.records()
        );

        assertEquals(ConsumerGroupMember.MemberState.ASSIGNING, context.consumerGroupMemberState(groupId, memberId2));
    }

    @Test
    public void testNewMemberIsRejectedWithMaximumMembersIsReached() {
        String groupId = "fooup";
        // Use a static member id as it makes the test easier.
        String memberId1 = Uuid.randomUuid().toString();
        String memberId2 = Uuid.randomUuid().toString();
        String memberId3 = Uuid.randomUuid().toString();

        Uuid fooTopicId = Uuid.randomUuid();
        String fooTopicName = "foo";
        Uuid barTopicId = Uuid.randomUuid();
        String barTopicName = "bar";

        // Create a context with one consumer group containing two members.
        MockPartitionAssignor assignor = new MockPartitionAssignor("range");
        GroupMetadataManagerTestContext context = new GroupMetadataManagerTestContext.Builder()
            .withAssignors(Collections.singletonList(assignor))
            .withMetadataImage(new MetadataImageBuilder()
                .addTopic(fooTopicId, fooTopicName, 6)
                .addTopic(barTopicId, barTopicName, 3)
                .build())
            .withConsumerGroupMaxSize(2)
            .withConsumerGroup(new ConsumerGroupBuilder(groupId, 10)
                .withMember(new ConsumerGroupMember.Builder(memberId1)
                    .setMemberEpoch(10)
                    .setPreviousMemberEpoch(9)
                    .setTargetMemberEpoch(10)
                    .setClientId("client")
                    .setClientHost("localhost/127.0.0.1")
                    .setRebalanceTimeoutMs(5000)
                    .setSubscribedTopicNames(Arrays.asList("foo", "bar"))
                    .setServerAssignorName("range")
                    .setAssignedPartitions(mkAssignment(
                        mkTopicAssignment(fooTopicId, 0, 1, 2),
                        mkTopicAssignment(barTopicId, 0, 1)))
                    .build())
                .withMember(new ConsumerGroupMember.Builder(memberId2)
                    .setMemberEpoch(10)
                    .setPreviousMemberEpoch(9)
                    .setTargetMemberEpoch(10)
                    .setClientId("client")
                    .setClientHost("localhost/127.0.0.1")
                    .setRebalanceTimeoutMs(5000)
                    .setSubscribedTopicNames(Arrays.asList("foo", "bar"))
                    .setServerAssignorName("range")
                    .setAssignedPartitions(mkAssignment(
                        mkTopicAssignment(fooTopicId, 3, 4, 5),
                        mkTopicAssignment(barTopicId, 2)))
                    .build())
                .withAssignment(memberId1, mkAssignment(
                    mkTopicAssignment(fooTopicId, 0, 1, 2),
                    mkTopicAssignment(barTopicId, 0, 1)))
                .withAssignment(memberId2, mkAssignment(
                    mkTopicAssignment(fooTopicId, 3, 4, 5),
                    mkTopicAssignment(barTopicId, 2)))
                .withAssignmentEpoch(10))
            .build();

        assertThrows(GroupMaxSizeReachedException.class, () ->
            context.consumerGroupHeartbeat(
                new ConsumerGroupHeartbeatRequestData()
                    .setGroupId(groupId)
                    .setMemberId(memberId3)
                    .setMemberEpoch(0)
                    .setServerAssignor("range")
                    .setRebalanceTimeoutMs(5000)
                    .setSubscribedTopicNames(Arrays.asList("foo", "bar"))
                    .setTopicPartitions(Collections.emptyList())));
    }

    @Test
    public void testConsumerGroupStates() {
        String groupId = "fooup";
        String memberId1 = Uuid.randomUuid().toString();
        Uuid fooTopicId = Uuid.randomUuid();
        String fooTopicName = "foo";

        MockPartitionAssignor assignor = new MockPartitionAssignor("range");
        GroupMetadataManagerTestContext context = new GroupMetadataManagerTestContext.Builder()
            .withAssignors(Collections.singletonList(assignor))
            .withConsumerGroup(new ConsumerGroupBuilder(groupId, 10))
            .build();

        assertEquals(ConsumerGroup.ConsumerGroupState.EMPTY, context.consumerGroupState(groupId));

        context.replay(RecordHelpers.newMemberSubscriptionRecord(groupId, new ConsumerGroupMember.Builder(memberId1)
            .setSubscribedTopicNames(Collections.singletonList(fooTopicName))
            .build()));
        context.replay(RecordHelpers.newGroupEpochRecord(groupId, 11));

        assertEquals(ConsumerGroup.ConsumerGroupState.ASSIGNING, context.consumerGroupState(groupId));

        context.replay(RecordHelpers.newTargetAssignmentRecord(groupId, memberId1, mkAssignment(
            mkTopicAssignment(fooTopicId, 1, 2, 3))));
        context.replay(RecordHelpers.newTargetAssignmentEpochRecord(groupId, 11));

        assertEquals(ConsumerGroup.ConsumerGroupState.RECONCILING, context.consumerGroupState(groupId));

        context.replay(RecordHelpers.newCurrentAssignmentRecord(groupId, new ConsumerGroupMember.Builder(memberId1)
            .setMemberEpoch(11)
            .setPreviousMemberEpoch(10)
            .setTargetMemberEpoch(11)
            .setAssignedPartitions(mkAssignment(mkTopicAssignment(fooTopicId, 1, 2)))
            .setPartitionsPendingAssignment(mkAssignment(mkTopicAssignment(fooTopicId, 3)))
            .build()));

        assertEquals(ConsumerGroup.ConsumerGroupState.RECONCILING, context.consumerGroupState(groupId));

        context.replay(RecordHelpers.newCurrentAssignmentRecord(groupId, new ConsumerGroupMember.Builder(memberId1)
            .setMemberEpoch(11)
            .setPreviousMemberEpoch(10)
            .setTargetMemberEpoch(11)
            .setAssignedPartitions(mkAssignment(mkTopicAssignment(fooTopicId, 1, 2, 3)))
            .build()));

        assertEquals(ConsumerGroup.ConsumerGroupState.STABLE, context.consumerGroupState(groupId));
    }

    @Test
    public void testPartitionAssignorExceptionOnRegularHeartbeat() {
        String groupId = "fooup";
        // Use a static member id as it makes the test easier.
        String memberId1 = Uuid.randomUuid().toString();

        Uuid fooTopicId = Uuid.randomUuid();
        String fooTopicName = "foo";
        Uuid barTopicId = Uuid.randomUuid();
        String barTopicName = "bar";

        PartitionAssignor assignor = mock(PartitionAssignor.class);
        when(assignor.name()).thenReturn("range");
        when(assignor.assign(any(), any())).thenThrow(new PartitionAssignorException("Assignment failed."));

        GroupMetadataManagerTestContext context = new GroupMetadataManagerTestContext.Builder()
            .withAssignors(Collections.singletonList(assignor))
            .withMetadataImage(new MetadataImageBuilder()
                .addTopic(fooTopicId, fooTopicName, 6)
                .addTopic(barTopicId, barTopicName, 3)
                .addRacks()
                .build())
            .build();

        // Member 1 joins the consumer group. The request fails because the
        // target assignment computation failed.
        assertThrows(UnknownServerException.class, () ->
            context.consumerGroupHeartbeat(
                new ConsumerGroupHeartbeatRequestData()
                    .setGroupId(groupId)
                    .setMemberId(memberId1)
                    .setMemberEpoch(0)
                    .setRebalanceTimeoutMs(5000)
                    .setSubscribedTopicNames(Arrays.asList("foo", "bar"))
                    .setServerAssignor("range")
                    .setTopicPartitions(Collections.emptyList())));
    }

    @Test
    public void testSubscriptionMetadataRefreshedAfterGroupIsLoaded() {
        String groupId = "fooup";
        // Use a static member id as it makes the test easier.
        String memberId = Uuid.randomUuid().toString();

        Uuid fooTopicId = Uuid.randomUuid();
        String fooTopicName = "foo";

        // Create a context with one consumer group containing one member.
        MockPartitionAssignor assignor = new MockPartitionAssignor("range");
        GroupMetadataManagerTestContext context = new GroupMetadataManagerTestContext.Builder()
            .withAssignors(Collections.singletonList(assignor))
            .withConsumerGroupMetadataRefreshIntervalMs(5 * 60 * 1000)
            .withMetadataImage(new MetadataImageBuilder()
                .addTopic(fooTopicId, fooTopicName, 6)
                .addRacks()
                .build())
            .withConsumerGroup(new ConsumerGroupBuilder(groupId, 10)
                .withMember(new ConsumerGroupMember.Builder(memberId)
                    .setMemberEpoch(10)
                    .setPreviousMemberEpoch(10)
                    .setTargetMemberEpoch(10)
                    .setClientId("client")
                    .setClientHost("localhost/127.0.0.1")
                    .setRebalanceTimeoutMs(5000)
                    .setSubscribedTopicNames(Arrays.asList("foo", "bar"))
                    .setServerAssignorName("range")
                    .setAssignedPartitions(mkAssignment(
                        mkTopicAssignment(fooTopicId, 0, 1, 2)))
                    .build())
                .withAssignment(memberId, mkAssignment(
                    mkTopicAssignment(fooTopicId, 0, 1, 2)))
                .withAssignmentEpoch(10)
                .withSubscriptionMetadata(new HashMap<String, TopicMetadata>() {
                    {
                        // foo only has 3 partitions stored in the metadata but foo has
                        // 6 partitions the metadata image.
                        put(fooTopicName, new TopicMetadata(fooTopicId, fooTopicName, 3, mkMapOfPartitionRacks(3)));
                    }
                }))
            .build();

        // The metadata refresh flag should be true.
        ConsumerGroup consumerGroup = context.groupMetadataManager
            .getOrMaybeCreateConsumerGroup(groupId, false);
        assertTrue(consumerGroup.hasMetadataExpired(context.time.milliseconds()));

        // Prepare the assignment result.
        assignor.prepareGroupAssignment(new GroupAssignment(
            Collections.singletonMap(memberId, new MemberAssignment(mkAssignment(
                mkTopicAssignment(fooTopicId, 0, 1, 2, 3, 4, 5)
            )))
        ));

        // Heartbeat.
        CoordinatorResult<ConsumerGroupHeartbeatResponseData, Record> result = context.consumerGroupHeartbeat(
            new ConsumerGroupHeartbeatRequestData()
                .setGroupId(groupId)
                .setMemberId(memberId)
                .setMemberEpoch(10));

        // The member gets partitions 3, 4 and 5 assigned.
        assertResponseEquals(
            new ConsumerGroupHeartbeatResponseData()
                .setMemberId(memberId)
                .setMemberEpoch(11)
                .setHeartbeatIntervalMs(5000)
                .setAssignment(new ConsumerGroupHeartbeatResponseData.Assignment()
                    .setTopicPartitions(Arrays.asList(
                        new ConsumerGroupHeartbeatResponseData.TopicPartitions()
                            .setTopicId(fooTopicId)
                            .setPartitions(Arrays.asList(0, 1, 2, 3, 4, 5))
                    ))),
            result.response()
        );

        ConsumerGroupMember expectedMember = new ConsumerGroupMember.Builder(memberId)
            .setMemberEpoch(11)
            .setPreviousMemberEpoch(10)
            .setTargetMemberEpoch(11)
            .setClientId("client")
            .setClientHost("localhost/127.0.0.1")
            .setSubscribedTopicNames(Arrays.asList("foo", "bar"))
            .setServerAssignorName("range")
            .setAssignedPartitions(mkAssignment(
                mkTopicAssignment(fooTopicId, 0, 1, 2, 3, 4, 5)))
            .build();

        List<Record> expectedRecords = Arrays.asList(
            RecordHelpers.newGroupSubscriptionMetadataRecord(groupId, new HashMap<String, TopicMetadata>() {
                {
                    put(fooTopicName, new TopicMetadata(fooTopicId, fooTopicName, 6, mkMapOfPartitionRacks(6)));
                }
            }),
            RecordHelpers.newGroupEpochRecord(groupId, 11),
            RecordHelpers.newTargetAssignmentRecord(groupId, memberId, mkAssignment(
                mkTopicAssignment(fooTopicId, 0, 1, 2, 3, 4, 5)
            )),
            RecordHelpers.newTargetAssignmentEpochRecord(groupId, 11),
            RecordHelpers.newCurrentAssignmentRecord(groupId, expectedMember)
        );

        assertRecordsEquals(expectedRecords, result.records());

        // Check next refresh time.
        assertFalse(consumerGroup.hasMetadataExpired(context.time.milliseconds()));
        assertEquals(context.time.milliseconds() + 5 * 60 * 1000, consumerGroup.metadataRefreshDeadline().deadlineMs);
        assertEquals(11, consumerGroup.metadataRefreshDeadline().epoch);
    }

    @Test
    public void testSubscriptionMetadataRefreshedAgainAfterWriteFailure() {
        String groupId = "fooup";
        // Use a static member id as it makes the test easier.
        String memberId = Uuid.randomUuid().toString();

        Uuid fooTopicId = Uuid.randomUuid();
        String fooTopicName = "foo";

        // Create a context with one consumer group containing one member.
        MockPartitionAssignor assignor = new MockPartitionAssignor("range");
        GroupMetadataManagerTestContext context = new GroupMetadataManagerTestContext.Builder()
            .withAssignors(Collections.singletonList(assignor))
            .withConsumerGroupMetadataRefreshIntervalMs(5 * 60 * 1000)
            .withMetadataImage(new MetadataImageBuilder()
                .addTopic(fooTopicId, fooTopicName, 6)
                .addRacks()
                .build())
            .withConsumerGroup(new ConsumerGroupBuilder(groupId, 10)
                .withMember(new ConsumerGroupMember.Builder(memberId)
                    .setMemberEpoch(10)
                    .setPreviousMemberEpoch(10)
                    .setTargetMemberEpoch(10)
                    .setClientId("client")
                    .setClientHost("localhost/127.0.0.1")
                    .setRebalanceTimeoutMs(5000)
                    .setSubscribedTopicNames(Arrays.asList("foo", "bar"))
                    .setServerAssignorName("range")
                    .setAssignedPartitions(mkAssignment(
                        mkTopicAssignment(fooTopicId, 0, 1, 2)))
                    .build())
                .withAssignment(memberId, mkAssignment(
                    mkTopicAssignment(fooTopicId, 0, 1, 2)))
                .withAssignmentEpoch(10)
                .withSubscriptionMetadata(new HashMap<String, TopicMetadata>() {
                    {
                        // foo only has 3 partitions stored in the metadata but foo has
                        // 6 partitions the metadata image.
                        put(fooTopicName, new TopicMetadata(fooTopicId, fooTopicName, 3, mkMapOfPartitionRacks(3)));
                    }
                }))
            .build();

        // The metadata refresh flag should be true.
        ConsumerGroup consumerGroup = context.groupMetadataManager
            .getOrMaybeCreateConsumerGroup(groupId, false);
        assertTrue(consumerGroup.hasMetadataExpired(context.time.milliseconds()));

        // Prepare the assignment result.
        assignor.prepareGroupAssignment(new GroupAssignment(
            Collections.singletonMap(memberId, new MemberAssignment(mkAssignment(
                mkTopicAssignment(fooTopicId, 0, 1, 2, 3, 4, 5)
            )))
        ));

        // Heartbeat.
        context.consumerGroupHeartbeat(
            new ConsumerGroupHeartbeatRequestData()
                .setGroupId(groupId)
                .setMemberId(memberId)
                .setMemberEpoch(10));

        // The metadata refresh flag is set to a future time.
        assertFalse(consumerGroup.hasMetadataExpired(context.time.milliseconds()));
        assertEquals(context.time.milliseconds() + 5 * 60 * 1000, consumerGroup.metadataRefreshDeadline().deadlineMs);
        assertEquals(11, consumerGroup.metadataRefreshDeadline().epoch);

        // Rollback the uncommitted changes. This does not rollback the metadata flag
        // because it is not using a timeline data structure.
        context.rollback();

        // However, the next heartbeat should detect the divergence based on the epoch and trigger
        // a metadata refresh.
        CoordinatorResult<ConsumerGroupHeartbeatResponseData, Record> result = context.consumerGroupHeartbeat(
            new ConsumerGroupHeartbeatRequestData()
                .setGroupId(groupId)
                .setMemberId(memberId)
                .setMemberEpoch(10));


        // The member gets partitions 3, 4 and 5 assigned.
        assertResponseEquals(
            new ConsumerGroupHeartbeatResponseData()
                .setMemberId(memberId)
                .setMemberEpoch(11)
                .setHeartbeatIntervalMs(5000)
                .setAssignment(new ConsumerGroupHeartbeatResponseData.Assignment()
                    .setTopicPartitions(Arrays.asList(
                        new ConsumerGroupHeartbeatResponseData.TopicPartitions()
                            .setTopicId(fooTopicId)
                            .setPartitions(Arrays.asList(0, 1, 2, 3, 4, 5))
                    ))),
            result.response()
        );

        ConsumerGroupMember expectedMember = new ConsumerGroupMember.Builder(memberId)
            .setMemberEpoch(11)
            .setPreviousMemberEpoch(10)
            .setTargetMemberEpoch(11)
            .setClientId("client")
            .setClientHost("localhost/127.0.0.1")
            .setSubscribedTopicNames(Arrays.asList("foo", "bar"))
            .setServerAssignorName("range")
            .setAssignedPartitions(mkAssignment(
                mkTopicAssignment(fooTopicId, 0, 1, 2, 3, 4, 5)))
            .build();

        List<Record> expectedRecords = Arrays.asList(
            RecordHelpers.newGroupSubscriptionMetadataRecord(groupId, new HashMap<String, TopicMetadata>() {
                {
                    put(fooTopicName, new TopicMetadata(fooTopicId, fooTopicName, 6, mkMapOfPartitionRacks(6)));
                }
            }),
            RecordHelpers.newGroupEpochRecord(groupId, 11),
            RecordHelpers.newTargetAssignmentRecord(groupId, memberId, mkAssignment(
                mkTopicAssignment(fooTopicId, 0, 1, 2, 3, 4, 5)
            )),
            RecordHelpers.newTargetAssignmentEpochRecord(groupId, 11),
            RecordHelpers.newCurrentAssignmentRecord(groupId, expectedMember)
        );

        assertRecordsEquals(expectedRecords, result.records());

        // Check next refresh time.
        assertFalse(consumerGroup.hasMetadataExpired(context.time.milliseconds()));
        assertEquals(context.time.milliseconds() + 5 * 60 * 1000, consumerGroup.metadataRefreshDeadline().deadlineMs);
        assertEquals(11, consumerGroup.metadataRefreshDeadline().epoch);
    }

    @Test
    public void testGroupIdsByTopics() {
        String groupId1 = "group1";
        String groupId2 = "group2";

        MockPartitionAssignor assignor = new MockPartitionAssignor("range");
        GroupMetadataManagerTestContext context = new GroupMetadataManagerTestContext.Builder()
            .withAssignors(Collections.singletonList(assignor))
            .build();

        assertEquals(Collections.emptySet(), context.groupMetadataManager.groupsSubscribedToTopic("foo"));
        assertEquals(Collections.emptySet(), context.groupMetadataManager.groupsSubscribedToTopic("bar"));
        assertEquals(Collections.emptySet(), context.groupMetadataManager.groupsSubscribedToTopic("zar"));

        // M1 in group 1 subscribes to foo and bar.
        context.replay(RecordHelpers.newMemberSubscriptionRecord(groupId1,
            new ConsumerGroupMember.Builder("group1-m1")
                .setSubscribedTopicNames(Arrays.asList("foo", "bar"))
                .build()));

        assertEquals(mkSet(groupId1), context.groupMetadataManager.groupsSubscribedToTopic("foo"));
        assertEquals(mkSet(groupId1), context.groupMetadataManager.groupsSubscribedToTopic("bar"));
        assertEquals(Collections.emptySet(), context.groupMetadataManager.groupsSubscribedToTopic("zar"));

        // M1 in group 2 subscribes to foo, bar and zar.
        context.replay(RecordHelpers.newMemberSubscriptionRecord(groupId2,
            new ConsumerGroupMember.Builder("group2-m1")
                .setSubscribedTopicNames(Arrays.asList("foo", "bar", "zar"))
                .build()));

        assertEquals(mkSet(groupId1, groupId2), context.groupMetadataManager.groupsSubscribedToTopic("foo"));
        assertEquals(mkSet(groupId1, groupId2), context.groupMetadataManager.groupsSubscribedToTopic("bar"));
        assertEquals(mkSet(groupId2), context.groupMetadataManager.groupsSubscribedToTopic("zar"));

        // M2 in group 1 subscribes to bar and zar.
        context.replay(RecordHelpers.newMemberSubscriptionRecord(groupId1,
            new ConsumerGroupMember.Builder("group1-m2")
                .setSubscribedTopicNames(Arrays.asList("bar", "zar"))
                .build()));

        assertEquals(mkSet(groupId1, groupId2), context.groupMetadataManager.groupsSubscribedToTopic("foo"));
        assertEquals(mkSet(groupId1, groupId2), context.groupMetadataManager.groupsSubscribedToTopic("bar"));
        assertEquals(mkSet(groupId1, groupId2), context.groupMetadataManager.groupsSubscribedToTopic("zar"));

        // M2 in group 2 subscribes to foo and bar.
        context.replay(RecordHelpers.newMemberSubscriptionRecord(groupId2,
            new ConsumerGroupMember.Builder("group2-m2")
                .setSubscribedTopicNames(Arrays.asList("foo", "bar"))
                .build()));

        assertEquals(mkSet(groupId1, groupId2), context.groupMetadataManager.groupsSubscribedToTopic("foo"));
        assertEquals(mkSet(groupId1, groupId2), context.groupMetadataManager.groupsSubscribedToTopic("bar"));
        assertEquals(mkSet(groupId1, groupId2), context.groupMetadataManager.groupsSubscribedToTopic("zar"));

        // M1 in group 1 is removed.
        context.replay(RecordHelpers.newCurrentAssignmentTombstoneRecord(groupId1, "group1-m1"));
        context.replay(RecordHelpers.newMemberSubscriptionTombstoneRecord(groupId1, "group1-m1"));

        assertEquals(mkSet(groupId2), context.groupMetadataManager.groupsSubscribedToTopic("foo"));
        assertEquals(mkSet(groupId1, groupId2), context.groupMetadataManager.groupsSubscribedToTopic("bar"));
        assertEquals(mkSet(groupId1, groupId2), context.groupMetadataManager.groupsSubscribedToTopic("zar"));

        // M1 in group 2 subscribes to nothing.
        context.replay(RecordHelpers.newMemberSubscriptionRecord(groupId2,
            new ConsumerGroupMember.Builder("group2-m1")
                .setSubscribedTopicNames(Collections.emptyList())
                .build()));

        assertEquals(mkSet(groupId2), context.groupMetadataManager.groupsSubscribedToTopic("foo"));
        assertEquals(mkSet(groupId1, groupId2), context.groupMetadataManager.groupsSubscribedToTopic("bar"));
        assertEquals(mkSet(groupId1), context.groupMetadataManager.groupsSubscribedToTopic("zar"));

        // M2 in group 2 subscribes to foo.
        context.replay(RecordHelpers.newMemberSubscriptionRecord(groupId2,
            new ConsumerGroupMember.Builder("group2-m2")
                .setSubscribedTopicNames(Arrays.asList("foo"))
                .build()));

        assertEquals(mkSet(groupId2), context.groupMetadataManager.groupsSubscribedToTopic("foo"));
        assertEquals(mkSet(groupId1), context.groupMetadataManager.groupsSubscribedToTopic("bar"));
        assertEquals(mkSet(groupId1), context.groupMetadataManager.groupsSubscribedToTopic("zar"));

        // M2 in group 2 subscribes to nothing.
        context.replay(RecordHelpers.newMemberSubscriptionRecord(groupId2,
            new ConsumerGroupMember.Builder("group2-m2")
                .setSubscribedTopicNames(Collections.emptyList())
                .build()));

        assertEquals(Collections.emptySet(), context.groupMetadataManager.groupsSubscribedToTopic("foo"));
        assertEquals(mkSet(groupId1), context.groupMetadataManager.groupsSubscribedToTopic("bar"));
        assertEquals(mkSet(groupId1), context.groupMetadataManager.groupsSubscribedToTopic("zar"));

        // M2 in group 1 subscribes to nothing.
        context.replay(RecordHelpers.newMemberSubscriptionRecord(groupId1,
            new ConsumerGroupMember.Builder("group1-m2")
                .setSubscribedTopicNames(Collections.emptyList())
                .build()));

        assertEquals(Collections.emptySet(), context.groupMetadataManager.groupsSubscribedToTopic("foo"));
        assertEquals(Collections.emptySet(), context.groupMetadataManager.groupsSubscribedToTopic("bar"));
        assertEquals(Collections.emptySet(), context.groupMetadataManager.groupsSubscribedToTopic("zar"));
    }

    @Test
    public void testOnNewMetadataImageWithEmptyDelta() {
        GroupMetadataManagerTestContext context = new GroupMetadataManagerTestContext.Builder()
            .withAssignors(Collections.singletonList(new MockPartitionAssignor("range")))
            .build();

        MetadataDelta delta = new MetadataDelta(MetadataImage.EMPTY);
        MetadataImage image = delta.apply(MetadataProvenance.EMPTY);

        context.groupMetadataManager.onNewMetadataImage(image, delta);
        assertEquals(image, context.groupMetadataManager.image());
    }

    @Test
    public void testOnNewMetadataImage() {
        GroupMetadataManagerTestContext context = new GroupMetadataManagerTestContext.Builder()
            .withAssignors(Collections.singletonList(new MockPartitionAssignor("range")))
            .build();

        // M1 in group 1 subscribes to a and b.
        context.replay(RecordHelpers.newMemberSubscriptionRecord("group1",
            new ConsumerGroupMember.Builder("group1-m1")
                .setSubscribedTopicNames(Arrays.asList("a", "b"))
                .build()));

        // M1 in group 2 subscribes to b and c.
        context.replay(RecordHelpers.newMemberSubscriptionRecord("group2",
            new ConsumerGroupMember.Builder("group2-m1")
                .setSubscribedTopicNames(Arrays.asList("b", "c"))
                .build()));

        // M1 in group 3 subscribes to d.
        context.replay(RecordHelpers.newMemberSubscriptionRecord("group3",
            new ConsumerGroupMember.Builder("group3-m1")
                .setSubscribedTopicNames(Arrays.asList("d"))
                .build()));

        // M1 in group 4 subscribes to e.
        context.replay(RecordHelpers.newMemberSubscriptionRecord("group4",
            new ConsumerGroupMember.Builder("group4-m1")
                .setSubscribedTopicNames(Arrays.asList("e"))
                .build()));

        // M1 in group 5 subscribes to f.
        context.replay(RecordHelpers.newMemberSubscriptionRecord("group5",
            new ConsumerGroupMember.Builder("group5-m1")
                .setSubscribedTopicNames(Arrays.asList("f"))
                .build()));

        // Ensures that all refresh flags are set to the future.
        Arrays.asList("group1", "group2", "group3", "group4", "group5").forEach(groupId -> {
            ConsumerGroup group = context.groupMetadataManager.getOrMaybeCreateConsumerGroup(groupId, false);
            group.setMetadataRefreshDeadline(context.time.milliseconds() + 5000L, 0);
            assertFalse(group.hasMetadataExpired(context.time.milliseconds()));
        });

        // Update the metadata image.
        Uuid topicA = Uuid.randomUuid();
        Uuid topicB = Uuid.randomUuid();
        Uuid topicC = Uuid.randomUuid();
        Uuid topicD = Uuid.randomUuid();
        Uuid topicE = Uuid.randomUuid();

        // Create a first base image with topic a, b, c and d.
        MetadataDelta delta = new MetadataDelta(MetadataImage.EMPTY);
        delta.replay(new TopicRecord().setTopicId(topicA).setName("a"));
        delta.replay(new PartitionRecord().setTopicId(topicA).setPartitionId(0));
        delta.replay(new TopicRecord().setTopicId(topicB).setName("b"));
        delta.replay(new PartitionRecord().setTopicId(topicB).setPartitionId(0));
        delta.replay(new TopicRecord().setTopicId(topicC).setName("c"));
        delta.replay(new PartitionRecord().setTopicId(topicC).setPartitionId(0));
        delta.replay(new TopicRecord().setTopicId(topicD).setName("d"));
        delta.replay(new PartitionRecord().setTopicId(topicD).setPartitionId(0));
        MetadataImage image = delta.apply(MetadataProvenance.EMPTY);

        // Create a delta which updates topic B, deletes topic D and creates topic E.
        delta = new MetadataDelta(image);
        delta.replay(new PartitionRecord().setTopicId(topicB).setPartitionId(2));
        delta.replay(new RemoveTopicRecord().setTopicId(topicD));
        delta.replay(new TopicRecord().setTopicId(topicE).setName("e"));
        delta.replay(new PartitionRecord().setTopicId(topicE).setPartitionId(1));
        image = delta.apply(MetadataProvenance.EMPTY);

        // Update metadata image with the delta.
        context.groupMetadataManager.onNewMetadataImage(image, delta);

        // Verify the groups.
        Arrays.asList("group1", "group2", "group3", "group4").forEach(groupId -> {
            ConsumerGroup group = context.groupMetadataManager.getOrMaybeCreateConsumerGroup(groupId, false);
            assertTrue(group.hasMetadataExpired(context.time.milliseconds()));
        });

        Arrays.asList("group5").forEach(groupId -> {
            ConsumerGroup group = context.groupMetadataManager.getOrMaybeCreateConsumerGroup(groupId, false);
            assertFalse(group.hasMetadataExpired(context.time.milliseconds()));
        });

        // Verify image.
        assertEquals(image, context.groupMetadataManager.image());
    }

    @Test
    public void testSessionTimeoutLifecycle() {
        String groupId = "fooup";
        // Use a static member id as it makes the test easier.
        String memberId = Uuid.randomUuid().toString();

        Uuid fooTopicId = Uuid.randomUuid();
        String fooTopicName = "foo";

        MockPartitionAssignor assignor = new MockPartitionAssignor("range");
        GroupMetadataManagerTestContext context = new GroupMetadataManagerTestContext.Builder()
            .withAssignors(Collections.singletonList(assignor))
            .withMetadataImage(new MetadataImageBuilder()
                .addTopic(fooTopicId, fooTopicName, 6)
                .addRacks()
                .build())
            .build();

        assignor.prepareGroupAssignment(new GroupAssignment(
            Collections.singletonMap(memberId, new MemberAssignment(mkAssignment(
                mkTopicAssignment(fooTopicId, 0, 1, 2, 3, 4, 5)
            )))
        ));

        // Session timer is scheduled on first heartbeat.
        CoordinatorResult<ConsumerGroupHeartbeatResponseData, Record> result =
            context.consumerGroupHeartbeat(
                new ConsumerGroupHeartbeatRequestData()
                    .setGroupId(groupId)
                    .setMemberId(memberId)
                    .setMemberEpoch(0)
                    .setRebalanceTimeoutMs(90000)
                    .setSubscribedTopicNames(Collections.singletonList("foo"))
                    .setTopicPartitions(Collections.emptyList()));
        assertEquals(1, result.response().memberEpoch());

        // Verify that there is a session time.
        context.assertSessionTimeout(groupId, memberId, 45000);

        // Advance time.
        assertEquals(
            Collections.emptyList(),
            context.sleep(result.response().heartbeatIntervalMs())
        );

        // Session timer is rescheduled on second heartbeat.
        result = context.consumerGroupHeartbeat(
            new ConsumerGroupHeartbeatRequestData()
                .setGroupId(groupId)
                .setMemberId(memberId)
                .setMemberEpoch(result.response().memberEpoch()));
        assertEquals(1, result.response().memberEpoch());

        // Verify that there is a session time.
        context.assertSessionTimeout(groupId, memberId, 45000);

        // Advance time.
        assertEquals(
            Collections.emptyList(),
            context.sleep(result.response().heartbeatIntervalMs())
        );

        // Session timer is cancelled on leave.
        result = context.consumerGroupHeartbeat(
            new ConsumerGroupHeartbeatRequestData()
                .setGroupId(groupId)
                .setMemberId(memberId)
                .setMemberEpoch(LEAVE_GROUP_MEMBER_EPOCH));
        assertEquals(LEAVE_GROUP_MEMBER_EPOCH, result.response().memberEpoch());

        // Verify that there are no timers.
        context.assertNoSessionTimeout(groupId, memberId);
        context.assertNoRevocationTimeout(groupId, memberId);
    }

    @Test
    public void testSessionTimeoutExpiration() {
        String groupId = "fooup";
        // Use a static member id as it makes the test easier.
        String memberId = Uuid.randomUuid().toString();

        Uuid fooTopicId = Uuid.randomUuid();
        String fooTopicName = "foo";

        MockPartitionAssignor assignor = new MockPartitionAssignor("range");
        GroupMetadataManagerTestContext context = new GroupMetadataManagerTestContext.Builder()
            .withAssignors(Collections.singletonList(assignor))
            .withMetadataImage(new MetadataImageBuilder()
                .addTopic(fooTopicId, fooTopicName, 6)
                .addRacks()
                .build())
            .build();

        assignor.prepareGroupAssignment(new GroupAssignment(
            Collections.singletonMap(memberId, new MemberAssignment(mkAssignment(
                mkTopicAssignment(fooTopicId, 0, 1, 2, 3, 4, 5)
            )))
        ));

        // Session timer is scheduled on first heartbeat.
        CoordinatorResult<ConsumerGroupHeartbeatResponseData, Record> result =
            context.consumerGroupHeartbeat(
                new ConsumerGroupHeartbeatRequestData()
                    .setGroupId(groupId)
                    .setMemberId(memberId)
                    .setMemberEpoch(0)
                    .setRebalanceTimeoutMs(90000)
                    .setSubscribedTopicNames(Collections.singletonList("foo"))
                    .setTopicPartitions(Collections.emptyList()));
        assertEquals(1, result.response().memberEpoch());

        // Verify that there is a session time.
        context.assertSessionTimeout(groupId, memberId, 45000);

        // Advance time past the session timeout.
        List<ExpiredTimeout<Void, Record>> timeouts = context.sleep(45000 + 1);

        // Verify the expired timeout.
        assertEquals(
            Collections.singletonList(new ExpiredTimeout<Void, Record>(
                consumerGroupSessionTimeoutKey(groupId, memberId),
                new CoordinatorResult<>(
                    Arrays.asList(
                        RecordHelpers.newCurrentAssignmentTombstoneRecord(groupId, memberId),
                        RecordHelpers.newTargetAssignmentTombstoneRecord(groupId, memberId),
                        RecordHelpers.newMemberSubscriptionTombstoneRecord(groupId, memberId),
                        RecordHelpers.newGroupSubscriptionMetadataRecord(groupId, Collections.emptyMap()),
                        RecordHelpers.newGroupEpochRecord(groupId, 2)
                    )
                )
            )),
            timeouts
        );

        // Verify that there are no timers.
        context.assertNoSessionTimeout(groupId, memberId);
        context.assertNoRevocationTimeout(groupId, memberId);
    }

    @Test
    public void testRevocationTimeoutLifecycle() {
        String groupId = "fooup";
        // Use a static member id as it makes the test easier.
        String memberId1 = Uuid.randomUuid().toString();
        String memberId2 = Uuid.randomUuid().toString();
        String memberId3 = Uuid.randomUuid().toString();

        Uuid fooTopicId = Uuid.randomUuid();
        String fooTopicName = "foo";

        MockPartitionAssignor assignor = new MockPartitionAssignor("range");
        GroupMetadataManagerTestContext context = new GroupMetadataManagerTestContext.Builder()
            .withAssignors(Collections.singletonList(assignor))
            .withMetadataImage(new MetadataImageBuilder()
                .addTopic(fooTopicId, fooTopicName, 3)
                .addRacks()
                .build())
            .build();

        assignor.prepareGroupAssignment(new GroupAssignment(
            new HashMap<String, MemberAssignment>() {
                {
                    put(memberId1, new MemberAssignment(mkAssignment(
                        mkTopicAssignment(fooTopicId, 0, 1, 2)
                    )));
                }
            }
        ));

        // Member 1 joins the group.
        CoordinatorResult<ConsumerGroupHeartbeatResponseData, Record> result =
            context.consumerGroupHeartbeat(
                new ConsumerGroupHeartbeatRequestData()
                    .setGroupId(groupId)
                    .setMemberId(memberId1)
                    .setMemberEpoch(0)
                    .setRebalanceTimeoutMs(180000)
                    .setSubscribedTopicNames(Collections.singletonList("foo"))
                    .setTopicPartitions(Collections.emptyList()));

        assertResponseEquals(
            new ConsumerGroupHeartbeatResponseData()
                .setMemberId(memberId1)
                .setMemberEpoch(1)
                .setHeartbeatIntervalMs(5000)
                .setAssignment(new ConsumerGroupHeartbeatResponseData.Assignment()
                    .setTopicPartitions(Arrays.asList(
                        new ConsumerGroupHeartbeatResponseData.TopicPartitions()
                            .setTopicId(fooTopicId)
                            .setPartitions(Arrays.asList(0, 1, 2))))),
            result.response()
        );

        assertEquals(
            Collections.emptyList(),
            context.sleep(result.response().heartbeatIntervalMs())
        );

        // Prepare next assignment.
        assignor.prepareGroupAssignment(new GroupAssignment(
            new HashMap<String, MemberAssignment>() {
                {
                    put(memberId1, new MemberAssignment(mkAssignment(
                        mkTopicAssignment(fooTopicId, 0, 1)
                    )));
                    put(memberId2, new MemberAssignment(mkAssignment(
                        mkTopicAssignment(fooTopicId, 2)
                    )));
                }
            }
        ));

        // Member 2 joins the group.
        result = context.consumerGroupHeartbeat(
            new ConsumerGroupHeartbeatRequestData()
                .setGroupId(groupId)
                .setMemberId(memberId2)
                .setMemberEpoch(0)
                .setRebalanceTimeoutMs(90000)
                .setSubscribedTopicNames(Collections.singletonList("foo"))
                .setTopicPartitions(Collections.emptyList()));

        assertResponseEquals(
            new ConsumerGroupHeartbeatResponseData()
                .setMemberId(memberId2)
                .setMemberEpoch(2)
                .setHeartbeatIntervalMs(5000)
                .setAssignment(new ConsumerGroupHeartbeatResponseData.Assignment()),
            result.response()
        );

        assertEquals(
            Collections.emptyList(),
            context.sleep(result.response().heartbeatIntervalMs())
        );

        // Member 1 heartbeats and transitions to revoking. The revocation timeout
        // is scheduled.
        result = context.consumerGroupHeartbeat(
            new ConsumerGroupHeartbeatRequestData()
                .setGroupId(groupId)
                .setMemberId(memberId1)
                .setMemberEpoch(1)
                .setRebalanceTimeoutMs(12000)
                .setSubscribedTopicNames(Collections.singletonList("foo")));

        assertResponseEquals(
            new ConsumerGroupHeartbeatResponseData()
                .setMemberId(memberId1)
                .setMemberEpoch(1)
                .setHeartbeatIntervalMs(5000)
                .setAssignment(new ConsumerGroupHeartbeatResponseData.Assignment()
                    .setTopicPartitions(Arrays.asList(
                        new ConsumerGroupHeartbeatResponseData.TopicPartitions()
                            .setTopicId(fooTopicId)
                            .setPartitions(Arrays.asList(0, 1))))),
            result.response()
        );

        // Verify that there is a revocation timeout.
        context.assertRevocationTimeout(groupId, memberId1, 12000);

        assertEquals(
            Collections.emptyList(),
            context.sleep(result.response().heartbeatIntervalMs())
        );

        // Prepare next assignment.
        assignor.prepareGroupAssignment(new GroupAssignment(
            new HashMap<String, MemberAssignment>() {
                {
                    put(memberId1, new MemberAssignment(mkAssignment(
                        mkTopicAssignment(fooTopicId, 0)
                    )));
                    put(memberId2, new MemberAssignment(mkAssignment(
                        mkTopicAssignment(fooTopicId, 2)
                    )));
                    put(memberId3, new MemberAssignment(mkAssignment(
                        mkTopicAssignment(fooTopicId, 1)
                    )));
                }
            }
        ));

        // Member 3 joins the group.
        result = context.consumerGroupHeartbeat(
            new ConsumerGroupHeartbeatRequestData()
                .setGroupId(groupId)
                .setMemberId(memberId3)
                .setMemberEpoch(0)
                .setRebalanceTimeoutMs(90000)
                .setSubscribedTopicNames(Collections.singletonList("foo"))
                .setTopicPartitions(Collections.emptyList()));

        assertResponseEquals(
            new ConsumerGroupHeartbeatResponseData()
                .setMemberId(memberId3)
                .setMemberEpoch(3)
                .setHeartbeatIntervalMs(5000)
                .setAssignment(new ConsumerGroupHeartbeatResponseData.Assignment()),
            result.response()
        );

        assertEquals(
            Collections.emptyList(),
            context.sleep(result.response().heartbeatIntervalMs())
        );

        // Member 1 heartbeats and re-transitions to revoking. The revocation timeout
        // is re-scheduled.
        result = context.consumerGroupHeartbeat(
            new ConsumerGroupHeartbeatRequestData()
                .setGroupId(groupId)
                .setMemberId(memberId1)
                .setMemberEpoch(1)
                .setRebalanceTimeoutMs(90000)
                .setSubscribedTopicNames(Collections.singletonList("foo")));

        assertResponseEquals(
            new ConsumerGroupHeartbeatResponseData()
                .setMemberId(memberId1)
                .setMemberEpoch(1)
                .setHeartbeatIntervalMs(5000)
                .setAssignment(new ConsumerGroupHeartbeatResponseData.Assignment()
                    .setTopicPartitions(Arrays.asList(
                        new ConsumerGroupHeartbeatResponseData.TopicPartitions()
                            .setTopicId(fooTopicId)
                            .setPartitions(Arrays.asList(0))))),
            result.response()
        );

        // Verify that there is a revocation timeout. Keep a reference
        // to the timeout for later.
        ScheduledTimeout<Void, Record> scheduledTimeout =
            context.assertRevocationTimeout(groupId, memberId1, 90000);

        assertEquals(
            Collections.emptyList(),
            context.sleep(result.response().heartbeatIntervalMs())
        );

        // Member 1 acks the revocation. The revocation timeout is cancelled.
        result = context.consumerGroupHeartbeat(
            new ConsumerGroupHeartbeatRequestData()
                .setGroupId(groupId)
                .setMemberId(memberId1)
                .setMemberEpoch(1)
                .setTopicPartitions(Collections.singletonList(new ConsumerGroupHeartbeatRequestData.TopicPartitions()
                    .setTopicId(fooTopicId)
                    .setPartitions(Collections.singletonList(0)))));

        assertResponseEquals(
            new ConsumerGroupHeartbeatResponseData()
                .setMemberId(memberId1)
                .setMemberEpoch(3)
                .setHeartbeatIntervalMs(5000)
                .setAssignment(new ConsumerGroupHeartbeatResponseData.Assignment()
                    .setTopicPartitions(Arrays.asList(
                        new ConsumerGroupHeartbeatResponseData.TopicPartitions()
                            .setTopicId(fooTopicId)
                            .setPartitions(Arrays.asList(0))))),
            result.response()
        );

        // Verify that there is not revocation timeout.
        context.assertNoRevocationTimeout(groupId, memberId1);

        // Execute the scheduled revocation timeout captured earlier to simulate a
        // stale timeout. This should be a no-op.
        assertEquals(Collections.emptyList(), scheduledTimeout.operation.generateRecords().records());
    }

    @Test
    public void testRevocationTimeoutExpiration() {
        String groupId = "fooup";
        // Use a static member id as it makes the test easier.
        String memberId1 = Uuid.randomUuid().toString();
        String memberId2 = Uuid.randomUuid().toString();

        Uuid fooTopicId = Uuid.randomUuid();
        String fooTopicName = "foo";

        MockPartitionAssignor assignor = new MockPartitionAssignor("range");
        GroupMetadataManagerTestContext context = new GroupMetadataManagerTestContext.Builder()
            .withAssignors(Collections.singletonList(assignor))
            .withMetadataImage(new MetadataImageBuilder()
                .addTopic(fooTopicId, fooTopicName, 3)
                .addRacks()
                .build())
            .build();

        assignor.prepareGroupAssignment(new GroupAssignment(
            new HashMap<String, MemberAssignment>() {
                {
                    put(memberId1, new MemberAssignment(mkAssignment(
                        mkTopicAssignment(fooTopicId, 0, 1, 2)
                    )));
                }
            }
        ));

        // Member 1 joins the group.
        CoordinatorResult<ConsumerGroupHeartbeatResponseData, Record> result =
            context.consumerGroupHeartbeat(
                new ConsumerGroupHeartbeatRequestData()
                    .setGroupId(groupId)
                    .setMemberId(memberId1)
                    .setMemberEpoch(0)
                    .setRebalanceTimeoutMs(10000) // Use timeout smaller than session timeout.
                    .setSubscribedTopicNames(Collections.singletonList("foo"))
                    .setTopicPartitions(Collections.emptyList()));

        assertResponseEquals(
            new ConsumerGroupHeartbeatResponseData()
                .setMemberId(memberId1)
                .setMemberEpoch(1)
                .setHeartbeatIntervalMs(5000)
                .setAssignment(new ConsumerGroupHeartbeatResponseData.Assignment()
                    .setTopicPartitions(Arrays.asList(
                        new ConsumerGroupHeartbeatResponseData.TopicPartitions()
                            .setTopicId(fooTopicId)
                            .setPartitions(Arrays.asList(0, 1, 2))))),
            result.response()
        );

        assertEquals(
            Collections.emptyList(),
            context.sleep(result.response().heartbeatIntervalMs())
        );

        // Prepare next assignment.
        assignor.prepareGroupAssignment(new GroupAssignment(
            new HashMap<String, MemberAssignment>() {
                {
                    put(memberId1, new MemberAssignment(mkAssignment(
                        mkTopicAssignment(fooTopicId, 0, 1)
                    )));
                    put(memberId2, new MemberAssignment(mkAssignment(
                        mkTopicAssignment(fooTopicId, 2)
                    )));
                }
            }
        ));

        // Member 2 joins the group.
        result = context.consumerGroupHeartbeat(
            new ConsumerGroupHeartbeatRequestData()
                .setGroupId(groupId)
                .setMemberId(memberId2)
                .setMemberEpoch(0)
                .setRebalanceTimeoutMs(10000)
                .setSubscribedTopicNames(Collections.singletonList("foo"))
                .setTopicPartitions(Collections.emptyList()));

        assertResponseEquals(
            new ConsumerGroupHeartbeatResponseData()
                .setMemberId(memberId2)
                .setMemberEpoch(2)
                .setHeartbeatIntervalMs(5000)
                .setAssignment(new ConsumerGroupHeartbeatResponseData.Assignment()),
            result.response()
        );

        assertEquals(
            Collections.emptyList(),
            context.sleep(result.response().heartbeatIntervalMs())
        );

        // Member 1 heartbeats and transitions to revoking. The revocation timeout
        // is scheduled.
        result = context.consumerGroupHeartbeat(
            new ConsumerGroupHeartbeatRequestData()
                .setGroupId(groupId)
                .setMemberId(memberId1)
                .setMemberEpoch(1));

        assertResponseEquals(
            new ConsumerGroupHeartbeatResponseData()
                .setMemberId(memberId1)
                .setMemberEpoch(1)
                .setHeartbeatIntervalMs(5000)
                .setAssignment(new ConsumerGroupHeartbeatResponseData.Assignment()
                    .setTopicPartitions(Arrays.asList(
                        new ConsumerGroupHeartbeatResponseData.TopicPartitions()
                            .setTopicId(fooTopicId)
                            .setPartitions(Arrays.asList(0, 1))))),
            result.response()
        );

        // Advance time past the revocation timeout.
        List<ExpiredTimeout<Void, Record>> timeouts = context.sleep(10000 + 1);

        // Verify the expired timeout.
        assertEquals(
            Collections.singletonList(new ExpiredTimeout<Void, Record>(
                consumerGroupRevocationTimeoutKey(groupId, memberId1),
                new CoordinatorResult<>(
                    Arrays.asList(
                        RecordHelpers.newCurrentAssignmentTombstoneRecord(groupId, memberId1),
                        RecordHelpers.newTargetAssignmentTombstoneRecord(groupId, memberId1),
                        RecordHelpers.newMemberSubscriptionTombstoneRecord(groupId, memberId1),
                        RecordHelpers.newGroupEpochRecord(groupId, 3)
                    )
                )
            )),
            timeouts
        );

        // Verify that there are no timers.
        context.assertNoSessionTimeout(groupId, memberId1);
        context.assertNoRevocationTimeout(groupId, memberId1);
    }

    @Test
    public void testOnLoaded() {
        Uuid fooTopicId = Uuid.randomUuid();
        String fooTopicName = "foo";
        Uuid barTopicId = Uuid.randomUuid();
        String barTopicName = "bar";

        GroupMetadataManagerTestContext context = new GroupMetadataManagerTestContext.Builder()
            .withAssignors(Collections.singletonList(new MockPartitionAssignor("range")))
            .withMetadataImage(new MetadataImageBuilder()
                .addTopic(fooTopicId, fooTopicName, 6)
                .addTopic(barTopicId, barTopicName, 3)
                .build())
            .withConsumerGroup(new ConsumerGroupBuilder("foo", 10)
                .withMember(new ConsumerGroupMember.Builder("foo-1")
                    .setMemberEpoch(9)
                    .setPreviousMemberEpoch(9)
                    .setTargetMemberEpoch(10)
                    .setClientId("client")
                    .setClientHost("localhost/127.0.0.1")
                    .setSubscribedTopicNames(Arrays.asList("foo"))
                    .setServerAssignorName("range")
                    .setAssignedPartitions(mkAssignment(
                        mkTopicAssignment(fooTopicId, 0, 1, 2)))
                    .setPartitionsPendingRevocation(mkAssignment(
                        mkTopicAssignment(fooTopicId, 3, 4, 5)))
                    .build())
                .withMember(new ConsumerGroupMember.Builder("foo-2")
                    .setMemberEpoch(10)
                    .setPreviousMemberEpoch(10)
                    .setTargetMemberEpoch(10)
                    .setClientId("client")
                    .setClientHost("localhost/127.0.0.1")
                    .setSubscribedTopicNames(Arrays.asList("foo"))
                    .setServerAssignorName("range")
                    .setPartitionsPendingAssignment(mkAssignment(
                        mkTopicAssignment(fooTopicId, 3, 4, 5)))
                    .build())
                .withAssignment("foo-1", mkAssignment(
                    mkTopicAssignment(fooTopicId, 0, 1, 2)))
                .withAssignment("foo-2", mkAssignment(
                    mkTopicAssignment(fooTopicId, 3, 4, 5)))
                .withAssignmentEpoch(10))
            .build();

        // Let's assume that all the records have been replayed and now
        // onLoaded is called to signal it.
        context.groupMetadataManager.onLoaded();

        // All members should have a session timeout in place.
        assertNotNull(context.timer.timeout(consumerGroupSessionTimeoutKey("foo", "foo-1")));
        assertNotNull(context.timer.timeout(consumerGroupSessionTimeoutKey("foo", "foo-2")));

        // foo-1 should also have a revocation timeout in place.
        assertNotNull(context.timer.timeout(consumerGroupRevocationTimeoutKey("foo", "foo-1")));
    }

    @Test
    public void testGenerateRecordsOnNewGenericGroup() throws Exception {
        GroupMetadataManagerTestContext context = new GroupMetadataManagerTestContext.Builder()
            .build();

        JoinGroupRequestData request = new JoinGroupRequestBuilder()
            .withGroupId("group-id")
            .withMemberId(UNKNOWN_MEMBER_ID)
            .withDefaultProtocolTypeAndProtocols()
            .build();

        JoinResult joinResult = context.sendGenericGroupJoin(request, true);
        assertTrue(joinResult.joinFuture.isDone());
        assertEquals(Errors.MEMBER_ID_REQUIRED.code(), joinResult.joinFuture.get().errorCode());

        GenericGroup group = context.createGenericGroup("group-id");

        assertEquals(
            Collections.singletonList(RecordHelpers.newEmptyGroupMetadataRecord(group, MetadataVersion.latest())),
            joinResult.records
        );
    }

    @ParameterizedTest
    @ValueSource(booleans = {true, false})
    public void testReplayGroupMetadataRecords(boolean useDefaultRebalanceTimeout) {
        GroupMetadataManagerTestContext context = new GroupMetadataManagerTestContext.Builder()
            .build();

        byte[] subscription = ConsumerProtocol.serializeSubscription(new ConsumerPartitionAssignor.Subscription(
            Collections.singletonList("foo"))).array();
        List<GroupMetadataValue.MemberMetadata> members = new ArrayList<>();
        List<GenericGroupMember> expectedMembers = new ArrayList<>();
        JoinGroupRequestProtocolCollection expectedProtocols = new JoinGroupRequestProtocolCollection(0);
        expectedProtocols.add(new JoinGroupRequestProtocol()
            .setName("range")
            .setMetadata(subscription));

        IntStream.range(0, 2).forEach(i -> {
            members.add(new GroupMetadataValue.MemberMetadata()
                .setMemberId("member-" + i)
                .setGroupInstanceId("group-instance-id-" + i)
                .setSubscription(subscription)
                .setAssignment(new byte[]{2})
                .setClientId("client-" + i)
                .setClientHost("host-" + i)
                .setSessionTimeout(4000)
                .setRebalanceTimeout(useDefaultRebalanceTimeout ? -1 : 9000)
            );

            expectedMembers.add(new GenericGroupMember(
                "member-" + i,
                Optional.of("group-instance-id-" + i),
                "client-" + i,
                "host-" + i,
                useDefaultRebalanceTimeout ? 4000 : 9000,
                4000,
                "consumer",
                expectedProtocols,
                new byte[]{2}
            ));
        });

        Record groupMetadataRecord = newGroupMetadataRecord("group-id",
            new GroupMetadataValue()
                .setMembers(members)
                .setGeneration(1)
                .setLeader("member-0")
                .setProtocolType("consumer")
                .setProtocol("range")
                .setCurrentStateTimestamp(context.time.milliseconds()),
            MetadataVersion.latest());

        context.replay(groupMetadataRecord);
        GenericGroup group = context.groupMetadataManager.getOrMaybeCreateGenericGroup("group-id", false);

        GenericGroup expectedGroup = new GenericGroup(
            new LogContext(),
            "group-id",
            STABLE,
            context.time,
            1,
            Optional.of("consumer"),
            Optional.of("range"),
            Optional.of("member-0"),
            Optional.of(context.time.milliseconds())
        );
        expectedMembers.forEach(expectedGroup::add);

        assertEquals(expectedGroup.groupId(), group.groupId());
        assertEquals(expectedGroup.generationId(), group.generationId());
        assertEquals(expectedGroup.protocolType(), group.protocolType());
        assertEquals(expectedGroup.protocolName(), group.protocolName());
        assertEquals(expectedGroup.leaderOrNull(), group.leaderOrNull());
        assertEquals(expectedGroup.currentState(), group.currentState());
        assertEquals(expectedGroup.currentStateTimestampOrDefault(), group.currentStateTimestampOrDefault());
        assertEquals(expectedGroup.currentGenericGroupMembers(), group.currentGenericGroupMembers());
    }

    @Test
    public void testOnLoadedExceedGroupMaxSizeTriggersRebalance() {
        GroupMetadataManagerTestContext context = new GroupMetadataManagerTestContext.Builder()
            .withGenericGroupMaxSize(1)
            .build();

        byte[] subscription = ConsumerProtocol.serializeSubscription(new ConsumerPartitionAssignor.Subscription(
            Collections.singletonList("foo"))).array();
        List<GroupMetadataValue.MemberMetadata> members = new ArrayList<>();

        IntStream.range(0, 2).forEach(i -> {
            members.add(new GroupMetadataValue.MemberMetadata()
                .setMemberId("member-" + i)
                .setGroupInstanceId("group-instance-id-" + i)
                .setSubscription(subscription)
                .setAssignment(new byte[]{2})
                .setClientId("client-" + i)
                .setClientHost("host-" + i)
                .setSessionTimeout(4000)
                .setRebalanceTimeout(9000)
            );
        });

        Record groupMetadataRecord = newGroupMetadataRecord("group-id",
            new GroupMetadataValue()
                .setMembers(members)
                .setGeneration(1)
                .setLeader("member-0")
                .setProtocolType("consumer")
                .setProtocol("range")
                .setCurrentStateTimestamp(context.time.milliseconds()),
            MetadataVersion.latest());

        context.replay(groupMetadataRecord);
        context.groupMetadataManager.onLoaded();
        GenericGroup group = context.groupMetadataManager.getOrMaybeCreateGenericGroup("group-id", false);

        assertTrue(group.isInState(PREPARING_REBALANCE));
        assertEquals(2, group.size());
    }

    @Test
    public void testOnLoadedSchedulesGenericGroupMemberHeartbeats() {
        GroupMetadataManagerTestContext context = new GroupMetadataManagerTestContext.Builder()
            .build();

        byte[] subscription = ConsumerProtocol.serializeSubscription(new ConsumerPartitionAssignor.Subscription(
            Collections.singletonList("foo"))).array();
        List<GroupMetadataValue.MemberMetadata> members = new ArrayList<>();

        IntStream.range(0, 2).forEach(i -> {
            members.add(new GroupMetadataValue.MemberMetadata()
                .setMemberId("member-" + i)
                .setGroupInstanceId("group-instance-id-" + i)
                .setSubscription(subscription)
                .setAssignment(new byte[]{2})
                .setClientId("client-" + i)
                .setClientHost("host-" + i)
                .setSessionTimeout(4000)
                .setRebalanceTimeout(9000)
            );
        });

        Record groupMetadataRecord = newGroupMetadataRecord("group-id",
            new GroupMetadataValue()
                .setMembers(members)
                .setGeneration(1)
                .setLeader("member-0")
                .setProtocolType("consumer")
                .setProtocol("range")
                .setCurrentStateTimestamp(context.time.milliseconds()),
            MetadataVersion.latest());

        context.replay(groupMetadataRecord);
        context.groupMetadataManager.onLoaded();

        IntStream.range(0, 2).forEach(i -> {
            ScheduledTimeout<Void, Record> timeout = context.timer.timeout(
                genericGroupHeartbeatKey("group-id", "member-1"));

            assertNotNull(timeout);
            assertEquals(context.time.milliseconds() + 4000, timeout.deadlineMs);
        });
    }

    @Test
    public void testJoinGroupShouldReceiveErrorIfGroupOverMaxSize() throws Exception {
        GroupMetadataManagerTestContext context = new GroupMetadataManagerTestContext.Builder()
            .withGenericGroupMaxSize(10)
            .build();
        context.createGenericGroup("group-id");

        JoinGroupRequestData request = new JoinGroupRequestBuilder()
            .withGroupId("group-id")
            .withMemberId(UNKNOWN_MEMBER_ID)
            .withDefaultProtocolTypeAndProtocols()
            .withReason("exceed max group size")
            .build();

        IntStream.range(0, 10).forEach(i -> {
            JoinResult joinResult = context.sendGenericGroupJoin(request);
            assertFalse(joinResult.joinFuture.isDone());
            assertTrue(joinResult.records.isEmpty());
        });

        JoinResult joinResult = context.sendGenericGroupJoin(request);
        assertTrue(joinResult.records.isEmpty());
        assertTrue(joinResult.joinFuture.isDone());
        assertEquals(Errors.GROUP_MAX_SIZE_REACHED.code(), joinResult.joinFuture.get().errorCode());
    }

    @Test
    public void testDynamicMembersJoinGroupWithMaxSizeAndRequiredKnownMember() {
        boolean requiredKnownMemberId = true;
        int groupMaxSize = 10;
        GroupMetadataManagerTestContext context = new GroupMetadataManagerTestContext.Builder()
            .withGenericGroupMaxSize(groupMaxSize)
            .withGenericGroupInitialRebalanceDelayMs(50)
            .build();

        GenericGroup group = context.createGenericGroup("group-id");

        JoinGroupRequestData request = new JoinGroupRequestBuilder()
            .withGroupId("group-id")
            .withMemberId(UNKNOWN_MEMBER_ID)
            .withDefaultProtocolTypeAndProtocols()
            .build();

        // First round of join requests. Generate member ids. All requests will be accepted
        // as the group is still Empty.
        List<JoinResult> firstRoundJoinResults = IntStream.range(0, groupMaxSize + 1).mapToObj(i -> context.sendGenericGroupJoin(
            request,
            requiredKnownMemberId
        )).collect(Collectors.toList());

        List<String> memberIds = verifyGenericGroupJoinResponses(firstRoundJoinResults, 0, Errors.MEMBER_ID_REQUIRED);
        assertEquals(groupMaxSize + 1, memberIds.size());
        assertEquals(0, group.size());
        assertTrue(group.isInState(EMPTY));
        assertEquals(groupMaxSize + 1, group.numPendingJoinMembers());

        // Second round of join requests with the generated member ids.
        // One of them will fail, reaching group max size.
        List<JoinResult> secondRoundJoinResults = memberIds.stream().map(memberId -> context.sendGenericGroupJoin(
            request.setMemberId(memberId),
            requiredKnownMemberId
        )).collect(Collectors.toList());

        // Advance clock by group initial rebalance delay to complete first inital delayed join.
        // This will extend the initial rebalance as new members have joined.
        assertNoOrEmptyResult(context.sleep(50));
        // Advance clock by group initial rebalance delay to complete second inital delayed join.
        // Since there are no new members that joined since the previous delayed join,
        // the join group phase will complete.
        assertNoOrEmptyResult(context.sleep(50));

        verifyGenericGroupJoinResponses(secondRoundJoinResults, groupMaxSize, Errors.GROUP_MAX_SIZE_REACHED);
        assertEquals(groupMaxSize, group.size());
        assertEquals(0, group.numPendingJoinMembers());
        assertTrue(group.isInState(COMPLETING_REBALANCE));

        // Members that were accepted can rejoin while others are rejected in CompletingRebalance state.
        List<JoinResult> thirdRoundJoinResults = memberIds.stream().map(memberId -> context.sendGenericGroupJoin(
            request.setMemberId(memberId),
            requiredKnownMemberId
        )).collect(Collectors.toList());

        verifyGenericGroupJoinResponses(thirdRoundJoinResults, groupMaxSize, Errors.GROUP_MAX_SIZE_REACHED);
    }

    @Test
    public void testDynamicMembersJoinGroupWithMaxSizeAndNotRequiredKnownMember() {
        boolean requiredKnownMemberId = false;
        int groupMaxSize = 10;
        GroupMetadataManagerTestContext context = new GroupMetadataManagerTestContext.Builder()
            .withGenericGroupMaxSize(groupMaxSize)
            .withGenericGroupInitialRebalanceDelayMs(50)
            .build();

        GenericGroup group = context.createGenericGroup("group-id");

        JoinGroupRequestData request = new JoinGroupRequestBuilder()
            .withGroupId("group-id")
            .withMemberId(UNKNOWN_MEMBER_ID)
            .withDefaultProtocolTypeAndProtocols()
            .build();

        // First round of join requests. This will trigger a rebalance.
        List<JoinResult> firstRoundJoinResults = IntStream.range(0, groupMaxSize + 1).mapToObj(i -> context.sendGenericGroupJoin(
            request,
            requiredKnownMemberId
        )).collect(Collectors.toList());

        assertEquals(groupMaxSize, group.size());
        assertEquals(groupMaxSize, group.numAwaitingJoinResponse());
        assertTrue(group.isInState(PREPARING_REBALANCE));

        // Advance clock by group initial rebalance delay to complete first inital delayed join.
        // This will extend the initial rebalance as new members have joined.
        assertNoOrEmptyResult(context.sleep(50));
        // Advance clock by group initial rebalance delay to complete second inital delayed join.
        // Since there are no new members that joined since the previous delayed join,
        // we will complete the rebalance.
        assertNoOrEmptyResult(context.sleep(50));

        List<String> memberIds = verifyGenericGroupJoinResponses(firstRoundJoinResults, groupMaxSize, Errors.GROUP_MAX_SIZE_REACHED);

        // Members that were accepted can rejoin while others are rejected in CompletingRebalance state.
        List<JoinResult> secondRoundJoinResults = memberIds.stream().map(memberId -> context.sendGenericGroupJoin(
            request.setMemberId(memberId),
            requiredKnownMemberId
        )).collect(Collectors.toList());

        verifyGenericGroupJoinResponses(secondRoundJoinResults, 10, Errors.GROUP_MAX_SIZE_REACHED);
        assertEquals(groupMaxSize, group.size());
        assertEquals(0, group.numAwaitingJoinResponse());
        assertTrue(group.isInState(COMPLETING_REBALANCE));
    }

    @Test
    public void testStaticMembersJoinGroupWithMaxSize() {
        int groupMaxSize = 10;

        List<String> groupInstanceIds = IntStream.range(0, groupMaxSize + 1)
            .mapToObj(i -> "instance-id-" + i)
            .collect(Collectors.toList());

        GroupMetadataManagerTestContext context = new GroupMetadataManagerTestContext.Builder()
            .withGenericGroupMaxSize(groupMaxSize)
            .withGenericGroupInitialRebalanceDelayMs(50)
            .build();

        GenericGroup group = context.createGenericGroup("group-id");

        JoinGroupRequestData request = new JoinGroupRequestBuilder()
            .withGroupId("group-id")
            .withMemberId(UNKNOWN_MEMBER_ID)
            .withDefaultProtocolTypeAndProtocols()
            .build();

        // First round of join requests. This will trigger a rebalance.
        List<JoinResult> firstRoundJoinResults = groupInstanceIds.stream()
            .map(instanceId -> context.sendGenericGroupJoin(request.setGroupInstanceId(instanceId)))
            .collect(Collectors.toList());

        assertEquals(groupMaxSize, group.size());
        assertEquals(groupMaxSize, group.numAwaitingJoinResponse());
        assertTrue(group.isInState(PREPARING_REBALANCE));

        // Advance clock by group initial rebalance delay to complete first inital delayed join.
        // This will extend the initial rebalance as new members have joined.
        assertNoOrEmptyResult(context.sleep(50));
        // Advance clock by group initial rebalance delay to complete second inital delayed join.
        // Since there are no new members that joined since the previous delayed join,
        // we will complete the rebalance.
        assertNoOrEmptyResult(context.sleep(50));

        List<String> memberIds = verifyGenericGroupJoinResponses(firstRoundJoinResults, groupMaxSize, Errors.GROUP_MAX_SIZE_REACHED);

        // Members which were accepted can rejoin, others are rejected, while
        // completing rebalance
        List<JoinResult> secondRoundJoinResults =  IntStream.range(0, groupMaxSize + 1).mapToObj(i -> context.sendGenericGroupJoin(
            request
                .setMemberId(memberIds.get(i))
                .setGroupInstanceId(groupInstanceIds.get(i))
        )).collect(Collectors.toList());

        verifyGenericGroupJoinResponses(secondRoundJoinResults, groupMaxSize, Errors.GROUP_MAX_SIZE_REACHED);
        assertEquals(groupMaxSize, group.size());
        assertEquals(0, group.numAwaitingJoinResponse());
        assertTrue(group.isInState(COMPLETING_REBALANCE));
    }

    @Test
    public void testDynamicMembersCanRejoinGroupWithMaxSizeWhileRebalancing() {
        boolean requiredKnownMemberId = true;
        int groupMaxSize = 10;
        GroupMetadataManagerTestContext context = new GroupMetadataManagerTestContext.Builder()
            .withGenericGroupMaxSize(groupMaxSize)
            .withGenericGroupInitialRebalanceDelayMs(50)
            .build();

        GenericGroup group = context.createGenericGroup("group-id");

        JoinGroupRequestData request = new JoinGroupRequestBuilder()
            .withGroupId("group-id")
            .withMemberId(UNKNOWN_MEMBER_ID)
            .withDefaultProtocolTypeAndProtocols()
            .build();

        // First round of join requests. Generate member ids.
        List<JoinResult> firstRoundJoinResults =  IntStream.range(0, groupMaxSize + 1)
            .mapToObj(__ -> context.sendGenericGroupJoin(request, requiredKnownMemberId))
            .collect(Collectors.toList());

        assertEquals(0, group.size());
        assertEquals(groupMaxSize + 1, group.numPendingJoinMembers());
        assertTrue(group.isInState(EMPTY));

        List<String> memberIds = verifyGenericGroupJoinResponses(firstRoundJoinResults, 0, Errors.MEMBER_ID_REQUIRED);
        assertEquals(groupMaxSize + 1, memberIds.size());

        // Second round of join requests with the generated member ids.
        // One of them will fail, reaching group max size.
        memberIds.forEach(memberId -> {
            JoinResult joinResult = context.sendGenericGroupJoin(
                request.setMemberId(memberId),
                requiredKnownMemberId
            );
            assertTrue(joinResult.records.isEmpty());
        });

        assertEquals(groupMaxSize, group.size());
        assertEquals(groupMaxSize, group.numAwaitingJoinResponse());
        assertTrue(group.isInState(PREPARING_REBALANCE));

        // Members can rejoin while rebalancing
        List<JoinResult> thirdRoundJoinResults = memberIds.stream().map(memberId -> context.sendGenericGroupJoin(
            request.setMemberId(memberId),
            requiredKnownMemberId
        )).collect(Collectors.toList());

        // Advance clock by group initial rebalance delay to complete first inital delayed join.
        // This will extend the initial rebalance as new members have joined.
        assertNoOrEmptyResult(context.sleep(50));
        // Advance clock by group initial rebalance delay to complete second inital delayed join.
        // Since there are no new members that joined since the previous delayed join,
        // we will complete the rebalance.
        assertNoOrEmptyResult(context.sleep(50));

        verifyGenericGroupJoinResponses(thirdRoundJoinResults, groupMaxSize, Errors.GROUP_MAX_SIZE_REACHED);
        assertEquals(groupMaxSize, group.size());
        assertEquals(0, group.numAwaitingJoinResponse());
        assertTrue(group.isInState(COMPLETING_REBALANCE));
    }

    @Test
    public void testLastJoiningMembersAreKickedOutWhenRejoiningGroupWithMaxSize() {
        int groupMaxSize = 10;

        GroupMetadataManagerTestContext context = new GroupMetadataManagerTestContext.Builder()
            .withGenericGroupMaxSize(groupMaxSize)
            .withGenericGroupInitialRebalanceDelayMs(50)
            .build();

        // Create a group and add members that exceed the group max size.
        GenericGroup group = context.createGenericGroup("group-id");

        List<String> memberIds = IntStream.range(0, groupMaxSize + 2)
            .mapToObj(i -> group.generateMemberId("client-id", Optional.empty()))
            .collect(Collectors.toList());

        memberIds.forEach(memberId -> {
            group.add(
                new GenericGroupMember(
                    memberId,
                    Optional.empty(),
                    "client-id",
                    "client-host",
                    10000,
                    5000,
                    "consumer",
                    toProtocols("range")
                )
            );
        });

        context.groupMetadataManager.prepareRebalance(group, "test");

        List<JoinResult> joinResults = memberIds.stream().map(memberId -> context.sendGenericGroupJoin(
            new JoinGroupRequestBuilder()
                .withGroupId("group-id")
                .withMemberId(memberId)
                .withDefaultProtocolTypeAndProtocols()
                .withRebalanceTimeoutMs(10000)
                .build()
        )).collect(Collectors.toList());

        assertEquals(groupMaxSize, group.size());
        assertEquals(groupMaxSize, group.numAwaitingJoinResponse());
        assertTrue(group.isInState(PREPARING_REBALANCE));

        // Advance clock by rebalance timeout to complete join phase.
        assertNoOrEmptyResult(context.sleep(10000));

        verifyGenericGroupJoinResponses(joinResults, groupMaxSize, Errors.GROUP_MAX_SIZE_REACHED);

        assertEquals(groupMaxSize, group.size());
        assertTrue(group.isInState(COMPLETING_REBALANCE));

        memberIds.subList(groupMaxSize, groupMaxSize + 2)
            .forEach(memberId -> assertFalse(group.hasMemberId(memberId)));

        memberIds.subList(0, groupMaxSize)
            .forEach(memberId -> assertTrue(group.hasMemberId(memberId)));
    }

    @Test
    public void testJoinGroupSessionTimeoutTooSmall() throws Exception {
        int minSessionTimeout = 50;
        GroupMetadataManagerTestContext context = new GroupMetadataManagerTestContext.Builder()
            .withGenericGroupMinSessionTimeoutMs(minSessionTimeout)
            .build();

        JoinGroupRequestData request = new JoinGroupRequestBuilder()
            .withGroupId("group-id")
            .withMemberId(UNKNOWN_MEMBER_ID)
            .withSessionTimeoutMs(minSessionTimeout - 1)
            .build();

        JoinResult joinResult = context.sendGenericGroupJoin(request);
        assertTrue(joinResult.joinFuture.isDone());
        assertTrue(joinResult.records.isEmpty());
        assertEquals(Errors.INVALID_SESSION_TIMEOUT.code(), joinResult.joinFuture.get().errorCode());
    }

    @Test
    public void testJoinGroupSessionTimeoutTooLarge() throws Exception {
        int maxSessionTimeout = 50;
        GroupMetadataManagerTestContext context = new GroupMetadataManagerTestContext.Builder()
            .withGenericGroupMaxSessionTimeoutMs(maxSessionTimeout)
            .build();

        JoinGroupRequestData request = new JoinGroupRequestBuilder()
            .withGroupId("group-id")
            .withMemberId(UNKNOWN_MEMBER_ID)
            .withSessionTimeoutMs(maxSessionTimeout + 1)
            .build();

        JoinResult joinResult = context.sendGenericGroupJoin(request);

        assertTrue(joinResult.records.isEmpty());
        assertTrue(joinResult.joinFuture.isDone());
        assertEquals(Errors.INVALID_SESSION_TIMEOUT.code(), joinResult.joinFuture.get().errorCode());
    }

    @Test
    public void testJoinGroupUnknownMemberNewGroup() throws Exception {
        GroupMetadataManagerTestContext context = new GroupMetadataManagerTestContext.Builder()
            .build();

        JoinGroupRequestData request = new JoinGroupRequestBuilder()
            .withGroupId("group-id")
            .withMemberId("member-id")
            .build();

        JoinResult joinResult = context.sendGenericGroupJoin(request);

        assertTrue(joinResult.records.isEmpty());
        assertTrue(joinResult.joinFuture.isDone());
        assertEquals(Errors.UNKNOWN_MEMBER_ID.code(), joinResult.joinFuture.get().errorCode());

        // Static member
        request = new JoinGroupRequestBuilder()
            .withGroupId("group-id")
            .withMemberId("member-id")
            .withGroupInstanceId("group-instance-id")
            .build();

        joinResult = context.sendGenericGroupJoin(request);

        assertTrue(joinResult.records.isEmpty());
        assertTrue(joinResult.joinFuture.isDone());
        assertEquals(Errors.UNKNOWN_MEMBER_ID.code(), joinResult.joinFuture.get().errorCode());
    }

    @Test
    public void testGenericGroupJoinInconsistentProtocolType() throws Exception {
        GroupMetadataManagerTestContext context = new GroupMetadataManagerTestContext.Builder()
            .build();
        context.createGenericGroup("group-id");

        JoinGroupRequestData request = new JoinGroupRequestBuilder()
            .withGroupId("group-id")
            .withMemberId(UNKNOWN_MEMBER_ID)
            .withDefaultProtocolTypeAndProtocols()
            .build();

        context.joinGenericGroupAsDynamicMemberAndCompleteJoin(request);

        request = new JoinGroupRequestBuilder()
            .withGroupId("group-id")
            .withMemberId(UNKNOWN_MEMBER_ID)
            .withProtocolType("connect")
            .withProtocols(toProtocols("range"))
            .build();

        JoinResult joinResult = context.sendGenericGroupJoin(request);

        assertTrue(joinResult.records.isEmpty());
        assertTrue(joinResult.joinFuture.isDone());
        assertEquals(Errors.INCONSISTENT_GROUP_PROTOCOL.code(), joinResult.joinFuture.get().errorCode());
    }

    @Test
    public void testJoinGroupWithEmptyProtocolType() throws Exception {
        GroupMetadataManagerTestContext context = new GroupMetadataManagerTestContext.Builder()
            .build();
        context.createGenericGroup("group-id");

        JoinGroupRequestData request = new JoinGroupRequestBuilder()
            .withGroupId("group-id")
            .withMemberId(UNKNOWN_MEMBER_ID)
            .withProtocolType("")
            .withProtocols(toProtocols("range"))
            .build();

        JoinResult joinResult = context.sendGenericGroupJoin(request);
        assertTrue(joinResult.records.isEmpty());
        assertTrue(joinResult.joinFuture.isDone());
        assertEquals(Errors.INCONSISTENT_GROUP_PROTOCOL.code(), joinResult.joinFuture.get().errorCode());

        // Send as static member join.
        joinResult = context.sendGenericGroupJoin(request.setGroupInstanceId("group-instance-id"), true, true);
        assertTrue(joinResult.records.isEmpty());
        assertTrue(joinResult.joinFuture.isDone());
        assertEquals(Errors.INCONSISTENT_GROUP_PROTOCOL.code(), joinResult.joinFuture.get().errorCode());
    }

    @Test
    public void testJoinGroupWithEmptyGroupProtocol() throws Exception {
        GroupMetadataManagerTestContext context = new GroupMetadataManagerTestContext.Builder()
            .build();
        context.createGenericGroup("group-id");

        JoinGroupRequestData request = new JoinGroupRequestBuilder()
            .withGroupId("group-id")
            .withMemberId(UNKNOWN_MEMBER_ID)
            .withProtocolType("consumer")
            .withProtocols(new JoinGroupRequestProtocolCollection(0))
            .build();

        JoinResult joinResult = context.sendGenericGroupJoin(request);
        assertTrue(joinResult.records.isEmpty());
        assertTrue(joinResult.joinFuture.isDone());
        assertEquals(Errors.INCONSISTENT_GROUP_PROTOCOL.code(), joinResult.joinFuture.get().errorCode());
    }

    @Test
    public void testNewMemberJoinExpiration() throws Exception {
        // This tests new member expiration during a protracted rebalance. We first create a
        // group with one member which uses a large value for session timeout and rebalance timeout.
        // We then join with one new member and let the rebalance hang while we await the first member.
        // The new member join timeout expires and its JoinGroup request is failed.

        GroupMetadataManagerTestContext context = new GroupMetadataManagerTestContext.Builder()
            .build();

        GenericGroup group = context.createGenericGroup("group-id");

        JoinGroupRequestData request = new JoinGroupRequestBuilder()
            .withGroupId("group-id")
            .withMemberId(UNKNOWN_MEMBER_ID)
            .withDefaultProtocolTypeAndProtocols()
            .withSessionTimeoutMs(5000 + context.genericGroupNewMemberJoinTimeoutMs)
            .withRebalanceTimeoutMs(2 * context.genericGroupNewMemberJoinTimeoutMs)
            .build();

        JoinGroupResponseData firstResponse = context.joinGenericGroupAsDynamicMemberAndCompleteJoin(request);
        String firstMemberId = firstResponse.memberId();
        assertEquals(firstResponse.leader(), firstMemberId);
        assertEquals(Errors.NONE.code(), firstResponse.errorCode());

        assertNotNull(group);
        assertEquals(0, group.allMembers().stream().filter(GenericGroupMember::isNew).count());

        // Send second join group request for a new dynamic member.
        JoinResult secondJoinResult = context.sendGenericGroupJoin(request
            .setSessionTimeoutMs(5000)
            .setRebalanceTimeoutMs(5000)
        );
        assertTrue(secondJoinResult.records.isEmpty());
        assertFalse(secondJoinResult.joinFuture.isDone());

        assertEquals(2, group.allMembers().size());
        assertEquals(1, group.allMembers().stream().filter(GenericGroupMember::isNew).count());

        GenericGroupMember newMember = group.allMembers().stream().filter(GenericGroupMember::isNew).findFirst().get();
        assertNotEquals(firstMemberId, newMember.memberId());

        // Advance clock by new member join timeout to expire the second member.
        assertNoOrEmptyResult(context.sleep(context.genericGroupNewMemberJoinTimeoutMs));

        assertTrue(secondJoinResult.joinFuture.isDone());
        JoinGroupResponseData secondResponse = secondJoinResult.joinFuture.get();

        assertEquals(Errors.UNKNOWN_MEMBER_ID.code(), secondResponse.errorCode());
        assertEquals(1, group.allMembers().size());
        assertEquals(0, group.allMembers().stream().filter(GenericGroupMember::isNew).count());
        assertEquals(firstMemberId, group.allMembers().iterator().next().memberId());
    }

    @Test
    public void testJoinGroupInconsistentGroupProtocol() throws Exception {
        GroupMetadataManagerTestContext context = new GroupMetadataManagerTestContext.Builder()
            .build();
        context.createGenericGroup("group-id");

        JoinGroupRequestData request = new JoinGroupRequestBuilder()
            .withGroupId("group-id")
            .withMemberId(UNKNOWN_MEMBER_ID)
            .withProtocolType("consumer")
            .withProtocols(toProtocols("range"))
            .build();

        JoinResult joinResult = context.sendGenericGroupJoin(request);

        assertTrue(joinResult.records.isEmpty());
        assertFalse(joinResult.joinFuture.isDone());

        JoinResult otherJoinResult = context.sendGenericGroupJoin(request.setProtocols(toProtocols("roundrobin")));

        assertTrue(joinResult.records.isEmpty());
        assertTrue(otherJoinResult.joinFuture.isDone());

        assertNoOrEmptyResult(context.sleep(context.genericGroupInitialRebalanceDelayMs));
        assertTrue(joinResult.joinFuture.isDone());
        assertEquals(Errors.NONE.code(), joinResult.joinFuture.get().errorCode());
        assertEquals(Errors.INCONSISTENT_GROUP_PROTOCOL.code(), otherJoinResult.joinFuture.get().errorCode());
    }

    @Test
    public void testJoinGroupSecondJoinInconsistentProtocol() throws Exception {
        GroupMetadataManagerTestContext context = new GroupMetadataManagerTestContext.Builder()
            .build();
        context.createGenericGroup("group-id");

        JoinGroupRequestData request = new JoinGroupRequestBuilder()
            .withGroupId("group-id")
            .withMemberId(UNKNOWN_MEMBER_ID)
            .withDefaultProtocolTypeAndProtocols()
            .build();

        JoinResult joinResult = context.sendGenericGroupJoin(request, true);

        assertTrue(joinResult.records.isEmpty());
        assertTrue(joinResult.joinFuture.isDone());
        assertEquals(Errors.MEMBER_ID_REQUIRED.code(), joinResult.joinFuture.get().errorCode());

        // Sending an inconsistent protocol should be refused
        String memberId = joinResult.joinFuture.get().memberId();
        JoinGroupRequestProtocolCollection emptyProtocols = new JoinGroupRequestProtocolCollection(0);
        request = request.setMemberId(memberId)
            .setProtocols(emptyProtocols);

        joinResult = context.sendGenericGroupJoin(request, true);

        assertTrue(joinResult.records.isEmpty());
        assertTrue(joinResult.joinFuture.isDone());
        assertEquals(Errors.INCONSISTENT_GROUP_PROTOCOL.code(), joinResult.joinFuture.get().errorCode());

        // Sending consistent protocol should be accepted
        joinResult = context.sendGenericGroupJoin(request.setProtocols(toProtocols("range")), true);

        assertTrue(joinResult.records.isEmpty());
        assertFalse(joinResult.joinFuture.isDone());

        assertNoOrEmptyResult(context.sleep(context.genericGroupInitialRebalanceDelayMs));

        assertTrue(joinResult.joinFuture.isDone());
        assertEquals(Errors.NONE.code(), joinResult.joinFuture.get().errorCode());
    }

    @Test
    public void testStaticMemberJoinAsFirstMember() throws Exception {
        GroupMetadataManagerTestContext context = new GroupMetadataManagerTestContext.Builder()
            .build();
        context.createGenericGroup("group-id");

        JoinGroupRequestData request = new JoinGroupRequestBuilder()
            .withGroupId("group-id")
            .withMemberId(UNKNOWN_MEMBER_ID)
            .withGroupInstanceId("group-instance-id")
            .withDefaultProtocolTypeAndProtocols()
            .build();

        context.joinGenericGroupAndCompleteJoin(request, false, true);
    }

    @Test
    public void testStaticMemberRejoinWithExplicitUnknownMemberId() throws Exception {
        GroupMetadataManagerTestContext context = new GroupMetadataManagerTestContext.Builder()
            .build();
        context.createGenericGroup("group-id");

        JoinGroupRequestData request = new JoinGroupRequestBuilder()
            .withGroupId("group-id")
            .withMemberId(UNKNOWN_MEMBER_ID)
            .withGroupInstanceId("group-instance-id")
            .withDefaultProtocolTypeAndProtocols()
            .withSessionTimeoutMs(5000)
            .withRebalanceTimeoutMs(5000)
            .build();

        JoinGroupResponseData response = context.joinGenericGroupAndCompleteJoin(request, false, true);
        assertEquals(Errors.NONE.code(), response.errorCode());

        JoinResult joinResult = context.sendGenericGroupJoin(
            request.setMemberId("unknown-member-id")
        );

        assertTrue(joinResult.records.isEmpty());
        assertTrue(joinResult.joinFuture.isDone());
        assertEquals(Errors.FENCED_INSTANCE_ID.code(), joinResult.joinFuture.get().errorCode());
    }

    @Test
    public void testJoinGroupUnknownConsumerExistingGroup() throws Exception {
        GroupMetadataManagerTestContext context = new GroupMetadataManagerTestContext.Builder()
            .build();
        context.createGenericGroup("group-id");

        JoinGroupRequestData request = new JoinGroupRequestBuilder()
            .withGroupId("group-id")
            .withMemberId(UNKNOWN_MEMBER_ID)
            .withDefaultProtocolTypeAndProtocols()
            .withSessionTimeoutMs(5000)
            .withRebalanceTimeoutMs(5000)
            .build();

        JoinGroupResponseData response = context.joinGenericGroupAsDynamicMemberAndCompleteJoin(request);
        assertEquals(Errors.NONE.code(), response.errorCode());

        JoinResult joinResult = context.sendGenericGroupJoin(
            request.setMemberId("other-member-id")
        );

        assertTrue(joinResult.records.isEmpty());
        assertTrue(joinResult.joinFuture.isDone());
        assertEquals(Errors.UNKNOWN_MEMBER_ID.code(), joinResult.joinFuture.get().errorCode());
    }

    @Test
    public void testJoinGroupUnknownConsumerNewDeadGroup() throws Exception {
        GroupMetadataManagerTestContext context = new GroupMetadataManagerTestContext.Builder()
            .build();
        GenericGroup group = context.createGenericGroup("group-id");
        group.transitionTo(DEAD);

        JoinGroupRequestData request = new JoinGroupRequestBuilder()
            .withGroupId("group-id")
            .withMemberId(UNKNOWN_MEMBER_ID)
            .withDefaultProtocolTypeAndProtocols()
            .build();

        JoinResult joinResult = context.sendGenericGroupJoin(request);

        assertTrue(joinResult.records.isEmpty());
        assertTrue(joinResult.joinFuture.isDone());
        assertEquals(Errors.COORDINATOR_NOT_AVAILABLE.code(), joinResult.joinFuture.get().errorCode());
    }

    @Test
    public void testJoinGroupProtocolTypeIsNotProvidedWhenAnErrorOccurs() throws Exception {
        GroupMetadataManagerTestContext context = new GroupMetadataManagerTestContext.Builder()
            .build();

        JoinGroupRequestData request = new JoinGroupRequestBuilder()
            .withGroupId("group-id")
            .withMemberId("member-id")
            .withDefaultProtocolTypeAndProtocols()
            .build();

        JoinResult joinResult = context.sendGenericGroupJoin(request);

        assertTrue(joinResult.records.isEmpty());
        assertTrue(joinResult.joinFuture.isDone());
        assertEquals(Errors.UNKNOWN_MEMBER_ID.code(), joinResult.joinFuture.get().errorCode());
        assertNull(joinResult.joinFuture.get().protocolType());
    }

    @Test
    public void testJoinGroupReturnsTheProtocolType() throws Exception {
        GroupMetadataManagerTestContext context = new GroupMetadataManagerTestContext.Builder()
            .build();
        context.createGenericGroup("group-id");

        // Leader joins
        JoinGroupRequestData request = new JoinGroupRequestBuilder()
            .withGroupId("group-id")
            .withMemberId(UNKNOWN_MEMBER_ID)
            .withDefaultProtocolTypeAndProtocols()
            .build();

        JoinResult leaderJoinResult = context.sendGenericGroupJoin(request);

        assertTrue(leaderJoinResult.records.isEmpty());
        assertFalse(leaderJoinResult.joinFuture.isDone());

        // Member joins
        JoinResult memberJoinResult = context.sendGenericGroupJoin(request);

        assertTrue(memberJoinResult.records.isEmpty());
        assertFalse(memberJoinResult.joinFuture.isDone());

        // Complete join group phase
        assertNoOrEmptyResult(context.sleep(context.genericGroupInitialRebalanceDelayMs));
        assertTrue(leaderJoinResult.joinFuture.isDone());
        assertTrue(memberJoinResult.joinFuture.isDone());
        assertEquals(Errors.NONE.code(), leaderJoinResult.joinFuture.get().errorCode());
        assertEquals("consumer", leaderJoinResult.joinFuture.get().protocolType());
        assertEquals(Errors.NONE.code(), memberJoinResult.joinFuture.get().errorCode());
        assertEquals("consumer", memberJoinResult.joinFuture.get().protocolType());
    }

    @Test
    public void testDelayInitialRebalanceByGroupInitialRebalanceDelayOnEmptyGroup() throws Exception {
        GroupMetadataManagerTestContext context = new GroupMetadataManagerTestContext.Builder()
            .build();
        context.createGenericGroup("group-id");

        JoinGroupRequestData request = new JoinGroupRequestBuilder()
            .withGroupId("group-id")
            .withMemberId(UNKNOWN_MEMBER_ID)
            .withDefaultProtocolTypeAndProtocols()
            .build();

        JoinResult joinResult = context.sendGenericGroupJoin(request);

        assertTrue(joinResult.records.isEmpty());
        assertFalse(joinResult.joinFuture.isDone());

        assertNoOrEmptyResult(context.sleep(context.genericGroupInitialRebalanceDelayMs / 2));
        assertFalse(joinResult.joinFuture.isDone());

        assertNoOrEmptyResult(context.sleep(context.genericGroupInitialRebalanceDelayMs / 2 + 1));
        assertTrue(joinResult.joinFuture.isDone());
        assertEquals(Errors.NONE.code(), joinResult.joinFuture.get().errorCode());
    }

    @Test
    public void testResetRebalanceDelayWhenNewMemberJoinsGroupDuringInitialRebalance() throws Exception {
        GroupMetadataManagerTestContext context = new GroupMetadataManagerTestContext.Builder()
            .build();
        context.createGenericGroup("group-id");

        JoinGroupRequestData request = new JoinGroupRequestBuilder()
            .withGroupId("group-id")
            .withMemberId(UNKNOWN_MEMBER_ID)
            .withDefaultProtocolTypeAndProtocols()
            .withRebalanceTimeoutMs(context.genericGroupInitialRebalanceDelayMs * 3)
            .build();

        JoinResult firstMemberJoinResult = context.sendGenericGroupJoin(request);

        assertTrue(firstMemberJoinResult.records.isEmpty());
        assertFalse(firstMemberJoinResult.joinFuture.isDone());

        assertNoOrEmptyResult(context.sleep(context.genericGroupInitialRebalanceDelayMs - 1));
        JoinResult secondMemberJoinResult = context.sendGenericGroupJoin(request);

        assertTrue(secondMemberJoinResult.records.isEmpty());
        assertFalse(secondMemberJoinResult.joinFuture.isDone());
        assertNoOrEmptyResult(context.sleep(2));

        // Advance clock past initial rebalance delay and verify futures are not completed.
        assertNoOrEmptyResult(context.sleep(context.genericGroupInitialRebalanceDelayMs / 2 + 1));
        assertFalse(firstMemberJoinResult.joinFuture.isDone());
        assertFalse(secondMemberJoinResult.joinFuture.isDone());

        // Advance clock beyond recomputed delay and make sure the futures have completed.
        assertNoOrEmptyResult(context.sleep(context.genericGroupInitialRebalanceDelayMs / 2));
        assertTrue(firstMemberJoinResult.joinFuture.isDone());
        assertTrue(secondMemberJoinResult.joinFuture.isDone());
        assertEquals(Errors.NONE.code(), firstMemberJoinResult.joinFuture.get().errorCode());
        assertEquals(Errors.NONE.code(), secondMemberJoinResult.joinFuture.get().errorCode());
    }

    @Test
    public void testDelayRebalanceUptoRebalanceTimeout() throws Exception {
        GroupMetadataManagerTestContext context = new GroupMetadataManagerTestContext.Builder()
            .build();
        context.createGenericGroup("group-id");

        JoinGroupRequestData request = new JoinGroupRequestBuilder()
            .withGroupId("group-id")
            .withMemberId(UNKNOWN_MEMBER_ID)
            .withDefaultProtocolTypeAndProtocols()
            .withRebalanceTimeoutMs(context.genericGroupInitialRebalanceDelayMs * 2)
            .build();

        JoinResult firstMemberJoinResult = context.sendGenericGroupJoin(request);

        assertTrue(firstMemberJoinResult.records.isEmpty());
        assertFalse(firstMemberJoinResult.joinFuture.isDone());

        JoinResult secondMemberJoinResult = context.sendGenericGroupJoin(request);

        assertTrue(secondMemberJoinResult.records.isEmpty());
        assertFalse(secondMemberJoinResult.joinFuture.isDone());

        assertNoOrEmptyResult(context.sleep(context.genericGroupInitialRebalanceDelayMs + 1));

        JoinResult thirdMemberJoinResult = context.sendGenericGroupJoin(request);

        assertTrue(thirdMemberJoinResult.records.isEmpty());
        assertFalse(thirdMemberJoinResult.joinFuture.isDone());

        // Advance clock right before rebalance timeout.
        assertNoOrEmptyResult(context.sleep(context.genericGroupInitialRebalanceDelayMs - 1));
        assertFalse(firstMemberJoinResult.joinFuture.isDone());
        assertFalse(secondMemberJoinResult.joinFuture.isDone());
        assertFalse(thirdMemberJoinResult.joinFuture.isDone());

        // Advance clock beyond rebalance timeout.
        assertNoOrEmptyResult(context.sleep(1));
        assertTrue(firstMemberJoinResult.joinFuture.isDone());
        assertTrue(secondMemberJoinResult.joinFuture.isDone());
        assertTrue(thirdMemberJoinResult.joinFuture.isDone());

        assertEquals(Errors.NONE.code(), firstMemberJoinResult.joinFuture.get().errorCode());
        assertEquals(Errors.NONE.code(), secondMemberJoinResult.joinFuture.get().errorCode());
        assertEquals(Errors.NONE.code(), thirdMemberJoinResult.joinFuture.get().errorCode());
    }

    @Test
    public void testJoinGroupReplaceStaticMember() throws Exception {
        GroupMetadataManagerTestContext context = new GroupMetadataManagerTestContext.Builder()
            .build();
        GenericGroup group = context.createGenericGroup("group-id");

        JoinGroupRequestData request = new JoinGroupRequestBuilder()
            .withGroupId("group-id")
            .withMemberId(UNKNOWN_MEMBER_ID)
            .withGroupInstanceId("group-instance-id")
            .withDefaultProtocolTypeAndProtocols()
            .withSessionTimeoutMs(5000)
            .build();

        // Send join group as static member.
        JoinResult oldMemberJoinResult = context.sendGenericGroupJoin(request);

        assertTrue(oldMemberJoinResult.records.isEmpty());
        assertFalse(oldMemberJoinResult.joinFuture.isDone());
        assertEquals(1, group.numAwaitingJoinResponse());
        assertEquals(1, group.size());

        // Replace static member with new member id. Old member id should be fenced.
        JoinResult newMemberJoinResult = context.sendGenericGroupJoin(request);

        assertTrue(newMemberJoinResult.records.isEmpty());
        assertFalse(newMemberJoinResult.joinFuture.isDone());
        assertTrue(oldMemberJoinResult.joinFuture.isDone());
        assertEquals(Errors.FENCED_INSTANCE_ID.code(), oldMemberJoinResult.joinFuture.get().errorCode());
        assertEquals(1, group.numAwaitingJoinResponse());
        assertEquals(1, group.size());

        // Complete join for new member.
        assertNoOrEmptyResult(context.sleep(context.genericGroupInitialRebalanceDelayMs));
        assertTrue(newMemberJoinResult.joinFuture.isDone());
        assertEquals(Errors.NONE.code(), newMemberJoinResult.joinFuture.get().errorCode());
        assertEquals(0, group.numAwaitingJoinResponse());
        assertEquals(1, group.size());
    }

    @Test
    public void testHeartbeatExpirationShouldRemovePendingMember() throws Exception {
        GroupMetadataManagerTestContext context = new GroupMetadataManagerTestContext.Builder()
            .build();
        GenericGroup group = context.createGenericGroup("group-id");

        JoinGroupRequestData request = new JoinGroupRequestBuilder()
            .withGroupId("group-id")
            .withMemberId(UNKNOWN_MEMBER_ID)
            .withDefaultProtocolTypeAndProtocols()
            .withSessionTimeoutMs(1000)
            .build();

        JoinResult joinResult = context.sendGenericGroupJoin(request, true);

        assertTrue(joinResult.records.isEmpty());
        assertTrue(joinResult.joinFuture.isDone());
        assertEquals(Errors.MEMBER_ID_REQUIRED.code(), joinResult.joinFuture.get().errorCode());
        assertEquals(0, group.size());
        assertEquals(1, group.numPendingJoinMembers());

        // Advance clock by session timeout. Pending member should be removed from group as heartbeat expires.
        assertNoOrEmptyResult(context.sleep(1000));
        assertEquals(0, group.numPendingJoinMembers());
    }

    @Test
    public void testHeartbeatExpirationShouldRemoveMember() throws Exception {
        // Set initial rebalance delay to simulate a long running rebalance.
        GroupMetadataManagerTestContext context = new GroupMetadataManagerTestContext.Builder()
            .withGenericGroupInitialRebalanceDelayMs(10 * 60 * 1000)
            .build();
        GenericGroup group = context.createGenericGroup("group-id");

        JoinGroupRequestData request = new JoinGroupRequestBuilder()
            .withGroupId("group-id")
            .withMemberId(UNKNOWN_MEMBER_ID)
            .withDefaultProtocolTypeAndProtocols()
            .build();

        JoinResult joinResult = context.sendGenericGroupJoin(request);

        assertTrue(joinResult.records.isEmpty());
        assertFalse(joinResult.joinFuture.isDone());
        assertEquals(1, group.size());

        String memberId = group.leaderOrNull();
        // Advance clock by new member join timeout. Member should be removed from group as heartbeat expires.
        // A group that transitions to Empty after completing join phase will generate records.
        List<ExpiredTimeout<Void, Record>> timeouts = context.sleep(context.genericGroupNewMemberJoinTimeoutMs);

        assertEquals(1, timeouts.size());
        timeouts.forEach(timeout -> {
            assertEquals(genericGroupHeartbeatKey("group-id", memberId), timeout.key);
            assertEquals(Collections.singletonList(
                newGroupMetadataRecordWithCurrentState(group, MetadataVersion.latest())),
                timeout.result.records());
        });

        assertTrue(joinResult.joinFuture.isDone());
        assertEquals(Errors.UNKNOWN_MEMBER_ID.code(), joinResult.joinFuture.get().errorCode());
        assertEquals(0, group.size());
    }

    @Test
    public void testExistingMemberJoinDeadGroup() throws Exception {
        GroupMetadataManagerTestContext context = new GroupMetadataManagerTestContext.Builder()
            .build();
        GenericGroup group = context.createGenericGroup("group-id");

        JoinGroupRequestData request = new JoinGroupRequestBuilder()
            .withGroupId("group-id")
            .withMemberId(UNKNOWN_MEMBER_ID)
            .withDefaultProtocolTypeAndProtocols()
            .build();

        JoinGroupResponseData response = context.joinGenericGroupAsDynamicMemberAndCompleteJoin(request);
        assertEquals(Errors.NONE.code(), response.errorCode());
        String memberId = response.memberId();

        assertTrue(group.hasMemberId(memberId));

        group.transitionTo(DEAD);

        JoinResult joinResult = context.sendGenericGroupJoin(request);

        assertTrue(joinResult.records.isEmpty());
        assertTrue(joinResult.joinFuture.isDone());
        assertEquals(Errors.COORDINATOR_NOT_AVAILABLE.code(), joinResult.joinFuture.get().errorCode());
    }

    @Test
    public void testJoinGroupExistingPendingMemberWithGroupInstanceIdThrowsException() throws Exception {
        GroupMetadataManagerTestContext context = new GroupMetadataManagerTestContext.Builder()
            .build();
        context.createGenericGroup("group-id");

        JoinGroupRequestData request = new JoinGroupRequestBuilder()
            .withGroupId("group-id")
            .withMemberId(UNKNOWN_MEMBER_ID)
            .withDefaultProtocolTypeAndProtocols()
            .build();

        JoinResult joinResult = context.sendGenericGroupJoin(request, true);

        assertTrue(joinResult.records.isEmpty());
        assertEquals(Errors.MEMBER_ID_REQUIRED.code(), joinResult.joinFuture.get().errorCode());
        assertTrue(joinResult.joinFuture.isDone());
        String memberId = joinResult.joinFuture.get().memberId();

        assertThrows(IllegalStateException.class,
            () -> context.sendGenericGroupJoin(
                request
                    .setMemberId(memberId)
                    .setGroupInstanceId("group-instance-id")
            )
        );
    }

    @Test
    public void testJoinGroupExistingMemberUpdatedMetadataTriggersRebalance() throws Exception {
        GroupMetadataManagerTestContext context = new GroupMetadataManagerTestContext.Builder()
            .build();
        GenericGroup group = context.createGenericGroup("group-id");

        JoinGroupRequestProtocolCollection protocols = toProtocols("range");

        JoinGroupRequestData request = new JoinGroupRequestBuilder()
            .withGroupId("group-id")
            .withMemberId(UNKNOWN_MEMBER_ID)
            .withProtocolType("consumer")
            .withProtocols(protocols)
            .build();

        JoinGroupResponseData response = context.joinGenericGroupAsDynamicMemberAndCompleteJoin(request);

        assertEquals(Errors.NONE.code(), response.errorCode());
        String memberId = response.memberId();
        GenericGroupMember member = group.member(memberId);

        assertEquals(protocols, member.supportedProtocols());
        assertTrue(group.isInState(COMPLETING_REBALANCE));
        assertEquals(1, group.generationId());

        protocols = toProtocols("range", "roundrobin");

        // Send updated member metadata. This should trigger a rebalance and complete the join phase.
        JoinResult joinResult = context.sendGenericGroupJoin(
            request
                .setMemberId(memberId)
                .setProtocols(protocols)
        );

        assertTrue(joinResult.records.isEmpty());
        assertTrue(joinResult.joinFuture.isDone());

        assertTrue(joinResult.joinFuture.isDone());
        assertEquals(Errors.NONE.code(), response.errorCode());
        assertTrue(group.isInState(COMPLETING_REBALANCE));
        assertEquals(2, group.generationId());
        assertEquals(protocols, member.supportedProtocols());
    }

    @Test
    public void testJoinGroupAsExistingLeaderTriggersRebalanceInStableState() throws Exception {
        GroupMetadataManagerTestContext context = new GroupMetadataManagerTestContext.Builder()
            .build();
        GenericGroup group = context.createGenericGroup("group-id");

        JoinGroupRequestData request = new JoinGroupRequestBuilder()
            .withGroupId("group-id")
            .withMemberId(UNKNOWN_MEMBER_ID)
            .withDefaultProtocolTypeAndProtocols()
            .build();

        JoinGroupResponseData response = context.joinGenericGroupAsDynamicMemberAndCompleteJoin(request);

        assertEquals(Errors.NONE.code(), response.errorCode());
        String memberId = response.memberId();

        assertTrue(group.isInState(COMPLETING_REBALANCE));
        assertTrue(group.isLeader(memberId));
        assertEquals(1, group.generationId());

        group.transitionTo(STABLE);
        // Sending join group as leader should trigger a rebalance.
        JoinResult joinResult = context.sendGenericGroupJoin(
            request.setMemberId(memberId)
        );

        assertTrue(joinResult.records.isEmpty());
        assertTrue(joinResult.joinFuture.isDone());
        assertEquals(Errors.NONE.code(), joinResult.joinFuture.get().errorCode());
        assertTrue(group.isInState(COMPLETING_REBALANCE));
        assertEquals(2, group.generationId());
    }

    @Test
    public void testJoinGroupAsExistingMemberWithUpdatedMetadataTriggersRebalanceInStableState() throws Exception {
        GroupMetadataManagerTestContext context = new GroupMetadataManagerTestContext.Builder()
            .build();
        GenericGroup group = context.createGenericGroup("group-id");


        JoinGroupRequestData request = new JoinGroupRequestBuilder()
            .withGroupId("group-id")
            .withMemberId(UNKNOWN_MEMBER_ID)
            .withProtocolType("consumer")
            .withProtocols(toProtocols("range"))
            .build();

        JoinGroupResponseData leaderResponse = context.joinGenericGroupAsDynamicMemberAndCompleteJoin(request);
        assertEquals(Errors.NONE.code(), leaderResponse.errorCode());
        String leaderId = leaderResponse.leader();
        assertEquals(1, group.generationId());

        // Member joins.
        JoinResult memberJoinResult = context.sendGenericGroupJoin(request);

        assertTrue(memberJoinResult.records.isEmpty());
        assertFalse(memberJoinResult.joinFuture.isDone());

        // Leader also rejoins. Completes join group phase.
        JoinResult leaderJoinResult = context.sendGenericGroupJoin(request.setMemberId(leaderId));

        assertTrue(leaderJoinResult.records.isEmpty());
        assertTrue(leaderJoinResult.joinFuture.isDone());
        assertTrue(memberJoinResult.joinFuture.isDone());
        assertEquals(Errors.NONE.code(), leaderJoinResult.joinFuture.get().errorCode());
        assertEquals(Errors.NONE.code(), memberJoinResult.joinFuture.get().errorCode());
        assertTrue(group.isInState(COMPLETING_REBALANCE));
        assertEquals(2, group.size());
        assertEquals(2, group.generationId());

        group.transitionTo(STABLE);

        // Member rejoins with updated metadata. This should trigger a rebalance.
        String memberId = memberJoinResult.joinFuture.get().memberId();

        JoinGroupRequestProtocolCollection protocols = toProtocols("range", "roundrobin");

        memberJoinResult = context.sendGenericGroupJoin(
            request
                .setMemberId(memberId)
                .setProtocols(protocols)
        );

        assertTrue(memberJoinResult.records.isEmpty());
        assertFalse(memberJoinResult.joinFuture.isDone());

        // Leader rejoins. This completes the join group phase.
        leaderJoinResult = context.sendGenericGroupJoin(request.setMemberId(leaderId));

        assertTrue(leaderJoinResult.records.isEmpty());
        assertTrue(leaderJoinResult.joinFuture.isDone());
        assertTrue(memberJoinResult.joinFuture.isDone());
        assertEquals(Errors.NONE.code(), memberJoinResult.joinFuture.get().errorCode());
        assertTrue(group.isInState(COMPLETING_REBALANCE));
        assertEquals(3, group.generationId());
        assertEquals(2, group.size());
    }

    @Test
    public void testJoinGroupExistingMemberDoesNotTriggerRebalanceInStableState() throws Exception {
        GroupMetadataManagerTestContext context = new GroupMetadataManagerTestContext.Builder()
            .build();
        GenericGroup group = context.createGenericGroup("group-id");

        JoinGroupRequestData request = new JoinGroupRequestBuilder()
            .withGroupId("group-id")
            .withMemberId(UNKNOWN_MEMBER_ID)
            .withDefaultProtocolTypeAndProtocols()
            .build();

        JoinGroupResponseData leaderResponse = context.joinGenericGroupAsDynamicMemberAndCompleteJoin(request);
        assertEquals(Errors.NONE.code(), leaderResponse.errorCode());
        String leaderId = leaderResponse.leader();
        assertEquals(1, group.generationId());

        // Member joins.
        JoinResult memberJoinResult = context.sendGenericGroupJoin(request);

        assertTrue(memberJoinResult.records.isEmpty());
        assertFalse(memberJoinResult.joinFuture.isDone());

        // Leader also rejoins. Completes join group phase.
        JoinResult leaderJoinResult = context.sendGenericGroupJoin(request.setMemberId(leaderId));

        assertTrue(leaderJoinResult.records.isEmpty());
        assertTrue(leaderJoinResult.joinFuture.isDone());
        assertTrue(memberJoinResult.joinFuture.isDone());
        assertTrue(group.isInState(COMPLETING_REBALANCE));
        assertEquals(2, group.size());
        assertEquals(2, group.generationId());

        String memberId = memberJoinResult.joinFuture.get().memberId();

        group.transitionTo(STABLE);

        // Member rejoins with no metadata changes. This does not trigger a rebalance.
        memberJoinResult = context.sendGenericGroupJoin(request.setMemberId(memberId));

        assertTrue(memberJoinResult.records.isEmpty());
        assertTrue(memberJoinResult.joinFuture.isDone());
        assertEquals(Errors.NONE.code(), memberJoinResult.joinFuture.get().errorCode());
        assertEquals(2, memberJoinResult.joinFuture.get().generationId());
        assertTrue(group.isInState(STABLE));
    }

    @Test
    public void testJoinGroupExistingMemberInEmptyState() throws Exception {
        // Existing member joins a group that is in Empty/Dead state. Ask member to rejoin with generation id reset.
        GroupMetadataManagerTestContext context = new GroupMetadataManagerTestContext.Builder()
            .build();
        GenericGroup group = context.createGenericGroup("group-id");

        JoinGroupRequestData request = new JoinGroupRequestBuilder()
            .withGroupId("group-id")
            .withMemberId(UNKNOWN_MEMBER_ID)
            .withDefaultProtocolTypeAndProtocols()
            .build();

        JoinGroupResponseData response = context.joinGenericGroupAsDynamicMemberAndCompleteJoin(request);

        assertEquals(Errors.NONE.code(), response.errorCode());
        String memberId = response.memberId();

        assertTrue(group.isInState(COMPLETING_REBALANCE));

        group.transitionTo(PREPARING_REBALANCE);
        group.transitionTo(EMPTY);

        JoinResult joinResult = context.sendGenericGroupJoin(request.setMemberId(memberId));

        assertTrue(joinResult.records.isEmpty());
        assertTrue(joinResult.joinFuture.isDone());
        assertEquals(Errors.UNKNOWN_MEMBER_ID.code(), joinResult.joinFuture.get().errorCode());
        assertEquals(-1, joinResult.joinFuture.get().generationId());
    }

    @Test
    public void testCompleteJoinRemoveNotYetRejoinedDynamicMembers() throws Exception {
        GroupMetadataManagerTestContext context = new GroupMetadataManagerTestContext.Builder()
            .build();
        GenericGroup group = context.createGenericGroup("group-id");

        JoinGroupRequestData request = new JoinGroupRequestBuilder()
            .withGroupId("group-id")
            .withMemberId(UNKNOWN_MEMBER_ID)
            .withDefaultProtocolTypeAndProtocols()
            .withSessionTimeoutMs(1000)
            .withRebalanceTimeoutMs(1000)
            .build();

        JoinGroupResponseData leaderResponse = context.joinGenericGroupAsDynamicMemberAndCompleteJoin(request);
        assertEquals(Errors.NONE.code(), leaderResponse.errorCode());
        assertEquals(1, group.generationId());

        // Add new member. This triggers a rebalance.
        JoinResult memberJoinResult = context.sendGenericGroupJoin(request);

        assertTrue(memberJoinResult.records.isEmpty());
        assertFalse(memberJoinResult.joinFuture.isDone());
        assertEquals(2, group.size());
        assertTrue(group.isInState(PREPARING_REBALANCE));

        // Advance clock by rebalance timeout. This will expire the leader as it has not rejoined.
        assertNoOrEmptyResult(context.sleep(1000));

        assertTrue(memberJoinResult.joinFuture.isDone());
        assertEquals(Errors.NONE.code(), memberJoinResult.joinFuture.get().errorCode());
        assertEquals(1, group.size());
        assertTrue(group.hasMemberId(memberJoinResult.joinFuture.get().memberId()));
        assertEquals(2, group.generationId());
    }

    @Test
    public void testCompleteJoinPhaseInEmptyStateSkipsRebalance() {
        GroupMetadataManagerTestContext context = new GroupMetadataManagerTestContext.Builder()
            .build();
        GenericGroup group = context.createGenericGroup("group-id");

        JoinGroupRequestData request = new JoinGroupRequestBuilder()
            .withGroupId("group-id")
            .withMemberId(UNKNOWN_MEMBER_ID)
            .withDefaultProtocolTypeAndProtocols()
            .withSessionTimeoutMs(1000)
            .withRebalanceTimeoutMs(1000)
            .build();

        JoinResult joinResult = context.sendGenericGroupJoin(request);

        assertTrue(joinResult.records.isEmpty());
        assertFalse(joinResult.joinFuture.isDone());

        assertEquals(0, group.generationId());
        assertTrue(group.isInState(PREPARING_REBALANCE));
        group.transitionTo(DEAD);

        // Advance clock by initial rebalance delay to complete join phase.
        assertNoOrEmptyResult(context.sleep(context.genericGroupInitialRebalanceDelayMs));
        assertEquals(0, group.generationId());
    }

    @Test
    public void testCompleteJoinPhaseNoMembersRejoinedExtendsJoinPhase() throws Exception {
        GroupMetadataManagerTestContext context = new GroupMetadataManagerTestContext.Builder()
            .build();
        GenericGroup group = context.createGenericGroup("group-id");

        JoinGroupRequestData request = new JoinGroupRequestBuilder()
            .withGroupId("group-id")
            .withGroupInstanceId("first-instance-id")
            .withMemberId(UNKNOWN_MEMBER_ID)
            .withDefaultProtocolTypeAndProtocols()
            .withSessionTimeoutMs(30000)
            .withRebalanceTimeoutMs(10000)
            .build();

        // First member joins group and completes join phase.
        JoinGroupResponseData firstMemberResponse = context.joinGenericGroupAndCompleteJoin(request, true, true);
        assertEquals(Errors.NONE.code(), firstMemberResponse.errorCode());
        String firstMemberId = firstMemberResponse.memberId();

        // Second member joins and group goes into rebalancing state.
        JoinResult secondMemberJoinResult = context.sendGenericGroupJoin(
            request.setGroupInstanceId("second-instance-id")
        );

        assertTrue(secondMemberJoinResult.records.isEmpty());
        assertFalse(secondMemberJoinResult.joinFuture.isDone());

        // First static member rejoins and completes join phase.
        JoinResult firstMemberJoinResult = context.sendGenericGroupJoin(
            request.setMemberId(firstMemberId).setGroupInstanceId("first-instance-id"));

        assertTrue(firstMemberJoinResult.records.isEmpty());
        assertTrue(firstMemberJoinResult.joinFuture.isDone());
        assertTrue(secondMemberJoinResult.joinFuture.isDone());
        assertEquals(Errors.NONE.code(), firstMemberJoinResult.joinFuture.get().errorCode());
        assertEquals(Errors.NONE.code(), secondMemberJoinResult.joinFuture.get().errorCode());
        assertEquals(2, group.size());
        assertEquals(2, group.generationId());

        String secondMemberId = secondMemberJoinResult.joinFuture.get().memberId();

        // Trigger a rebalance. No members rejoined.
        context.groupMetadataManager.prepareRebalance(group, "trigger rebalance");

        assertEquals(2, group.size());
        assertTrue(group.isInState(PREPARING_REBALANCE));
        assertEquals(0, group.numAwaitingJoinResponse());

        // Advance clock by rebalance timeout to complete join phase. As long as both members have not
        // rejoined, we extend the join phase.
        assertNoOrEmptyResult(context.sleep(10000));
        assertEquals(10000, context.timer.timeout("join-group-id").deadlineMs - context.time.milliseconds());
        assertNoOrEmptyResult(context.sleep(10000));
        assertEquals(10000, context.timer.timeout("join-group-id").deadlineMs - context.time.milliseconds());

        assertTrue(group.isInState(PREPARING_REBALANCE));
        assertEquals(2, group.size());
        assertEquals(2, group.generationId());

        // Let first and second member rejoin. This should complete the join phase.
        firstMemberJoinResult = context.sendGenericGroupJoin(
            request
                .setMemberId(firstMemberId)
                .setGroupInstanceId("first-instance-id")
        );

        assertTrue(firstMemberJoinResult.records.isEmpty());
        assertFalse(firstMemberJoinResult.joinFuture.isDone());
        assertTrue(group.isInState(PREPARING_REBALANCE));
        assertEquals(2, group.size());
        assertEquals(2, group.generationId());

        secondMemberJoinResult = context.sendGenericGroupJoin(
            request
                .setMemberId(secondMemberId)
                .setGroupInstanceId("second-instance-id")
        );

        assertTrue(secondMemberJoinResult.records.isEmpty());
        assertTrue(firstMemberJoinResult.joinFuture.isDone());
        assertTrue(secondMemberJoinResult.joinFuture.isDone());
        assertEquals(Errors.NONE.code(), firstMemberJoinResult.joinFuture.get().errorCode());
        assertEquals(Errors.NONE.code(), secondMemberJoinResult.joinFuture.get().errorCode());
        assertTrue(group.isInState(COMPLETING_REBALANCE));
        assertEquals(2, group.size());
        assertEquals(3, group.generationId());
    }

    @ParameterizedTest
    @ValueSource(booleans = {true, false})
    public void testReplaceStaticMemberInStableStateNoError(
        boolean supportSkippingAssignment
    ) throws Exception {
        GroupMetadataManagerTestContext context = new GroupMetadataManagerTestContext.Builder()
            .build();
        GenericGroup group = context.createGenericGroup("group-id");

        JoinGroupRequestData request = new JoinGroupRequestBuilder()
            .withGroupId("group-id")
            .withGroupInstanceId("group-instance-id")
            .withMemberId(UNKNOWN_MEMBER_ID)
            .withProtocolType("consumer")
            .withProtocols(toProtocols("range"))
            .build();

        JoinGroupResponseData response = context.joinGenericGroupAndCompleteJoin(request, true, supportSkippingAssignment);
        assertEquals(Errors.NONE.code(), response.errorCode());
        String oldMemberId = response.memberId();

        assertEquals(1, group.size());
        assertEquals(1, group.generationId());
        assertTrue(group.isInState(COMPLETING_REBALANCE));

        // Simulate successful sync group phase
        group.transitionTo(STABLE);

        // Static member rejoins with UNKNOWN_MEMBER_ID. This should update the log with the generated member id.
        JoinGroupRequestProtocolCollection protocols = toProtocols("range", "roundrobin");

        JoinResult joinResult = context.sendGenericGroupJoin(
            request
                .setProtocols(protocols)
                .setRebalanceTimeoutMs(7000)
                .setSessionTimeoutMs(4500),
            true,
            supportSkippingAssignment
        );

        assertEquals(
            Collections.singletonList(newGroupMetadataRecordWithCurrentState(group, MetadataVersion.latest())),
            joinResult.records
        );
        assertFalse(joinResult.joinFuture.isDone());

        // Write was successful.
        joinResult.appendFuture.complete(null);
        assertTrue(joinResult.joinFuture.isDone());

        String newMemberId = group.staticMemberId("group-instance-id");

        JoinGroupResponseData expectedResponse = new JoinGroupResponseData()
            .setMembers(Collections.emptyList())
            .setLeader(oldMemberId)
            .setMemberId(newMemberId)
            .setGenerationId(1)
            .setProtocolType("consumer")
            .setProtocolName("range")
            .setSkipAssignment(supportSkippingAssignment)
            .setErrorCode(Errors.NONE.code());

        if (supportSkippingAssignment) {
            expectedResponse
                .setMembers(Collections.singletonList(
                    new JoinGroupResponseData.JoinGroupResponseMember()
                        .setMemberId(newMemberId)
                        .setGroupInstanceId("group-instance-id")
                        .setMetadata(protocols.find("range").metadata())
                    ))
                .setLeader(newMemberId);
        }

        GenericGroupMember updatedMember = group.member(group.staticMemberId("group-instance-id"));

        assertEquals(expectedResponse, joinResult.joinFuture.get());
        assertEquals(newMemberId, updatedMember.memberId());
        assertEquals(Optional.of("group-instance-id"), updatedMember.groupInstanceId());
        assertEquals(7000, updatedMember.rebalanceTimeoutMs());
        assertEquals(4500, updatedMember.sessionTimeoutMs());
        assertEquals(protocols, updatedMember.supportedProtocols());

        assertEquals(1, group.size());
        assertEquals(1, group.generationId());
        assertTrue(group.isInState(STABLE));
    }

    @Test
    public void testReplaceStaticMemberInStableStateWithUpdatedProtocolTriggersRebalance() throws Exception {
        GroupMetadataManagerTestContext context = new GroupMetadataManagerTestContext.Builder()
            .build();
        GenericGroup group = context.createGenericGroup("group-id");

        JoinGroupRequestData request = new JoinGroupRequestBuilder()
            .withGroupId("group-id")
            .withGroupInstanceId("group-instance-id")
            .withMemberId(UNKNOWN_MEMBER_ID)
            .withProtocolType("consumer")
            .withProtocols(toProtocols("range", "roundrobin"))
            .build();

        JoinGroupResponseData response = context.joinGenericGroupAndCompleteJoin(request, true, true);
        assertEquals(Errors.NONE.code(), response.errorCode());
        assertEquals(1, group.size());
        assertEquals(1, group.generationId());
        assertTrue(group.isInState(COMPLETING_REBALANCE));

        // Simulate successful sync group phase
        group.transitionTo(STABLE);

        // Static member rejoins with UNKNOWN_MEMBER_ID. The selected protocol changes and triggers a rebalance.

        JoinResult joinResult = context.sendGenericGroupJoin(
            request.setProtocols(toProtocols("roundrobin"))
        );

        assertTrue(joinResult.records.isEmpty());
        assertTrue(joinResult.joinFuture.isDone());
        assertEquals(Errors.NONE.code(), joinResult.joinFuture.get().errorCode());
        assertEquals(1, group.size());
        assertEquals(2, group.generationId());
        assertTrue(group.isInState(COMPLETING_REBALANCE));
    }

    @Test
    public void testReplaceStaticMemberInStableStateErrors() throws Exception {
        // If the append future fails, confirm that the member is not updated.
        GroupMetadataManagerTestContext context = new GroupMetadataManagerTestContext.Builder()
            .build();
        GenericGroup group = context.createGenericGroup("group-id");

        JoinGroupRequestProtocolCollection protocols = toProtocols("range");

        JoinGroupRequestData request = new JoinGroupRequestBuilder()
            .withGroupId("group-id")
            .withGroupInstanceId("group-instance-id")
            .withMemberId(UNKNOWN_MEMBER_ID)
            .withProtocolType("consumer")
            .withProtocols(protocols)
            .withRebalanceTimeoutMs(4000)
            .withSessionTimeoutMs(3000)
            .build();

        JoinGroupResponseData response = context.joinGenericGroupAndCompleteJoin(request, false, false);
        assertEquals(Errors.NONE.code(), response.errorCode());
        assertEquals(1, group.size());
        assertEquals(1, group.generationId());
        assertTrue(group.isInState(COMPLETING_REBALANCE));

        String oldMemberId = response.memberId();
        // Simulate successful sync group phase
        group.transitionTo(STABLE);

        // Static member rejoins with UNKNOWN_MEMBER_ID but the append fails. The group should not be updated.
        protocols.add(new JoinGroupRequestProtocol()
                .setName("roundrobin")
                .setMetadata(ConsumerProtocol.serializeSubscription(new ConsumerPartitionAssignor.Subscription(
                    Collections.singletonList("bar"))).array()));

        JoinResult joinResult = context.sendGenericGroupJoin(
            request
                .setProtocols(protocols)
                .setRebalanceTimeoutMs(7000)
                .setSessionTimeoutMs(6000),
            false,
            false
        );

        assertEquals(
            Collections.singletonList(newGroupMetadataRecordWithCurrentState(group, MetadataVersion.latest())),
            joinResult.records
        );
        assertFalse(joinResult.joinFuture.isDone());

        // Simulate a failed write to the log.
        joinResult.appendFuture.completeExceptionally(new UnknownTopicOrPartitionException());
        assertTrue(joinResult.joinFuture.isDone());

        JoinGroupResponseData expectedResponse = new JoinGroupResponseData()
            .setMembers(Collections.emptyList())
            .setLeader(oldMemberId)
            .setMemberId(UNKNOWN_MEMBER_ID)
            .setGenerationId(1)
            .setProtocolType("consumer")
            .setProtocolName("range")
            .setSkipAssignment(false)
            .setErrorCode(Errors.COORDINATOR_NOT_AVAILABLE.code());

        assertEquals(expectedResponse, joinResult.joinFuture.get());

        GenericGroupMember revertedMember = group.member(group.staticMemberId("group-instance-id"));

        assertEquals(oldMemberId, revertedMember.memberId());
        assertEquals(Optional.of("group-instance-id"), revertedMember.groupInstanceId());
        assertEquals(4000, revertedMember.rebalanceTimeoutMs());
        assertEquals(3000, revertedMember.sessionTimeoutMs());
        assertEquals(protocols, revertedMember.supportedProtocols());
        assertEquals(1, group.size());
        assertEquals(1, group.generationId());
        assertTrue(group.isInState(STABLE));
    }

    @ParameterizedTest
    @ValueSource(booleans = {true, false})
    public void testReplaceStaticMemberInStableStateSucceeds(
        boolean supportSkippingAssignment
    ) throws Exception {
        // If the append future succeeds, the soft state is updated with the new member.
        GroupMetadataManagerTestContext context = new GroupMetadataManagerTestContext.Builder()
            .build();
        GenericGroup group = context.createGenericGroup("group-id");

        JoinGroupRequestData request = new JoinGroupRequestBuilder()
            .withGroupId("group-id")
            .withGroupInstanceId("group-instance-id")
            .withMemberId(UNKNOWN_MEMBER_ID)
            .withProtocolType("consumer")
            .withProtocols(toProtocols("range"))
            .build();

        JoinGroupResponseData response = context.joinGenericGroupAndCompleteJoin(
            request,
            true,
            supportSkippingAssignment
        );

        assertEquals(Errors.NONE.code(), response.errorCode());
        assertEquals(1, group.size());
        assertEquals(1, group.generationId());
        assertTrue(group.isInState(COMPLETING_REBALANCE));

        String oldMemberId = response.memberId();
        // Simulate successful sync group phase
        group.transitionTo(STABLE);

        // Static member rejoins with UNKNOWN_MEMBER_ID and the append succeeds.
        JoinResult joinResult = context.sendGenericGroupJoin(
            request
                .setProtocols(toProtocols("range", "roundrobin"))
                .setRebalanceTimeoutMs(7000)
                .setSessionTimeoutMs(6000),
            true,
            supportSkippingAssignment);

        assertEquals(
            Collections.singletonList(newGroupMetadataRecordWithCurrentState(group, MetadataVersion.latest())),
            joinResult.records
        );
        assertFalse(joinResult.joinFuture.isDone());

        // Simulate a successful write to the log.
        joinResult.appendFuture.complete(null);
        assertTrue(joinResult.joinFuture.isDone());

        JoinGroupResponseData expectedResponse = new JoinGroupResponseData()
            .setMembers(supportSkippingAssignment ? toJoinResponseMembers(group) : Collections.emptyList())
            .setLeader(supportSkippingAssignment ? joinResult.joinFuture.get().memberId() : oldMemberId)
            .setMemberId(joinResult.joinFuture.get().memberId())
            .setGenerationId(1)
            .setProtocolType("consumer")
            .setProtocolName("range")
            .setSkipAssignment(supportSkippingAssignment)
            .setErrorCode(Errors.NONE.code());

        assertEquals(expectedResponse, joinResult.joinFuture.get());

        GenericGroupMember newMember = group.member(group.staticMemberId("group-instance-id"));

        assertNotEquals(oldMemberId, newMember.memberId());
        assertEquals(Optional.of("group-instance-id"), newMember.groupInstanceId());
        assertEquals(7000, newMember.rebalanceTimeoutMs());
        assertEquals(6000, newMember.sessionTimeoutMs());
        assertEquals(toProtocols("range", "roundrobin"), newMember.supportedProtocols());
        assertEquals(1, group.size());
        assertEquals(1, group.generationId());
        assertTrue(group.isInState(STABLE));
    }

    @Test
    public void testReplaceStaticMemberInCompletingRebalanceStateTriggersRebalance() throws Exception {
        GroupMetadataManagerTestContext context = new GroupMetadataManagerTestContext.Builder()
            .build();
        GenericGroup group = context.createGenericGroup("group-id");

        JoinGroupRequestData request = new JoinGroupRequestBuilder()
            .withGroupId("group-id")
            .withGroupInstanceId("group-instance-id")
            .withMemberId(UNKNOWN_MEMBER_ID)
            .withDefaultProtocolTypeAndProtocols()
            .build();

        JoinGroupResponseData response = context.joinGenericGroupAndCompleteJoin(request, true, true);
        assertEquals(Errors.NONE.code(), response.errorCode());

        assertEquals(1, group.size());
        assertEquals(1, group.generationId());
        assertTrue(group.isInState(COMPLETING_REBALANCE));

        // Static member rejoins with UNKNOWN_MEMBER_ID and triggers a rebalance.
        JoinResult joinResult = context.sendGenericGroupJoin(request);

        assertTrue(joinResult.records.isEmpty());
        assertTrue(joinResult.joinFuture.isDone());
        assertEquals(Errors.NONE.code(), joinResult.joinFuture.get().errorCode());
        assertEquals(1, group.size());
        assertEquals(2, group.generationId());
        assertTrue(group.isInState(COMPLETING_REBALANCE));
    }

    @Test
    public void testJoinGroupAppendErrorConversion() {
        assertEquals(Errors.COORDINATOR_NOT_AVAILABLE, appendGroupMetadataErrorToResponseError(Errors.UNKNOWN_TOPIC_OR_PARTITION));
        assertEquals(Errors.COORDINATOR_NOT_AVAILABLE, appendGroupMetadataErrorToResponseError(Errors.NOT_ENOUGH_REPLICAS));

        assertEquals(Errors.NOT_COORDINATOR, appendGroupMetadataErrorToResponseError(Errors.NOT_LEADER_OR_FOLLOWER));
        assertEquals(Errors.NOT_COORDINATOR, appendGroupMetadataErrorToResponseError(Errors.KAFKA_STORAGE_ERROR));

        assertEquals(Errors.UNKNOWN_SERVER_ERROR, appendGroupMetadataErrorToResponseError(Errors.MESSAGE_TOO_LARGE));
        assertEquals(Errors.UNKNOWN_SERVER_ERROR, appendGroupMetadataErrorToResponseError(Errors.RECORD_LIST_TOO_LARGE));
        assertEquals(Errors.UNKNOWN_SERVER_ERROR, appendGroupMetadataErrorToResponseError(Errors.INVALID_FETCH_SIZE));

        assertEquals(Errors.LEADER_NOT_AVAILABLE, Errors.LEADER_NOT_AVAILABLE);
    }

    @Test
    public void testNewMemberTimeoutCompletion() throws Exception {
        GroupMetadataManagerTestContext context = new GroupMetadataManagerTestContext.Builder()
            .build();
        GenericGroup group = context.createGenericGroup("group-id");

        JoinResult joinResult = context.sendGenericGroupJoin(
            new JoinGroupRequestBuilder()
                .withGroupId("group-id")
                .withMemberId(UNKNOWN_MEMBER_ID)
                .withDefaultProtocolTypeAndProtocols()
                .withSessionTimeoutMs(context.genericGroupNewMemberJoinTimeoutMs + 5000)
                .build()
        );

        assertTrue(joinResult.records.isEmpty());
        assertFalse(joinResult.joinFuture.isDone());

        // Advance clock by initial rebalance delay to complete join phase.
        assertNoOrEmptyResult(context.sleep(context.genericGroupInitialRebalanceDelayMs));

        assertTrue(joinResult.joinFuture.isDone());
        assertEquals(Errors.NONE.code(), joinResult.joinFuture.get().errorCode());
        assertEquals(1, group.generationId());
        assertTrue(group.isInState(COMPLETING_REBALANCE));

        assertEquals(0, group.allMembers().stream().filter(GenericGroupMember::isNew).count());

        SyncResult syncResult = context.sendGenericGroupSync(
            new SyncGroupRequestBuilder()
                .withGroupId("group-id")
                .withMemberId(joinResult.joinFuture.get().memberId())
                .withGenerationId(joinResult.joinFuture.get().generationId())
                .build()
        );

        // Simulate a successful write to the log.
        syncResult.appendFuture.complete(null);

        assertTrue(syncResult.syncFuture.isDone());
        assertEquals(Errors.NONE.code(), syncResult.syncFuture.get().errorCode());
        assertEquals(1, group.size());

        // Make sure the NewMemberTimeout is not still in effect, and the member is not kicked
        assertNoOrEmptyResult(context.sleep(context.genericGroupNewMemberJoinTimeoutMs));
        assertEquals(1, group.size());

        // Member should be removed as heartbeat expires. The group is now empty.
        List<ExpiredTimeout<Void, Record>> timeouts = context.sleep(5000);
        List<Record> expectedRecords = Collections.singletonList(newGroupMetadataRecord(
            group.groupId(),
            new GroupMetadataValue()
                .setMembers(Collections.emptyList())
                .setGeneration(2)
                .setLeader(null)
                .setProtocolType("consumer")
                .setProtocol(null)
                .setCurrentStateTimestamp(context.time.milliseconds()),
            MetadataVersion.latest())
        );

        assertEquals(1, timeouts.size());
        String memberId = joinResult.joinFuture.get().memberId();
        timeouts.forEach(timeout -> {
            assertEquals(genericGroupHeartbeatKey("group-id", memberId), timeout.key);
            assertEquals(expectedRecords, timeout.result.records());
        });

        assertEquals(0, group.size());
        assertTrue(group.isInState(EMPTY));
    }

    @Test
    public void testNewMemberFailureAfterJoinGroupCompletion() throws Exception {
        // For old versions of the JoinGroup protocol, new members were subject
        // to expiration if the rebalance took long enough. This test case ensures
        // that following completion of the JoinGroup phase, new members follow
        // normal heartbeat expiration logic.
        GroupMetadataManagerTestContext context = new GroupMetadataManagerTestContext.Builder()
            .build();
        GenericGroup group = context.createGenericGroup("group-id");

        JoinGroupRequestData joinRequest = new JoinGroupRequestBuilder()
            .withGroupId("group-id")
            .withMemberId(UNKNOWN_MEMBER_ID)
            .withDefaultProtocolTypeAndProtocols()
            .withSessionTimeoutMs(5000)
            .withRebalanceTimeoutMs(10000)
            .build();

        JoinGroupResponseData joinResponse = context.joinGenericGroupAndCompleteJoin(joinRequest, false, false);
        assertEquals(Errors.NONE.code(), joinResponse.errorCode());

        String memberId = joinResponse.memberId();
        assertEquals(memberId, joinResponse.leader());
        assertEquals(1, joinResponse.generationId());

        SyncResult syncResult = context.sendGenericGroupSync(
            new SyncGroupRequestBuilder()
                .withGroupId("group-id")
                .withMemberId(memberId)
                .withGenerationId(1)
                .build()
        );

        // Simulate a successful write to the log.
        syncResult.appendFuture.complete(null);

        assertTrue(syncResult.syncFuture.isDone());
        assertEquals(Errors.NONE.code(), syncResult.syncFuture.get().errorCode());

        assertTrue(group.isInState(STABLE));
        assertEquals(1, group.generationId());

        JoinResult otherJoinResult = context.sendGenericGroupJoin(joinRequest.setMemberId(UNKNOWN_MEMBER_ID));
        JoinResult joinResult = context.sendGenericGroupJoin(joinRequest.setMemberId(memberId));

        assertTrue(otherJoinResult.records.isEmpty());
        assertTrue(joinResult.records.isEmpty());
        assertTrue(joinResult.joinFuture.isDone());
        assertTrue(otherJoinResult.joinFuture.isDone());
        assertEquals(Errors.NONE.code(), joinResult.joinFuture.get().errorCode());
        assertEquals(Errors.NONE.code(), otherJoinResult.joinFuture.get().errorCode());

        context.verifySessionExpiration(group, 5000);
    }

    @Test
    public void testStaticMemberFenceDuplicateRejoinedFollower() throws Exception {
        GroupMetadataManagerTestContext context = new GroupMetadataManagerTestContext.Builder()
            .build();

        RebalanceResult rebalanceResult = context.staticMembersJoinAndRebalance(
            "group-id",
            "leader-instance-id",
            "follower-instance-id"
        );
        GenericGroup group = context.groupMetadataManager.getOrMaybeCreateGenericGroup("group-id", false);

        // A third member joins. Trigger a rebalance.
        JoinGroupRequestData request = new JoinGroupRequestBuilder()
            .withGroupId("group-id")
            .withMemberId(UNKNOWN_MEMBER_ID)
            .withDefaultProtocolTypeAndProtocols()
            .build();

        context.sendGenericGroupJoin(request);

        assertTrue(group.isInState(PREPARING_REBALANCE));

        // Old follower rejoins group will be matching current member.id.
        JoinResult oldFollowerJoinResult = context.sendGenericGroupJoin(
            request
                .setMemberId(rebalanceResult.followerId)
                .setGroupInstanceId("follower-instance-id")
        );

        assertTrue(oldFollowerJoinResult.records.isEmpty());
        assertFalse(oldFollowerJoinResult.joinFuture.isDone());

        // Duplicate follower joins group with unknown member id will trigger member id replacement.
        context.sendGenericGroupJoin(
            request
                .setMemberId(UNKNOWN_MEMBER_ID)
                .setGroupInstanceId("follower-instance-id")
        );

        // Old member shall be fenced immediately upon duplicate follower joins.
        assertTrue(oldFollowerJoinResult.records.isEmpty());
        assertTrue(oldFollowerJoinResult.joinFuture.isDone());

        JoinGroupResponseData expectedResponse = new JoinGroupResponseData()
            .setErrorCode(Errors.FENCED_INSTANCE_ID.code())
            .setProtocolName(null)
            .setProtocolType(null)
            .setLeader(UNKNOWN_MEMBER_ID)
            .setMemberId(rebalanceResult.followerId)
            .setGenerationId(-1);

        checkJoinGroupResponse(
            expectedResponse,
            oldFollowerJoinResult.joinFuture.get(),
            group,
            PREPARING_REBALANCE,
            Collections.emptySet()
        );
    }

    @Test
    public void testStaticMemberFenceDuplicateSyncingFollowerAfterMemberIdChanged() throws Exception {
        GroupMetadataManagerTestContext context = new GroupMetadataManagerTestContext.Builder()
            .build();

        RebalanceResult rebalanceResult = context.staticMembersJoinAndRebalance(
            "group-id",
            "leader-instance-id",
            "follower-instance-id"
        );
        GenericGroup group = context.groupMetadataManager.getOrMaybeCreateGenericGroup("group-id", false);

        // Known leader rejoins will trigger rebalance.
        JoinGroupRequestData request = new JoinGroupRequestBuilder()
            .withGroupId("group-id")
            .withGroupInstanceId("leader-instance-id")
            .withMemberId(rebalanceResult.leaderId)
            .withProtocolSuperset()
            .withRebalanceTimeoutMs(10000)
            .build();

        JoinResult leaderJoinResult = context.sendGenericGroupJoin(request);

        assertTrue(leaderJoinResult.records.isEmpty());
        assertFalse(leaderJoinResult.joinFuture.isDone());
        assertTrue(group.isInState(PREPARING_REBALANCE));

        // Old follower rejoins group will match current member.id.
        JoinResult oldFollowerJoinResult = context.sendGenericGroupJoin(
            request
                .setMemberId(rebalanceResult.followerId)
                .setGroupInstanceId("follower-instance-id")
        );

        assertTrue(oldFollowerJoinResult.records.isEmpty());
        assertTrue(oldFollowerJoinResult.joinFuture.isDone());
        assertTrue(leaderJoinResult.joinFuture.isDone());

        JoinGroupResponseData expectedLeaderResponse = new JoinGroupResponseData()
            .setErrorCode(Errors.NONE.code())
            .setGenerationId(rebalanceResult.generationId + 1)
            .setMemberId(rebalanceResult.leaderId)
            .setLeader(rebalanceResult.leaderId)
            .setProtocolName("range")
            .setProtocolType("consumer")
            .setMembers(toJoinResponseMembers(group));

        checkJoinGroupResponse(
            expectedLeaderResponse,
            leaderJoinResult.joinFuture.get(),
            group,
            COMPLETING_REBALANCE,
            mkSet("leader-instance-id", "follower-instance-id")
        );

        assertEquals(rebalanceResult.leaderId, leaderJoinResult.joinFuture.get().memberId());
        assertEquals(rebalanceResult.leaderId, leaderJoinResult.joinFuture.get().leader());

        // Old follower should get a successful join group response.
        assertTrue(oldFollowerJoinResult.joinFuture.isDone());

        JoinGroupResponseData expectedFollowerResponse = new JoinGroupResponseData()
            .setErrorCode(Errors.NONE.code())
            .setGenerationId(rebalanceResult.generationId + 1)
            .setMemberId(oldFollowerJoinResult.joinFuture.get().memberId())
            .setLeader(rebalanceResult.leaderId)
            .setProtocolName("range")
            .setProtocolType("consumer");

        checkJoinGroupResponse(
            expectedFollowerResponse,
            oldFollowerJoinResult.joinFuture.get(),
            group,
            COMPLETING_REBALANCE,
            Collections.emptySet()
        );

        assertTrue(group.isInState(COMPLETING_REBALANCE));
        assertEquals(rebalanceResult.followerId, oldFollowerJoinResult.joinFuture.get().memberId());
        assertEquals(rebalanceResult.leaderId, oldFollowerJoinResult.joinFuture.get().leader());

        // Duplicate follower joins group with unknown member id will trigger member.id replacement,
        // and will also trigger a rebalance under CompletingRebalance state; the old follower sync callback
        // will return fenced exception while broker replaces the member identity with the duplicate follower joins.
        SyncResult oldFollowerSyncResult = context.sendGenericGroupSync(
            new SyncGroupRequestBuilder()
                .withGroupId("group-id")
                .withGroupInstanceId("follower-instance-id")
                .withGenerationId(oldFollowerJoinResult.joinFuture.get().generationId())
                .withMemberId(oldFollowerJoinResult.joinFuture.get().memberId())
                .build()
        );

        assertTrue(oldFollowerSyncResult.records.isEmpty());
        assertFalse(oldFollowerSyncResult.syncFuture.isDone());

        JoinResult duplicateFollowerJoinResult = context.sendGenericGroupJoin(
            request
                .setMemberId(UNKNOWN_MEMBER_ID)
                .setGroupInstanceId("follower-instance-id")
        );

        assertTrue(duplicateFollowerJoinResult.records.isEmpty());
        assertTrue(group.isInState(PREPARING_REBALANCE));
        assertFalse(duplicateFollowerJoinResult.joinFuture.isDone());
        assertTrue(oldFollowerSyncResult.syncFuture.isDone());
        assertEquals(Errors.FENCED_INSTANCE_ID.code(), oldFollowerSyncResult.syncFuture.get().errorCode());

        // Advance clock by rebalance timeout so that the join phase completes with duplicate follower.
        // Both heartbeats will expire but only the leader is kicked out.
        List<ExpiredTimeout<Void, Record>> timeouts = context.sleep(10000);
        assertEquals(2, timeouts.size());
        timeouts.forEach(timeout -> assertEquals(timeout.result, EMPTY_RESULT));

        assertTrue(duplicateFollowerJoinResult.joinFuture.isDone());
        assertTrue(group.isInState(COMPLETING_REBALANCE));
        assertEquals(3, group.generationId());
        assertEquals(1, group.size());
        assertTrue(group.hasMemberId(duplicateFollowerJoinResult.joinFuture.get().memberId()));
        assertEquals(duplicateFollowerJoinResult.joinFuture.get().memberId(), duplicateFollowerJoinResult.joinFuture.get().leader());
    }

    @Test
    public void testStaticMemberFenceDuplicateRejoiningFollowerAfterMemberIdChanged() throws Exception {
        GroupMetadataManagerTestContext context = new GroupMetadataManagerTestContext.Builder()
            .build();

        RebalanceResult rebalanceResult = context.staticMembersJoinAndRebalance(
            "group-id",
            "leader-instance-id",
            "follower-instance-id"
        );
        GenericGroup group = context.groupMetadataManager.getOrMaybeCreateGenericGroup("group-id", false);

        // Known leader rejoins will trigger rebalance.
        JoinGroupRequestData request = new JoinGroupRequestBuilder()
            .withGroupId("group-id")
            .withGroupInstanceId("leader-instance-id")
            .withMemberId(rebalanceResult.leaderId)
            .withDefaultProtocolTypeAndProtocols()
            .withRebalanceTimeoutMs(10000)
            .build();

        JoinResult leaderJoinResult = context.sendGenericGroupJoin(request);

        assertTrue(leaderJoinResult.records.isEmpty());
        assertFalse(leaderJoinResult.joinFuture.isDone());
        assertTrue(group.isInState(PREPARING_REBALANCE));

        // Duplicate follower joins group will trigger member id replacement.
        JoinResult duplicateFollowerJoinResult = context.sendGenericGroupJoin(
            request
                .setMemberId(UNKNOWN_MEMBER_ID)
                .setGroupInstanceId("follower-instance-id")
        );

        assertTrue(duplicateFollowerJoinResult.records.isEmpty());
        assertTrue(duplicateFollowerJoinResult.joinFuture.isDone());

        // Old follower rejoins group will fail because member id is already updated.
        JoinResult oldFollowerJoinResult = context.sendGenericGroupJoin(
            request.setMemberId(rebalanceResult.followerId)
        );

        assertTrue(oldFollowerJoinResult.records.isEmpty());
        assertTrue(oldFollowerJoinResult.joinFuture.isDone());
        assertTrue(leaderJoinResult.joinFuture.isDone());

        JoinGroupResponseData expectedLeaderResponse = new JoinGroupResponseData()
            .setErrorCode(Errors.NONE.code())
            .setGenerationId(rebalanceResult.generationId + 1)
            .setMemberId(rebalanceResult.leaderId)
            .setLeader(rebalanceResult.leaderId)
            .setProtocolName("range")
            .setProtocolType("consumer")
            .setMembers(toJoinResponseMembers(group));

        checkJoinGroupResponse(
            expectedLeaderResponse,
            leaderJoinResult.joinFuture.get(),
            group,
            COMPLETING_REBALANCE,
            mkSet("leader-instance-id", "follower-instance-id")
        );

        assertTrue(duplicateFollowerJoinResult.joinFuture.isDone());

        JoinGroupResponseData expectedDuplicateFollowerResponse = new JoinGroupResponseData()
            .setErrorCode(Errors.NONE.code())
            .setGenerationId(rebalanceResult.generationId + 1)
            .setMemberId(duplicateFollowerJoinResult.joinFuture.get().memberId())
            .setLeader(rebalanceResult.leaderId)
            .setProtocolName("range")
            .setProtocolType("consumer")
            .setMembers(Collections.emptyList());

        checkJoinGroupResponse(
            expectedDuplicateFollowerResponse,
            duplicateFollowerJoinResult.joinFuture.get(),
            group,
            COMPLETING_REBALANCE,
            Collections.emptySet()
        );

        assertTrue(duplicateFollowerJoinResult.joinFuture.isDone());

        JoinGroupResponseData expectedOldFollowerResponse = new JoinGroupResponseData()
            .setErrorCode(Errors.FENCED_INSTANCE_ID.code())
            .setGenerationId(-1)
            .setMemberId(rebalanceResult.followerId)
            .setLeader(UNKNOWN_MEMBER_ID)
            .setProtocolName(null)
            .setProtocolType(null)
            .setMembers(Collections.emptyList());

        checkJoinGroupResponse(
            expectedOldFollowerResponse,
            oldFollowerJoinResult.joinFuture.get(),
            group,
            COMPLETING_REBALANCE,
            Collections.emptySet()
        );
    }

    @Test
    public void testStaticMemberRejoinWithKnownMemberId() throws Exception {
        GroupMetadataManagerTestContext context = new GroupMetadataManagerTestContext.Builder()
            .build();
        GenericGroup group = context.createGenericGroup("group-id");

        JoinGroupRequestData request = new JoinGroupRequestBuilder()
            .withGroupId("group-id")
            .withMemberId(UNKNOWN_MEMBER_ID)
            .withGroupInstanceId("group-instance-id")
            .withDefaultProtocolTypeAndProtocols()
            .build();

        JoinGroupResponseData joinResponse = context.joinGenericGroupAndCompleteJoin(request, false, false);
        assertEquals(Errors.NONE.code(), joinResponse.errorCode());

        String memberId = joinResponse.memberId();

        JoinResult rejoinResult = context.sendGenericGroupJoin(
            request.setMemberId(memberId)
        );

        // The second join group should return immediately since we are using the same metadata during CompletingRebalance.
        assertTrue(rejoinResult.records.isEmpty());
        assertTrue(group.isInState(COMPLETING_REBALANCE));
        assertTrue(rejoinResult.joinFuture.isDone());
        assertEquals(Errors.NONE.code(), rejoinResult.joinFuture.get().errorCode());

        SyncResult syncResult = context.sendGenericGroupSync(
            new SyncGroupRequestBuilder()
                .withGroupId("group-id")
                .withMemberId(memberId)
                .withGenerationId(joinResponse.generationId())
                .withGroupInstanceId("group-instance-id")
                .build()
        );

        // Successful write to the log.
        syncResult.appendFuture.complete(null);

        assertTrue(syncResult.syncFuture.isDone());
        assertEquals(Errors.NONE.code(), syncResult.syncFuture.get().errorCode());
        assertTrue(group.isInState(STABLE));
    }

    @ParameterizedTest
    @ValueSource(booleans = {true, false})
    public void testStaticMemberRejoinWithLeaderIdAndUnknownMemberId(
        boolean supportSkippingAssignment
    ) throws Exception {
        GroupMetadataManagerTestContext context = new GroupMetadataManagerTestContext.Builder()
            .build();

        RebalanceResult rebalanceResult = context.staticMembersJoinAndRebalance(
            "group-id",
            "leader-instance-id",
            "follower-instance-id"
        );
        GenericGroup group = context.groupMetadataManager.getOrMaybeCreateGenericGroup("group-id", false);

        // A static leader rejoin with unknown id will not trigger rebalance, and no assignment will be returned.
        // As the group was in Stable state and the member id was updated, this will generate records.
        JoinGroupRequestData joinRequest = new JoinGroupRequestBuilder()
            .withGroupId("group-id")
            .withGroupInstanceId("leader-instance-id")
            .withMemberId(UNKNOWN_MEMBER_ID)
            .withProtocolSuperset()
            .build();

        JoinResult joinResult = context.sendGenericGroupJoin(
            joinRequest,
            true,
            supportSkippingAssignment
        );

        assertEquals(
            Collections.singletonList(newGroupMetadataRecordWithCurrentState(group, MetadataVersion.latest())),
            joinResult.records
        );
        // Simulate a successful write to the log.
        joinResult.appendFuture.complete(null);
        assertTrue(joinResult.joinFuture.isDone());

        String leader = supportSkippingAssignment ?
            joinResult.joinFuture.get().memberId() : rebalanceResult.leaderId;

        List<JoinGroupResponseMember> members = supportSkippingAssignment ?
            toJoinResponseMembers(group) : Collections.emptyList();

        JoinGroupResponseData expectedJoinResponse = new JoinGroupResponseData()
            .setErrorCode(Errors.NONE.code())
            .setGenerationId(rebalanceResult.generationId)
            .setMemberId(joinResult.joinFuture.get().memberId())
            .setLeader(leader)
            .setProtocolName("range")
            .setProtocolType("consumer")
            .setSkipAssignment(supportSkippingAssignment)
            .setMembers(members);

        checkJoinGroupResponse(
            expectedJoinResponse,
            joinResult.joinFuture.get(),
            group,
            STABLE,
            supportSkippingAssignment ? mkSet("leader-instance-id", "follower-instance-id") : Collections.emptySet()
        );

        JoinResult oldLeaderJoinResult = context.sendGenericGroupJoin(
            joinRequest.setMemberId(rebalanceResult.leaderId),
            true,
            supportSkippingAssignment
        );

        assertTrue(oldLeaderJoinResult.records.isEmpty());
        assertTrue(oldLeaderJoinResult.joinFuture.isDone());
        assertEquals(Errors.FENCED_INSTANCE_ID.code(), oldLeaderJoinResult.joinFuture.get().errorCode());

        // Old leader will get fenced.
        SyncGroupRequestData oldLeaderSyncRequest = new SyncGroupRequestBuilder()
            .withGroupId("group-id")
            .withGroupInstanceId("leader-instance-id")
            .withGenerationId(rebalanceResult.generationId)
            .withMemberId(rebalanceResult.leaderId)
            .build();

        SyncResult oldLeaderSyncResult = context.sendGenericGroupSync(oldLeaderSyncRequest);

        assertTrue(oldLeaderSyncResult.records.isEmpty());
        assertTrue(oldLeaderSyncResult.syncFuture.isDone());
        assertEquals(Errors.FENCED_INSTANCE_ID.code(), oldLeaderSyncResult.syncFuture.get().errorCode());

        // Calling sync on old leader id will fail because that leader id is no longer valid and replaced.
        SyncGroupRequestData newLeaderSyncRequest = oldLeaderSyncRequest.setGroupInstanceId(null);
        SyncResult newLeaderSyncResult = context.sendGenericGroupSync(newLeaderSyncRequest);

        assertTrue(newLeaderSyncResult.records.isEmpty());
        assertTrue(newLeaderSyncResult.syncFuture.isDone());
        assertEquals(Errors.UNKNOWN_MEMBER_ID.code(), newLeaderSyncResult.syncFuture.get().errorCode());
    }

    @Test
    public void testStaticMemberRejoinWithLeaderIdAndKnownMemberId() throws Exception {
        GroupMetadataManagerTestContext context = new GroupMetadataManagerTestContext.Builder()
            .build();

        RebalanceResult rebalanceResult = context.staticMembersJoinAndRebalance(
            "group-id",
            "leader-instance-id",
            "follower-instance-id"
        );
        GenericGroup group = context.groupMetadataManager.getOrMaybeCreateGenericGroup("group-id", false);

        // Known static leader rejoin will trigger rebalance.
        JoinGroupRequestData request = new JoinGroupRequestBuilder()
            .withGroupId("group-id")
            .withGroupInstanceId("leader-instance-id")
            .withMemberId(rebalanceResult.leaderId)
            .withDefaultProtocolTypeAndProtocols()
            .withRebalanceTimeoutMs(10000)
            .build();

        JoinGroupResponseData joinResponse = context.joinGenericGroupAndCompleteJoin(request, true, true, 10000);

        // Follower's heartbeat expires as the leader rejoins.
        assertFalse(group.hasMemberId(rebalanceResult.followerId));

        JoinGroupResponseData expectedResponse = new JoinGroupResponseData()
            .setErrorCode(Errors.NONE.code())
            .setGenerationId(rebalanceResult.generationId + 1)
            .setMemberId(rebalanceResult.leaderId)
            .setLeader(rebalanceResult.leaderId)
            .setProtocolName("range")
            .setProtocolType("consumer")
            .setMembers(toJoinResponseMembers(group));

        checkJoinGroupResponse(
            expectedResponse,
            joinResponse,
            group,
            COMPLETING_REBALANCE,
            Collections.singleton("leader-instance-id")
        );
    }

    @Test
    public void testStaticMemberRejoinWithLeaderIdAndUnexpectedDeadGroup() throws Exception {
        GroupMetadataManagerTestContext context = new GroupMetadataManagerTestContext.Builder()
            .build();

        RebalanceResult rebalanceResult = context.staticMembersJoinAndRebalance(
            "group-id",
            "leader-instance-id",
            "follower-instance-id"
        );
        GenericGroup group = context.groupMetadataManager.getOrMaybeCreateGenericGroup("group-id", false);
        group.transitionTo(DEAD);

        JoinGroupRequestData request = new JoinGroupRequestBuilder()
            .withGroupId("group-id")
            .withGroupInstanceId("leader-instance-id")
            .withMemberId(rebalanceResult.leaderId)
            .withDefaultProtocolTypeAndProtocols()
            .build();

        JoinResult joinResult = context.sendGenericGroupJoin(request, true, true);

        assertTrue(joinResult.records.isEmpty());
        assertTrue(joinResult.joinFuture.isDone());
        assertEquals(Errors.COORDINATOR_NOT_AVAILABLE.code(), joinResult.joinFuture.get().errorCode());
    }

    @Test
    public void testStaticMemberRejoinWithLeaderIdAndUnexpectedEmptyGroup() throws Exception {
        GroupMetadataManagerTestContext context = new GroupMetadataManagerTestContext.Builder()
            .build();

        RebalanceResult rebalanceResult = context.staticMembersJoinAndRebalance(
            "group-id",
            "leader-instance-id",
            "follower-instance-id"
        );
        GenericGroup group = context.groupMetadataManager.getOrMaybeCreateGenericGroup("group-id", false);

        group.transitionTo(PREPARING_REBALANCE);
        group.transitionTo(EMPTY);

        JoinGroupRequestData request = new JoinGroupRequestBuilder()
            .withGroupId("group-id")
            .withGroupInstanceId("leader-instance-id")
            .withMemberId(rebalanceResult.leaderId)
            .withDefaultProtocolTypeAndProtocols()
            .build();

        JoinResult joinResult = context.sendGenericGroupJoin(request, true, true);

        assertTrue(joinResult.records.isEmpty());
        assertTrue(joinResult.joinFuture.isDone());
        assertEquals(Errors.UNKNOWN_MEMBER_ID.code(), joinResult.joinFuture.get().errorCode());
    }

    @Test
    public void testStaticMemberRejoinWithFollowerIdAndChangeOfProtocol() throws Exception {
        int rebalanceTimeoutMs = 10000;
        int sessionTimeoutMs = 15000;
        GroupMetadataManagerTestContext context = new GroupMetadataManagerTestContext.Builder()
            .build();

        RebalanceResult rebalanceResult = context.staticMembersJoinAndRebalance(
            "group-id",
            "leader-instance-id",
            "follower-instance-id",
            rebalanceTimeoutMs,
            sessionTimeoutMs
        );
        GenericGroup group = context.groupMetadataManager.getOrMaybeCreateGenericGroup("group-id", false);

        // A static follower rejoin with changed protocol will trigger rebalance.
        JoinGroupRequestProtocolCollection protocols = toProtocols("roundrobin");
        JoinGroupRequestData request = new JoinGroupRequestBuilder()
            .withGroupId("group-id")
            .withGroupInstanceId("follower-instance-id")
            .withMemberId(rebalanceResult.followerId)
            .withProtocols(protocols)
            .withRebalanceTimeoutMs(rebalanceTimeoutMs)
            .withSessionTimeoutMs(sessionTimeoutMs)
            .build();

        JoinResult joinResult = context.sendGenericGroupJoin(request);

        assertTrue(joinResult.records.isEmpty());
        assertFalse(joinResult.joinFuture.isDone());

        // Old leader hasn't joined in the meantime, triggering a re-election.
        assertNoOrEmptyResult(context.sleep(rebalanceTimeoutMs));

        assertTrue(joinResult.joinFuture.isDone());
        assertEquals(Errors.NONE.code(), joinResult.joinFuture.get().errorCode());
        assertTrue(group.hasStaticMember("leader-instance-id"));
        assertTrue(group.isLeader(rebalanceResult.followerId));

        JoinGroupResponseData expectedResponse = new JoinGroupResponseData()
            .setErrorCode(Errors.NONE.code())
            .setGenerationId(rebalanceResult.generationId + 1)
            .setMemberId(rebalanceResult.followerId)
            .setLeader(rebalanceResult.followerId)
            .setProtocolName("roundrobin")
            .setProtocolType("consumer")
            .setMembers(toJoinResponseMembers(group));

        checkJoinGroupResponse(
            expectedResponse,
            joinResult.joinFuture.get(),
            group,
            COMPLETING_REBALANCE,
            mkSet("leader-instance-id", "follower-instance-id")
        );
    }

    @Test
    public void testStaticMemberRejoinWithUnknownMemberIdAndChangeOfProtocolWithSelectedProtocolChanged() throws Exception {

        int rebalanceTimeoutMs = 10000;
        int sessionTimeoutMs = 15000;
        GroupMetadataManagerTestContext context = new GroupMetadataManagerTestContext.Builder()
            .build();

        RebalanceResult rebalanceResult = context.staticMembersJoinAndRebalance(
            "group-id",
            "leader-instance-id",
            "follower-instance-id",
            rebalanceTimeoutMs,
            sessionTimeoutMs
        );
        GenericGroup group = context.groupMetadataManager.getOrMaybeCreateGenericGroup("group-id", false);

        assertNotEquals("roundrobin", group.selectProtocol());

        // A static follower rejoin with changed protocol will trigger rebalance.
        JoinGroupRequestProtocolCollection protocols = toProtocols("roundrobin");

        JoinGroupRequestData request = new JoinGroupRequestBuilder()
            .withGroupId("group-id")
            .withGroupInstanceId("follower-instance-id")
            .withMemberId(UNKNOWN_MEMBER_ID)
            .withProtocols(protocols)
            .withRebalanceTimeoutMs(rebalanceTimeoutMs)
            .withSessionTimeoutMs(sessionTimeoutMs)
            .build();

        JoinResult joinResult = context.sendGenericGroupJoin(request);
        assertTrue(joinResult.records.isEmpty());
        assertFalse(joinResult.joinFuture.isDone());
        assertEquals("roundrobin", group.selectProtocol());

        // Old leader hasn't joined in the meantime, triggering a re-election.
        assertNoOrEmptyResult(context.sleep(rebalanceTimeoutMs));
        assertTrue(joinResult.joinFuture.isDone());
        assertEquals(Errors.NONE.code(), joinResult.joinFuture.get().errorCode());
        assertTrue(group.hasStaticMember("leader-instance-id"));
        assertTrue(group.isLeader(joinResult.joinFuture.get().memberId()));
        assertNotEquals(rebalanceResult.followerId, joinResult.joinFuture.get().memberId());

        JoinGroupResponseData expectedResponse = new JoinGroupResponseData()
            .setErrorCode(Errors.NONE.code())
            .setGenerationId(rebalanceResult.generationId + 1)
            .setMemberId(joinResult.joinFuture.get().memberId())
            .setLeader(joinResult.joinFuture.get().memberId())
            .setProtocolName("roundrobin")
            .setProtocolType("consumer")
            .setMembers(toJoinResponseMembers(group));

        checkJoinGroupResponse(
            expectedResponse,
            joinResult.joinFuture.get(),
            group,
            COMPLETING_REBALANCE,
            mkSet("leader-instance-id", "follower-instance-id")
        );
    }

    @Test
    public void testStaticMemberRejoinWithUnknownMemberIdAndChangeOfProtocolWhileSelectProtocolUnchangedPersistenceFailure() throws Exception {

        GroupMetadataManagerTestContext context = new GroupMetadataManagerTestContext.Builder()
            .build();

        RebalanceResult rebalanceResult = context.staticMembersJoinAndRebalance(
            "group-id",
            "leader-instance-id",
            "follower-instance-id"
        );
        GenericGroup group = context.groupMetadataManager.getOrMaybeCreateGenericGroup("group-id", false);

        JoinGroupRequestProtocolCollection protocols = toProtocols(group.selectProtocol());

        JoinGroupRequestData request = new JoinGroupRequestBuilder()
            .withGroupId("group-id")
            .withGroupInstanceId("follower-instance-id")
            .withMemberId(UNKNOWN_MEMBER_ID)
            .withProtocols(protocols)
            .build();

        JoinResult followerJoinResult = context.sendGenericGroupJoin(
            request,
            true,
            true
        );

        assertEquals(
            Collections.singletonList(newGroupMetadataRecordWithCurrentState(group, MetadataVersion.latest())),
            followerJoinResult.records
        );
        // Simulate a failed write to the log.
        followerJoinResult.appendFuture.completeExceptionally(Errors.MESSAGE_TOO_LARGE.exception());
        assertTrue(followerJoinResult.joinFuture.isDone());

        JoinGroupResponseData expectedResponse = new JoinGroupResponseData()
            .setErrorCode(Errors.UNKNOWN_SERVER_ERROR.code())
            .setGenerationId(rebalanceResult.generationId)
            .setMemberId(followerJoinResult.joinFuture.get().memberId())
            .setLeader(rebalanceResult.leaderId)
            .setProtocolName("range")
            .setProtocolType("consumer")
            .setSkipAssignment(false)
            .setMembers(Collections.emptyList());

        checkJoinGroupResponse(
            expectedResponse,
            followerJoinResult.joinFuture.get(),
            group,
            STABLE,
            Collections.emptySet()
        );

        // Join with old member id will not fail because the member id is not updated because of persistence failure
        assertNotEquals(rebalanceResult.followerId, followerJoinResult.joinFuture.get().memberId());
        followerJoinResult = context.sendGenericGroupJoin(request.setMemberId(rebalanceResult.followerId));

        assertTrue(followerJoinResult.records.isEmpty());

        // Join with leader and complete join phase.
        JoinResult leaderJoinResult = context.sendGenericGroupJoin(
            request.setGroupInstanceId("leader-instance-id")
                .setMemberId(rebalanceResult.leaderId)
        );

        assertTrue(leaderJoinResult.records.isEmpty());
        assertTrue(leaderJoinResult.joinFuture.isDone());
        assertTrue(followerJoinResult.joinFuture.isDone());
        assertEquals(Errors.NONE.code(), leaderJoinResult.joinFuture.get().errorCode());
        assertEquals(Errors.NONE.code(), followerJoinResult.joinFuture.get().errorCode());

        // Sync with leader and receive assignment.
        SyncGroupRequestData syncRequest = new SyncGroupRequestBuilder()
            .withGroupId("group-id")
            .withGroupInstanceId("leader-instance-id")
            .withMemberId(rebalanceResult.leaderId)
            .withGenerationId(rebalanceResult.generationId + 1)
            .build();

        SyncResult leaderSyncResult = context.sendGenericGroupSync(syncRequest);

        // Simulate a successful write to the log. This will update the group with the new (empty) assignment.
        leaderSyncResult.appendFuture.complete(null);

        assertEquals(
            Collections.singletonList(newGroupMetadataRecordWithCurrentState(group, MetadataVersion.latest())),
            leaderSyncResult.records
        );

        assertTrue(leaderSyncResult.syncFuture.isDone());
        assertTrue(group.isInState(STABLE));
        assertEquals(Errors.NONE.code(), leaderSyncResult.syncFuture.get().errorCode());

        // Sync with old member id will also not fail because the member id is not updated because of persistence failure
        SyncResult oldMemberSyncResult = context.sendGenericGroupSync(
            syncRequest
                .setGroupInstanceId("follower-instance-id")
                .setMemberId(rebalanceResult.followerId)
        );
        assertTrue(oldMemberSyncResult.records.isEmpty());
        assertTrue(oldMemberSyncResult.syncFuture.isDone());
        assertTrue(group.isInState(STABLE));
        assertEquals(Errors.NONE.code(), oldMemberSyncResult.syncFuture.get().errorCode());
    }

    @Test
    public void testStaticMemberRejoinWithUnknownMemberIdAndChangeOfProtocolWhileSelectProtocolUnchanged() throws Exception {
        GroupMetadataManagerTestContext context = new GroupMetadataManagerTestContext.Builder()
            .build();

        RebalanceResult rebalanceResult = context.staticMembersJoinAndRebalance(
            "group-id",
            "leader-instance-id",
            "follower-instance-id"
        );
        GenericGroup group = context.groupMetadataManager.getOrMaybeCreateGenericGroup("group-id", false);

        // A static follower rejoin with protocol changing to leader protocol subset won't trigger rebalance if updated
        // group's selectProtocol remain unchanged.
        JoinGroupRequestProtocolCollection protocols = toProtocols(group.selectProtocol());

        JoinGroupRequestData request = new JoinGroupRequestBuilder()
            .withGroupId("group-id")
            .withGroupInstanceId("follower-instance-id")
            .withMemberId(UNKNOWN_MEMBER_ID)
            .withProtocols(protocols)
            .build();

        JoinResult followerJoinResult = context.sendGenericGroupJoin(
            request,
            true,
            true
        );

        assertEquals(
            Collections.singletonList(newGroupMetadataRecordWithCurrentState(group, MetadataVersion.latest())),
            followerJoinResult.records
        );

        // Simulate a successful write to the log.
        followerJoinResult.appendFuture.complete(null);
        assertTrue(followerJoinResult.joinFuture.isDone());

        JoinGroupResponseData expectedResponse = new JoinGroupResponseData()
            .setErrorCode(Errors.NONE.code())
            .setGenerationId(rebalanceResult.generationId)
            .setMemberId(followerJoinResult.joinFuture.get().memberId())
            .setLeader(rebalanceResult.leaderId)
            .setProtocolName("range")
            .setProtocolType("consumer")
            .setSkipAssignment(false)
            .setMembers(Collections.emptyList());

        checkJoinGroupResponse(
            expectedResponse,
            followerJoinResult.joinFuture.get(),
            group,
            STABLE,
            Collections.emptySet()
        );

        // Join with old member id will fail because the member id is updated
        String newFollowerId = followerJoinResult.joinFuture.get().memberId();
        assertNotEquals(rebalanceResult.followerId, newFollowerId);
        followerJoinResult = context.sendGenericGroupJoin(request.setMemberId(rebalanceResult.followerId));

        assertTrue(followerJoinResult.records.isEmpty());
        assertEquals(Errors.FENCED_INSTANCE_ID.code(), followerJoinResult.joinFuture.get().errorCode());

        // Sync with old member id will fail because the member id is updated
        SyncGroupRequestData syncRequest = new SyncGroupRequestBuilder()
            .withGroupId("group-id")
            .withGroupInstanceId("follower-instance-id")
            .withGenerationId(rebalanceResult.generationId)
            .withMemberId(rebalanceResult.followerId)
            .withAssignment(Collections.emptyList())
            .build();

        SyncResult syncResult = context.sendGenericGroupSync(syncRequest);

        assertTrue(syncResult.records.isEmpty());
        assertTrue(syncResult.syncFuture.isDone());
        assertEquals(Errors.FENCED_INSTANCE_ID.code(), syncResult.syncFuture.get().errorCode());

        // Sync with new member id succeeds
        syncResult = context.sendGenericGroupSync(syncRequest.setMemberId(newFollowerId));

        assertTrue(syncResult.records.isEmpty());
        assertTrue(syncResult.syncFuture.isDone());
        assertEquals(Errors.NONE.code(), syncResult.syncFuture.get().errorCode());
        assertEquals(rebalanceResult.followerAssignment, syncResult.syncFuture.get().assignment());
    }

    @Test
    public void testStaticMemberRejoinWithKnownLeaderIdToTriggerRebalanceAndFollowerWithChangeofProtocol()
        throws Exception {

        GroupMetadataManagerTestContext context = new GroupMetadataManagerTestContext.Builder()
            .build();

        RebalanceResult rebalanceResult = context.staticMembersJoinAndRebalance(
            "group-id",
            "leader-instance-id",
            "follower-instance-id"
        );
        GenericGroup group = context.groupMetadataManager.getOrMaybeCreateGenericGroup("group-id", false);

        // A static leader rejoin with known member id will trigger rebalance.
        JoinGroupRequestData request = new JoinGroupRequestBuilder()
            .withGroupId("group-id")
            .withGroupInstanceId("leader-instance-id")
            .withMemberId(rebalanceResult.leaderId)
            .withProtocolSuperset()
            .withRebalanceTimeoutMs(10000)
            .withSessionTimeoutMs(5000)
            .build();

        JoinResult leaderJoinResult = context.sendGenericGroupJoin(
            request,
            true,
            true
        );

        assertTrue(leaderJoinResult.records.isEmpty());
        assertFalse(leaderJoinResult.joinFuture.isDone());

        // Rebalance completes immediately after follower rejoins.
        JoinResult followerJoinResult = context.sendGenericGroupJoin(
            request.setGroupInstanceId("follower-instance-id")
                .setMemberId(rebalanceResult.followerId),
            true,
            true
        );

        assertTrue(followerJoinResult.records.isEmpty());
        assertTrue(leaderJoinResult.joinFuture.isDone());
        assertTrue(followerJoinResult.joinFuture.isDone());
        assertTrue(group.isInState(COMPLETING_REBALANCE));
        assertEquals(2, group.generationId());

        // Leader should get the same assignment as last round.
        JoinGroupResponseData expectedLeaderResponse = new JoinGroupResponseData()
            .setErrorCode(Errors.NONE.code())
            .setGenerationId(rebalanceResult.generationId + 1) // The group has promoted to the new generation.
            .setMemberId(leaderJoinResult.joinFuture.get().memberId())
            .setLeader(rebalanceResult.leaderId)
            .setProtocolName("range")
            .setProtocolType("consumer")
            .setSkipAssignment(false)
            .setMembers(toJoinResponseMembers(group));

        checkJoinGroupResponse(
            expectedLeaderResponse,
            leaderJoinResult.joinFuture.get(),
            group,
            COMPLETING_REBALANCE,
            mkSet("leader-instance-id", "follower-instance-id")
        );

        JoinGroupResponseData expectedFollowerResponse = new JoinGroupResponseData()
            .setErrorCode(Errors.NONE.code())
            .setGenerationId(rebalanceResult.generationId + 1) // The group has promoted to the new generation.
            .setMemberId(followerJoinResult.joinFuture.get().memberId())
            .setLeader(rebalanceResult.leaderId)
            .setProtocolName("range")
            .setProtocolType("consumer")
            .setSkipAssignment(false)
            .setMembers(Collections.emptyList());

        checkJoinGroupResponse(
            expectedFollowerResponse,
            followerJoinResult.joinFuture.get(),
            group,
            COMPLETING_REBALANCE,
            Collections.emptySet()
        );

        // The follower protocol changed from protocolSuperset to general protocols.
        JoinGroupRequestProtocolCollection protocols = toProtocols("range");

        followerJoinResult = context.sendGenericGroupJoin(
            request.setGroupInstanceId("follower-instance-id")
                .setMemberId(rebalanceResult.followerId)
                .setProtocols(protocols),
            true,
            true
        );

        assertTrue(followerJoinResult.records.isEmpty());
        assertFalse(followerJoinResult.joinFuture.isDone());
        // The group will transition to PreparingRebalance due to protocol change from follower.
        assertTrue(group.isInState(PREPARING_REBALANCE));

        // Advance clock by session timeout to kick leader out and complete join phase.
        List<ExpiredTimeout<Void, Record>> timeouts = context.sleep(5000);
        // Both leader and follower heartbeat timers may expire. However, the follower heartbeat expiration
        // will not kick the follower out because it is awaiting a join response.
        assertTrue(timeouts.size() <= 2);
        assertTrue(followerJoinResult.joinFuture.isDone());

        String newFollowerId = followerJoinResult.joinFuture.get().memberId();
        expectedFollowerResponse = new JoinGroupResponseData()
            .setErrorCode(Errors.NONE.code())
            .setGenerationId(rebalanceResult.generationId + 2) // The group has promoted to the new generation.
            .setMemberId(newFollowerId)
            .setLeader(newFollowerId)
            .setProtocolName("range")
            .setProtocolType("consumer")
            .setSkipAssignment(false)
            .setMembers(toJoinResponseMembers(group));

        checkJoinGroupResponse(
            expectedFollowerResponse,
            followerJoinResult.joinFuture.get(),
            group,
            COMPLETING_REBALANCE,
            Collections.singleton("follower-instance-id")
        );
    }

    @Test
    public void testStaticMemberRejoinAsFollowerWithUnknownMemberId() throws Exception {
        GroupMetadataManagerTestContext context = new GroupMetadataManagerTestContext.Builder()
            .build();

        RebalanceResult rebalanceResult = context.staticMembersJoinAndRebalance(
            "group-id",
            "leader-instance-id",
            "follower-instance-id"
        );
        GenericGroup group = context.groupMetadataManager.getOrMaybeCreateGenericGroup("group-id", false);

        // A static follower rejoin with no protocol change will not trigger rebalance.
        JoinGroupRequestData request = new JoinGroupRequestBuilder()
            .withGroupId("group-id")
            .withGroupInstanceId("follower-instance-id")
            .withMemberId(UNKNOWN_MEMBER_ID)
            .withProtocolSuperset()
            .build();

        JoinResult followerJoinResult = context.sendGenericGroupJoin(
            request,
            true,
            true
        );

        assertEquals(
            Collections.singletonList(newGroupMetadataRecordWithCurrentState(group, MetadataVersion.latest())),
            followerJoinResult.records
        );
        // Simulate a successful write to log.
        followerJoinResult.appendFuture.complete(null);

        assertTrue(followerJoinResult.joinFuture.isDone());

        // Old leader shouldn't be timed out.
        assertTrue(group.hasStaticMember("leader-instance-id"));

        JoinGroupResponseData expectedFollowerResponse = new JoinGroupResponseData()
            .setErrorCode(Errors.NONE.code())
            .setGenerationId(rebalanceResult.generationId) // The group has not changed.
            .setMemberId(followerJoinResult.joinFuture.get().memberId())
            .setLeader(rebalanceResult.leaderId)
            .setProtocolName("range")
            .setProtocolType("consumer")
            .setSkipAssignment(false)
            .setMembers(Collections.emptyList());

        checkJoinGroupResponse(
            expectedFollowerResponse,
            followerJoinResult.joinFuture.get(),
            group,
            STABLE,
            Collections.emptySet()
        );
        assertNotEquals(rebalanceResult.followerId, followerJoinResult.joinFuture.get().memberId());

        SyncResult syncResult = context.sendGenericGroupSync(
            new SyncGroupRequestBuilder()
                .withGroupId("group-id")
                .withGroupInstanceId("follower-instance-id")
                .withGenerationId(rebalanceResult.generationId)
                .withMemberId(followerJoinResult.joinFuture.get().memberId())
                .build()
        );

        assertTrue(syncResult.records.isEmpty());
        assertTrue(syncResult.syncFuture.isDone());
        assertEquals(Errors.NONE.code(), syncResult.syncFuture.get().errorCode());
        assertEquals(rebalanceResult.followerAssignment, syncResult.syncFuture.get().assignment());
    }

    @Test
    public void testStaticMemberRejoinAsFollowerWithKnownMemberIdAndNoProtocolChange() throws Exception {
        GroupMetadataManagerTestContext context = new GroupMetadataManagerTestContext.Builder()
            .build();

        RebalanceResult rebalanceResult = context.staticMembersJoinAndRebalance(
            "group-id",
            "leader-instance-id",
            "follower-instance-id"
        );
        GenericGroup group = context.groupMetadataManager.getOrMaybeCreateGenericGroup("group-id", false);

        // A static follower rejoin with no protocol change will not trigger rebalance.
        JoinGroupRequestData request = new JoinGroupRequestBuilder()
            .withGroupId("group-id")
            .withGroupInstanceId("follower-instance-id")
            .withMemberId(rebalanceResult.followerId)
            .withProtocolSuperset()
            .build();

        JoinResult followerJoinResult = context.sendGenericGroupJoin(
            request,
            true,
            true
        );

        // No records to write because no metadata changed.
        assertTrue(followerJoinResult.records.isEmpty());
        assertTrue(followerJoinResult.joinFuture.isDone());

        // Old leader shouldn't be timed out.
        assertTrue(group.hasStaticMember("leader-instance-id"));

        JoinGroupResponseData expectedFollowerResponse = new JoinGroupResponseData()
            .setErrorCode(Errors.NONE.code())
            .setGenerationId(rebalanceResult.generationId) // The group has not changed.
            .setMemberId(rebalanceResult.followerId)
            .setLeader(rebalanceResult.leaderId)
            .setProtocolName("range")
            .setProtocolType("consumer")
            .setSkipAssignment(false)
            .setMembers(Collections.emptyList());

        checkJoinGroupResponse(
            expectedFollowerResponse,
            followerJoinResult.joinFuture.get(),
            group,
            STABLE,
            Collections.emptySet()
        );
    }

    @Test
    public void testStaticMemberRejoinAsFollowerWithMismatchedInstanceId() throws Exception {
        GroupMetadataManagerTestContext context = new GroupMetadataManagerTestContext.Builder()
            .build();

        RebalanceResult rebalanceResult = context.staticMembersJoinAndRebalance(
            "group-id",
            "leader-instance-id",
            "follower-instance-id"
        );

        JoinGroupRequestData request = new JoinGroupRequestBuilder()
            .withGroupId("group-id")
            .withGroupInstanceId("leader-instance-id")
            .withMemberId(rebalanceResult.followerId)
            .withProtocolSuperset()
            .build();

        JoinResult followerJoinResult = context.sendGenericGroupJoin(
            request,
            true,
            true
        );

        assertTrue(followerJoinResult.records.isEmpty());
        assertTrue(followerJoinResult.joinFuture.isDone());
        assertEquals(Errors.FENCED_INSTANCE_ID.code(), followerJoinResult.joinFuture.get().errorCode());
    }

    @Test
    public void testStaticMemberRejoinAsLeaderWithMismatchedInstanceId() throws Exception {
        GroupMetadataManagerTestContext context = new GroupMetadataManagerTestContext.Builder()
            .build();

        RebalanceResult rebalanceResult = context.staticMembersJoinAndRebalance(
            "group-id",
            "leader-instance-id",
            "follower-instance-id"
        );

        JoinGroupRequestData request = new JoinGroupRequestBuilder()
            .withGroupId("group-id")
            .withGroupInstanceId("follower-instance-id")
            .withMemberId(rebalanceResult.leaderId)
            .withProtocolSuperset()
            .build();

        JoinResult leaderJoinResult = context.sendGenericGroupJoin(
            request,
            true,
            true
        );

        assertTrue(leaderJoinResult.records.isEmpty());
        assertTrue(leaderJoinResult.joinFuture.isDone());
        assertEquals(Errors.FENCED_INSTANCE_ID.code(), leaderJoinResult.joinFuture.get().errorCode());
    }

    @Test
    public void testStaticMemberSyncAsLeaderWithInvalidMemberId() throws Exception {
        GroupMetadataManagerTestContext context = new GroupMetadataManagerTestContext.Builder()
            .build();

        context.staticMembersJoinAndRebalance(
            "group-id",
            "leader-instance-id",
            "follower-instance-id"
        );

        SyncGroupRequestData request = new SyncGroupRequestBuilder()
            .withGroupId("group-id")
            .withGroupInstanceId("follower-instance-id")
            .withMemberId("invalid-member-id")
            .build();

        SyncResult leaderSyncResult = context.sendGenericGroupSync(request);

        assertTrue(leaderSyncResult.records.isEmpty());
        assertTrue(leaderSyncResult.syncFuture.isDone());
        assertEquals(Errors.FENCED_INSTANCE_ID.code(), leaderSyncResult.syncFuture.get().errorCode());
    }

    @Test
    public void testGetDifferentStaticMemberIdAfterEachRejoin() throws Exception {
        GroupMetadataManagerTestContext context = new GroupMetadataManagerTestContext.Builder()
            .build();

        RebalanceResult rebalanceResult = context.staticMembersJoinAndRebalance(
            "group-id",
            "leader-instance-id",
            "follower-instance-id"
        );
        GenericGroup group = context.groupMetadataManager.getOrMaybeCreateGenericGroup("group-id", false);

        String lastMemberId = rebalanceResult.leaderId;
        for (int i = 0; i < 5; i++) {
            JoinGroupRequestData request = new JoinGroupRequestBuilder()
                .withGroupId("group-id")
                .withGroupInstanceId("leader-instance-id")
                .withMemberId(UNKNOWN_MEMBER_ID)
                .withProtocolSuperset()
                .build();

            JoinResult leaderJoinResult = context.sendGenericGroupJoin(
                request,
                true,
                true
            );

            assertEquals(
                Collections.singletonList(newGroupMetadataRecordWithCurrentState(group, MetadataVersion.latest())),
                leaderJoinResult.records
            );
            // Simulate a successful write to log.
            leaderJoinResult.appendFuture.complete(null);
            assertTrue(leaderJoinResult.joinFuture.isDone());
            assertEquals(group.staticMemberId("leader-instance-id"), leaderJoinResult.joinFuture.get().memberId());
            assertEquals(Errors.NONE.code(), leaderJoinResult.joinFuture.get().errorCode());
            assertNotEquals(lastMemberId, leaderJoinResult.joinFuture.get().memberId());

            lastMemberId = leaderJoinResult.joinFuture.get().memberId();
        }
    }

    @Test
    public void testStaticMemberJoinWithUnknownInstanceIdAndKnownMemberId() throws Exception {
        GroupMetadataManagerTestContext context = new GroupMetadataManagerTestContext.Builder()
            .build();

        RebalanceResult rebalanceResult = context.staticMembersJoinAndRebalance(
            "group-id",
            "leader-instance-id",
            "follower-instance-id"
        );

        JoinGroupRequestData request = new JoinGroupRequestBuilder()
            .withGroupId("group-id")
            .withGroupInstanceId("unknown-instance-id")
            .withMemberId(rebalanceResult.leaderId)
            .withProtocolSuperset()
            .build();

        JoinResult joinResult = context.sendGenericGroupJoin(
            request,
            true,
            true
        );

        assertTrue(joinResult.records.isEmpty());
        assertTrue(joinResult.joinFuture.isDone());
        assertEquals(Errors.UNKNOWN_MEMBER_ID.code(), joinResult.joinFuture.get().errorCode());
    }

    @Test
    public void testStaticMemberReJoinWithIllegalStateAsUnknownMember() throws Exception {
        GroupMetadataManagerTestContext context = new GroupMetadataManagerTestContext.Builder()
            .build();

        context.staticMembersJoinAndRebalance(
            "group-id",
            "leader-instance-id",
            "follower-instance-id"
        );
        GenericGroup group = context.groupMetadataManager.getOrMaybeCreateGenericGroup("group-id", false);

        group.transitionTo(PREPARING_REBALANCE);
        group.transitionTo(EMPTY);

        JoinGroupRequestData request = new JoinGroupRequestBuilder()
            .withGroupId("group-id")
            .withGroupInstanceId("follower-instance-id")
            .withMemberId(UNKNOWN_MEMBER_ID)
            .withProtocolSuperset()
            .build();

        // Illegal state exception shall trigger since follower id resides in pending member bucket.
        IllegalStateException exception = assertThrows(IllegalStateException.class, () -> context.sendGenericGroupJoin(
            request,
            true,
            true
        ));

        String message = exception.getMessage();
        assertTrue(message.contains(group.groupId()));
        assertTrue(message.contains("follower-instance-id"));
    }

    @Test
    public void testStaticMemberFollowerFailToRejoinBeforeRebalanceTimeout() throws Exception {
        GroupMetadataManagerTestContext context = new GroupMetadataManagerTestContext.Builder()
            .build();

        // Increase session timeout so that the follower won't be evicted when rebalance timeout is reached.
        RebalanceResult rebalanceResult = context.staticMembersJoinAndRebalance(
            "group-id",
            "leader-instance-id",
            "follower-instance-id",
            10000,
            15000
        );
        GenericGroup group = context.groupMetadataManager.getOrMaybeCreateGenericGroup("group-id", false);

        String newMemberInstanceId = "new-member-instance-id";
        String leaderId = rebalanceResult.leaderId;

        JoinGroupRequestData request = new JoinGroupRequestBuilder()
            .withGroupId("group-id")
            .withGroupInstanceId(newMemberInstanceId)
            .withMemberId(UNKNOWN_MEMBER_ID)
            .withProtocolSuperset()
            .build();

        JoinResult newMemberJoinResult = context.sendGenericGroupJoin(
            request,
            true,
            true
        );

        assertTrue(newMemberJoinResult.records.isEmpty());
        assertFalse(newMemberJoinResult.joinFuture.isDone());
        assertTrue(group.isInState(PREPARING_REBALANCE));

        JoinResult leaderJoinResult = context.sendGenericGroupJoin(
            request
                .setGroupInstanceId("leader-instance-id")
                .setMemberId(leaderId),
            true,
            true
        );

        assertTrue(leaderJoinResult.records.isEmpty());
        assertFalse(leaderJoinResult.joinFuture.isDone());

        // Advance clock by rebalance timeout to complete join phase.
        assertNoOrEmptyResult(context.sleep(10000));

        assertTrue(leaderJoinResult.joinFuture.isDone());
        assertTrue(newMemberJoinResult.joinFuture.isDone());

        JoinGroupResponseData expectedLeaderResponse = new JoinGroupResponseData()
            .setErrorCode(Errors.NONE.code())
            .setGenerationId(rebalanceResult.generationId + 1)
            .setMemberId(leaderId)
            .setLeader(leaderId)
            .setProtocolName("range")
            .setProtocolType("consumer")
            .setSkipAssignment(false)
            .setMembers(toJoinResponseMembers(group));

        checkJoinGroupResponse(
            expectedLeaderResponse,
            leaderJoinResult.joinFuture.get(),
            group,
            COMPLETING_REBALANCE,
            mkSet("leader-instance-id", "follower-instance-id", newMemberInstanceId)
        );

        JoinGroupResponseData expectedNewMemberResponse = new JoinGroupResponseData()
            .setErrorCode(Errors.NONE.code())
            .setGenerationId(rebalanceResult.generationId + 1)
            .setMemberId(newMemberJoinResult.joinFuture.get().memberId())
            .setLeader(leaderId)
            .setProtocolName("range")
            .setProtocolType("consumer")
            .setSkipAssignment(false)
            .setMembers(Collections.emptyList());

        checkJoinGroupResponse(
            expectedNewMemberResponse,
            newMemberJoinResult.joinFuture.get(),
            group,
            COMPLETING_REBALANCE,
            Collections.emptySet()
        );
    }

    @Test
    public void testStaticMemberLeaderFailToRejoinBeforeRebalanceTimeout() throws Exception {
        GroupMetadataManagerTestContext context = new GroupMetadataManagerTestContext.Builder()
            .build();

        // Increase session timeout so that the leader won't be evicted when rebalance timeout is reached.
        RebalanceResult rebalanceResult = context.staticMembersJoinAndRebalance(
            "group-id",
            "leader-instance-id",
            "follower-instance-id",
            10000,
            15000
        );
        GenericGroup group = context.groupMetadataManager.getOrMaybeCreateGenericGroup("group-id", false);

        String newMemberInstanceId = "new-member-instance-id";
        JoinGroupRequestData request = new JoinGroupRequestBuilder()
            .withGroupId("group-id")
            .withGroupInstanceId(newMemberInstanceId)
            .withMemberId(UNKNOWN_MEMBER_ID)
            .withProtocolSuperset()
            .build();

        JoinResult newMemberJoinResult = context.sendGenericGroupJoin(
            request,
            true,
            true
        );

        assertTrue(newMemberJoinResult.records.isEmpty());
        assertFalse(newMemberJoinResult.joinFuture.isDone());
        assertTrue(group.isInState(PREPARING_REBALANCE));

        JoinResult oldFollowerJoinResult = context.sendGenericGroupJoin(
            request
                .setGroupInstanceId("follower-instance-id")
                .setMemberId(rebalanceResult.followerId),
            true,
            true
        );

        assertTrue(oldFollowerJoinResult.records.isEmpty());
        assertFalse(oldFollowerJoinResult.joinFuture.isDone());

        // Advance clock by rebalance timeout to complete join phase.
        assertNoOrEmptyResult(context.sleep(10000));

        assertTrue(oldFollowerJoinResult.joinFuture.isDone());
        assertTrue(newMemberJoinResult.joinFuture.isDone());

        JoinGroupResponseData oldFollowerJoinResponse = oldFollowerJoinResult.joinFuture.get();
        JoinGroupResponseData newMemberJoinResponse = newMemberJoinResult.joinFuture.get();

        JoinGroupResponseData newLeaderResponse = oldFollowerJoinResponse.leader()
            .equals(oldFollowerJoinResponse.memberId()) ? oldFollowerJoinResponse : newMemberJoinResponse;

        JoinGroupResponseData newFollowerResponse = oldFollowerJoinResponse.leader()
            .equals(oldFollowerJoinResponse.memberId()) ? newMemberJoinResponse : oldFollowerJoinResponse;

        JoinGroupResponseData expectedLeaderResponse = new JoinGroupResponseData()
            .setErrorCode(Errors.NONE.code())
            .setGenerationId(rebalanceResult.generationId + 1)
            .setMemberId(newLeaderResponse.memberId())
            .setLeader(newLeaderResponse.memberId())
            .setProtocolName("range")
            .setProtocolType("consumer")
            .setSkipAssignment(false)
            .setMembers(toJoinResponseMembers(group));

        checkJoinGroupResponse(
            expectedLeaderResponse,
            newLeaderResponse,
            group,
            COMPLETING_REBALANCE,
            mkSet("leader-instance-id", "follower-instance-id", newMemberInstanceId)
        );

        JoinGroupResponseData expectedNewMemberResponse = new JoinGroupResponseData()
            .setErrorCode(Errors.NONE.code())
            .setGenerationId(rebalanceResult.generationId + 1)
            .setMemberId(newFollowerResponse.memberId())
            .setLeader(newLeaderResponse.memberId())
            .setProtocolName("range")
            .setProtocolType("consumer")
            .setSkipAssignment(false)
            .setMembers(Collections.emptyList());

        checkJoinGroupResponse(
            expectedNewMemberResponse,
            newFollowerResponse,
            group,
            COMPLETING_REBALANCE,
            Collections.emptySet()
        );
    }

    @Test
    public void testSyncGroupReturnsAnErrorWhenProtocolTypeIsInconsistent() throws Exception {
        testSyncGroupProtocolTypeAndNameWith(
            Optional.of("protocolType"),
            Optional.empty(),
            Errors.INCONSISTENT_GROUP_PROTOCOL,
            Optional.empty(),
            Optional.empty()
        );
    }

    @Test
    public void testSyncGroupReturnsAnErrorWhenProtocolNameIsInconsistent() throws Exception {
        testSyncGroupProtocolTypeAndNameWith(
            Optional.empty(),
            Optional.of("protocolName"),
            Errors.INCONSISTENT_GROUP_PROTOCOL,
            Optional.empty(),
            Optional.empty()
        );
    }

    @Test
    public void testSyncGroupSucceedWhenProtocolTypeAndNameAreNotProvided() throws Exception {
        testSyncGroupProtocolTypeAndNameWith(
            Optional.empty(),
            Optional.empty(),
            Errors.NONE,
            Optional.of("consumer"),
            Optional.of("range")
        );
    }

    @Test
    public void testSyncGroupSucceedWhenProtocolTypeAndNameAreConsistent() throws Exception {
        testSyncGroupProtocolTypeAndNameWith(
            Optional.of("consumer"),
            Optional.of("range"),
            Errors.NONE,
            Optional.of("consumer"),
            Optional.of("range")
        );
    }

    private void testSyncGroupProtocolTypeAndNameWith(
        Optional<String> protocolType,
        Optional<String> protocolName,
        Errors expectedError,
        Optional<String> expectedProtocolType,
        Optional<String> expectedProtocolName
    ) throws Exception {
        GroupMetadataManagerTestContext context = new GroupMetadataManagerTestContext.Builder()
            .build();
        context.createGenericGroup("group-id");

        // JoinGroup(leader) with the Protocol Type of the group
        JoinGroupRequestData joinRequest = new JoinGroupRequestBuilder()
            .withGroupId("group-id")
            .withGroupInstanceId("leader-instance-id")
            .withMemberId(UNKNOWN_MEMBER_ID)
            .withProtocolSuperset()
            .build();

        JoinResult leaderJoinResult = context.sendGenericGroupJoin(joinRequest);

        assertTrue(leaderJoinResult.records.isEmpty());
        assertFalse(leaderJoinResult.joinFuture.isDone());

        // JoinGroup(follower) with the Protocol Type of the group
        JoinResult followerJoinResult = context.sendGenericGroupJoin(joinRequest.setGroupInstanceId("follower-instance-id"));

        assertTrue(followerJoinResult.records.isEmpty());
        assertFalse(followerJoinResult.joinFuture.isDone());

        // Advance clock by rebalance timeout to complete join phase.
        assertNoOrEmptyResult(context.sleep(10000));
        assertTrue(leaderJoinResult.joinFuture.isDone());
        assertTrue(followerJoinResult.joinFuture.isDone());
        assertEquals(Errors.NONE.code(), leaderJoinResult.joinFuture.get().errorCode());
        assertEquals(Errors.NONE.code(), followerJoinResult.joinFuture.get().errorCode());

        String leaderId = leaderJoinResult.joinFuture.get().memberId();
        String followerId = followerJoinResult.joinFuture.get().memberId();
        int generationId = leaderJoinResult.joinFuture.get().generationId();

        // SyncGroup with the provided Protocol Type and Name
        List<SyncGroupRequestAssignment> assignment = new ArrayList<>();
        assignment.add(new SyncGroupRequestAssignment().setMemberId(leaderId));
        SyncGroupRequestData syncRequest = new SyncGroupRequestBuilder()
            .withGroupId("group-id")
            .withMemberId(leaderId)
            .withProtocolType(protocolType.orElse(null))
            .withProtocolName(protocolName.orElse(null))
            .withGenerationId(generationId)
            .withAssignment(assignment)
            .build();

        SyncResult leaderSyncResult = context.sendGenericGroupSync(syncRequest);
        // Simulate a successful write to the log.
        leaderSyncResult.appendFuture.complete(null);

        assertTrue(leaderSyncResult.syncFuture.isDone());
        assertEquals(expectedError.code(), leaderSyncResult.syncFuture.get().errorCode());
        assertEquals(expectedProtocolType.orElse(null), leaderSyncResult.syncFuture.get().protocolType());
        assertEquals(expectedProtocolName.orElse(null), leaderSyncResult.syncFuture.get().protocolName());

        SyncResult followerSyncResult = context.sendGenericGroupSync(syncRequest.setMemberId(followerId));

        assertTrue(followerSyncResult.records.isEmpty());
        assertTrue(followerSyncResult.syncFuture.isDone());
        assertEquals(expectedError.code(), followerSyncResult.syncFuture.get().errorCode());
        assertEquals(expectedProtocolType.orElse(null), followerSyncResult.syncFuture.get().protocolType());
        assertEquals(expectedProtocolName.orElse(null), followerSyncResult.syncFuture.get().protocolName());
    }

    @Test
    public void testSyncGroupFromUnknownGroup() throws Exception {
        GroupMetadataManagerTestContext context = new GroupMetadataManagerTestContext.Builder()
            .build();

        // SyncGroup with the provided Protocol Type and Name
        SyncResult syncResult = context.sendGenericGroupSync(
            new SyncGroupRequestBuilder()
                .withGroupId("group-id")
                .withMemberId("member-id")
                .withGenerationId(1)
                .build()
        );

        assertTrue(syncResult.records.isEmpty());
        assertTrue(syncResult.syncFuture.isDone());
        assertEquals(Errors.UNKNOWN_MEMBER_ID.code(), syncResult.syncFuture.get().errorCode());
    }

    @Test
    public void testSyncGroupFromUnknownMember() throws Exception {
        GroupMetadataManagerTestContext context = new GroupMetadataManagerTestContext.Builder()
            .build();
        context.createGenericGroup("group-id");

        JoinGroupResponseData joinResponse = context.joinGenericGroupAndCompleteJoin(
            new JoinGroupRequestBuilder()
                .withGroupId("group-id")
                .withGroupInstanceId("leader-instance-id")
                .withMemberId(UNKNOWN_MEMBER_ID)
                .withDefaultProtocolTypeAndProtocols()
                .build(),
            true,
            true
        );

        String memberId = joinResponse.memberId();
        int generationId = joinResponse.generationId();

        List<SyncGroupRequestAssignment> assignment = new ArrayList<>();
        assignment.add(new SyncGroupRequestAssignment().setMemberId(memberId));
        SyncGroupRequestData syncRequest = new SyncGroupRequestBuilder()
            .withGroupId("group-id")
            .withMemberId(memberId)
            .withGenerationId(generationId)
            .withAssignment(assignment)
            .build();

        SyncResult syncResult = context.sendGenericGroupSync(syncRequest);

        // Simulate a successful write to log.
        syncResult.appendFuture.complete(null);

        assertTrue(syncResult.syncFuture.isDone());
        assertEquals(Errors.NONE.code(), syncResult.syncFuture.get().errorCode());
        assertEquals(assignment.get(0).assignment(), syncResult.syncFuture.get().assignment());

        // Sync with unknown member.
        syncResult = context.sendGenericGroupSync(syncRequest.setMemberId("unknown-member-id"));

        assertTrue(syncResult.records.isEmpty());
        assertTrue(syncResult.syncFuture.isDone());
        assertEquals(Errors.UNKNOWN_MEMBER_ID.code(), syncResult.syncFuture.get().errorCode());
        assertEquals(GenericGroupMember.EMPTY_ASSIGNMENT, syncResult.syncFuture.get().assignment());
    }

    @Test
    public void testSyncGroupFromIllegalGeneration() throws Exception {
        GroupMetadataManagerTestContext context = new GroupMetadataManagerTestContext.Builder()
            .build();
        context.createGenericGroup("group-id");

        JoinGroupRequestData joinRequest = new JoinGroupRequestBuilder()
            .withGroupId("group-id")
            .withGroupInstanceId("leader-instance-id")
            .withMemberId(UNKNOWN_MEMBER_ID)
            .withDefaultProtocolTypeAndProtocols()
            .build();

        JoinGroupResponseData joinResponse = context.joinGenericGroupAndCompleteJoin(joinRequest, true, true);

        String memberId = joinResponse.memberId();
        int generationId = joinResponse.generationId();

        // Send the sync group with an invalid generation
        SyncResult syncResult = context.sendGenericGroupSync(
            new SyncGroupRequestBuilder()
                .withGroupId("group-id")
                .withMemberId(memberId)
                .withGenerationId(generationId + 1)
                .build()
        );

        assertTrue(syncResult.records.isEmpty());
        assertTrue(syncResult.syncFuture.isDone());
        assertEquals(Errors.ILLEGAL_GENERATION.code(), syncResult.syncFuture.get().errorCode());
    }

    @Test
    public void testJoinGroupFromUnchangedFollowerDoesNotRebalance() throws Exception {
        // To get a group of two members:
        // 1. join and sync with a single member (because we can't immediately join with two members)
        // 2. join and sync with the first member and a new member
        GroupMetadataManagerTestContext context = new GroupMetadataManagerTestContext.Builder()
            .build();
        JoinGroupResponseData leaderJoinResponse = context.joinGenericGroupAsDynamicMemberAndCompleteRebalance("group-id");

        JoinGroupRequestData joinRequest = new JoinGroupRequestBuilder()
            .withGroupId("group-id")
            .withMemberId(UNKNOWN_MEMBER_ID)
            .withDefaultProtocolTypeAndProtocols()
            .build();

        JoinResult followerJoinResult = context.sendGenericGroupJoin(joinRequest);

        assertTrue(followerJoinResult.records.isEmpty());
        assertFalse(followerJoinResult.joinFuture.isDone());

        JoinResult leaderJoinResult = context.sendGenericGroupJoin(joinRequest.setMemberId(leaderJoinResponse.memberId()));

        assertTrue(leaderJoinResult.records.isEmpty());
        assertTrue(leaderJoinResult.joinFuture.isDone());
        assertTrue(followerJoinResult.joinFuture.isDone());
        assertEquals(Errors.NONE.code(), leaderJoinResult.joinFuture.get().errorCode());
        assertEquals(Errors.NONE.code(), followerJoinResult.joinFuture.get().errorCode());
        assertEquals(leaderJoinResult.joinFuture.get().generationId(), followerJoinResult.joinFuture.get().generationId());
        assertEquals(leaderJoinResponse.memberId(), leaderJoinResult.joinFuture.get().leader());
        assertEquals(leaderJoinResponse.memberId(), followerJoinResult.joinFuture.get().leader());

        int nextGenerationId = leaderJoinResult.joinFuture.get().generationId();
        String followerId = followerJoinResult.joinFuture.get().memberId();

        // This shouldn't cause a rebalance since protocol information hasn't changed
        followerJoinResult = context.sendGenericGroupJoin(joinRequest.setMemberId(followerId));

        assertTrue(followerJoinResult.records.isEmpty());
        assertTrue(followerJoinResult.joinFuture.isDone());
        assertEquals(Errors.NONE.code(), followerJoinResult.joinFuture.get().errorCode());
        assertEquals(nextGenerationId, followerJoinResult.joinFuture.get().generationId());
    }

    @Test
    public void testLeaderFailureInSyncGroup() throws Exception {
        // To get a group of two members:
        // 1. join and sync with a single member (because we can't immediately join with two members)
        // 2. join and sync with the first member and a new member

        GroupMetadataManagerTestContext context = new GroupMetadataManagerTestContext.Builder()
            .build();
        JoinGroupResponseData leaderJoinResponse = context.joinGenericGroupAsDynamicMemberAndCompleteRebalance("group-id");
        GenericGroup group = context.groupMetadataManager.getOrMaybeCreateGenericGroup("group-id", false);

        JoinGroupRequestData joinRequest = new JoinGroupRequestBuilder()
            .withGroupId("group-id")
            .withMemberId(UNKNOWN_MEMBER_ID)
            .withDefaultProtocolTypeAndProtocols()
            .withRebalanceTimeoutMs(10000)
            .withSessionTimeoutMs(5000)
            .build();

        JoinResult followerJoinResult = context.sendGenericGroupJoin(joinRequest);

        assertTrue(followerJoinResult.records.isEmpty());
        assertFalse(followerJoinResult.joinFuture.isDone());

        JoinResult leaderJoinResult = context.sendGenericGroupJoin(joinRequest.setMemberId(leaderJoinResponse.memberId()));

        assertTrue(leaderJoinResult.records.isEmpty());
        assertTrue(leaderJoinResult.joinFuture.isDone());
        assertTrue(followerJoinResult.joinFuture.isDone());
        assertEquals(Errors.NONE.code(), leaderJoinResult.joinFuture.get().errorCode());
        assertEquals(Errors.NONE.code(), followerJoinResult.joinFuture.get().errorCode());
        assertEquals(leaderJoinResult.joinFuture.get().generationId(), followerJoinResult.joinFuture.get().generationId());
        assertEquals(leaderJoinResponse.memberId(), leaderJoinResult.joinFuture.get().leader());
        assertEquals(leaderJoinResponse.memberId(), followerJoinResult.joinFuture.get().leader());
        assertTrue(group.isInState(COMPLETING_REBALANCE));

        int nextGenerationId = leaderJoinResult.joinFuture.get().generationId();
        String followerId = followerJoinResult.joinFuture.get().memberId();

        // With no leader SyncGroup, the follower's sync request should fail with an error indicating
        // that it should rejoin
        SyncResult followerSyncResult = context.sendGenericGroupSync(new SyncGroupRequestBuilder()
            .withGroupId("group-id")
            .withMemberId(followerId)
            .withGenerationId(nextGenerationId)
            .build());

        assertTrue(followerSyncResult.records.isEmpty());
        assertFalse(followerSyncResult.syncFuture.isDone());

        // Advance clock by session timeout to expire leader heartbeat and prepare rebalance.
        // This should complete follower's sync response. The follower's heartbeat expiration will not kick
        // the follower out because it is awaiting sync.
        List<ExpiredTimeout<Void, Record>> timeouts = context.sleep(10000);
        assertTrue(timeouts.size() <= 2);
        timeouts.forEach(timeout -> assertTrue(timeout.result.records().isEmpty()));

        assertTrue(followerSyncResult.syncFuture.isDone());
        assertEquals(Errors.REBALANCE_IN_PROGRESS.code(), followerSyncResult.syncFuture.get().errorCode());
        assertEquals(1, group.size());
        assertTrue(group.hasMemberId(followerId));
        assertTrue(group.isInState(PREPARING_REBALANCE));
    }

    @Test
    public void testSyncGroupFollowerAfterLeader() throws Exception {
        // To get a group of two members:
        // 1. join and sync with a single member (because we can't immediately join with two members)
        // 2. join and sync with the first member and a new member
        GroupMetadataManagerTestContext context = new GroupMetadataManagerTestContext.Builder()
            .build();
        JoinGroupResponseData leaderJoinResponse = context.joinGenericGroupAsDynamicMemberAndCompleteRebalance("group-id");
        GenericGroup group = context.groupMetadataManager.getOrMaybeCreateGenericGroup("group-id", false);

        JoinGroupRequestData joinRequest = new JoinGroupRequestBuilder()
            .withGroupId("group-id")
            .withMemberId(UNKNOWN_MEMBER_ID)
            .withDefaultProtocolTypeAndProtocols()
            .withRebalanceTimeoutMs(10000)
            .withSessionTimeoutMs(5000)
            .build();

        JoinResult followerJoinResult = context.sendGenericGroupJoin(joinRequest.setMemberId(UNKNOWN_MEMBER_ID));

        assertTrue(followerJoinResult.records.isEmpty());
        assertFalse(followerJoinResult.joinFuture.isDone());

        JoinResult leaderJoinResult = context.sendGenericGroupJoin(joinRequest.setMemberId(leaderJoinResponse.memberId()));

        assertTrue(leaderJoinResult.records.isEmpty());
        assertTrue(leaderJoinResult.joinFuture.isDone());
        assertTrue(followerJoinResult.joinFuture.isDone());
        assertEquals(Errors.NONE.code(), leaderJoinResult.joinFuture.get().errorCode());
        assertEquals(Errors.NONE.code(), followerJoinResult.joinFuture.get().errorCode());
        assertEquals(leaderJoinResult.joinFuture.get().generationId(), followerJoinResult.joinFuture.get().generationId());
        assertEquals(leaderJoinResponse.memberId(), leaderJoinResult.joinFuture.get().leader());
        assertEquals(leaderJoinResponse.memberId(), followerJoinResult.joinFuture.get().leader());
        assertTrue(group.isInState(COMPLETING_REBALANCE));

        int nextGenerationId = leaderJoinResult.joinFuture.get().generationId();
        String followerId = followerJoinResult.joinFuture.get().memberId();
        byte[] leaderAssignment = new byte[]{0};
        byte[] followerAssignment = new byte[]{1};

        // Sync group with leader to get new assignment.
        List<SyncGroupRequestAssignment> assignment = new ArrayList<>();
        assignment.add(new SyncGroupRequestAssignment()
            .setMemberId(leaderJoinResponse.memberId())
            .setAssignment(leaderAssignment)
        );
        assignment.add(new SyncGroupRequestAssignment()
            .setMemberId(followerId)
            .setAssignment(followerAssignment)
        );

        SyncGroupRequestData syncRequest = new SyncGroupRequestBuilder()
            .withGroupId("group-id")
            .withMemberId(leaderJoinResponse.memberId())
            .withGenerationId(leaderJoinResponse.generationId())
            .withAssignment(assignment)
            .build();

        SyncResult syncResult = context.sendGenericGroupSync(
            syncRequest.setGenerationId(nextGenerationId)
        );

        // Simulate a successful write to log. This will update the group's assignment with the new assignment.
        syncResult.appendFuture.complete(null);

        assertTrue(syncResult.syncFuture.isDone());
        assertEquals(Errors.NONE.code(), syncResult.syncFuture.get().errorCode());
        assertEquals(leaderAssignment, syncResult.syncFuture.get().assignment());

        // Sync group with follower to get new assignment.
        SyncResult followerSyncResult = context.sendGenericGroupSync(
            syncRequest
                .setMemberId(followerId)
                .setGenerationId(nextGenerationId)
        );

        assertTrue(followerSyncResult.records.isEmpty());
        assertTrue(followerSyncResult.syncFuture.isDone());
        assertEquals(Errors.NONE.code(), followerSyncResult.syncFuture.get().errorCode());
        assertEquals(followerAssignment, followerSyncResult.syncFuture.get().assignment());
        assertTrue(group.isInState(STABLE));
    }

    @Test
    public void testSyncGroupLeaderAfterFollower() throws Exception {
        // To get a group of two members:
        // 1. join and sync with a single member (because we can't immediately join with two members)
        // 2. join and sync with the first member and a new member

        GroupMetadataManagerTestContext context = new GroupMetadataManagerTestContext.Builder()
            .build();
        JoinGroupResponseData leaderJoinResponse = context.joinGenericGroupAsDynamicMemberAndCompleteRebalance("group-id");
        GenericGroup group = context.groupMetadataManager.getOrMaybeCreateGenericGroup("group-id", false);

        JoinGroupRequestData joinRequest = new JoinGroupRequestBuilder()
            .withGroupId("group-id")
            .withMemberId(UNKNOWN_MEMBER_ID)
            .withDefaultProtocolTypeAndProtocols()
            .withRebalanceTimeoutMs(10000)
            .withSessionTimeoutMs(5000)
            .build();

        JoinResult followerJoinResult = context.sendGenericGroupJoin(joinRequest);

        assertTrue(followerJoinResult.records.isEmpty());
        assertFalse(followerJoinResult.joinFuture.isDone());

        JoinResult leaderJoinResult = context.sendGenericGroupJoin(joinRequest.setMemberId(leaderJoinResponse.memberId()));

        assertTrue(leaderJoinResult.records.isEmpty());
        assertTrue(leaderJoinResult.joinFuture.isDone());
        assertTrue(followerJoinResult.joinFuture.isDone());
        assertEquals(Errors.NONE.code(), leaderJoinResult.joinFuture.get().errorCode());
        assertEquals(Errors.NONE.code(), followerJoinResult.joinFuture.get().errorCode());
        assertEquals(leaderJoinResult.joinFuture.get().generationId(), followerJoinResult.joinFuture.get().generationId());
        assertEquals(leaderJoinResponse.memberId(), leaderJoinResult.joinFuture.get().leader());
        assertEquals(leaderJoinResponse.memberId(), followerJoinResult.joinFuture.get().leader());
        assertTrue(group.isInState(COMPLETING_REBALANCE));

        int nextGenerationId = leaderJoinResult.joinFuture.get().generationId();
        String followerId = followerJoinResult.joinFuture.get().memberId();
        byte[] leaderAssignment = new byte[]{0};
        byte[] followerAssignment = new byte[]{1};

        // Sync group with follower to get new assignment.
        SyncGroupRequestData syncRequest = new SyncGroupRequestBuilder()
            .withGroupId("group-id")
            .withMemberId(leaderJoinResponse.memberId())
            .withGenerationId(leaderJoinResponse.generationId())
            .build();

        SyncResult followerSyncResult = context.sendGenericGroupSync(
            syncRequest
                .setMemberId(followerId)
                .setGenerationId(nextGenerationId)
        );

        assertTrue(followerSyncResult.records.isEmpty());
        assertFalse(followerSyncResult.syncFuture.isDone());

        // Sync group with leader to get new assignment.
        List<SyncGroupRequestAssignment> assignment = new ArrayList<>();
        assignment.add(new SyncGroupRequestAssignment()
            .setMemberId(leaderJoinResponse.memberId())
            .setAssignment(leaderAssignment)
        );
        assignment.add(new SyncGroupRequestAssignment()
            .setMemberId(followerId)
            .setAssignment(followerAssignment)
        );

        SyncResult syncResult = context.sendGenericGroupSync(
            syncRequest
                .setMemberId(leaderJoinResponse.memberId())
                .setGenerationId(nextGenerationId)
                .setAssignments(assignment)
        );

        // Simulate a successful write to log. This will update the group assignment with the new assignment.
        syncResult.appendFuture.complete(null);

        Map<String, byte[]> updatedAssignment = assignment.stream().collect(Collectors.toMap(
            SyncGroupRequestAssignment::memberId, SyncGroupRequestAssignment::assignment
        ));

        assertEquals(
            Collections.singletonList(
                RecordHelpers.newGroupMetadataRecord(group, updatedAssignment, MetadataVersion.latest())),
            syncResult.records
        );

        assertTrue(syncResult.syncFuture.isDone());
        assertEquals(Errors.NONE.code(), syncResult.syncFuture.get().errorCode());
        assertEquals(leaderAssignment, syncResult.syncFuture.get().assignment());

        // Follower sync group should also be completed.
        assertEquals(Errors.NONE.code(), followerSyncResult.syncFuture.get().errorCode());
        assertEquals(followerAssignment, followerSyncResult.syncFuture.get().assignment());
        assertTrue(group.isInState(STABLE));
    }

    @Test
    public void testJoinGroupFromUnchangedLeaderShouldRebalance() throws Exception {
        GroupMetadataManagerTestContext context = new GroupMetadataManagerTestContext.Builder()
            .build();
        JoinGroupResponseData leaderJoinResponse = context.joinGenericGroupAsDynamicMemberAndCompleteRebalance("group-id");

        // Join group from the leader should force the group to rebalance, which allows the
        // leader to push new assignment when local metadata changes
        JoinResult leaderRejoinResult = context.sendGenericGroupJoin(
            new JoinGroupRequestBuilder()
                .withGroupId("group-id")
                .withMemberId(leaderJoinResponse.memberId())
                .withDefaultProtocolTypeAndProtocols()
                .build()
        );

        assertTrue(leaderRejoinResult.records.isEmpty());
        assertTrue(leaderRejoinResult.joinFuture.isDone());
        assertEquals(Errors.NONE.code(), leaderRejoinResult.joinFuture.get().errorCode());
        assertEquals(leaderJoinResponse.generationId() + 1, leaderRejoinResult.joinFuture.get().generationId());
    }

    @Test
    public void testJoinGroupCompletionWhenPendingMemberJoins() throws Exception {
        GroupMetadataManagerTestContext context = new GroupMetadataManagerTestContext.Builder()
            .build();
        GenericGroup group = context.createGenericGroup("group-id");

        // Set up a group in with a pending member. The test checks if the pending member joining
        // completes the rebalancing operation
        JoinGroupResponseData pendingMemberResponse = context.setupGroupWithPendingMember(group).pendingMemberResponse;

        // Compete join group for the pending member
        JoinGroupRequestData request = new JoinGroupRequestBuilder()
            .withGroupId("group-id")
            .withMemberId(pendingMemberResponse.memberId())
            .withDefaultProtocolTypeAndProtocols()
            .build();

        JoinResult joinResult = context.sendGenericGroupJoin(request);

        assertTrue(joinResult.records.isEmpty());
        assertTrue(joinResult.joinFuture.isDone());
        assertEquals(Errors.NONE.code(), joinResult.joinFuture.get().errorCode());
        assertTrue(group.isInState(COMPLETING_REBALANCE));
        assertEquals(3, group.allMembers().size());
        assertEquals(0, group.numPendingJoinMembers());
    }

    @Test
    public void testJoinGroupCompletionWhenPendingMemberTimesOut() throws Exception {
        GroupMetadataManagerTestContext context = new GroupMetadataManagerTestContext.Builder()
            .build();
        GenericGroup group = context.createGenericGroup("group-id");

        // Set up a group in with a pending member. The test checks if the timeout of the pending member will
        // cause the group to return to a CompletingRebalance state.
        context.setupGroupWithPendingMember(group);

        // Advancing clock by > 2500 (session timeout for the third member)
        // and < 5000 (for first and second members). This will force the coordinator to attempt join
        // completion on heartbeat expiration (since we are in PendingRebalance stage).
        assertNoOrEmptyResult(context.sleep(3000));
        assertTrue(group.isInState(COMPLETING_REBALANCE));
        assertEquals(2, group.allMembers().size());
        assertEquals(0, group.numPendingJoinMembers());
    }

    @Test
    public void testGenerationIdIncrementsOnRebalance() throws Exception {
        GroupMetadataManagerTestContext context = new GroupMetadataManagerTestContext.Builder()
            .build();
        JoinGroupResponseData leaderJoinResponse = context.joinGenericGroupAsDynamicMemberAndCompleteRebalance("group-id");

        JoinResult joinResult = context.sendGenericGroupJoin(
            new JoinGroupRequestBuilder()
                .withGroupId("group-id")
                .withMemberId(leaderJoinResponse.memberId())
                .withDefaultProtocolTypeAndProtocols()
                .build()
        );

        assertTrue(joinResult.records.isEmpty());
        assertTrue(joinResult.joinFuture.isDone());
        assertEquals(2, joinResult.joinFuture.get().generationId());
        assertEquals(Errors.NONE.code(), joinResult.joinFuture.get().errorCode());
    }

    @Test
    public void testStaticMemberHeartbeatLeaderWithInvalidMemberId() throws Exception {
        GroupMetadataManagerTestContext context = new GroupMetadataManagerTestContext.Builder()
            .build();

        RebalanceResult rebalanceResult = context.staticMembersJoinAndRebalance(
            "group-id",
            "leader-instance-id",
            "follower-instance-id"
        );

        SyncResult syncResult = context.sendGenericGroupSync(
            new SyncGroupRequestBuilder()
                .withGroupId("group-id")
                .withGroupInstanceId("leader-instance-id")
                .withMemberId(rebalanceResult.leaderId)
                .withGenerationId(rebalanceResult.generationId)
                .build()
        );

        assertTrue(syncResult.records.isEmpty());
        assertTrue(syncResult.syncFuture.isDone());
        assertEquals(Errors.NONE.code(), syncResult.syncFuture.get().errorCode());

        HeartbeatRequestData heartbeatRequest = new HeartbeatRequestData()
            .setGroupId("group-id")
            .setMemberId(rebalanceResult.leaderId)
            .setGenerationId(rebalanceResult.generationId);

        HeartbeatResponseData validHeartbeatResponse = context.sendGenericGroupHeartbeat(heartbeatRequest);
        assertEquals(Errors.NONE.code(), validHeartbeatResponse.errorCode());

        assertThrows(FencedInstanceIdException.class, () -> context.sendGenericGroupHeartbeat(
            heartbeatRequest
                .setGroupInstanceId("leader-instance-id")
                .setMemberId("invalid-member-id")
        ));
    }

    @Test
    public void testHeartbeatUnknownGroup() {
        GroupMetadataManagerTestContext context = new GroupMetadataManagerTestContext.Builder()
            .build();

        HeartbeatRequestData heartbeatRequest = new HeartbeatRequestData()
            .setGroupId("group-id")
            .setMemberId("member-id")
            .setGenerationId(-1);

        assertThrows(UnknownMemberIdException.class, () -> context.sendGenericGroupHeartbeat(heartbeatRequest));
    }

    @Test
    public void testHeartbeatDeadGroup() {
        GroupMetadataManagerTestContext context = new GroupMetadataManagerTestContext.Builder()
            .build();
        GenericGroup group = context.createGenericGroup("group-id");

        group.transitionTo(DEAD);

        HeartbeatRequestData heartbeatRequest = new HeartbeatRequestData()
            .setGroupId("group-id")
            .setMemberId("member-id")
            .setGenerationId(-1);

        assertThrows(CoordinatorNotAvailableException.class, () -> context.sendGenericGroupHeartbeat(heartbeatRequest));
    }

    @Test
    public void testHeartbeatEmptyGroup() {
        GroupMetadataManagerTestContext context = new GroupMetadataManagerTestContext.Builder()
            .build();
        GenericGroup group = context.createGenericGroup("group-id");

        group.add(new GenericGroupMember(
            "member-id",
            Optional.empty(),
            "client-id",
            "client-host",
            10000,
            5000,
            "consumer",
            toProtocols("range")
        ));

        HeartbeatRequestData heartbeatRequest = new HeartbeatRequestData()
            .setGroupId("group-id")
            .setMemberId("member-id")
            .setGenerationId(0);

        HeartbeatResponseData heartbeatResponse = context.sendGenericGroupHeartbeat(heartbeatRequest);
        assertEquals(Errors.UNKNOWN_MEMBER_ID.code(), heartbeatResponse.errorCode());
    }

    @Test
    public void testHeartbeatUnknownMemberExistingGroup() throws Exception {
        GroupMetadataManagerTestContext context = new GroupMetadataManagerTestContext.Builder()
            .build();
        JoinGroupResponseData leaderJoinResponse = context.joinGenericGroupAsDynamicMemberAndCompleteRebalance("group-id");

        assertThrows(UnknownMemberIdException.class, () -> context.sendGenericGroupHeartbeat(
            new HeartbeatRequestData()
                .setGroupId("group-id")
                .setMemberId("unknown-member-id")
                .setGenerationId(leaderJoinResponse.generationId())
        ));
    }

    @Test
    public void testHeartbeatDuringPreparingRebalance() throws Exception {
        GroupMetadataManagerTestContext context = new GroupMetadataManagerTestContext.Builder()
            .build();
        GenericGroup group = context.createGenericGroup("group-id");

        JoinGroupRequestData joinRequest = new JoinGroupRequestBuilder()
            .withGroupId("group-id")
            .withMemberId(UNKNOWN_MEMBER_ID)
            .withDefaultProtocolTypeAndProtocols()
            .build();

        JoinResult joinResult = context.sendGenericGroupJoin(joinRequest, true);

        assertTrue(joinResult.records.isEmpty());
        assertTrue(joinResult.joinFuture.isDone());
        assertEquals(Errors.MEMBER_ID_REQUIRED.code(), joinResult.joinFuture.get().errorCode());

        String memberId = joinResult.joinFuture.get().memberId();

        context.sendGenericGroupJoin(joinRequest.setMemberId(memberId));

        assertTrue(group.isInState(PREPARING_REBALANCE));

        HeartbeatResponseData heartbeatResponse = context.sendGenericGroupHeartbeat(
            new HeartbeatRequestData()
                .setGroupId("group-id")
                .setMemberId(memberId)
                .setGenerationId(0)
        );

        assertEquals(Errors.REBALANCE_IN_PROGRESS.code(), heartbeatResponse.errorCode());
    }

    @Test
    public void testHeartbeatDuringCompletingRebalance() throws Exception {
        GroupMetadataManagerTestContext context = new GroupMetadataManagerTestContext.Builder()
            .build();
        GenericGroup group = context.createGenericGroup("group-id");

        JoinGroupResponseData leaderJoinResponse =
            context.joinGenericGroupAsDynamicMemberAndCompleteJoin(new JoinGroupRequestBuilder()
                .withGroupId("group-id")
                .withMemberId(UNKNOWN_MEMBER_ID)
                .withDefaultProtocolTypeAndProtocols()
                .build());

        assertEquals(1, leaderJoinResponse.generationId());
        assertTrue(group.isInState(COMPLETING_REBALANCE));

        HeartbeatResponseData heartbeatResponse = context.sendGenericGroupHeartbeat(
            new HeartbeatRequestData()
                .setGroupId("group-id")
                .setMemberId(leaderJoinResponse.memberId())
                .setGenerationId(leaderJoinResponse.generationId())
        );

        assertEquals(new HeartbeatResponseData(), heartbeatResponse);
    }

    @Test
    public void testHeartbeatIllegalGeneration() throws Exception {
        GroupMetadataManagerTestContext context = new GroupMetadataManagerTestContext.Builder()
            .build();
        JoinGroupResponseData leaderJoinResponse = context.joinGenericGroupAsDynamicMemberAndCompleteRebalance("group-id");

        assertThrows(IllegalGenerationException.class, () -> {
            context.sendGenericGroupHeartbeat(
                new HeartbeatRequestData()
                    .setGroupId("group-id")
                    .setMemberId(leaderJoinResponse.memberId())
                    .setGenerationId(leaderJoinResponse.generationId() + 1)
            );
        });
    }

    @Test
    public void testValidHeartbeat() throws Exception {
        GroupMetadataManagerTestContext context = new GroupMetadataManagerTestContext.Builder()
            .build();
        JoinGroupResponseData leaderJoinResponse = context.joinGenericGroupAsDynamicMemberAndCompleteRebalance("group-id");

        HeartbeatResponseData heartbeatResponse = context.sendGenericGroupHeartbeat(
            new HeartbeatRequestData()
                .setGroupId("group-id")
                .setMemberId(leaderJoinResponse.memberId())
                .setGenerationId(leaderJoinResponse.generationId())
        );

        assertEquals(Errors.NONE.code(), heartbeatResponse.errorCode());
    }

    @Test
    public void testGenericGroupMemberSessionTimeout() throws Exception {
        GroupMetadataManagerTestContext context = new GroupMetadataManagerTestContext.Builder()
            .build();
        JoinGroupResponseData leaderJoinResponse = context.joinGenericGroupAsDynamicMemberAndCompleteRebalance("group-id");
        GenericGroup group = context.groupMetadataManager.getOrMaybeCreateGenericGroup("group-id", false);

        // Advance clock by session timeout to kick member out.
        context.verifySessionExpiration(group, 5000);

        assertThrows(UnknownMemberIdException.class, () -> context.sendGenericGroupHeartbeat(
            new HeartbeatRequestData()
                .setGroupId("group-id")
                .setMemberId(leaderJoinResponse.memberId())
                .setGenerationId(leaderJoinResponse.generationId())
        ));
    }

    @Test
    public void testGenericGroupMemberHeartbeatMaintainsSession() throws Exception {
        GroupMetadataManagerTestContext context = new GroupMetadataManagerTestContext.Builder()
            .build();
        JoinGroupResponseData leaderJoinResponse = context.joinGenericGroupAsDynamicMemberAndCompleteRebalance("group-id");

        // Advance clock by 1/2 of session timeout.
        assertNoOrEmptyResult(context.sleep(2500));

        HeartbeatRequestData heartbeatRequest = new HeartbeatRequestData()
            .setGroupId("group-id")
            .setMemberId(leaderJoinResponse.memberId())
            .setGenerationId(leaderJoinResponse.generationId());

        HeartbeatResponseData heartbeatResponse = context.sendGenericGroupHeartbeat(heartbeatRequest);
        assertEquals(Errors.NONE.code(), heartbeatResponse.errorCode());

        assertNoOrEmptyResult(context.sleep(2500));

        heartbeatResponse = context.sendGenericGroupHeartbeat(heartbeatRequest);
        assertEquals(Errors.NONE.code(), heartbeatResponse.errorCode());
    }

    @Test
    public void testGenericGroupMemberSessionTimeoutDuringRebalance() throws Exception {
        GroupMetadataManagerTestContext context = new GroupMetadataManagerTestContext.Builder()
            .build();
        JoinGroupResponseData leaderJoinResponse = context.joinGenericGroupAsDynamicMemberAndCompleteRebalance("group-id");
        GenericGroup group = context.groupMetadataManager.getOrMaybeCreateGenericGroup("group-id", false);

        // Add a new member. This should trigger a rebalance. The new member has the
        // 'genericGroupNewMemberJoinTimeoutMs` session timeout, so it has a longer expiration than the existing member.
        JoinResult otherJoinResult = context.sendGenericGroupJoin(
            new JoinGroupRequestBuilder()
                .withGroupId("group-id")
                .withMemberId(UNKNOWN_MEMBER_ID)
                .withDefaultProtocolTypeAndProtocols()
                .withRebalanceTimeoutMs(10000)
                .withSessionTimeoutMs(5000)
                .build()
        );

        assertTrue(otherJoinResult.records.isEmpty());
        assertFalse(otherJoinResult.joinFuture.isDone());
        assertTrue(group.isInState(PREPARING_REBALANCE));

        // Advance clock by 1/2 of session timeout.
        assertNoOrEmptyResult(context.sleep(2500));

        HeartbeatRequestData heartbeatRequest = new HeartbeatRequestData()
            .setGroupId("group-id")
            .setMemberId(leaderJoinResponse.memberId())
            .setGenerationId(leaderJoinResponse.generationId());

        HeartbeatResponseData heartbeatResponse = context.sendGenericGroupHeartbeat(heartbeatRequest);
        assertEquals(Errors.REBALANCE_IN_PROGRESS.code(), heartbeatResponse.errorCode());

        // Advance clock by first member's session timeout.
        assertNoOrEmptyResult(context.sleep(5000));

        assertThrows(UnknownMemberIdException.class, () -> context.sendGenericGroupHeartbeat(heartbeatRequest));

        // Advance clock by remaining rebalance timeout to complete join phase.
        assertNoOrEmptyResult(context.sleep(2500));

        assertTrue(otherJoinResult.joinFuture.isDone());
        assertEquals(Errors.NONE.code(), otherJoinResult.joinFuture.get().errorCode());
        assertEquals(1, group.size());
        assertEquals(2, group.generationId());
        assertTrue(group.isInState(COMPLETING_REBALANCE));
    }

    @Test
    public void testRebalanceCompletesBeforeMemberJoins() throws Exception {
        GroupMetadataManagerTestContext context = new GroupMetadataManagerTestContext.Builder()
            .build();
        GenericGroup group = context.createGenericGroup("group-id");

        // Create a group with a single member
        JoinGroupRequestData joinRequest = new JoinGroupRequestBuilder()
            .withGroupId("group-id")
            .withGroupInstanceId("leader-instance-id")
            .withMemberId(UNKNOWN_MEMBER_ID)
            .withDefaultProtocolTypeAndProtocols()
            .withRebalanceTimeoutMs(10000)
            .withSessionTimeoutMs(5000)
            .build();

        JoinGroupResponseData leaderJoinResponse = context.joinGenericGroupAndCompleteJoin(joinRequest, true, true);

        String firstMemberId = leaderJoinResponse.memberId();
        int firstGenerationId = leaderJoinResponse.generationId();

        assertEquals(1, firstGenerationId);
        assertTrue(group.isInState(COMPLETING_REBALANCE));

        SyncGroupRequestData syncRequest = new SyncGroupRequestBuilder()
            .withGroupId("group-id")
            .withMemberId(firstMemberId)
            .withGenerationId(firstGenerationId)
            .build();

        SyncResult syncResult = context.sendGenericGroupSync(syncRequest);

        // Simulate a successful write to the log.
        syncResult.appendFuture.complete(null);

        assertTrue(syncResult.syncFuture.isDone());
        assertEquals(Errors.NONE.code(), syncResult.syncFuture.get().errorCode());
        assertTrue(group.isInState(STABLE));

        // Add a new dynamic member. This should trigger a rebalance. The new member has the
        // 'genericGroupNewMemberJoinTimeoutMs` session timeout, so it has a longer expiration than the existing member.
        JoinResult secondMemberJoinResult = context.sendGenericGroupJoin(
            joinRequest
                .setMemberId(UNKNOWN_MEMBER_ID)
                .setGroupInstanceId(null)
                .setSessionTimeoutMs(2500)
        );

        assertTrue(secondMemberJoinResult.records.isEmpty());
        assertFalse(secondMemberJoinResult.joinFuture.isDone());
        assertTrue(group.isInState(PREPARING_REBALANCE));

        // Send a couple heartbeats to keep the first member alive while the rebalance finishes.
        HeartbeatRequestData firstMemberHeartbeatRequest = new HeartbeatRequestData()
            .setGroupId("group-id")
            .setMemberId(firstMemberId)
            .setGenerationId(firstGenerationId);

        for (int i = 0; i < 2; i++) {
            assertNoOrEmptyResult(context.sleep(2500));
            HeartbeatResponseData heartbeatResponse = context.sendGenericGroupHeartbeat(firstMemberHeartbeatRequest);
            assertEquals(Errors.REBALANCE_IN_PROGRESS.code(), heartbeatResponse.errorCode());
        }

        // Advance clock by remaining rebalance timeout to complete join phase.
        // The second member will become the leader. However, as the first member is a static member
        // it will not be kicked out.
        assertNoOrEmptyResult(context.sleep(8000));

        assertTrue(secondMemberJoinResult.joinFuture.isDone());
        assertEquals(Errors.NONE.code(), secondMemberJoinResult.joinFuture.get().errorCode());
        assertEquals(2, group.size());
        assertEquals(2, group.generationId());
        assertTrue(group.isInState(COMPLETING_REBALANCE));

        String otherMemberId = secondMemberJoinResult.joinFuture.get().memberId();

        syncResult = context.sendGenericGroupSync(
            syncRequest
                .setGroupInstanceId(null)
                .setMemberId(otherMemberId)
                .setGenerationId(2)
        );

        // Simulate a successful write to the log.
        syncResult.appendFuture.complete(null);

        assertTrue(syncResult.syncFuture.isDone());
        assertEquals(Errors.NONE.code(), syncResult.syncFuture.get().errorCode());
        assertTrue(group.isInState(STABLE));

        // The unjoined (first) static member should be remained in the group before session timeout.
        assertThrows(IllegalGenerationException.class, () -> context.sendGenericGroupHeartbeat(firstMemberHeartbeatRequest));

        // Now session timeout the unjoined (first) member. Still keeping the new member.
        List<Errors> expectedErrors = Arrays.asList(Errors.NONE, Errors.NONE, Errors.REBALANCE_IN_PROGRESS);
        for (Errors expectedError : expectedErrors) {
            assertNoOrEmptyResult(context.sleep(2000));
            HeartbeatResponseData heartbeatResponse = context.sendGenericGroupHeartbeat(
                firstMemberHeartbeatRequest
                    .setMemberId(otherMemberId)
                    .setGenerationId(2)
            );

            assertEquals(expectedError.code(), heartbeatResponse.errorCode());
        }
        assertEquals(1, group.size());
        assertTrue(group.isInState(PREPARING_REBALANCE));

        JoinResult otherMemberRejoinResult = context.sendGenericGroupJoin(
            joinRequest
                .setMemberId(otherMemberId)
                .setGroupInstanceId(null)
                .setSessionTimeoutMs(2500)
        );

        assertTrue(otherMemberRejoinResult.records.isEmpty());
        assertTrue(otherMemberRejoinResult.joinFuture.isDone());
        assertEquals(Errors.NONE.code(), otherMemberRejoinResult.joinFuture.get().errorCode());
        assertEquals(3, otherMemberRejoinResult.joinFuture.get().generationId());
        assertTrue(group.isInState(COMPLETING_REBALANCE));

        SyncResult otherMemberResyncResult = context.sendGenericGroupSync(
            syncRequest
                .setGroupInstanceId(null)
                .setMemberId(otherMemberId)
                .setGenerationId(3)
        );

        // Simulate a successful write to the log.
        otherMemberResyncResult.appendFuture.complete(null);

        assertTrue(otherMemberResyncResult.syncFuture.isDone());
        assertEquals(Errors.NONE.code(), otherMemberResyncResult.syncFuture.get().errorCode());
        assertTrue(group.isInState(STABLE));

        // The joined member should get heart beat response with no error. Let the new member keep
        // heartbeating for a while to verify that no new rebalance is triggered unexpectedly.
        for (int i = 0; i < 20; i++) {
            assertNoOrEmptyResult(context.sleep(2000));
            HeartbeatResponseData heartbeatResponse = context.sendGenericGroupHeartbeat(
                firstMemberHeartbeatRequest
                    .setMemberId(otherMemberId)
                    .setGenerationId(3)
            );

            assertEquals(Errors.NONE.code(), heartbeatResponse.errorCode());
        }
    }

    @Test
    public void testSyncGroupEmptyAssignment() throws Exception {
        GroupMetadataManagerTestContext context = new GroupMetadataManagerTestContext.Builder()
            .build();
        JoinGroupResponseData leaderJoinResponse = context.joinGenericGroupAsDynamicMemberAndCompleteRebalance("group-id");

        HeartbeatResponseData heartbeatResponse = context.sendGenericGroupHeartbeat(
            new HeartbeatRequestData()
                .setGroupId("group-id")
                .setMemberId(leaderJoinResponse.memberId())
                .setGenerationId(leaderJoinResponse.generationId())
        );

        assertEquals(Errors.NONE.code(), heartbeatResponse.errorCode());
    }

    @Test
    public void testSecondMemberPartiallyJoinAndTimeout() throws Exception {
        // Test if the following scenario completes a rebalance correctly: A new member starts a JoinGroup request with
        // an UNKNOWN_MEMBER_ID, attempting to join a stable group. But never initiates the second JoinGroup request with
        // the provided member ID and times out. The test checks if original member remains the sole member in this group,
        // which should remain stable throughout this test.
        GroupMetadataManagerTestContext context = new GroupMetadataManagerTestContext.Builder()
            .build();
        GenericGroup group = context.createGenericGroup("group-id");

        // Create a group with a single member
        JoinGroupRequestData joinRequest = new JoinGroupRequestBuilder()
            .withGroupId("group-id")
            .withGroupInstanceId("leader-instance-id")
            .withMemberId(UNKNOWN_MEMBER_ID)
            .withDefaultProtocolTypeAndProtocols()
            .withRebalanceTimeoutMs(10000)
            .withSessionTimeoutMs(5000)
            .build();

        JoinGroupResponseData leaderJoinResponse = context.joinGenericGroupAndCompleteJoin(joinRequest, true, true);

        String firstMemberId = leaderJoinResponse.memberId();
        int firstGenerationId = leaderJoinResponse.generationId();

        assertEquals(1, firstGenerationId);
        assertTrue(group.isInState(COMPLETING_REBALANCE));

        SyncResult syncResult = context.sendGenericGroupSync(new SyncGroupRequestBuilder()
            .withGroupId("group-id")
            .withMemberId(firstMemberId)
            .withGenerationId(firstGenerationId)
            .build());

        // Simulate a successful write to the log.
        syncResult.appendFuture.complete(null);

        assertTrue(syncResult.syncFuture.isDone());
        assertEquals(Errors.NONE.code(), syncResult.syncFuture.get().errorCode());
        assertTrue(group.isInState(STABLE));

        // Add a new dynamic pending member.
        JoinResult joinResult = context.sendGenericGroupJoin(
            joinRequest
                .setMemberId(UNKNOWN_MEMBER_ID)
                .setGroupInstanceId(null)
                .setSessionTimeoutMs(5000),
            true,
            true
        );

        assertTrue(joinResult.records.isEmpty());
        assertTrue(joinResult.joinFuture.isDone());
        assertEquals(Errors.MEMBER_ID_REQUIRED.code(), joinResult.joinFuture.get().errorCode());
        assertEquals(1, group.numPendingJoinMembers());
        assertTrue(group.isInState(STABLE));

        // Heartbeat from the leader to maintain session while timing out pending member.
        HeartbeatRequestData heartbeatRequest = new HeartbeatRequestData()
            .setGroupId("group-id")
            .setMemberId(firstMemberId)
            .setGenerationId(firstGenerationId);

        for (int i = 0; i < 2; i++) {
            assertNoOrEmptyResult(context.sleep(2500));
            HeartbeatResponseData heartbeatResponse = context.sendGenericGroupHeartbeat(heartbeatRequest);
            assertEquals(Errors.NONE.code(), heartbeatResponse.errorCode());
        }

        // At this point the second member should have been removed from pending list (session timeout),
        // and the group should be in Stable state with only the first member in it.
        assertEquals(1, group.size());
        assertTrue(group.hasMemberId(firstMemberId));
        assertEquals(1, group.generationId());
        assertTrue(group.isInState(STABLE));
    }

    @Test
    public void testRebalanceTimesOutWhenSyncRequestIsNotReceived() throws Exception {
        // This test case ensure that the pending sync expiration does kick out all members
        // if they don't send sync requests before the rebalance timeout. The
        // group is in the Empty state in this case.
        GroupMetadataManagerTestContext context = new GroupMetadataManagerTestContext.Builder()
            .build();
        int rebalanceTimeoutMs = 5000;
        int sessionTimeoutMs = 5000;
        List<JoinGroupResponseData> joinResponses = context.joinWithNMembers("group-id", 3, rebalanceTimeoutMs, sessionTimeoutMs);
        GenericGroup group = context.groupMetadataManager.getOrMaybeCreateGenericGroup("group-id", false);

        // Advance clock by 1/2 rebalance timeout.
        assertNoOrEmptyResult(context.sleep(rebalanceTimeoutMs / 2));

        // Heartbeats to ensure that heartbeating does not interfere with the
        // delayed sync operation.
        joinResponses.forEach(response -> context.verifyHeartbeat(group.groupId(), response, Errors.NONE));

        // Advance clock by 1/2 rebalance timeout to expire the pending sync. Members should be removed.
        // The group becomes empty, generating an empty group metadata record.
        List<ExpiredTimeout<Void, Record>> timeouts = context.sleep(rebalanceTimeoutMs / 2);
        assertEquals(1, timeouts.size());
        ExpiredTimeout<Void, Record> timeout = timeouts.get(0);
        assertEquals(genericGroupSyncKey("group-id"), timeout.key);
        assertEquals(
            Collections.singletonList(newGroupMetadataRecordWithCurrentState(group, MetadataVersion.latest())),
            timeout.result.records()
        );

        // Simulate a successful write to the log.
        timeout.result.appendFuture().complete(null);

        // Heartbeats fail because none of the members have sent the sync request
        joinResponses.forEach(response -> context.verifyHeartbeat(group.groupId(), response, Errors.UNKNOWN_MEMBER_ID));
        assertTrue(group.isInState(EMPTY));
    }

    @Test
    public void testRebalanceTimesOutWhenSyncRequestIsNotReceivedFromFollowers() throws Exception {
        // This test case ensure that the pending sync expiration does kick out the followers
        // if they don't send a sync request before the rebalance timeout. The
        // group is in the PreparingRebalance state in this case.
        GroupMetadataManagerTestContext context = new GroupMetadataManagerTestContext.Builder()
            .build();
        int rebalanceTimeoutMs = 5000;
        int sessionTimeoutMs = 5000;
        List<JoinGroupResponseData> joinResponses = context.joinWithNMembers("group-id", 3, rebalanceTimeoutMs, sessionTimeoutMs);
        GenericGroup group = context.groupMetadataManager.getOrMaybeCreateGenericGroup("group-id", false);

        // Advance clock by 1/2 rebalance timeout.
        assertNoOrEmptyResult(context.sleep(rebalanceTimeoutMs / 2));

        // Heartbeats to ensure that heartbeating does not interfere with the
        // delayed sync operation.
        joinResponses.forEach(response -> context.verifyHeartbeat(group.groupId(), response, Errors.NONE));

        // Leader sends a sync group request.
        SyncResult syncResult = context.sendGenericGroupSync(new SyncGroupRequestBuilder()
            .withGroupId("group-id")
            .withGenerationId(1)
            .withMemberId(joinResponses.get(0).memberId())
            .build());

        // Simulate a successful write to the log.
        syncResult.appendFuture.complete(null);

        assertTrue(syncResult.syncFuture.isDone());
        assertEquals(Errors.NONE.code(), syncResult.syncFuture.get().errorCode());
        assertTrue(group.isInState(STABLE));

        // Leader should be able to heartbeat
        context.verifyHeartbeat(group.groupId(), joinResponses.get(0), Errors.NONE);

        // Advance clock by 1/2 rebalance timeout to expire the pending sync. Followers should be removed.
        List<ExpiredTimeout<Void, Record>> timeouts = context.sleep(rebalanceTimeoutMs / 2);
        assertEquals(1, timeouts.size());
        ExpiredTimeout<Void, Record> timeout = timeouts.get(0);
        assertEquals(genericGroupSyncKey("group-id"), timeout.key);
        assertTrue(timeout.result.records().isEmpty());

        // Leader should be able to heartbeat
        joinResponses.subList(0, 1).forEach(response -> context.verifyHeartbeat(group.groupId(), response, Errors.REBALANCE_IN_PROGRESS));

        // Heartbeats fail because none of the followers have sent the sync request
        joinResponses.subList(1, 3).forEach(response -> context.verifyHeartbeat(group.groupId(), response, Errors.UNKNOWN_MEMBER_ID));

        assertTrue(group.isInState(PREPARING_REBALANCE));
    }

    @Test
    public void testRebalanceTimesOutWhenSyncRequestIsNotReceivedFromLeaders() throws Exception {
        // This test case ensure that the pending sync expiration does kick out the leader
        // if it does not send a sync request before the rebalance timeout. The
        // group is in the PreparingRebalance state in this case.
        GroupMetadataManagerTestContext context = new GroupMetadataManagerTestContext.Builder()
            .build();
        int rebalanceTimeoutMs = 5000;
        int sessionTimeoutMs = 5000;
        List<JoinGroupResponseData> joinResponses = context.joinWithNMembers("group-id", 3, rebalanceTimeoutMs, sessionTimeoutMs);
        GenericGroup group = context.groupMetadataManager.getOrMaybeCreateGenericGroup("group-id", false);

        // Advance clock by 1/2 rebalance timeout.
        assertNoOrEmptyResult(context.sleep(rebalanceTimeoutMs / 2));

        // Heartbeats to ensure that heartbeating does not interfere with the
        // delayed sync operation.
        joinResponses.forEach(response -> context.verifyHeartbeat(group.groupId(), response, Errors.NONE));

        // Followers send sync group requests.
        List<CompletableFuture<SyncGroupResponseData>> followerSyncFutures = joinResponses.subList(1, 3).stream()
            .map(response -> {
                SyncResult syncResult = context.sendGenericGroupSync(
                    new SyncGroupRequestBuilder()
                        .withGroupId("group-id")
                        .withGenerationId(1)
                        .withMemberId(response.memberId())
                        .build()
                );

                assertTrue(syncResult.records.isEmpty());
                assertFalse(syncResult.syncFuture.isDone());
                return syncResult.syncFuture;
            }).collect(Collectors.toList());

        // Advance clock by 1/2 rebalance timeout to expire the pending sync. Leader should be kicked out.
        List<ExpiredTimeout<Void, Record>> timeouts = context.sleep(rebalanceTimeoutMs / 2);
        assertEquals(1, timeouts.size());
        ExpiredTimeout<Void, Record> timeout = timeouts.get(0);
        assertEquals(genericGroupSyncKey("group-id"), timeout.key);
        assertTrue(timeout.result.records().isEmpty());

        // Follower sync responses should fail.
        followerSyncFutures.forEach(future -> {
            assertTrue(future.isDone());
            try {
                assertEquals(Errors.REBALANCE_IN_PROGRESS.code(), future.get().errorCode());
            } catch (Exception e) {
                fail("Unexpected exception: " + e.getMessage());
            }
        });

        // Leader heartbeat should fail.
        joinResponses.subList(0, 1).forEach(response -> context.verifyHeartbeat(group.groupId(), response, Errors.UNKNOWN_MEMBER_ID));

        // Follower heartbeats should succeed.
        joinResponses.subList(1, 3).forEach(response -> context.verifyHeartbeat(group.groupId(), response, Errors.REBALANCE_IN_PROGRESS));

        assertTrue(group.isInState(PREPARING_REBALANCE));
    }

    @Test
    public void testRebalanceDoesNotTimeOutWhenAllSyncAreReceived() throws Exception {
        // This test case ensure that the pending sync expiration does not kick any
        // members out when they have all sent their sync requests. Group should be in Stable state.
        GroupMetadataManagerTestContext context = new GroupMetadataManagerTestContext.Builder()
            .build();
        int rebalanceTimeoutMs = 5000;
        int sessionTimeoutMs = 5000;
        List<JoinGroupResponseData> joinResponses = context.joinWithNMembers("group-id", 3, rebalanceTimeoutMs, sessionTimeoutMs);
        GenericGroup group = context.groupMetadataManager.getOrMaybeCreateGenericGroup("group-id", false);
        String leaderId = joinResponses.get(0).memberId();

        // Advance clock by 1/2 rebalance timeout.
        assertNoOrEmptyResult(context.sleep(rebalanceTimeoutMs / 2));

        // Heartbeats to ensure that heartbeating does not interfere with the
        // delayed sync operation.
        joinResponses.forEach(response -> context.verifyHeartbeat(group.groupId(), response, Errors.NONE));

        // All members send sync group requests.
        List<CompletableFuture<SyncGroupResponseData>> syncFutures = joinResponses.stream().map(response -> {
            SyncResult syncResult = context.sendGenericGroupSync(
                new SyncGroupRequestBuilder()
                    .withGroupId("group-id")
                    .withGenerationId(1)
                    .withMemberId(response.memberId())
                    .build()
            );

            if (response.memberId().equals(leaderId)) {
                assertEquals(
                    Collections.singletonList(newGroupMetadataRecordWithCurrentState(group, MetadataVersion.latest())),
                    syncResult.records
                );

                // Simulate a successful write to the log.
                syncResult.appendFuture.complete(null);
            } else {
                assertTrue(syncResult.records.isEmpty());
            }
            assertTrue(syncResult.syncFuture.isDone());
            return syncResult.syncFuture;
        }).collect(Collectors.toList());

        for (CompletableFuture<SyncGroupResponseData> syncFuture : syncFutures) {
            assertEquals(Errors.NONE.code(), syncFuture.get().errorCode());
        }

        // Advance clock by 1/2 rebalance timeout. Pending sync should already have been cancelled.
        assertNoOrEmptyResult(context.sleep(rebalanceTimeoutMs / 2));

        // All member heartbeats should succeed.
        joinResponses.forEach(response -> context.verifyHeartbeat(group.groupId(), response, Errors.NONE));

        // Advance clock a bit more
        assertNoOrEmptyResult(context.sleep(rebalanceTimeoutMs / 2));

        // All member heartbeats should succeed.
        joinResponses.forEach(response -> context.verifyHeartbeat(group.groupId(), response, Errors.NONE));

        assertTrue(group.isInState(STABLE));
    }

    @Test
    public void testHeartbeatDuringRebalanceCausesRebalanceInProgress() throws Exception {
        GroupMetadataManagerTestContext context = new GroupMetadataManagerTestContext.Builder()
            .build();
        GenericGroup group = context.createGenericGroup("group-id");

        // First start up a group (with a slightly larger timeout to give us time to heartbeat when the rebalance starts)
        JoinGroupRequestData joinRequest = new JoinGroupRequestBuilder()
            .withGroupId("group-id")
            .withMemberId(UNKNOWN_MEMBER_ID)
            .withDefaultProtocolTypeAndProtocols()
            .withRebalanceTimeoutMs(10000)
            .withSessionTimeoutMs(5000)
            .build();

        JoinGroupResponseData leaderJoinResponse =
            context.joinGenericGroupAsDynamicMemberAndCompleteJoin(joinRequest);

        assertEquals(1, leaderJoinResponse.generationId());
        assertTrue(group.isInState(COMPLETING_REBALANCE));

        // Then join with a new consumer to trigger a rebalance
        JoinResult joinResult = context.sendGenericGroupJoin(
            joinRequest.setMemberId(UNKNOWN_MEMBER_ID)
        );

        assertTrue(joinResult.records.isEmpty());
        assertFalse(joinResult.joinFuture.isDone());

        // We should be in the middle of a rebalance, so the heartbeat should return rebalance in progress.
        HeartbeatRequestData heartbeatRequest = new HeartbeatRequestData()
            .setGroupId("group-id")
            .setMemberId(leaderJoinResponse.memberId())
            .setGenerationId(leaderJoinResponse.generationId());

        HeartbeatResponseData heartbeatResponse = context.sendGenericGroupHeartbeat(heartbeatRequest);
        assertEquals(Errors.REBALANCE_IN_PROGRESS.code(), heartbeatResponse.errorCode());
    }

    @Test
    public void testListGroups() {
        String consumerGroupId = "consumer-group-id";
        String genericGroupId = "generic-group-id";
        String memberId1 = Uuid.randomUuid().toString();
        String genericGroupType = "generic";
        Uuid fooTopicId = Uuid.randomUuid();
        String fooTopicName = "foo";

        MockPartitionAssignor assignor = new MockPartitionAssignor("range");
        GroupMetadataManagerTestContext context = new GroupMetadataManagerTestContext.Builder()
            .withAssignors(Collections.singletonList(assignor))
            .withConsumerGroup(new ConsumerGroupBuilder(consumerGroupId, 10))
            .build();
        context.replay(newGroupMetadataRecord(
            genericGroupId,
            new GroupMetadataValue()
                .setMembers(Collections.emptyList())
                .setGeneration(2)
                .setLeader(null)
                .setProtocolType(genericGroupType)
                .setProtocol("range")
                .setCurrentStateTimestamp(context.time.milliseconds()),
            MetadataVersion.latest()));
        context.commit();
        GenericGroup genericGroup = context.groupMetadataManager.getOrMaybeCreateGenericGroup(genericGroupId, false);
        context.replay(RecordHelpers.newMemberSubscriptionRecord(consumerGroupId, new ConsumerGroupMember.Builder(memberId1)
            .setSubscribedTopicNames(Collections.singletonList(fooTopicName))
            .build()));
        context.replay(RecordHelpers.newGroupEpochRecord(consumerGroupId, 11));

        Map<String, ListGroupsResponseData.ListedGroup> actualAllGroupMap =
            context.sendListGroups(Collections.emptyList())
                .stream().collect(Collectors.toMap(ListGroupsResponseData.ListedGroup::groupId, Function.identity()));
        Map<String, ListGroupsResponseData.ListedGroup> expectAllGroupMap =
            Stream.of(
                new ListGroupsResponseData.ListedGroup()
                    .setGroupId(genericGroup.groupId())
                    .setProtocolType(genericGroupType)
                    .setGroupState(EMPTY.toString()),
                new ListGroupsResponseData.ListedGroup()
                    .setGroupId(consumerGroupId)
                    .setProtocolType(ConsumerProtocol.PROTOCOL_TYPE)
                    .setGroupState(ConsumerGroup.ConsumerGroupState.EMPTY.toString())
            ).collect(Collectors.toMap(ListGroupsResponseData.ListedGroup::groupId, Function.identity()));

        assertEquals(expectAllGroupMap, actualAllGroupMap);

        context.commit();
        actualAllGroupMap = context.sendListGroups(Collections.emptyList()).stream()
            .collect(Collectors.toMap(ListGroupsResponseData.ListedGroup::groupId, Function.identity()));
        expectAllGroupMap =
            Stream.of(
                new ListGroupsResponseData.ListedGroup()
                    .setGroupId(genericGroup.groupId())
                    .setProtocolType(genericGroupType)
                    .setGroupState(EMPTY.toString()),
                new ListGroupsResponseData.ListedGroup()
                    .setGroupId(consumerGroupId)
                    .setProtocolType(ConsumerProtocol.PROTOCOL_TYPE)
                    .setGroupState(ConsumerGroup.ConsumerGroupState.ASSIGNING.toString())
            ).collect(Collectors.toMap(ListGroupsResponseData.ListedGroup::groupId, Function.identity()));

        assertEquals(expectAllGroupMap, actualAllGroupMap);

        actualAllGroupMap = context.sendListGroups(Collections.singletonList("Empty")).stream()
            .collect(Collectors.toMap(ListGroupsResponseData.ListedGroup::groupId, Function.identity()));
        expectAllGroupMap = Stream.of(
            new ListGroupsResponseData.ListedGroup()
                .setGroupId(genericGroup.groupId())
                .setProtocolType(genericGroupType)
                .setGroupState(EMPTY.toString())
        ).collect(Collectors.toMap(ListGroupsResponseData.ListedGroup::groupId, Function.identity()));

        assertEquals(expectAllGroupMap, actualAllGroupMap);
    }

    @Test
<<<<<<< HEAD
    public void testConsumerGroupDescribeNoErrors() {
        String consumerGroupId = "consumerGroupId";
        int epoch = 10;
        String memberId = Uuid.randomUuid().toString();
        String topicName = "topicName";

        MockPartitionAssignor assignor = new MockPartitionAssignor("range");
        GroupMetadataManagerTestContext context = new GroupMetadataManagerTestContext.Builder()
            .withAssignors(Collections.singletonList(assignor))
            .withConsumerGroup(new ConsumerGroupBuilder(consumerGroupId, epoch))
            .build();

        ConsumerGroupMember.Builder memberBuilder = new ConsumerGroupMember.Builder(memberId)
            .setSubscribedTopicNames(Collections.singletonList(topicName));
        context.replay(RecordHelpers.newMemberSubscriptionRecord(
            consumerGroupId,
            memberBuilder.build()
        ));
        context.replay(RecordHelpers.newGroupEpochRecord(consumerGroupId, epoch + 1));

        List<ConsumerGroupDescribeResponseData.DescribedGroup> actual = context.sendConsumerGroupDescribe(Arrays.asList(consumerGroupId));
        ConsumerGroupDescribeResponseData.DescribedGroup describedGroup = new ConsumerGroupDescribeResponseData.DescribedGroup();
        describedGroup.setGroupEpoch(epoch + 1);
        describedGroup.setGroupId(consumerGroupId);
        describedGroup.setMembers(Collections.singletonList(memberBuilder.build().asConsumerGroupDescribeMember()));
        describedGroup.setAssignorName(null);
        describedGroup.setGroupState("assigning");
        List<ConsumerGroupDescribeResponseData.DescribedGroup> expected = Collections.singletonList(
            describedGroup
        );

        assertEquals(expected, actual);
    }

    @Test
    public void testConsumerGroupDescribeWithErrors() {
        String groupId = "groupId";

        MockPartitionAssignor assignor = new MockPartitionAssignor("range");
        GroupMetadataManagerTestContext context = new GroupMetadataManagerTestContext.Builder()
            .withAssignors(Collections.singletonList(assignor))
            .build();
        context.replay(newGroupMetadataRecord(
            groupId,
            new GroupMetadataValue()
                .setMembers(Collections.emptyList()),
            MetadataVersion.latest()
        ));

        List<ConsumerGroupDescribeResponseData.DescribedGroup> actual = context.sendConsumerGroupDescribe(Collections.singletonList(groupId));
        ConsumerGroupDescribeResponseData.DescribedGroup describedGroup = new ConsumerGroupDescribeResponseData.DescribedGroup();
        describedGroup.setGroupId(groupId);
        describedGroup.setErrorCode(Errors.INVALID_GROUP_ID.code());
        describedGroup.setErrorMessage(Errors.INVALID_GROUP_ID.message());
        List<ConsumerGroupDescribeResponseData.DescribedGroup> expected = Collections.singletonList(
            describedGroup
        );

        assertEquals(expected, actual);
=======
    public void testDescribeGroupStable() {
        GroupMetadataManagerTestContext context = new GroupMetadataManagerTestContext.Builder()
            .build();

        GroupMetadataValue.MemberMetadata memberMetadata = new GroupMetadataValue.MemberMetadata()
            .setMemberId("member-id")
            .setGroupInstanceId("group-instance-id")
            .setClientHost("client-host")
            .setClientId("client-id")
            .setAssignment(new byte[]{0})
            .setSubscription(new byte[]{0, 1, 2});
        GroupMetadataValue groupMetadataValue = new GroupMetadataValue()
            .setMembers(Collections.singletonList(memberMetadata))
            .setProtocolType("consumer")
            .setProtocol("range")
            .setCurrentStateTimestamp(context.time.milliseconds());

        context.replay(newGroupMetadataRecord(
            "group-id",
            groupMetadataValue,
            MetadataVersion.latest()
        ));
        context.verifyDescribeGroupsReturnsDeadGroup("group-id");
        context.commit();

        List<DescribeGroupsResponseData.DescribedGroup> expectedDescribedGroups = Collections.singletonList(
            new DescribeGroupsResponseData.DescribedGroup()
                .setGroupId("group-id")
                .setGroupState(STABLE.toString())
                .setProtocolType(groupMetadataValue.protocolType())
                .setProtocolData(groupMetadataValue.protocol())
                .setMembers(Collections.singletonList(
                    new DescribeGroupsResponseData.DescribedGroupMember()
                        .setMemberId(memberMetadata.memberId())
                        .setGroupInstanceId(memberMetadata.groupInstanceId())
                        .setClientId(memberMetadata.clientId())
                        .setClientHost(memberMetadata.clientHost())
                        .setMemberMetadata(memberMetadata.subscription())
                        .setMemberAssignment(memberMetadata.assignment())
                ))
        );

        List<DescribeGroupsResponseData.DescribedGroup> describedGroups =
            context.describeGroups(Collections.singletonList("group-id"));

        assertEquals(expectedDescribedGroups, describedGroups);
    }

    @Test
    public void testDescribeGroupRebalancing() throws Exception {
        GroupMetadataManagerTestContext context = new GroupMetadataManagerTestContext.Builder()
            .build();

        GroupMetadataValue.MemberMetadata memberMetadata = new GroupMetadataValue.MemberMetadata()
            .setMemberId("member-id")
            .setGroupInstanceId("group-instance-id")
            .setClientHost("client-host")
            .setClientId("client-id")
            .setAssignment(new byte[]{0})
            .setSubscription(new byte[]{0, 1, 2});
        GroupMetadataValue groupMetadataValue = new GroupMetadataValue()
            .setMembers(Collections.singletonList(memberMetadata))
            .setProtocolType("consumer")
            .setProtocol("range")
            .setCurrentStateTimestamp(context.time.milliseconds());

        context.replay(newGroupMetadataRecord(
            "group-id",
            groupMetadataValue,
            MetadataVersion.latest()
        ));
        GenericGroup group = context.groupMetadataManager.getOrMaybeCreateGenericGroup("group-id", false);
        context.groupMetadataManager.prepareRebalance(group, "trigger rebalance");

        context.verifyDescribeGroupsReturnsDeadGroup("group-id");
        context.commit();

        List<DescribeGroupsResponseData.DescribedGroup> expectedDescribedGroups = Collections.singletonList(
            new DescribeGroupsResponseData.DescribedGroup()
                .setGroupId("group-id")
                .setGroupState(PREPARING_REBALANCE.toString())
                .setProtocolType(groupMetadataValue.protocolType())
                .setProtocolData("")
                .setMembers(Collections.singletonList(
                    new DescribeGroupsResponseData.DescribedGroupMember()
                        .setMemberId(memberMetadata.memberId())
                        .setGroupInstanceId(memberMetadata.groupInstanceId())
                        .setClientId(memberMetadata.clientId())
                        .setClientHost(memberMetadata.clientHost())
                        .setMemberAssignment(memberMetadata.assignment())
                ))
        );

        List<DescribeGroupsResponseData.DescribedGroup> describedGroups =
            context.describeGroups(Collections.singletonList("group-id"));

        assertEquals(expectedDescribedGroups, describedGroups);
    }

    @Test
    public void testDescribeGroupsGroupIdNotFoundException() {
        GroupMetadataManagerTestContext context = new GroupMetadataManagerTestContext.Builder()
            .build();
        context.verifyDescribeGroupsReturnsDeadGroup("group-id");
>>>>>>> 1073d434
    }

    public static <T> void assertUnorderedListEquals(
        List<T> expected,
        List<T> actual
    ) {
        assertEquals(new HashSet<>(expected), new HashSet<>(actual));
    }

    private static void assertResponseEquals(
        ConsumerGroupHeartbeatResponseData expected,
        ConsumerGroupHeartbeatResponseData actual
    ) {
        if (!responseEquals(expected, actual)) {
            assertionFailure()
                .expected(expected)
                .actual(actual)
                .buildAndThrow();
        }
    }

    private static boolean responseEquals(
        ConsumerGroupHeartbeatResponseData expected,
        ConsumerGroupHeartbeatResponseData actual
    ) {
        if (expected.throttleTimeMs() != actual.throttleTimeMs()) return false;
        if (expected.errorCode() != actual.errorCode()) return false;
        if (!Objects.equals(expected.errorMessage(), actual.errorMessage())) return false;
        if (!Objects.equals(expected.memberId(), actual.memberId())) return false;
        if (expected.memberEpoch() != actual.memberEpoch()) return false;
        if (expected.heartbeatIntervalMs() != actual.heartbeatIntervalMs()) return false;
        // Unordered comparison of the assignments.
        return responseAssignmentEquals(expected.assignment(), actual.assignment());
    }

    private static boolean responseAssignmentEquals(
        ConsumerGroupHeartbeatResponseData.Assignment expected,
        ConsumerGroupHeartbeatResponseData.Assignment actual
    ) {
        if (expected == actual) return true;
        if (expected == null) return false;
        if (actual == null) return false;

        return Objects.equals(fromAssignment(expected.topicPartitions()), fromAssignment(actual.topicPartitions()));
    }

    private static Map<Uuid, Set<Integer>> fromAssignment(
        List<ConsumerGroupHeartbeatResponseData.TopicPartitions> assignment
    ) {
        if (assignment == null) return null;

        Map<Uuid, Set<Integer>> assignmentMap = new HashMap<>();
        assignment.forEach(topicPartitions -> {
            assignmentMap.put(topicPartitions.topicId(), new HashSet<>(topicPartitions.partitions()));
        });
        return assignmentMap;
    }

    private static void assertRecordsEquals(
        List<Record> expectedRecords,
        List<Record> actualRecords
    ) {
        try {
            assertEquals(expectedRecords.size(), actualRecords.size());

            for (int i = 0; i < expectedRecords.size(); i++) {
                Record expectedRecord = expectedRecords.get(i);
                Record actualRecord = actualRecords.get(i);
                assertRecordEquals(expectedRecord, actualRecord);
            }
        } catch (AssertionFailedError e) {
            assertionFailure()
                .expected(expectedRecords)
                .actual(actualRecords)
                .buildAndThrow();
        }
    }

    private static void assertRecordEquals(
        Record expected,
        Record actual
    ) {
        try {
            assertApiMessageAndVersionEquals(expected.key(), actual.key());
            assertApiMessageAndVersionEquals(expected.value(), actual.value());
        } catch (AssertionFailedError e) {
            assertionFailure()
                .expected(expected)
                .actual(actual)
                .buildAndThrow();
        }
    }

    private static void assertApiMessageAndVersionEquals(
        ApiMessageAndVersion expected,
        ApiMessageAndVersion actual
    ) {
        if (expected == actual) return;

        assertEquals(expected.version(), actual.version());

        if (actual.message() instanceof ConsumerGroupCurrentMemberAssignmentValue) {
            // The order of the topics stored in ConsumerGroupCurrentMemberAssignmentValue is not
            // always guaranteed. Therefore, we need a special comparator.
            ConsumerGroupCurrentMemberAssignmentValue expectedValue =
                (ConsumerGroupCurrentMemberAssignmentValue) expected.message();
            ConsumerGroupCurrentMemberAssignmentValue actualValue =
                (ConsumerGroupCurrentMemberAssignmentValue) actual.message();

            assertEquals(expectedValue.memberEpoch(), actualValue.memberEpoch());
            assertEquals(expectedValue.previousMemberEpoch(), actualValue.previousMemberEpoch());
            assertEquals(expectedValue.targetMemberEpoch(), actualValue.targetMemberEpoch());
            assertEquals(expectedValue.error(), actualValue.error());
            assertEquals(expectedValue.metadataVersion(), actualValue.metadataVersion());
            assertEquals(expectedValue.metadataBytes(), actualValue.metadataBytes());

            // We transform those to Maps before comparing them.
            assertEquals(fromTopicPartitions(expectedValue.assignedPartitions()),
                fromTopicPartitions(actualValue.assignedPartitions()));
            assertEquals(fromTopicPartitions(expectedValue.partitionsPendingRevocation()),
                fromTopicPartitions(actualValue.partitionsPendingRevocation()));
            assertEquals(fromTopicPartitions(expectedValue.partitionsPendingAssignment()),
                fromTopicPartitions(actualValue.partitionsPendingAssignment()));
        } else {
            assertEquals(expected.message(), actual.message());
        }
    }

    private static Map<Uuid, Set<Integer>> fromTopicPartitions(
        List<ConsumerGroupCurrentMemberAssignmentValue.TopicPartitions> assignment
    ) {
        Map<Uuid, Set<Integer>> assignmentMap = new HashMap<>();
        assignment.forEach(topicPartitions -> {
            assignmentMap.put(topicPartitions.topicId(), new HashSet<>(topicPartitions.partitions()));
        });
        return assignmentMap;
    }

    private static List<JoinGroupResponseMember> toJoinResponseMembers(GenericGroup group) {
        List<JoinGroupResponseMember> members = new ArrayList<>();
        String protocolName = group.protocolName().get();
        group.allMembers().forEach(member -> {
            members.add(
                new JoinGroupResponseMember()
                    .setMemberId(member.memberId())
                    .setGroupInstanceId(member.groupInstanceId().orElse(""))
                    .setMetadata(member.metadata(protocolName))
            );
        });

        return members;
    }

    private static void checkJoinGroupResponse(
        JoinGroupResponseData expectedResponse,
        JoinGroupResponseData actualResponse,
        GenericGroup group,
        GenericGroupState expectedState,
        Set<String> expectedGroupInstanceIds
    ) {
        assertEquals(expectedResponse, actualResponse);
        assertTrue(group.isInState(expectedState));

        Set<String> groupInstanceIds = actualResponse.members()
            .stream()
            .map(JoinGroupResponseData.JoinGroupResponseMember::groupInstanceId)
            .collect(Collectors.toSet());

        assertEquals(expectedGroupInstanceIds, groupInstanceIds);
    }

    @Test
    public void testGroupStuckInRebalanceTimeoutDueToNonjoinedStaticMember() throws Exception {
        GroupMetadataManagerTestContext context = new GroupMetadataManagerTestContext.Builder()
            .build();
        int longSessionTimeoutMs = 10000;
        int rebalanceTimeoutMs = 5000;
        RebalanceResult rebalanceResult = context.staticMembersJoinAndRebalance(
            "group-id",
            "leader-instance-id",
            "follower-instance-id",
            rebalanceTimeoutMs,
            longSessionTimeoutMs
        );
        GenericGroup group = context.groupMetadataManager.getOrMaybeCreateGenericGroup("group-id", false);

        // New member joins
        JoinResult joinResult = context.sendGenericGroupJoin(
            new JoinGroupRequestBuilder()
                .withGroupId("group-id")
                .withMemberId(UNKNOWN_MEMBER_ID)
                .withProtocolSuperset()
                .withSessionTimeoutMs(longSessionTimeoutMs)
                .build()
        );

        // The new dynamic member has been elected as leader
        assertNoOrEmptyResult(context.sleep(rebalanceTimeoutMs));
        assertTrue(joinResult.joinFuture.isDone());
        assertEquals(Errors.NONE.code(), joinResult.joinFuture.get().errorCode());
        assertEquals(joinResult.joinFuture.get().leader(), joinResult.joinFuture.get().memberId());
        assertEquals(3, joinResult.joinFuture.get().members().size());
        assertEquals(2, joinResult.joinFuture.get().generationId());
        assertTrue(group.isInState(COMPLETING_REBALANCE));

        assertEquals(
            mkSet(rebalanceResult.leaderId, rebalanceResult.followerId, joinResult.joinFuture.get().memberId()),
            group.allMemberIds()
        );
        assertEquals(
            mkSet(rebalanceResult.leaderId, rebalanceResult.followerId),
            group.allStaticMemberIds()
        );
        assertEquals(
            mkSet(joinResult.joinFuture.get().memberId()),
            group.allDynamicMemberIds()
        );

        // Send a special leave group request from static follower, moving group towards PreparingRebalance
        CoordinatorResult<LeaveGroupResponseData, Record> leaveResult = context.sendGenericGroupLeave(
            new LeaveGroupRequestData()
                .setGroupId("group-id")
                .setMembers(Collections.singletonList(
                    new MemberIdentity()
                        .setMemberId(rebalanceResult.followerId)
                        .setGroupInstanceId("follower-instance-id")
                ))
        );

        LeaveGroupResponseData expectedResponse = new LeaveGroupResponseData()
            .setMembers(Collections.singletonList(
                new LeaveGroupResponseData.MemberResponse()
                    .setMemberId(rebalanceResult.followerId)
                    .setGroupInstanceId("follower-instance-id")));

        assertEquals(expectedResponse, leaveResult.response());
        assertTrue(group.isInState(PREPARING_REBALANCE));

        context.sleep(rebalanceTimeoutMs);
        // Only static leader is maintained, and group is stuck at PreparingRebalance stage
        assertTrue(group.allDynamicMemberIds().isEmpty());
        assertEquals(Collections.singleton(rebalanceResult.leaderId), group.allMemberIds());
        assertTrue(group.allDynamicMemberIds().isEmpty());
        assertEquals(2, group.generationId());
        assertTrue(group.isInState(PREPARING_REBALANCE));
    }

    @Test
    public void testPendingMembersLeaveGroup() throws Exception {
        GroupMetadataManagerTestContext context = new GroupMetadataManagerTestContext.Builder()
            .build();
        GenericGroup group = context.createGenericGroup("group-id");
        JoinGroupResponseData pendingJoinResponse = context.setupGroupWithPendingMember(group).pendingMemberResponse;

        CoordinatorResult<LeaveGroupResponseData, Record> leaveResult = context.sendGenericGroupLeave(
            new LeaveGroupRequestData()
                .setGroupId("group-id")
                .setMembers(Collections.singletonList(
                    new MemberIdentity()
                        .setMemberId(pendingJoinResponse.memberId())
                ))
        );

        LeaveGroupResponseData expectedResponse = new LeaveGroupResponseData()
            .setMembers(Collections.singletonList(
                new LeaveGroupResponseData.MemberResponse()
                    .setGroupInstanceId(null)
                    .setMemberId(pendingJoinResponse.memberId())));

        assertEquals(expectedResponse, leaveResult.response());
        assertTrue(leaveResult.records().isEmpty());

        assertTrue(group.isInState(COMPLETING_REBALANCE));
        assertEquals(2, group.allMembers().size());
        assertEquals(2, group.allDynamicMemberIds().size());
        assertEquals(0, group.numPendingJoinMembers());
    }

    @Test
    public void testLeaveGroupInvalidGroup() {
        GroupMetadataManagerTestContext context = new GroupMetadataManagerTestContext.Builder()
            .build();
        context.createGenericGroup("group-id");

        assertThrows(UnknownMemberIdException.class, () -> context.sendGenericGroupLeave(
            new LeaveGroupRequestData()
                .setGroupId("invalid-group-id")
        ));
    }

    @Test
    public void testLeaveGroupUnknownGroup() {
        GroupMetadataManagerTestContext context = new GroupMetadataManagerTestContext.Builder()
            .build();

        assertThrows(UnknownMemberIdException.class, () -> context.sendGenericGroupLeave(
            new LeaveGroupRequestData()
                .setGroupId("unknown-group-id")
                .setMembers(Collections.singletonList(
                    new MemberIdentity()
                        .setMemberId("member-id")
                ))
        ));
    }

    @Test
    public void testLeaveGroupUnknownMemberIdExistingGroup() throws Exception {
        GroupMetadataManagerTestContext context = new GroupMetadataManagerTestContext.Builder()
            .build();
        context.createGenericGroup("group-id");

        context.joinGenericGroupAsDynamicMemberAndCompleteJoin(
            new JoinGroupRequestBuilder()
                .withGroupId("group-id")
                .withMemberId(UNKNOWN_MEMBER_ID)
                .withDefaultProtocolTypeAndProtocols()
                .build()
        );

        CoordinatorResult<LeaveGroupResponseData, Record> leaveResult = context.sendGenericGroupLeave(
            new LeaveGroupRequestData()
                .setGroupId("group-id")
                .setMembers(Collections.singletonList(
                    new MemberIdentity()
                        .setMemberId("unknown-member-id")
                ))
        );

        LeaveGroupResponseData expectedResponse = new LeaveGroupResponseData()
            .setMembers(Collections.singletonList(
                new LeaveGroupResponseData.MemberResponse()
                    .setGroupInstanceId(null)
                    .setMemberId("unknown-member-id")
                    .setErrorCode(Errors.UNKNOWN_MEMBER_ID.code())));

        assertEquals(expectedResponse, leaveResult.response());
        assertTrue(leaveResult.records().isEmpty());
    }

    @Test
    public void testLeaveDeadGroup() {
        GroupMetadataManagerTestContext context = new GroupMetadataManagerTestContext.Builder()
            .build();
        GenericGroup group = context.createGenericGroup("group-id");
        group.transitionTo(DEAD);

        CoordinatorResult<LeaveGroupResponseData, Record> leaveResult = context.sendGenericGroupLeave(
            new LeaveGroupRequestData()
                .setGroupId("group-id")
                .setMembers(Collections.singletonList(
                    new MemberIdentity()
                        .setMemberId("member-id")
                ))
        );

        LeaveGroupResponseData expectedResponse = new LeaveGroupResponseData()
            .setErrorCode(Errors.COORDINATOR_NOT_AVAILABLE.code());

        assertEquals(expectedResponse, leaveResult.response());
        assertTrue(leaveResult.records().isEmpty());
    }

    @Test
    public void testValidLeaveGroup() throws Exception {
        GroupMetadataManagerTestContext context = new GroupMetadataManagerTestContext.Builder()
            .build();
        GenericGroup group = context.createGenericGroup("group-id");

        JoinGroupResponseData joinResponse = context.joinGenericGroupAsDynamicMemberAndCompleteJoin(
            new JoinGroupRequestBuilder()
                .withGroupId("group-id")
                .withMemberId(UNKNOWN_MEMBER_ID)
                .withDefaultProtocolTypeAndProtocols()
                .build()
        );

        // Dynamic member leaves. The group becomes empty.
        CoordinatorResult<LeaveGroupResponseData, Record> leaveResult = context.sendGenericGroupLeave(
            new LeaveGroupRequestData()
                .setGroupId("group-id")
                .setMembers(Collections.singletonList(
                    new MemberIdentity()
                        .setMemberId(joinResponse.memberId())
                ))
        );
        assertEquals(
            Collections.singletonList(newGroupMetadataRecordWithCurrentState(group, MetadataVersion.latest())),
            leaveResult.records()
        );
        // Simulate a successful write to the log.
        leaveResult.appendFuture().complete(null);

        LeaveGroupResponseData expectedResponse = new LeaveGroupResponseData()
            .setMembers(Collections.singletonList(
                new LeaveGroupResponseData.MemberResponse()
                    .setGroupInstanceId(null)
                    .setMemberId(joinResponse.memberId())));

        assertEquals(expectedResponse, leaveResult.response());
        assertTrue(group.isInState(EMPTY));
        assertEquals(2, group.generationId());
    }

    @Test
    public void testLeaveGroupWithFencedInstanceId() throws Exception {
        GroupMetadataManagerTestContext context = new GroupMetadataManagerTestContext.Builder()
            .build();
        context.createGenericGroup("group-id");

        context.joinGenericGroupAndCompleteJoin(
            new JoinGroupRequestBuilder()
                .withGroupId("group-id")
                .withGroupInstanceId("group-instance-id")
                .withMemberId(UNKNOWN_MEMBER_ID)
                .withDefaultProtocolTypeAndProtocols()
                .build(),
            true,
            true
        );

        CoordinatorResult<LeaveGroupResponseData, Record> leaveResult = context.sendGenericGroupLeave(
            new LeaveGroupRequestData()
                .setGroupId("group-id")
                .setMembers(Collections.singletonList(
                    new MemberIdentity()
                        .setGroupInstanceId("group-instance-id")
                        .setMemberId("other-member-id") // invalid member id
                ))
        );

        LeaveGroupResponseData expectedResponse = new LeaveGroupResponseData()
            .setMembers(Collections.singletonList(
                new LeaveGroupResponseData.MemberResponse()
                    .setGroupInstanceId("group-instance-id")
                    .setMemberId("other-member-id")
                    .setErrorCode(Errors.FENCED_INSTANCE_ID.code())));

        assertEquals(expectedResponse, leaveResult.response());
        assertTrue(leaveResult.records().isEmpty());
    }

    @Test
    public void testLeaveGroupStaticMemberWithUnknownMemberId() throws Exception {
        GroupMetadataManagerTestContext context = new GroupMetadataManagerTestContext.Builder()
            .build();
        context.createGenericGroup("group-id");

        context.joinGenericGroupAndCompleteJoin(
            new JoinGroupRequestBuilder()
                .withGroupId("group-id")
                .withGroupInstanceId("group-instance-id")
                .withMemberId(UNKNOWN_MEMBER_ID)
                .withDefaultProtocolTypeAndProtocols()
                .build(),
            true,
            true
        );

        // Having unknown member id will not affect the request processing due to valid group instance id.
        CoordinatorResult<LeaveGroupResponseData, Record> leaveResult = context.sendGenericGroupLeave(
            new LeaveGroupRequestData()
                .setGroupId("group-id")
                .setMembers(Collections.singletonList(
                    new MemberIdentity()
                        .setGroupInstanceId("group-instance-id")
                        .setMemberId(UNKNOWN_MEMBER_ID)
                ))
        );

        LeaveGroupResponseData expectedResponse = new LeaveGroupResponseData()
            .setMembers(Collections.singletonList(
                new LeaveGroupResponseData.MemberResponse()
                    .setGroupInstanceId("group-instance-id")));

        assertEquals(expectedResponse, leaveResult.response());
    }

    @Test
    public void testStaticMembersValidBatchLeaveGroup() throws Exception {
        GroupMetadataManagerTestContext context = new GroupMetadataManagerTestContext.Builder()
            .build();
        context.staticMembersJoinAndRebalance(
            "group-id",
            "leader-instance-id",
            "follower-instance-id"
        );

        CoordinatorResult<LeaveGroupResponseData, Record> leaveResult = context.sendGenericGroupLeave(
            new LeaveGroupRequestData()
                .setGroupId("group-id")
                .setMembers(
                    Arrays.asList(
                        new MemberIdentity()
                            .setGroupInstanceId("leader-instance-id"),
                        new MemberIdentity()
                            .setGroupInstanceId("follower-instance-id")
                    )
                )
        );

        LeaveGroupResponseData expectedResponse = new LeaveGroupResponseData()
            .setMembers(Arrays.asList(
                new LeaveGroupResponseData.MemberResponse()
                    .setGroupInstanceId("leader-instance-id"),
                new LeaveGroupResponseData.MemberResponse()
                    .setGroupInstanceId("follower-instance-id")));

        assertEquals(expectedResponse, leaveResult.response());
    }

    @Test
    public void testStaticMembersLeaveUnknownGroup() throws Exception {
        GroupMetadataManagerTestContext context = new GroupMetadataManagerTestContext.Builder()
            .build();
        context.staticMembersJoinAndRebalance(
            "group-id",
            "leader-instance-id",
            "follower-instance-id"
        );

        assertThrows(UnknownMemberIdException.class, () -> context.sendGenericGroupLeave(
            new LeaveGroupRequestData()
                .setGroupId("invalid-group-id") // Invalid group id
                .setMembers(
                    Arrays.asList(
                        new MemberIdentity()
                            .setGroupInstanceId("leader-instance-id"),
                        new MemberIdentity()
                            .setGroupInstanceId("follower-instance-id")
                    )
                )
        ));
    }

    @Test
    public void testStaticMembersFencedInstanceBatchLeaveGroup() throws Exception {
        GroupMetadataManagerTestContext context = new GroupMetadataManagerTestContext.Builder()
            .build();
        context.staticMembersJoinAndRebalance(
            "group-id",
            "leader-instance-id",
            "follower-instance-id"
        );

        CoordinatorResult<LeaveGroupResponseData, Record> leaveResult = context.sendGenericGroupLeave(
            new LeaveGroupRequestData()
                .setGroupId("group-id")
                .setMembers(
                    Arrays.asList(
                        new MemberIdentity()
                            .setGroupInstanceId("leader-instance-id"),
                        new MemberIdentity()
                            .setGroupInstanceId("follower-instance-id")
                            .setMemberId("invalid-member-id")
                    )
                )
        );

        LeaveGroupResponseData expectedResponse = new LeaveGroupResponseData()
            .setMembers(Arrays.asList(
                new LeaveGroupResponseData.MemberResponse()
                    .setGroupInstanceId("leader-instance-id"),
                new LeaveGroupResponseData.MemberResponse()
                    .setGroupInstanceId("follower-instance-id")
                    .setMemberId("invalid-member-id")
                    .setErrorCode(Errors.FENCED_INSTANCE_ID.code())));

        assertEquals(expectedResponse, leaveResult.response());
    }

    @Test
    public void testStaticMembersUnknownInstanceBatchLeaveGroup() throws Exception {
        GroupMetadataManagerTestContext context = new GroupMetadataManagerTestContext.Builder()
            .build();
        context.staticMembersJoinAndRebalance(
            "group-id",
            "leader-instance-id",
            "follower-instance-id"
        );

        CoordinatorResult<LeaveGroupResponseData, Record> leaveResult = context.sendGenericGroupLeave(
            new LeaveGroupRequestData()
                .setGroupId("group-id")
                .setMembers(
                    Arrays.asList(
                        new MemberIdentity()
                            .setGroupInstanceId("unknown-instance-id"), // Unknown instance id
                        new MemberIdentity()
                            .setGroupInstanceId("follower-instance-id")
                    )
                )
        );

        LeaveGroupResponseData expectedResponse = new LeaveGroupResponseData()
            .setMembers(Arrays.asList(
                new LeaveGroupResponseData.MemberResponse()
                    .setGroupInstanceId("unknown-instance-id")
                    .setErrorCode(Errors.UNKNOWN_MEMBER_ID.code()),
                new LeaveGroupResponseData.MemberResponse()
                    .setGroupInstanceId("follower-instance-id")));

        assertEquals(expectedResponse, leaveResult.response());
        assertTrue(leaveResult.records().isEmpty());
    }

    @Test
    public void testPendingMemberBatchLeaveGroup() throws Exception {
        GroupMetadataManagerTestContext context = new GroupMetadataManagerTestContext.Builder()
            .build();
        GenericGroup group = context.createGenericGroup("group-id");
        JoinGroupResponseData pendingJoinResponse = context.setupGroupWithPendingMember(group).pendingMemberResponse;

        CoordinatorResult<LeaveGroupResponseData, Record> leaveResult = context.sendGenericGroupLeave(
            new LeaveGroupRequestData()
                .setGroupId("group-id")
                .setMembers(
                    Arrays.asList(
                        new MemberIdentity()
                            .setGroupInstanceId("unknown-instance-id"), // Unknown instance id
                        new MemberIdentity()
                            .setMemberId(pendingJoinResponse.memberId())
                    )
                )
        );

        LeaveGroupResponseData expectedResponse = new LeaveGroupResponseData()
            .setMembers(Arrays.asList(
                new LeaveGroupResponseData.MemberResponse()
                    .setGroupInstanceId("unknown-instance-id")
                    .setErrorCode(Errors.UNKNOWN_MEMBER_ID.code()),
                new LeaveGroupResponseData.MemberResponse()
                    .setGroupInstanceId(null)
                    .setMemberId(pendingJoinResponse.memberId())));

        assertEquals(expectedResponse, leaveResult.response());
    }

    @Test
    public void testJoinedMemberPendingMemberBatchLeaveGroup() throws Exception {
        GroupMetadataManagerTestContext context = new GroupMetadataManagerTestContext.Builder()
            .build();
        GenericGroup group = context.createGenericGroup("group-id");
        PendingMemberGroupResult pendingMemberGroupResult = context.setupGroupWithPendingMember(group);

        CoordinatorResult<LeaveGroupResponseData, Record> leaveResult = context.sendGenericGroupLeave(
            new LeaveGroupRequestData()
                .setGroupId("group-id")
                .setMembers(
                    Arrays.asList(
                        new MemberIdentity()
                            .setMemberId(pendingMemberGroupResult.leaderId),
                        new MemberIdentity()
                            .setMemberId(pendingMemberGroupResult.followerId),
                        new MemberIdentity()
                            .setMemberId(pendingMemberGroupResult.pendingMemberResponse.memberId())
                    )
                )
        );

        LeaveGroupResponseData expectedResponse = new LeaveGroupResponseData()
            .setMembers(Arrays.asList(
                new LeaveGroupResponseData.MemberResponse()
                    .setGroupInstanceId(null)
                    .setMemberId(pendingMemberGroupResult.leaderId),
                new LeaveGroupResponseData.MemberResponse()
                    .setGroupInstanceId(null)
                    .setMemberId(pendingMemberGroupResult.followerId),
                new LeaveGroupResponseData.MemberResponse()
                    .setGroupInstanceId(null)
                    .setMemberId(pendingMemberGroupResult.pendingMemberResponse.memberId())));

        assertEquals(expectedResponse, leaveResult.response());
    }

    @Test
    public void testJoinedMemberPendingMemberBatchLeaveGroupWithUnknownMember() throws Exception {
        GroupMetadataManagerTestContext context = new GroupMetadataManagerTestContext.Builder()
            .build();
        GenericGroup group = context.createGenericGroup("group-id");
        PendingMemberGroupResult pendingMemberGroupResult = context.setupGroupWithPendingMember(group);

        CoordinatorResult<LeaveGroupResponseData, Record> leaveResult = context.sendGenericGroupLeave(
            new LeaveGroupRequestData()
                .setGroupId("group-id")
                .setMembers(
                    Arrays.asList(
                        new MemberIdentity()
                            .setMemberId(pendingMemberGroupResult.leaderId),
                        new MemberIdentity()
                            .setMemberId(pendingMemberGroupResult.followerId),
                        new MemberIdentity()
                            .setMemberId(pendingMemberGroupResult.pendingMemberResponse.memberId()),
                        new MemberIdentity()
                            .setMemberId("unknown-member-id")
                    )
                )
        );

        LeaveGroupResponseData expectedResponse = new LeaveGroupResponseData()
            .setMembers(Arrays.asList(
                new LeaveGroupResponseData.MemberResponse()
                    .setGroupInstanceId(null)
                    .setMemberId(pendingMemberGroupResult.leaderId),
                new LeaveGroupResponseData.MemberResponse()
                    .setGroupInstanceId(null)
                    .setMemberId(pendingMemberGroupResult.followerId),
                new LeaveGroupResponseData.MemberResponse()
                    .setGroupInstanceId(null)
                    .setMemberId(pendingMemberGroupResult.pendingMemberResponse.memberId()),
                new LeaveGroupResponseData.MemberResponse()
                    .setGroupInstanceId(null)
                    .setMemberId("unknown-member-id")
                    .setErrorCode(Errors.UNKNOWN_MEMBER_ID.code())));

        assertEquals(expectedResponse, leaveResult.response());
    }

    @Test
    public void testGenericGroupDelete() {
        GroupMetadataManagerTestContext context = new GroupMetadataManagerTestContext.Builder()
            .build();
        GenericGroup group = context.createGenericGroup("group-id");

        List<Record> expectedRecords = Collections.singletonList(RecordHelpers.newGroupMetadataTombstoneRecord("group-id"));
        List<Record> records = new ArrayList<>();
        context.groupMetadataManager.deleteGroup("group-id", records);
        assertEquals(expectedRecords, records);
    }

    @Test
    public void testGenericGroupMaybeDelete() {
        GroupMetadataManagerTestContext context = new GroupMetadataManagerTestContext.Builder()
            .build();
        GenericGroup group = context.createGenericGroup("group-id");

        List<Record> expectedRecords = Collections.singletonList(RecordHelpers.newGroupMetadataTombstoneRecord("group-id"));
        List<Record> records = new ArrayList<>();
        context.groupMetadataManager.maybeDeleteGroup("group-id", records);
        assertEquals(expectedRecords, records);

        records = new ArrayList<>();
        group.transitionTo(PREPARING_REBALANCE);
        context.groupMetadataManager.maybeDeleteGroup("group-id", records);
        assertEquals(Collections.emptyList(), records);

        records = new ArrayList<>();
        context.groupMetadataManager.maybeDeleteGroup("invalid-group-id", records);
        assertEquals(Collections.emptyList(), records);
    }

    @Test
    public void testConsumerGroupDelete() {
        GroupMetadataManagerTestContext context = new GroupMetadataManagerTestContext.Builder()
            .build();
        ConsumerGroup group = context.groupMetadataManager.getOrMaybeCreateConsumerGroup("group-id", true);

        List<Record> expectedRecords = Arrays.asList(
            RecordHelpers.newTargetAssignmentEpochTombstoneRecord("group-id"),
            RecordHelpers.newGroupSubscriptionMetadataTombstoneRecord("group-id"),
            RecordHelpers.newGroupEpochTombstoneRecord("group-id")
        );
        List<Record> records = new ArrayList<>();
        context.groupMetadataManager.deleteGroup("group-id", records);
        assertEquals(expectedRecords, records);
    }

    @Test
    public void testConsumerGroupMaybeDelete() {
        GroupMetadataManagerTestContext context = new GroupMetadataManagerTestContext.Builder()
            .build();
        ConsumerGroup group = context.groupMetadataManager.getOrMaybeCreateConsumerGroup("group-id", true);

        List<Record> expectedRecords = Arrays.asList(
            RecordHelpers.newTargetAssignmentEpochTombstoneRecord("group-id"),
            RecordHelpers.newGroupSubscriptionMetadataTombstoneRecord("group-id"),
            RecordHelpers.newGroupEpochTombstoneRecord("group-id")
        );
        List<Record> records = new ArrayList<>();
        context.groupMetadataManager.maybeDeleteGroup("group-id", records);
        assertEquals(expectedRecords, records);

        records = new ArrayList<>();
        group.updateMember(new ConsumerGroupMember.Builder("member")
            .setMemberEpoch(10)
            .setTargetMemberEpoch(10)
            .setPreviousMemberEpoch(10)
            .build()
        );
        context.groupMetadataManager.maybeDeleteGroup("group-id", records);
        assertEquals(Collections.emptyList(), records);
    }

    private static void assertNoOrEmptyResult(List<ExpiredTimeout<Void, Record>> timeouts) {
        assertTrue(timeouts.size() <= 1);
        timeouts.forEach(timeout -> assertEquals(EMPTY_RESULT, timeout.result));
    }

    private static List<String> verifyGenericGroupJoinResponses(
        List<JoinResult> joinResults,
        int expectedSuccessCount,
        Errors expectedFailure
    ) {
        int successCount = 0;
        List<String> memberIds = new ArrayList<>();
        for (JoinResult joinResult : joinResults) {
            if (!joinResult.joinFuture.isDone()) {
                fail("All responseFutures should be completed.");
            }
            try {
                JoinGroupResponseData joinResponse = joinResult.joinFuture.get();
                if (joinResponse.errorCode() == Errors.NONE.code()) {
                    successCount++;
                } else {
                    assertEquals(expectedFailure.code(), joinResponse.errorCode());
                }
                memberIds.add(joinResponse.memberId());
            } catch (Exception e) {
                fail("Unexpected exception: " + e.getMessage());
            }
        }

        assertEquals(expectedSuccessCount, successCount);
        return memberIds;
    }

    private static JoinGroupRequestProtocolCollection toProtocols(String... protocolNames) {
        JoinGroupRequestProtocolCollection protocols = new JoinGroupRequestProtocolCollection(0);
        List<String> topicNames = Arrays.asList("foo", "bar", "baz");
        for (int i = 0; i < protocolNames.length; i++) {
            protocols.add(new JoinGroupRequestProtocol()
                .setName(protocolNames[i])
                .setMetadata(ConsumerProtocol.serializeSubscription(new ConsumerPartitionAssignor.Subscription(
                    Collections.singletonList(topicNames.get(i % topicNames.size())))).array())
            );
        }
        return protocols;
    }

    private static Record newGroupMetadataRecord(
        String groupId,
        GroupMetadataValue value,
        MetadataVersion metadataVersion
    ) {
        return new Record(
            new ApiMessageAndVersion(
                new GroupMetadataKey()
                    .setGroup(groupId),
                (short) 2
            ),
            new ApiMessageAndVersion(
                value,
                metadataVersion.groupMetadataValueVersion()
            )
        );
    }

    private static Record newGroupMetadataRecordWithCurrentState(
        GenericGroup group,
        MetadataVersion metadataVersion
    ) {
        return RecordHelpers.newGroupMetadataRecord(group, group.groupAssignment(), metadataVersion);
    }

    private static class JoinGroupRequestBuilder {
        String groupId = null;
        String groupInstanceId = null;
        String memberId = null;
        String protocolType = "consumer";
        JoinGroupRequestProtocolCollection protocols = new JoinGroupRequestProtocolCollection(0);
        int sessionTimeoutMs = 500;
        int rebalanceTimeoutMs = 500;
        String reason = null;

        JoinGroupRequestBuilder withGroupId(String groupId) {
            this.groupId = groupId;
            return this;
        }

        JoinGroupRequestBuilder withGroupInstanceId(String groupInstanceId) {
            this.groupInstanceId = groupInstanceId;
            return this;
        }

        JoinGroupRequestBuilder withMemberId(String memberId) {
            this.memberId = memberId;
            return this;
        }

        JoinGroupRequestBuilder withDefaultProtocolTypeAndProtocols() {
            this.protocols = toProtocols("range");
            return this;
        }

        JoinGroupRequestBuilder withProtocolSuperset() {
            this.protocols = toProtocols("range", "roundrobin");
            return this;
        }

        JoinGroupRequestBuilder withProtocolType(String protocolType) {
            this.protocolType = protocolType;
            return this;
        }

        JoinGroupRequestBuilder withProtocols(JoinGroupRequestProtocolCollection protocols) {
            this.protocols = protocols;
            return this;
        }

        JoinGroupRequestBuilder withRebalanceTimeoutMs(int rebalanceTimeoutMs) {
            this.rebalanceTimeoutMs = rebalanceTimeoutMs;
            return this;
        }

        JoinGroupRequestBuilder withSessionTimeoutMs(int sessionTimeoutMs) {
            this.sessionTimeoutMs = sessionTimeoutMs;
            return this;
        }

        JoinGroupRequestBuilder withReason(String reason) {
            this.reason = reason;
            return this;
        }

        JoinGroupRequestData build() {
            return new JoinGroupRequestData()
                .setGroupId(groupId)
                .setGroupInstanceId(groupInstanceId)
                .setMemberId(memberId)
                .setProtocolType(protocolType)
                .setProtocols(protocols)
                .setRebalanceTimeoutMs(rebalanceTimeoutMs)
                .setSessionTimeoutMs(sessionTimeoutMs)
                .setReason(reason);
        }
    }

    private static class SyncGroupRequestBuilder {
        String groupId = null;
        String groupInstanceId = null;
        String memberId = null;
        String protocolType = "consumer";
        String protocolName = "range";
        int generationId = 0;
        List<SyncGroupRequestAssignment> assignment = Collections.emptyList();

        SyncGroupRequestBuilder withGroupId(String groupId) {
            this.groupId = groupId;
            return this;
        }

        SyncGroupRequestBuilder withGroupInstanceId(String groupInstanceId) {
            this.groupInstanceId = groupInstanceId;
            return this;
        }

        SyncGroupRequestBuilder withMemberId(String memberId) {
            this.memberId = memberId;
            return this;
        }

        SyncGroupRequestBuilder withGenerationId(int generationId) {
            this.generationId = generationId;
            return this;
        }

        SyncGroupRequestBuilder withProtocolType(String protocolType) {
            this.protocolType = protocolType;
            return this;
        }

        SyncGroupRequestBuilder withProtocolName(String protocolName) {
            this.protocolName = protocolName;
            return this;
        }

        SyncGroupRequestBuilder withAssignment(List<SyncGroupRequestAssignment> assignment) {
            this.assignment = assignment;
            return this;
        }


        SyncGroupRequestData build() {
            return new SyncGroupRequestData()
                .setGroupId(groupId)
                .setGroupInstanceId(groupInstanceId)
                .setMemberId(memberId)
                .setGenerationId(generationId)
                .setProtocolType(protocolType)
                .setProtocolName(protocolName)
                .setAssignments(assignment);
        }
    }

    private static class RebalanceResult {
        int generationId;
        String leaderId;
        byte[] leaderAssignment;
        String followerId;
        byte[] followerAssignment;

        RebalanceResult(
            int generationId,
            String leaderId,
            byte[] leaderAssignment,
            String followerId,
            byte[] followerAssignment
        ) {
            this.generationId = generationId;
            this.leaderId = leaderId;
            this.leaderAssignment = leaderAssignment;
            this.followerId = followerId;
            this.followerAssignment = followerAssignment;
        }
    }

    private static class PendingMemberGroupResult {
        String leaderId;
        String followerId;
        JoinGroupResponseData pendingMemberResponse;

        public PendingMemberGroupResult(
            String leaderId,
            String followerId,
            JoinGroupResponseData pendingMemberResponse
        ) {
            this.leaderId = leaderId;
            this.followerId = followerId;
            this.pendingMemberResponse = pendingMemberResponse;
        }
    }

    private static class JoinResult {
        CompletableFuture<JoinGroupResponseData> joinFuture;
        List<Record> records;
        CompletableFuture<Void> appendFuture;

        public JoinResult(
            CompletableFuture<JoinGroupResponseData> joinFuture,
            CoordinatorResult<Void, Record> coordinatorResult
        ) {
            this.joinFuture = joinFuture;
            this.records = coordinatorResult.records();
            this.appendFuture = coordinatorResult.appendFuture();
        }
    }

    private static class SyncResult {
        CompletableFuture<SyncGroupResponseData> syncFuture;
        List<Record> records;
        CompletableFuture<Void> appendFuture;

        public SyncResult(
            CompletableFuture<SyncGroupResponseData> syncFuture,
            CoordinatorResult<Void, Record> coordinatorResult
        ) {
            this.syncFuture = syncFuture;
            this.records = coordinatorResult.records();
            this.appendFuture = coordinatorResult.appendFuture();
        }
    }
}<|MERGE_RESOLUTION|>--- conflicted
+++ resolved
@@ -1032,13 +1032,12 @@
             return groupMetadataManager.listGroups(statesFilter, lastCommittedOffset);
         }
 
-<<<<<<< HEAD
         public List<ConsumerGroupDescribeResponseData.DescribedGroup> sendConsumerGroupDescribe(List<String> groupIds) {
             return groupMetadataManager.consumerGroupDescribe(groupIds);
-=======
+        }
+
         public List<DescribeGroupsResponseData.DescribedGroup> describeGroups(List<String> groupIds) {
             return groupMetadataManager.describeGroups(groupIds, lastCommittedOffset);
->>>>>>> 1073d434
         }
 
         public void verifyHeartbeat(
@@ -8667,7 +8666,6 @@
     }
 
     @Test
-<<<<<<< HEAD
     public void testConsumerGroupDescribeNoErrors() {
         String consumerGroupId = "consumerGroupId";
         int epoch = 10;
@@ -8727,7 +8725,9 @@
         );
 
         assertEquals(expected, actual);
-=======
+    }
+
+    @Test
     public void testDescribeGroupStable() {
         GroupMetadataManagerTestContext context = new GroupMetadataManagerTestContext.Builder()
             .build();
@@ -8832,7 +8832,6 @@
         GroupMetadataManagerTestContext context = new GroupMetadataManagerTestContext.Builder()
             .build();
         context.verifyDescribeGroupsReturnsDeadGroup("group-id");
->>>>>>> 1073d434
     }
 
     public static <T> void assertUnorderedListEquals(
