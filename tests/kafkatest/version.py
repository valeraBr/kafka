# Licensed to the Apache Software Foundation (ASF) under one or more
# contributor license agreements.  See the NOTICE file distributed with
# this work for additional information regarding copyright ownership.
# The ASF licenses this file to You under the Apache License, Version 2.0
# (the "License"); you may not use this file except in compliance with
# the License.  You may obtain a copy of the License at
#
#    http://www.apache.org/licenses/LICENSE-2.0
#
# Unless required by applicable law or agreed to in writing, software
# distributed under the License is distributed on an "AS IS" BASIS,
# WITHOUT WARRANTIES OR CONDITIONS OF ANY KIND, either express or implied.
# See the License for the specific language governing permissions and
# limitations under the License.


from distutils.version import LooseVersion
from kafkatest.utils import kafkatest_version


class KafkaVersion(LooseVersion):
    """Container for kafka versions which makes versions simple to compare.

    distutils.version.LooseVersion (and StrictVersion) has robust comparison and ordering logic.

    Example:

        v10 = KafkaVersion("0.10.0")
        v9 = KafkaVersion("0.9.0.1")
        assert v10 > v9  # assertion passes!
    """
    def __init__(self, version_string):
        self.is_dev = (version_string.lower() == "dev")
        if self.is_dev:
            version_string = kafkatest_version()

            # Drop dev suffix if present
            dev_suffix_index = version_string.find(".dev")
            if dev_suffix_index >= 0:
                version_string = version_string[:dev_suffix_index]

        # Don't use the form super.(...).__init__(...) because
        # LooseVersion is an "old style" python class
        LooseVersion.__init__(self, version_string)

    def __str__(self):
        if self.is_dev:
            return "dev"
        else:
            return LooseVersion.__str__(self)

    def _cmp(self, other):
        if isinstance(other, str):
            other = KafkaVersion(other)

        if other.is_dev:
            if self.is_dev:
                return 0
            return -1
        elif self.is_dev:
            return 1

        return LooseVersion._cmp(self, other)

    def consumer_supports_bootstrap_server(self):
        """
        Kafka supported a new consumer beginning with v0.9.0 where
        we can specify --bootstrap-server instead of --zookeeper.

        This version also allowed a --consumer-config file where we could specify
        a security protocol other than PLAINTEXT.

        :return: true if the version of Kafka supports a new consumer with --bootstrap-server
        """
        return self >= V_0_9_0_0

    def supports_named_listeners(self):
        return self >= V_0_10_2_0

    def acl_command_supports_bootstrap_server(self):
        return self >= V_2_1_0

    def topic_command_supports_bootstrap_server(self):
        return self >= V_2_3_0

    def topic_command_supports_if_not_exists_with_bootstrap_server(self):
        return self >= V_2_6_0

    def supports_tls_to_zookeeper(self):
        # indicate if KIP-515 is available
        return self >= V_2_5_0

    def reassign_partitions_command_supports_bootstrap_server(self):
        return self >= V_2_5_0

    def kafka_configs_command_uses_bootstrap_server(self):
        # everything except User SCRAM Credentials (KIP-554)
        return self >= V_2_6_0

    def kafka_configs_command_uses_bootstrap_server_scram(self):
        # User SCRAM Credentials (KIP-554)
        return self >= V_2_7_0

    def supports_topic_ids_when_using_zk(self):
        # Supports topic IDs as described by KIP-516.
        # Self-managed clusters always support topic ID, so this method only applies to ZK clusters.
        return self >= V_2_8_0

    def supports_fk_joins(self):
        return hasattr(self, "version") and self >= V_2_4_0

def get_version(node=None):
    """Return the version attached to the given node.
    Default to DEV_BRANCH if node or node.version is undefined (aka None)
    """
    if node is not None and hasattr(node, "version") and node.version is not None:
        return node.version
    else:
        return DEV_BRANCH

DEV_BRANCH = KafkaVersion("dev")
<<<<<<< HEAD
DEV_VERSION = KafkaVersion("7.4.0-0")
=======
DEV_VERSION = KafkaVersion("3.5.0-SNAPSHOT")
>>>>>>> 73ea6986

LATEST_METADATA_VERSION = "3.3"

# 0.8.2.x versions
V_0_8_2_1 = KafkaVersion("0.8.2.1")
V_0_8_2_2 = KafkaVersion("0.8.2.2")
LATEST_0_8_2 = V_0_8_2_2

# 0.9.0.x versions
V_0_9_0_0 = KafkaVersion("0.9.0.0")
V_0_9_0_1 = KafkaVersion("0.9.0.1")
LATEST_0_9 = V_0_9_0_1

# 0.10.0.x versions
V_0_10_0_0 = KafkaVersion("0.10.0.0")
V_0_10_0_1 = KafkaVersion("0.10.0.1")
LATEST_0_10_0 = V_0_10_0_1

# 0.10.1.x versions
V_0_10_1_0 = KafkaVersion("0.10.1.0")
V_0_10_1_1 = KafkaVersion("0.10.1.1")
LATEST_0_10_1 = V_0_10_1_1

# 0.10.2.x versions
V_0_10_2_0 = KafkaVersion("0.10.2.0")
V_0_10_2_1 = KafkaVersion("0.10.2.1")
V_0_10_2_2 = KafkaVersion("0.10.2.2")
LATEST_0_10_2 = V_0_10_2_2

LATEST_0_10 = LATEST_0_10_2

# 0.11.0.x versions
V_0_11_0_0 = KafkaVersion("0.11.0.0")
V_0_11_0_1 = KafkaVersion("0.11.0.1")
V_0_11_0_2 = KafkaVersion("0.11.0.2")
V_0_11_0_3 = KafkaVersion("0.11.0.3")
LATEST_0_11_0 = V_0_11_0_3
LATEST_0_11 = LATEST_0_11_0

# 1.0.x versions
V_1_0_0 = KafkaVersion("1.0.0")
V_1_0_1 = KafkaVersion("1.0.1")
V_1_0_2 = KafkaVersion("1.0.2")
LATEST_1_0 = V_1_0_2

# 1.1.x versions
V_1_1_0 = KafkaVersion("1.1.0")
V_1_1_1 = KafkaVersion("1.1.1")
LATEST_1_1 = V_1_1_1

# 2.0.x versions
V_2_0_0 = KafkaVersion("2.0.0")
V_2_0_1 = KafkaVersion("2.0.1")
LATEST_2_0 = V_2_0_1

# 2.1.x versions
V_2_1_0 = KafkaVersion("2.1.0")
V_2_1_1 = KafkaVersion("2.1.1")
LATEST_2_1 = V_2_1_1

# 2.2.x versions
V_2_2_0 = KafkaVersion("2.2.0")
V_2_2_1 = KafkaVersion("2.2.1")
V_2_2_2 = KafkaVersion("2.2.2")
LATEST_2_2 = V_2_2_2

# 2.3.x versions
V_2_3_0 = KafkaVersion("2.3.0")
V_2_3_1 = KafkaVersion("2.3.1")
LATEST_2_3 = V_2_3_1

# 2.4.x versions
V_2_4_0 = KafkaVersion("2.4.0")
V_2_4_1 = KafkaVersion("2.4.1")
LATEST_2_4 = V_2_4_1

# 2.5.x versions
V_2_5_0 = KafkaVersion("2.5.0")
V_2_5_1 = KafkaVersion("2.5.1")
LATEST_2_5 = V_2_5_1

# 2.6.x versions
V_2_6_0 = KafkaVersion("2.6.0")
V_2_6_1 = KafkaVersion("2.6.1")
V_2_6_2 = KafkaVersion("2.6.2")
LATEST_2_6 = V_2_6_2

# 2.7.x versions
V_2_7_0 = KafkaVersion("2.7.0")
V_2_7_1 = KafkaVersion("2.7.1")
LATEST_2_7 = V_2_7_1

# 2.8.x versions
V_2_8_0 = KafkaVersion("2.8.0")
V_2_8_1 = KafkaVersion("2.8.1")
V_2_8_2 = KafkaVersion("2.8.2")
LATEST_2_8 = V_2_8_2

# 3.0.x versions
V_3_0_0 = KafkaVersion("3.0.0")
V_3_0_1 = KafkaVersion("3.0.1")
V_3_0_2 = KafkaVersion("3.0.2")
LATEST_3_0 = V_3_0_2

# 3.1.x versions
V_3_1_0 = KafkaVersion("3.1.0")
V_3_1_1 = KafkaVersion("3.1.1")
V_3_1_2 = KafkaVersion("3.1.2")
LATEST_3_1 = V_3_1_2

# 3.2.x versions
V_3_2_0 = KafkaVersion("3.2.0")
V_3_2_1 = KafkaVersion("3.2.1")
V_3_2_2 = KafkaVersion("3.2.2")
V_3_2_3 = KafkaVersion("3.2.3")
LATEST_3_2 = V_3_2_3

# 3.3.x versions
V_3_3_0 = KafkaVersion("3.3.0")
V_3_3_1 = KafkaVersion("3.3.1")
LATEST_3_3 = V_3_3_1

# 3.4.x versions
V_3_4_0 = KafkaVersion("3.4.0")
LATEST_3_4 = V_3_4_0

# 3.5.x versions
V_3_5_0 = KafkaVersion("3.5.0")
LATEST_3_5 = V_3_5_0<|MERGE_RESOLUTION|>--- conflicted
+++ resolved
@@ -119,11 +119,7 @@
         return DEV_BRANCH
 
 DEV_BRANCH = KafkaVersion("dev")
-<<<<<<< HEAD
 DEV_VERSION = KafkaVersion("7.4.0-0")
-=======
-DEV_VERSION = KafkaVersion("3.5.0-SNAPSHOT")
->>>>>>> 73ea6986
 
 LATEST_METADATA_VERSION = "3.3"
 
