# Licensed to the Apache Software Foundation (ASF) under one or more
# contributor license agreements.  See the NOTICE file distributed with
# this work for additional information regarding copyright ownership.
# The ASF licenses this file to You under the Apache License, Version 2.0
# (the "License"); you may not use this file except in compliance with
# the License.  You may obtain a copy of the License at
#
#    http://www.apache.org/licenses/LICENSE-2.0
#
# Unless required by applicable law or agreed to in writing, software
# distributed under the License is distributed on an "AS IS" BASIS,
# WITHOUT WARRANTIES OR CONDITIONS OF ANY KIND, either express or implied.
# See the License for the specific language governing permissions and
# limitations under the License.


from distutils.version import LooseVersion
from kafkatest.utils import kafkatest_version


class KafkaVersion(LooseVersion):
    """Container for kafka versions which makes versions simple to compare.

    distutils.version.LooseVersion (and StrictVersion) has robust comparison and ordering logic.

    Example:

        v10 = KafkaVersion("0.10.0")
        v9 = KafkaVersion("0.9.0.1")
        assert v10 > v9  # assertion passes!
    """
    def __init__(self, version_string):
        self.is_dev = (version_string.lower() == "dev")
        if self.is_dev:
            version_string = kafkatest_version()

            # Drop dev suffix if present
            dev_suffix_index = version_string.find(".dev")
            if dev_suffix_index >= 0:
                version_string = version_string[:dev_suffix_index]

        # Don't use the form super.(...).__init__(...) because
        # LooseVersion is an "old style" python class
        LooseVersion.__init__(self, version_string)

    def __str__(self):
        if self.is_dev:
            return "dev"
        else:
            return LooseVersion.__str__(self)

    def _cmp(self, other):
        if isinstance(other, str):
            other = KafkaVersion(other)

        if other.is_dev:
            if self.is_dev:
                return 0
            return -1
        elif self.is_dev:
            return 1

        return LooseVersion._cmp(self, other)

    def consumer_supports_bootstrap_server(self):
        """
        Kafka supported a new consumer beginning with v0.9.0 where
        we can specify --bootstrap-server instead of --zookeeper.

        This version also allowed a --consumer-config file where we could specify
        a security protocol other than PLAINTEXT.

        :return: true if the version of Kafka supports a new consumer with --bootstrap-server
        """
        return self >= V_0_9_0_0

    def supports_named_listeners(self):
        return self >= V_0_10_2_0

    def acl_command_supports_bootstrap_server(self):
        return self >= V_2_1_0

    def topic_command_supports_bootstrap_server(self):
        return self >= V_2_3_0

    def topic_command_supports_if_not_exists_with_bootstrap_server(self):
        return self >= V_2_6_0

    def supports_tls_to_zookeeper(self):
        # indicate if KIP-515 is available
        return self >= V_2_5_0

    def reassign_partitions_command_supports_bootstrap_server(self):
        return self >= V_2_5_0

    def kafka_configs_command_uses_bootstrap_server(self):
        # everything except User SCRAM Credentials (KIP-554)
        return self >= V_2_6_0

    def kafka_configs_command_uses_bootstrap_server_scram(self):
        # User SCRAM Credentials (KIP-554)
        return self >= V_2_7_0

    def supports_topic_ids_when_using_zk(self):
        # Supports topic IDs as described by KIP-516.
        # Self-managed clusters always support topic ID, so this method only applies to ZK clusters.
        return self >= V_2_8_0

    def supports_fk_joins(self):
        # while we support FK joins since 2.4, rolling upgrade is broken in older versions and only fixed in 3.1
        return hasattr(self, "version") and self >= V_3_1_2

def get_version(node=None):
    """Return the version attached to the given node.
    Default to DEV_BRANCH if node or node.version is undefined (aka None)
    """
    if node is not None and hasattr(node, "version") and node.version is not None:
        return node.version
    else:
        return DEV_BRANCH

DEV_BRANCH = KafkaVersion("dev")
<<<<<<< HEAD
DEV_VERSION = KafkaVersion("7.6.0-0")
=======
DEV_VERSION = KafkaVersion("3.7.0-SNAPSHOT")
>>>>>>> 6c23a900

LATEST_METADATA_VERSION = "3.6"

# 0.8.2.x versions
V_0_8_2_1 = KafkaVersion("0.8.2.1")
V_0_8_2_2 = KafkaVersion("0.8.2.2")
LATEST_0_8_2 = V_0_8_2_2

# 0.9.0.x versions
V_0_9_0_0 = KafkaVersion("0.9.0.0")
V_0_9_0_1 = KafkaVersion("0.9.0.1")
LATEST_0_9 = V_0_9_0_1

# 0.10.0.x versions
V_0_10_0_0 = KafkaVersion("0.10.0.0")
V_0_10_0_1 = KafkaVersion("0.10.0.1")
LATEST_0_10_0 = V_0_10_0_1

# 0.10.1.x versions
V_0_10_1_0 = KafkaVersion("0.10.1.0")
V_0_10_1_1 = KafkaVersion("0.10.1.1")
LATEST_0_10_1 = V_0_10_1_1

# 0.10.2.x versions
V_0_10_2_0 = KafkaVersion("0.10.2.0")
V_0_10_2_1 = KafkaVersion("0.10.2.1")
V_0_10_2_2 = KafkaVersion("0.10.2.2")
LATEST_0_10_2 = V_0_10_2_2

LATEST_0_10 = LATEST_0_10_2

# 0.11.0.x versions
V_0_11_0_0 = KafkaVersion("0.11.0.0")
V_0_11_0_1 = KafkaVersion("0.11.0.1")
V_0_11_0_2 = KafkaVersion("0.11.0.2")
V_0_11_0_3 = KafkaVersion("0.11.0.3")
LATEST_0_11_0 = V_0_11_0_3
LATEST_0_11 = LATEST_0_11_0

# 1.0.x versions
V_1_0_0 = KafkaVersion("1.0.0")
V_1_0_1 = KafkaVersion("1.0.1")
V_1_0_2 = KafkaVersion("1.0.2")
LATEST_1_0 = V_1_0_2

# 1.1.x versions
V_1_1_0 = KafkaVersion("1.1.0")
V_1_1_1 = KafkaVersion("1.1.1")
LATEST_1_1 = V_1_1_1

# 2.0.x versions
V_2_0_0 = KafkaVersion("2.0.0")
V_2_0_1 = KafkaVersion("2.0.1")
LATEST_2_0 = V_2_0_1

# 2.1.x versions
V_2_1_0 = KafkaVersion("2.1.0")
V_2_1_1 = KafkaVersion("2.1.1")
LATEST_2_1 = V_2_1_1

# 2.2.x versions
V_2_2_0 = KafkaVersion("2.2.0")
V_2_2_1 = KafkaVersion("2.2.1")
V_2_2_2 = KafkaVersion("2.2.2")
LATEST_2_2 = V_2_2_2

# 2.3.x versions
V_2_3_0 = KafkaVersion("2.3.0")
V_2_3_1 = KafkaVersion("2.3.1")
LATEST_2_3 = V_2_3_1

# 2.4.x versions
V_2_4_0 = KafkaVersion("2.4.0")
V_2_4_1 = KafkaVersion("2.4.1")
LATEST_2_4 = V_2_4_1

# 2.5.x versions
V_2_5_0 = KafkaVersion("2.5.0")
V_2_5_1 = KafkaVersion("2.5.1")
LATEST_2_5 = V_2_5_1

# 2.6.x versions
V_2_6_0 = KafkaVersion("2.6.0")
V_2_6_1 = KafkaVersion("2.6.1")
V_2_6_2 = KafkaVersion("2.6.2")
V_2_6_3 = KafkaVersion("2.6.3")
LATEST_2_6 = V_2_6_3

# 2.7.x versions
V_2_7_0 = KafkaVersion("2.7.0")
V_2_7_1 = KafkaVersion("2.7.1")
V_2_7_2 = KafkaVersion("2.7.2")
LATEST_2_7 = V_2_7_2

# 2.8.x versions
V_2_8_0 = KafkaVersion("2.8.0")
V_2_8_1 = KafkaVersion("2.8.1")
V_2_8_2 = KafkaVersion("2.8.2")
LATEST_2_8 = V_2_8_2

# 3.0.x versions
V_3_0_0 = KafkaVersion("3.0.0")
V_3_0_1 = KafkaVersion("3.0.1")
V_3_0_2 = KafkaVersion("3.0.2")
LATEST_3_0 = V_3_0_2

# 3.1.x versions
V_3_1_0 = KafkaVersion("3.1.0")
V_3_1_1 = KafkaVersion("3.1.1")
V_3_1_2 = KafkaVersion("3.1.2")
LATEST_3_1 = V_3_1_2

# 3.2.x versions
V_3_2_0 = KafkaVersion("3.2.0")
V_3_2_1 = KafkaVersion("3.2.1")
V_3_2_2 = KafkaVersion("3.2.2")
V_3_2_3 = KafkaVersion("3.2.3")
LATEST_3_2 = V_3_2_3

# 3.3.x versions
V_3_3_0 = KafkaVersion("3.3.0")
V_3_3_1 = KafkaVersion("3.3.1")
V_3_3_2 = KafkaVersion("3.3.2")
LATEST_3_3 = V_3_3_2

# 3.4.x versions
V_3_4_0 = KafkaVersion("3.4.0")
V_3_4_1 = KafkaVersion("3.4.1")
LATEST_3_4 = V_3_4_1

# 3.5.x versions
V_3_5_0 = KafkaVersion("3.5.0")
V_3_5_1 = KafkaVersion("3.5.1")
LATEST_3_5 = V_3_5_1

# 3.6.x versions
V_3_6_0 = KafkaVersion("3.6.0")
LATEST_3_6 = V_3_6_0

# only add released versions here<|MERGE_RESOLUTION|>--- conflicted
+++ resolved
@@ -120,11 +120,7 @@
         return DEV_BRANCH
 
 DEV_BRANCH = KafkaVersion("dev")
-<<<<<<< HEAD
 DEV_VERSION = KafkaVersion("7.6.0-0")
-=======
-DEV_VERSION = KafkaVersion("3.7.0-SNAPSHOT")
->>>>>>> 6c23a900
 
 LATEST_METADATA_VERSION = "3.6"
 
