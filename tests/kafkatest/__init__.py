# Licensed to the Apache Software Foundation (ASF) under one or more
# contributor license agreements.  See the NOTICE file distributed with
# this work for additional information regarding copyright ownership.
# The ASF licenses this file to You under the Apache License, Version 2.0
# (the "License"); you may not use this file except in compliance with
# the License.  You may obtain a copy of the License at
#
#    http://www.apache.org/licenses/LICENSE-2.0
#
# Unless required by applicable law or agreed to in writing, software
# distributed under the License is distributed on an "AS IS" BASIS,
# WITHOUT WARRANTIES OR CONDITIONS OF ANY KIND, either express or implied.
# See the License for the specific language governing permissions and
# limitations under the License.

# This determines the version of kafkatest that can be published to PyPi and installed with pip
#
# Note that in development, this version name can't follow Kafka's convention of having a trailing "-SNAPSHOT"
# due to python version naming restrictions, which are enforced by python packaging tools
# (see  https://www.python.org/dev/peps/pep-0440/)
#
# Instead, in development branches, the version should have a suffix of the form ".devN"
#
<<<<<<< HEAD
# For example, when Kafka is at version 1.0.0-SNAPSHOT, this should be something like "1.0.0.dev0"
__version__ = '2.8.0.dev0'
=======
# For example, when Kafka is at version 1.0.0-0, this should be something like "1.0.0-0.dev0"
__version__ = '6.1.0-0.dev0'
>>>>>>> 83f1575a
<|MERGE_RESOLUTION|>--- conflicted
+++ resolved
@@ -21,10 +21,6 @@
 #
 # Instead, in development branches, the version should have a suffix of the form ".devN"
 #
-<<<<<<< HEAD
-# For example, when Kafka is at version 1.0.0-SNAPSHOT, this should be something like "1.0.0.dev0"
-__version__ = '2.8.0.dev0'
-=======
+
 # For example, when Kafka is at version 1.0.0-0, this should be something like "1.0.0-0.dev0"
-__version__ = '6.1.0-0.dev0'
->>>>>>> 83f1575a
+__version__ = '6.2.0-0.dev0'
