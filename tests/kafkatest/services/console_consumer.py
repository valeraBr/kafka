--- conflicted
+++ resolved
@@ -15,12 +15,9 @@
 
 from ducktape.services.background_thread import BackgroundThreadService
 from ducktape.utils.util import wait_until
-<<<<<<< HEAD
 from kafkatest.services.performance.jmx_mixin import JmxMixin
 from kafkatest.services.performance import PerformanceService
-=======
 from kafkatest.utils.security_config import SecurityConfig
->>>>>>> dd514b2b
 
 import os
 import subprocess
@@ -99,12 +96,8 @@
             "collect_default": True}
         }
 
-<<<<<<< HEAD
-    def __init__(self, context, num_nodes, kafka, topic, message_validator=None, from_beginning=True,
-                 client_id="console-consumer", consumer_timeout_ms=None, jmx_object_names=None, jmx_attributes=[]):
-=======
-    def __init__(self, context, num_nodes, kafka, topic, security_protocol=None, new_consumer=None, message_validator=None, from_beginning=True, consumer_timeout_ms=None):
->>>>>>> dd514b2b
+    def __init__(self, context, num_nodes, kafka, topic, security_protocol=None, new_consumer=None, message_validator=None,
+                 from_beginning=True, consumer_timeout_ms=None, client_id="console-consumer", jmx_object_names=None, jmx_attributes=[]):
         """
         Args:
             context:                    standard context
@@ -136,7 +129,7 @@
         self.client_id = client_id
 
         # Process client configuration
-        self.prop_file = self.render('console_consumer.properties', consumer_timeout_ms=self.consumer_timeout_ms)
+        self.prop_file = self.render('console_consumer.properties', consumer_timeout_ms=self.consumer_timeout_ms, client_id=self.client_id)
 
         # Add security properties to the config. If security protocol is not specified,
         # use the default in the template properties.
@@ -159,11 +152,7 @@
 
         cmd = "export LOG_DIR=%s;" % ConsoleConsumer.LOG_DIR
         cmd += " export KAFKA_LOG4J_OPTS=\"-Dlog4j.configuration=file:%s\";" % ConsoleConsumer.LOG4J_CONFIG
-<<<<<<< HEAD
-        cmd += " JMX_PORT=%(jmx_port)d /opt/kafka/bin/kafka-console-consumer.sh --topic %(topic)s --zookeeper %(zk_connect)s" \
-=======
-        cmd += " /opt/kafka/bin/kafka-console-consumer.sh --topic %(topic)s" \
->>>>>>> dd514b2b
+        cmd += " JMX_PORT=%(jmx_port)d /opt/kafka/bin/kafka-console-consumer.sh --topic %(topic)s" \
             " --consumer.config %(config_file)s" % args
 
         if self.new_consumer:
@@ -190,12 +179,7 @@
     def _worker(self, idx, node):
         node.account.ssh("mkdir -p %s" % ConsoleConsumer.PERSISTENT_ROOT, allow_fail=False)
 
-<<<<<<< HEAD
         # Create and upload config file
-        prop_file = self.render('console_consumer.properties', consumer_timeout_ms=self.consumer_timeout_ms, client_id=self.client_id)
-
-=======
->>>>>>> dd514b2b
         self.logger.info("console_consumer.properties:")
         self.logger.info(self.prop_file)
         node.account.create_file(ConsoleConsumer.CONFIG_FILE, self.prop_file)
@@ -233,12 +217,7 @@
         if self.alive(node):
             self.logger.warn("%s %s was still alive at cleanup time. Killing forcefully..." %
                              (self.__class__.__name__, node.account))
-<<<<<<< HEAD
         JmxMixin.clean_node(self, node)
         PerformanceService.clean_node(self, node)
         node.account.ssh("rm -rf %s" % ConsoleConsumer.PERSISTENT_ROOT, allow_fail=False)
-=======
-        node.account.kill_process("java", clean_shutdown=False, allow_fail=True)
-        node.account.ssh("rm -rf %s" % ConsoleConsumer.PERSISTENT_ROOT, allow_fail=False)
-        self.security_config.clean_node(node)
->>>>>>> dd514b2b
+        self.security_config.clean_node(node)