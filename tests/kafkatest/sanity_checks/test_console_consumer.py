--- conflicted
+++ resolved
@@ -61,13 +61,6 @@
         self.consumer.start()
         node = self.consumer.nodes[0]
 
-<<<<<<< HEAD
-        wait_until(lambda: self.consumer.alive(node), timeout_sec=10, backoff_sec=.2, err_msg="Consumer was too slow to start")
-        self.logger.info("consumer started in %s seconds " % str(time.time() - t0))
-
-        # Verify that log output is happening
-        wait_until(lambda: file_exists(node, ConsoleConsumer.LOG_FILE), timeout_sec=10, err_msg="Timed out waiting for log file to exist")
-=======
         wait_until(lambda: self.consumer.alive(node), 
             timeout_sec=10, backoff_sec=.2, err_msg="Consumer was too slow to start")
         self.logger.info("consumer started in %s seconds " % str(time.time() - t0))
@@ -75,17 +68,9 @@
         # Verify that log output is happening
         wait_until(lambda: file_exists(node, ConsoleConsumer.LOG_FILE), timeout_sec=10,
                    err_msg="Timed out waiting for logging to start.")
->>>>>>> 1d2ae89c
         assert line_count(node, ConsoleConsumer.LOG_FILE) > 0
 
         # Verify no consumed messages
         assert line_count(node, ConsoleConsumer.STDOUT_CAPTURE) == 0
 
-        self.consumer.stop_node(node)
-<<<<<<< HEAD
-        wait_until(lambda: not self.consumer.alive(node), timeout_sec=10, backoff_sec=.2, err_msg="Took too long for consumer to die.")
-=======
-
-
-
->>>>>>> 1d2ae89c
+        self.consumer.stop_node(node)