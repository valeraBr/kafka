# Licensed to the Apache Software Foundation (ASF) under one or more
# contributor license agreements.  See the NOTICE file distributed with
# this work for additional information regarding copyright ownership.
# The ASF licenses this file to You under the Apache License, Version 2.0
# (the "License"); you may not use this file except in compliance with
# the License.  You may obtain a copy of the License at
#
#    http://www.apache.org/licenses/LICENSE-2.0
#
# Unless required by applicable law or agreed to in writing, software
# distributed under the License is distributed on an "AS IS" BASIS,
# WITHOUT WARRANTIES OR CONDITIONS OF ANY KIND, either express or implied.
# See the License for the specific language governing permissions and
# limitations under the License.

import random
import time
from ducktape.mark import matrix, ignore
from ducktape.mark.resource import cluster
from ducktape.tests.test import Test
from ducktape.utils.util import wait_until
from kafkatest.services.kafka import KafkaService
from kafkatest.services.streams import StreamsSmokeTestDriverService, StreamsSmokeTestJobRunnerService, \
    StreamsUpgradeTestJobRunnerService
from kafkatest.services.zookeeper import ZookeeperService
from kafkatest.tests.streams.utils import extract_generation_from_logs
from kafkatest.version import LATEST_0_10_0, LATEST_0_10_1, LATEST_0_10_2, LATEST_0_11_0, LATEST_1_0, LATEST_1_1, \
    LATEST_2_0, LATEST_2_1, LATEST_2_2, LATEST_2_3, LATEST_2_4, LATEST_2_5, DEV_BRANCH, DEV_VERSION, KafkaVersion

# broker 0.10.0 is not compatible with newer Kafka Streams versions
broker_upgrade_versions = [str(LATEST_0_10_1), str(LATEST_0_10_2), str(LATEST_0_11_0), str(LATEST_1_0), str(LATEST_1_1), \
                           str(LATEST_2_0), str(LATEST_2_1), str(LATEST_2_2), str(LATEST_2_3), str(LATEST_2_4), str(LATEST_2_5), str(DEV_BRANCH)]

metadata_1_versions = [str(LATEST_0_10_0)]
metadata_2_versions = [str(LATEST_0_10_1), str(LATEST_0_10_2), str(LATEST_0_11_0), str(LATEST_1_0), str(LATEST_1_1)]

"""
After each release one should first check that the released version has been uploaded to 
https://s3-us-west-2.amazonaws.com/kafka-packages/ which is the url used by system test to download jars; 
anyone can verify that by calling 
curl https://s3-us-west-2.amazonaws.com/kafka-packages/kafka_$scala_version-$version.tgz to download the jar
and if it is not uploaded yet, ping the dev@kafka mailing list to request it being uploaded.

This test needs to get updated, but this requires several steps,
which are outlined here:

1. Update all relevant versions in tests/kafkatest/version.py this will include adding a new version for the new
   release and bumping all relevant already released versions.
   
2. Add the new version to the "kafkatest.version" import above and include the version in the 
   broker_upgrade_versions list above.  You'll also need to add the new version to the 
   "StreamsUpgradeTestJobRunnerService" on line 484 to make sure the correct arguments are passed
   during the system test run.
   
3. Update the vagrant/base.sh file to include all new versions, including the newly released version
   and all point releases for existing releases. You only need to list the latest version in 
   this file.
   
4. Then update all relevant versions in the tests/docker/Dockerfile

5. Add a new upgrade-system-tests-XXXX module under streams. You can probably just copy the 
   latest system test module from the last release. Just make sure to update the systout print
   statement in StreamsUpgradeTest to the version for the release. After you add the new module
   you'll need to update settings.gradle file to include the name of the module you just created
   for gradle to recognize the newly added module.

6. Then you'll need to update any version changes in gradle/dependencies.gradle

"""


class StreamsUpgradeTest(Test):
    """
    Test upgrading Kafka Streams (all version combination)
    If metadata was changes, upgrade is more difficult
    Metadata version was bumped in 0.10.1.0 and
    subsequently bumped in 2.0.0
    """

    def __init__(self, test_context):
        super(StreamsUpgradeTest, self).__init__(test_context)
        self.topics = {
            'echo' : { 'partitions': 5 },
            'data' : { 'partitions': 5 },
        }

    processed_msg = "processed [0-9]* records"
    base_version_number = str(DEV_VERSION).split("-")[0]

    def perform_broker_upgrade(self, to_version):
        self.logger.info("First pass bounce - rolling broker upgrade")
        for node in self.kafka.nodes:
            self.kafka.stop_node(node)
            node.version = KafkaVersion(to_version)
            self.kafka.start_node(node)

    @ignore
    @cluster(num_nodes=6)
    @matrix(from_version=broker_upgrade_versions, to_version=broker_upgrade_versions)
    def test_upgrade_downgrade_brokers(self, from_version, to_version):
        """
        Start a smoke test client then perform rolling upgrades on the broker.
        """

        if from_version == to_version:
            return

        self.replication = 3
        self.num_kafka_nodes = 3
        self.partitions = 1
        self.isr = 2
        self.topics = {
            'echo' : { 'partitions': self.partitions, 'replication-factor': self.replication,
                       'configs': {"min.insync.replicas": self.isr}},
            'data' : { 'partitions': self.partitions, 'replication-factor': self.replication,
                       'configs': {"min.insync.replicas": self.isr} },
            'min' : { 'partitions': self.partitions, 'replication-factor': self.replication,
                      'configs': {"min.insync.replicas": self.isr} },
            'max' : { 'partitions': self.partitions, 'replication-factor': self.replication,
                      'configs': {"min.insync.replicas": self.isr} },
            'sum' : { 'partitions': self.partitions, 'replication-factor': self.replication,
                      'configs': {"min.insync.replicas": self.isr} },
            'dif' : { 'partitions': self.partitions, 'replication-factor': self.replication,
                      'configs': {"min.insync.replicas": self.isr} },
            'cnt' : { 'partitions': self.partitions, 'replication-factor': self.replication,
                      'configs': {"min.insync.replicas": self.isr} },
            'avg' : { 'partitions': self.partitions, 'replication-factor': self.replication,
                      'configs': {"min.insync.replicas": self.isr} },
            'wcnt' : { 'partitions': self.partitions, 'replication-factor': self.replication,
                       'configs': {"min.insync.replicas": self.isr} },
            'tagg' : { 'partitions': self.partitions, 'replication-factor': self.replication,
                       'configs': {"min.insync.replicas": self.isr} }
        }

        # Setup phase
        self.zk = ZookeeperService(self.test_context, num_nodes=1)
        self.zk.start()

        # number of nodes needs to be >= 3 for the smoke test
        self.kafka = KafkaService(self.test_context, num_nodes=self.num_kafka_nodes,
                                  zk=self.zk, version=KafkaVersion(from_version), topics=self.topics)
        self.kafka.start()

        # allow some time for topics to be created
        wait_until(lambda: self.confirm_topics_on_all_brokers(set(self.topics.keys())),
                   timeout_sec=60,
                   err_msg="Broker did not create all topics in 60 seconds ")

        self.driver = StreamsSmokeTestDriverService(self.test_context, self.kafka)

        processor = StreamsSmokeTestJobRunnerService(self.test_context, self.kafka, "at_least_once")

        with self.driver.node.account.monitor_log(self.driver.STDOUT_FILE) as driver_monitor:
            self.driver.start()

            with processor.node.account.monitor_log(processor.STDOUT_FILE) as monitor:
                processor.start()
                monitor.wait_until(self.processed_msg,
                                   timeout_sec=60,
                                   err_msg="Never saw output '%s' on " % self.processed_msg + str(processor.node))

            connected_message = "Discovered group coordinator"
            with processor.node.account.monitor_log(processor.LOG_FILE) as log_monitor:
                with processor.node.account.monitor_log(processor.STDOUT_FILE) as stdout_monitor:
                    self.perform_broker_upgrade(to_version)

                    log_monitor.wait_until(connected_message,
                                           timeout_sec=120,
                                           err_msg=("Never saw output '%s' on " % connected_message) + str(processor.node.account))

                    stdout_monitor.wait_until(self.processed_msg,
                                              timeout_sec=60,
                                              err_msg="Never saw output '%s' on" % self.processed_msg + str(processor.node.account))

            # SmokeTestDriver allows up to 6 minutes to consume all
            # records for the verification step so this timeout is set to
            # 6 minutes (360 seconds) for consuming of verification records
            # and a very conservative additional 2 minutes (120 seconds) to process
            # the records in the verification step
            driver_monitor.wait_until('ALL-RECORDS-DELIVERED\|PROCESSED-MORE-THAN-GENERATED',
                                      timeout_sec=480,
                                      err_msg="Never saw output '%s' on" % 'ALL-RECORDS-DELIVERED|PROCESSED-MORE-THAN-GENERATED' + str(self.driver.node.account))

        self.driver.stop()
        processor.stop()
        processor.node.account.ssh_capture("grep SMOKE-TEST-CLIENT-CLOSED %s" % processor.STDOUT_FILE, allow_fail=False)

<<<<<<< HEAD
    @matrix(from_version=metadata_2_versions, to_version=metadata_2_versions)
    def test_simple_upgrade_downgrade(self, from_version, to_version):
        """
        Starts 3 KafkaStreams instances with <old_version>, and upgrades one-by-one to <new_version>
        """

        if from_version == to_version:
            return

        self.zk = ZookeeperService(self.test_context, num_nodes=1)
        self.zk.start()

        self.kafka = KafkaService(self.test_context, num_nodes=1, zk=self.zk, topics=self.topics)
        self.kafka.start()

        self.driver = StreamsSmokeTestDriverService(self.test_context, self.kafka)
        self.driver.disable_auto_terminate()
        self.processor1 = StreamsUpgradeTestJobRunnerService(self.test_context, self.kafka)
        self.processor2 = StreamsUpgradeTestJobRunnerService(self.test_context, self.kafka)
        self.processor3 = StreamsUpgradeTestJobRunnerService(self.test_context, self.kafka)

        self.driver.start()
        self.start_all_nodes_with(from_version)

        self.processors = [self.processor1, self.processor2, self.processor3]

        counter = 1
        random.seed()

        # upgrade one-by-one via rolling bounce
        random.shuffle(self.processors)
        for p in self.processors:
            p.CLEAN_NODE_ENABLED = False
            self.do_stop_start_bounce(p, None, to_version, counter)
            counter = counter + 1

        # shutdown
        self.driver.stop()

        random.shuffle(self.processors)
        for p in self.processors:
            node = p.node
            with node.account.monitor_log(p.STDOUT_FILE) as monitor:
                p.stop()
                monitor.wait_until("UPGRADE-TEST-CLIENT-CLOSED",
                                   timeout_sec=60,
                                   err_msg="Never saw output 'UPGRADE-TEST-CLIENT-CLOSED' on" + str(node.account))

    @matrix(from_version=metadata_1_versions, to_version=[str(DEV_VERSION)])
    @matrix(from_version=metadata_2_versions, to_version=[str(DEV_VERSION)])
=======
    @matrix(from_version=metadata_1_versions, to_version=backward_compatible_metadata_2_versions)
    @matrix(from_version=metadata_1_versions, to_version=metadata_3_or_higher_versions)
    @matrix(from_version=metadata_2_versions, to_version=metadata_3_or_higher_versions)
>>>>>>> 3b2ae7b9
    def test_metadata_upgrade(self, from_version, to_version):
        """
        Starts 3 KafkaStreams instances with version <from_version> and upgrades one-by-one to <to_version>
        """

        self.zk = ZookeeperService(self.test_context, num_nodes=1)
        self.zk.start()

        self.kafka = KafkaService(self.test_context, num_nodes=1, zk=self.zk, topics=self.topics)
        self.kafka.start()

        self.driver = StreamsSmokeTestDriverService(self.test_context, self.kafka)
        self.driver.disable_auto_terminate()
        self.processor1 = StreamsUpgradeTestJobRunnerService(self.test_context, self.kafka)
        self.processor2 = StreamsUpgradeTestJobRunnerService(self.test_context, self.kafka)
        self.processor3 = StreamsUpgradeTestJobRunnerService(self.test_context, self.kafka)

        self.driver.start()
        self.start_all_nodes_with(from_version)

        self.processors = [self.processor1, self.processor2, self.processor3]

        counter = 1
        random.seed()

        # first rolling bounce
        random.shuffle(self.processors)
        for p in self.processors:
            p.CLEAN_NODE_ENABLED = False
            self.do_stop_start_bounce(p, from_version[:-2], to_version, counter)
            counter = counter + 1

        # second rolling bounce
        random.shuffle(self.processors)
        for p in self.processors:
            self.do_stop_start_bounce(p, None, to_version, counter)
            counter = counter + 1

        # shutdown
        self.driver.stop()

        random.shuffle(self.processors)
        for p in self.processors:
            node = p.node
            with node.account.monitor_log(p.STDOUT_FILE) as monitor:
                p.stop()
                monitor.wait_until("UPGRADE-TEST-CLIENT-CLOSED",
                                   timeout_sec=60,
                                   err_msg="Never saw output 'UPGRADE-TEST-CLIENT-CLOSED' on" + str(node.account))

    def test_version_probing_upgrade(self):
        """
        Starts 3 KafkaStreams instances, and upgrades one-by-one to "future version"
        """

        self.zk = ZookeeperService(self.test_context, num_nodes=1)
        self.zk.start()

        self.kafka = KafkaService(self.test_context, num_nodes=1, zk=self.zk, topics=self.topics)
        self.kafka.start()

        self.driver = StreamsSmokeTestDriverService(self.test_context, self.kafka)
        self.driver.disable_auto_terminate()
        self.processor1 = StreamsUpgradeTestJobRunnerService(self.test_context, self.kafka)
        self.processor2 = StreamsUpgradeTestJobRunnerService(self.test_context, self.kafka)
        self.processor3 = StreamsUpgradeTestJobRunnerService(self.test_context, self.kafka)

        self.driver.start()
        self.start_all_nodes_with("") # run with TRUNK

        self.processors = [self.processor1, self.processor2, self.processor3]
        self.old_processors = [self.processor1, self.processor2, self.processor3]
        self.upgraded_processors = []

        counter = 1
        current_generation = 3

        random.seed()
        random.shuffle(self.processors)

        for p in self.processors:
            p.CLEAN_NODE_ENABLED = False
            current_generation = self.do_rolling_bounce(p, counter, current_generation)
            counter = counter + 1

        # shutdown
        self.driver.stop()

        random.shuffle(self.processors)
        for p in self.processors:
            node = p.node
            with node.account.monitor_log(p.STDOUT_FILE) as monitor:
                p.stop()
                monitor.wait_until("UPGRADE-TEST-CLIENT-CLOSED",
                                   timeout_sec=60,
                                   err_msg="Never saw output 'UPGRADE-TEST-CLIENT-CLOSED' on" + str(node.account))

    def get_version_string(self, version):
        if version.startswith("0") or version.startswith("1") \
          or version.startswith("2.0") or version.startswith("2.1"):
            return "Kafka version : " + version
        elif "SNAPSHOT" in version:
            return "Kafka version.*" + self.base_version_number + ".*SNAPSHOT"
        else:
            return "Kafka version: " + version

    def start_all_nodes_with(self, version):
        kafka_version_str = self.get_version_string(version)

        # start first with <version>
        self.prepare_for(self.processor1, version)
        node1 = self.processor1.node
        with node1.account.monitor_log(self.processor1.STDOUT_FILE) as monitor:
            with node1.account.monitor_log(self.processor1.LOG_FILE) as log_monitor:
                self.processor1.start()
                log_monitor.wait_until(kafka_version_str,
                                       timeout_sec=60,
                                       err_msg="Could not detect Kafka Streams version " + version + " " + str(node1.account))
                monitor.wait_until(self.processed_msg,
                                   timeout_sec=60,
                                   err_msg="Never saw output '%s' on " % self.processed_msg + str(node1.account))

        # start second with <version>
        self.prepare_for(self.processor2, version)
        node2 = self.processor2.node
        with node1.account.monitor_log(self.processor1.STDOUT_FILE) as first_monitor:
            with node2.account.monitor_log(self.processor2.STDOUT_FILE) as second_monitor:
                with node2.account.monitor_log(self.processor2.LOG_FILE) as log_monitor:
                    self.processor2.start()
                    log_monitor.wait_until(kafka_version_str,
                                           timeout_sec=60,
                                           err_msg="Could not detect Kafka Streams version " + version + " on " + str(node2.account))
                    first_monitor.wait_until(self.processed_msg,
                                             timeout_sec=60,
                                             err_msg="Never saw output '%s' on " % self.processed_msg + str(node1.account))
                    second_monitor.wait_until(self.processed_msg,
                                              timeout_sec=60,
                                              err_msg="Never saw output '%s' on " % self.processed_msg + str(node2.account))

        # start third with <version>
        self.prepare_for(self.processor3, version)
        node3 = self.processor3.node
        with node1.account.monitor_log(self.processor1.STDOUT_FILE) as first_monitor:
            with node2.account.monitor_log(self.processor2.STDOUT_FILE) as second_monitor:
                with node3.account.monitor_log(self.processor3.STDOUT_FILE) as third_monitor:
                    with node3.account.monitor_log(self.processor3.LOG_FILE) as log_monitor:
                        self.processor3.start()
                        log_monitor.wait_until(kafka_version_str,
                                               timeout_sec=60,
                                               err_msg="Could not detect Kafka Streams version " + version + " on " + str(node3.account))
                        first_monitor.wait_until(self.processed_msg,
                                                 timeout_sec=60,
                                                 err_msg="Never saw output '%s' on " % self.processed_msg + str(node1.account))
                        second_monitor.wait_until(self.processed_msg,
                                                  timeout_sec=60,
                                                  err_msg="Never saw output '%s' on " % self.processed_msg + str(node2.account))
                        third_monitor.wait_until(self.processed_msg,
                                                 timeout_sec=60,
                                                 err_msg="Never saw output '%s' on " % self.processed_msg + str(node3.account))

    @staticmethod
    def prepare_for(processor, version):
        processor.node.account.ssh("rm -rf " + processor.PERSISTENT_ROOT, allow_fail=False)
        if version == str(DEV_VERSION):
            processor.set_version("")  # set to TRUNK
        else:
            processor.set_version(version)

    def do_stop_start_bounce(self, processor, upgrade_from, new_version, counter):
        kafka_version_str = self.get_version_string(new_version)

        first_other_processor = None
        second_other_processor = None
        for p in self.processors:
            if p != processor:
                if first_other_processor is None:
                    first_other_processor = p
                else:
                    second_other_processor = p

        node = processor.node
        first_other_node = first_other_processor.node
        second_other_node = second_other_processor.node

        # stop processor and wait for rebalance of others
        with first_other_node.account.monitor_log(first_other_processor.STDOUT_FILE) as first_other_monitor:
            with second_other_node.account.monitor_log(second_other_processor.STDOUT_FILE) as second_other_monitor:
                processor.stop()
                first_other_monitor.wait_until(self.processed_msg,
                                               timeout_sec=60,
                                               err_msg="Never saw output '%s' on " % self.processed_msg + str(first_other_node.account))
                second_other_monitor.wait_until(self.processed_msg,
                                                timeout_sec=60,
                                                err_msg="Never saw output '%s' on " % self.processed_msg + str(second_other_node.account))
        node.account.ssh_capture("grep UPGRADE-TEST-CLIENT-CLOSED %s" % processor.STDOUT_FILE, allow_fail=False)

        if upgrade_from is None:  # upgrade disabled -- second round of rolling bounces
            roll_counter = ".1-"  # second round of rolling bounces
        else:
            roll_counter = ".0-"  # first  round of rolling bounces

        node.account.ssh("mv " + processor.STDOUT_FILE + " " + processor.STDOUT_FILE + roll_counter + str(counter), allow_fail=False)
        node.account.ssh("mv " + processor.STDERR_FILE + " " + processor.STDERR_FILE + roll_counter + str(counter), allow_fail=False)
        node.account.ssh("mv " + processor.LOG_FILE + " " + processor.LOG_FILE + roll_counter + str(counter), allow_fail=False)

        if new_version == str(DEV_VERSION):
            processor.set_version("")  # set to TRUNK
        else:
            processor.set_version(new_version)
        processor.set_upgrade_from(upgrade_from)

        grep_metadata_error = "grep \"org.apache.kafka.streams.errors.TaskAssignmentException: unable to decode subscription data: version=2\" "
        with node.account.monitor_log(processor.STDOUT_FILE) as monitor:
            with node.account.monitor_log(processor.LOG_FILE) as log_monitor:
                with first_other_node.account.monitor_log(first_other_processor.STDOUT_FILE) as first_other_monitor:
                    with second_other_node.account.monitor_log(second_other_processor.STDOUT_FILE) as second_other_monitor:
                        processor.start()

                        log_monitor.wait_until(kafka_version_str,
                                               timeout_sec=60,
                                               err_msg="Could not detect Kafka Streams version " + new_version + " on " + str(node.account))
                        first_other_monitor.wait_until(self.processed_msg,
                                                       timeout_sec=60,
                                                       err_msg="Never saw output '%s' on " % self.processed_msg + str(first_other_node.account))
                        found = list(first_other_node.account.ssh_capture(grep_metadata_error + first_other_processor.STDERR_FILE, allow_fail=True))
                        if len(found) > 0:
                            raise Exception("Kafka Streams failed with 'unable to decode subscription data: version=2'")

                        second_other_monitor.wait_until(self.processed_msg,
                                                        timeout_sec=60,
                                                        err_msg="Never saw output '%s' on " % self.processed_msg + str(second_other_node.account))
                        found = list(second_other_node.account.ssh_capture(grep_metadata_error + second_other_processor.STDERR_FILE, allow_fail=True))
                        if len(found) > 0:
                            raise Exception("Kafka Streams failed with 'unable to decode subscription data: version=2'")

                        monitor.wait_until(self.processed_msg,
                                           timeout_sec=60,
                                           err_msg="Never saw output '%s' on " % self.processed_msg + str(node.account))


    def do_rolling_bounce(self, processor, counter, current_generation):
        first_other_processor = None
        second_other_processor = None
        for p in self.processors:
            if p != processor:
                if first_other_processor is None:
                    first_other_processor = p
                else:
                    second_other_processor = p

        node = processor.node
        first_other_node = first_other_processor.node
        second_other_node = second_other_processor.node

        with first_other_node.account.monitor_log(first_other_processor.LOG_FILE) as first_other_monitor:
            with second_other_node.account.monitor_log(second_other_processor.LOG_FILE) as second_other_monitor:
                # stop processor
                processor.stop()
                node.account.ssh_capture("grep UPGRADE-TEST-CLIENT-CLOSED %s" % processor.STDOUT_FILE, allow_fail=False)

                node.account.ssh("mv " + processor.STDOUT_FILE + " " + processor.STDOUT_FILE + "." + str(counter), allow_fail=False)
                node.account.ssh("mv " + processor.STDERR_FILE + " " + processor.STDERR_FILE + "." + str(counter), allow_fail=False)
                node.account.ssh("mv " + processor.LOG_FILE + " " + processor.LOG_FILE + "." + str(counter), allow_fail=False)

                with node.account.monitor_log(processor.LOG_FILE) as log_monitor:
                    processor.set_upgrade_to("future_version")
                    processor.start()
                    self.old_processors.remove(processor)
                    self.upgraded_processors.append(processor)

                    # checking for the dev version which should be the only SNAPSHOT
                    log_monitor.wait_until("Kafka version.*" + self.base_version_number + ".*SNAPSHOT",
                                           timeout_sec=60,
                                           err_msg="Could not detect Kafka Streams version " + str(DEV_VERSION) + " in " + str(node.account))
                    log_monitor.offset = 5
                    log_monitor.wait_until("partition\.assignment\.strategy = \[org\.apache\.kafka\.streams\.tests\.StreamsUpgradeTest$FutureStreamsPartitionAssignor\]",
                                           timeout_sec=60,
                                           err_msg="Could not detect FutureStreamsPartitionAssignor in " + str(node.account))

                    monitors = {}
                    monitors[processor] = log_monitor
                    monitors[first_other_processor] = first_other_monitor
                    monitors[second_other_processor] = second_other_monitor

                    if len(self.old_processors) > 0:
                        log_monitor.wait_until("Sent a version 8 subscription and got version 7 assignment back (successful version probing). Downgrade subscription metadata to commonly supported version 7 and trigger new rebalance.",
                                               timeout_sec=60,
                                               err_msg="Could not detect 'successful version probing' at upgrading node " + str(node.account))
                        log_monitor.wait_until("Triggering the followup rebalance scheduled for 0 ms.",
                                               timeout_sec=60,
                                               err_msg="Could not detect 'Triggering followup rebalance' at upgrading node " + str(node.account))
                    else:
                        first_other_monitor.wait_until("Sent a version 7 subscription and group.s latest commonly supported version is 8 (successful version probing and end of rolling upgrade). Upgrading subscription metadata version to 8 for next rebalance.",
                                                       timeout_sec=60,
                                                       err_msg="Never saw output 'Upgrade metadata to version 8' on" + str(first_other_node.account))
                        first_other_monitor.wait_until("Triggering the followup rebalance scheduled for 0 ms.",
                                                       timeout_sec=60,
                                                       err_msg="Could not detect 'Triggering followup rebalance' at upgrading node " + str(node.account))
                        second_other_monitor.wait_until("Sent a version 7 subscription and group.s latest commonly supported version is 8 (successful version probing and end of rolling upgrade). Upgrading subscription metadata version to 8 for next rebalance.",
                                                        timeout_sec=60,
                                                        err_msg="Never saw output 'Upgrade metadata to version 8' on" + str(second_other_node.account))
                        second_other_monitor.wait_until("Triggering the followup rebalance scheduled for 0 ms.",
                                                        timeout_sec=60,
                                                        err_msg="Could not detect 'Triggering followup rebalance' at upgrading node " + str(node.account))

                    # version probing should trigger second rebalance
                    # now we check that after consecutive rebalances we have synchronized generation
                    generation_synchronized = False
                    retries = 0

                    while retries < 10:
                        processor_found = extract_generation_from_logs(processor)
                        first_other_processor_found = extract_generation_from_logs(first_other_processor)
                        second_other_processor_found = extract_generation_from_logs(second_other_processor)

                        if len(processor_found) > 0 and len(first_other_processor_found) > 0 and len(second_other_processor_found) > 0:
                            self.logger.info("processor: " + str(processor_found))
                            self.logger.info("first other processor: " + str(first_other_processor_found))
                            self.logger.info("second other processor: " + str(second_other_processor_found))

                            processor_generation = self.extract_highest_generation(processor_found)
                            first_other_processor_generation = self.extract_highest_generation(first_other_processor_found)
                            second_other_processor_generation = self.extract_highest_generation(second_other_processor_found)

                            if processor_generation == first_other_processor_generation and processor_generation == second_other_processor_generation:
                                current_generation = processor_generation
                                generation_synchronized = True
                                break

                        time.sleep(5)
                        retries = retries + 1

                    if generation_synchronized == False:
                        raise Exception("Never saw all three processors have the synchronized generation number")


                    if len(self.old_processors) > 0:
                        self.verify_metadata_no_upgraded_yet()

        return current_generation

    def extract_highest_generation(self, found_generations):
        return int(found_generations[-1])

    def verify_metadata_no_upgraded_yet(self):
        for p in self.processors:
            found = list(p.node.account.ssh_capture("grep \"Sent a version 6 subscription and group.s latest commonly supported version is 7 (successful version probing and end of rolling upgrade). Upgrading subscription metadata version to 7 for next rebalance.\" " + p.LOG_FILE, allow_fail=True))
            if len(found) > 0:
                raise Exception("Kafka Streams failed with 'group member upgraded to metadata 7 too early'")

    def confirm_topics_on_all_brokers(self, expected_topic_set):
        for node in self.kafka.nodes:
            match_count = 0
            # need to iterate over topic_list_generator as kafka.list_topics()
            # returns a python generator so values are fetched lazily
            # so we can't just compare directly we must iterate over what's returned
            topic_list_generator = self.kafka.list_topics(node=node)
            for topic in topic_list_generator:
                if topic in expected_topic_set:
                    match_count += 1

            if len(expected_topic_set) != match_count:
                return False

        return True
<|MERGE_RESOLUTION|>--- conflicted
+++ resolved
@@ -185,62 +185,8 @@
         processor.stop()
         processor.node.account.ssh_capture("grep SMOKE-TEST-CLIENT-CLOSED %s" % processor.STDOUT_FILE, allow_fail=False)
 
-<<<<<<< HEAD
-    @matrix(from_version=metadata_2_versions, to_version=metadata_2_versions)
-    def test_simple_upgrade_downgrade(self, from_version, to_version):
-        """
-        Starts 3 KafkaStreams instances with <old_version>, and upgrades one-by-one to <new_version>
-        """
-
-        if from_version == to_version:
-            return
-
-        self.zk = ZookeeperService(self.test_context, num_nodes=1)
-        self.zk.start()
-
-        self.kafka = KafkaService(self.test_context, num_nodes=1, zk=self.zk, topics=self.topics)
-        self.kafka.start()
-
-        self.driver = StreamsSmokeTestDriverService(self.test_context, self.kafka)
-        self.driver.disable_auto_terminate()
-        self.processor1 = StreamsUpgradeTestJobRunnerService(self.test_context, self.kafka)
-        self.processor2 = StreamsUpgradeTestJobRunnerService(self.test_context, self.kafka)
-        self.processor3 = StreamsUpgradeTestJobRunnerService(self.test_context, self.kafka)
-
-        self.driver.start()
-        self.start_all_nodes_with(from_version)
-
-        self.processors = [self.processor1, self.processor2, self.processor3]
-
-        counter = 1
-        random.seed()
-
-        # upgrade one-by-one via rolling bounce
-        random.shuffle(self.processors)
-        for p in self.processors:
-            p.CLEAN_NODE_ENABLED = False
-            self.do_stop_start_bounce(p, None, to_version, counter)
-            counter = counter + 1
-
-        # shutdown
-        self.driver.stop()
-
-        random.shuffle(self.processors)
-        for p in self.processors:
-            node = p.node
-            with node.account.monitor_log(p.STDOUT_FILE) as monitor:
-                p.stop()
-                monitor.wait_until("UPGRADE-TEST-CLIENT-CLOSED",
-                                   timeout_sec=60,
-                                   err_msg="Never saw output 'UPGRADE-TEST-CLIENT-CLOSED' on" + str(node.account))
-
     @matrix(from_version=metadata_1_versions, to_version=[str(DEV_VERSION)])
     @matrix(from_version=metadata_2_versions, to_version=[str(DEV_VERSION)])
-=======
-    @matrix(from_version=metadata_1_versions, to_version=backward_compatible_metadata_2_versions)
-    @matrix(from_version=metadata_1_versions, to_version=metadata_3_or_higher_versions)
-    @matrix(from_version=metadata_2_versions, to_version=metadata_3_or_higher_versions)
->>>>>>> 3b2ae7b9
     def test_metadata_upgrade(self, from_version, to_version):
         """
         Starts 3 KafkaStreams instances with version <from_version> and upgrades one-by-one to <to_version>
