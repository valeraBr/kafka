# Licensed to the Apache Software Foundation (ASF) under one or more
# contributor license agreements.  See the NOTICE file distributed with
# this work for additional information regarding copyright ownership.
# The ASF licenses this file to You under the Apache License, Version 2.0
# (the "License"); you may not use this file except in compliance with
# the License.  You may obtain a copy of the License at
#
#    http://www.apache.org/licenses/LICENSE-2.0
#
# Unless required by applicable law or agreed to in writing, software
# distributed under the License is distributed on an "AS IS" BASIS,
# WITHOUT WARRANTIES OR CONDITIONS OF ANY KIND, either express or implied.
# See the License for the specific language governing permissions and
# limitations under the License.

import os

import errno
import time
from random import randint

from ducktape.mark import matrix, parametrize
from ducktape.mark.resource import cluster
from ducktape.tests.test import TestContext

from kafkatest.services.zookeeper import ZookeeperService
from kafkatest.services.kafka import KafkaService, quorum
from ducktape.tests.test import Test
from kafkatest.version import DEV_BRANCH, LATEST_0_10_0, LATEST_0_10_1, LATEST_0_10_2, LATEST_0_11_0, LATEST_1_0, LATEST_1_1, LATEST_2_0, LATEST_2_1, LATEST_2_2, LATEST_2_3, LATEST_2_4, LATEST_2_5, LATEST_2_6, LATEST_2_7, V_0_11_0_0, V_0_10_1_0, KafkaVersion

def get_broker_features(broker_version):
    features = {}
    if broker_version < V_0_10_1_0:
        features["create-topics-supported"] = False
        features["offsets-for-times-supported"] = False
        features["cluster-id-supported"] = False
        features["expect-record-too-large-exception"] = True
    else:
        features["create-topics-supported"] = True
        features["offsets-for-times-supported"] = True
        features["cluster-id-supported"] = True
        features["expect-record-too-large-exception"] = False
    if broker_version < V_0_11_0_0:
        features["describe-acls-supported"] = False
        features["describe-configs-supported"] = False
    else:
        features["describe-acls-supported"] = True
        features["describe-configs-supported"] = True
    return features

def run_command(node, cmd, ssh_log_file):
    with open(ssh_log_file, 'w') as f:
        f.write("Running %s\n" % cmd)
        try:
            for line in node.account.ssh_capture(cmd):
                f.write(line)
        except Exception as e:
            f.write("** Command failed!")
<<<<<<< HEAD
            print(e)
=======
            print(e, flush=True)
>>>>>>> 62e88657
            raise


class ClientCompatibilityFeaturesTest(Test):
    """
    Tests clients for the presence or absence of specific features when communicating with brokers with various
    versions. Relies on ClientCompatibilityTest.java for much of the functionality.
    """

    def __init__(self, test_context):
        """:type test_context: ducktape.tests.test.TestContext"""
        super(ClientCompatibilityFeaturesTest, self).__init__(test_context=test_context)

        self.zk = ZookeeperService(test_context, num_nodes=3) if quorum.for_test(test_context) == quorum.zk else None

        # Generate a unique topic name
        topic_name = "client_compat_features_topic_%d%d" % (int(time.time()), randint(0, 2147483647))
        self.topics = { topic_name: {
            "partitions": 1, # Use only one partition to avoid worrying about ordering
            "replication-factor": 3
            }}
        self.kafka = KafkaService(test_context, num_nodes=3, zk=self.zk, topics=self.topics)
        # Always use the latest version of org.apache.kafka.tools.ClientCompatibilityTest
        # so store away the path to the DEV version before we set the Kafka version
        self.dev_script_path = self.kafka.path.script("kafka-run-class.sh", self.kafka.nodes[0])

    def invoke_compatibility_program(self, features):
        # Run the compatibility test on the first Kafka node.
        node = self.kafka.nodes[0]
        cmd = ("%s org.apache.kafka.tools.ClientCompatibilityTest "
               "--bootstrap-server %s "
               "--num-cluster-nodes %d "
               "--topic %s " % (self.dev_script_path,
                               self.kafka.bootstrap_servers(),
                               len(self.kafka.nodes),
                               list(self.topics.keys())[0]))
        for k, v in features.items():
            cmd = cmd + ("--%s %s " % (k, v))
        results_dir = TestContext.results_dir(self.test_context, 0)
        try:
            os.makedirs(results_dir)
        except OSError as e:
            if e.errno == errno.EEXIST and os.path.isdir(results_dir):
                pass
            else:
                raise
        ssh_log_file = "%s/%s" % (results_dir, "client_compatibility_test_output.txt")
        try:
          self.logger.info("Running %s" % cmd)
          run_command(node, cmd, ssh_log_file)
        except Exception as e:
          self.logger.info("** Command failed.  See %s for log messages." % ssh_log_file)
          raise

    @cluster(num_nodes=7)
    @matrix(broker_version=[str(DEV_BRANCH)], metadata_quorum=quorum.all_non_upgrade)
    @parametrize(broker_version=str(LATEST_0_10_0))
    @parametrize(broker_version=str(LATEST_0_10_1))
    @parametrize(broker_version=str(LATEST_0_10_2))
    @parametrize(broker_version=str(LATEST_0_11_0))
    @parametrize(broker_version=str(LATEST_1_0))
    @parametrize(broker_version=str(LATEST_1_1))
    @parametrize(broker_version=str(LATEST_2_0))
    @parametrize(broker_version=str(LATEST_2_1))
    @parametrize(broker_version=str(LATEST_2_2))
    @parametrize(broker_version=str(LATEST_2_3))
    @parametrize(broker_version=str(LATEST_2_4))
    @parametrize(broker_version=str(LATEST_2_5))
    @parametrize(broker_version=str(LATEST_2_6))
    @parametrize(broker_version=str(LATEST_2_7))
    def run_compatibility_test(self, broker_version, metadata_quorum=quorum.zk):
        if self.zk:
            self.zk.start()
        self.kafka.set_version(KafkaVersion(broker_version))
        self.kafka.start()
        features = get_broker_features(broker_version)
        if not self.zk:
            #  The KRaft mode doesn't support acls yet, we should remove this once it does
            features["describe-acls-supported"] = False
        self.invoke_compatibility_program(features)<|MERGE_RESOLUTION|>--- conflicted
+++ resolved
@@ -56,11 +56,7 @@
                 f.write(line)
         except Exception as e:
             f.write("** Command failed!")
-<<<<<<< HEAD
-            print(e)
-=======
             print(e, flush=True)
->>>>>>> 62e88657
             raise
 
 
