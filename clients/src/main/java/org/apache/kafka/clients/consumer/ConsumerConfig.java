/*
 * Licensed to the Apache Software Foundation (ASF) under one or more
 * contributor license agreements. See the NOTICE file distributed with
 * this work for additional information regarding copyright ownership.
 * The ASF licenses this file to You under the Apache License, Version 2.0
 * (the "License"); you may not use this file except in compliance with
 * the License. You may obtain a copy of the License at
 *
 *    http://www.apache.org/licenses/LICENSE-2.0
 *
 * Unless required by applicable law or agreed to in writing, software
 * distributed under the License is distributed on an "AS IS" BASIS,
 * WITHOUT WARRANTIES OR CONDITIONS OF ANY KIND, either express or implied.
 * See the License for the specific language governing permissions and
 * limitations under the License.
 */
package org.apache.kafka.clients.consumer;

import org.apache.kafka.clients.ClientDnsLookup;
import org.apache.kafka.clients.CommonClientConfigs;
import org.apache.kafka.common.IsolationLevel;
import org.apache.kafka.common.config.AbstractConfig;
import org.apache.kafka.common.config.ConfigDef;
import org.apache.kafka.common.config.ConfigDef.Importance;
import org.apache.kafka.common.config.ConfigDef.Type;
import org.apache.kafka.common.config.SecurityConfig;
import org.apache.kafka.common.errors.InvalidConfigurationException;
import org.apache.kafka.common.metrics.Sensor;
import org.apache.kafka.common.requests.JoinGroupRequest;
import org.apache.kafka.common.serialization.Deserializer;

import java.util.Collections;
import java.util.HashMap;
import java.util.Locale;
import java.util.Map;
import java.util.Optional;
import java.util.Properties;
import java.util.Set;
import java.util.concurrent.atomic.AtomicInteger;

import static org.apache.kafka.common.config.ConfigDef.Range.atLeast;
import static org.apache.kafka.common.config.ConfigDef.ValidString.in;

/**
 * The consumer configuration keys
 */
public class ConsumerConfig extends AbstractConfig {
    private static final ConfigDef CONFIG;

    /*
     * NOTE: DO NOT CHANGE EITHER CONFIG STRINGS OR THEIR JAVA VARIABLE NAMES AS
     * THESE ARE PART OF THE PUBLIC API AND CHANGE WILL BREAK USER CODE.
     */

    /**
     * <code>group.id</code>
     */
    public static final String GROUP_ID_CONFIG = CommonClientConfigs.GROUP_ID_CONFIG;
    private static final String GROUP_ID_DOC = CommonClientConfigs.GROUP_ID_DOC;

    /**
     * <code>group.instance.id</code>
     */
    public static final String GROUP_INSTANCE_ID_CONFIG = CommonClientConfigs.GROUP_INSTANCE_ID_CONFIG;
    private static final String GROUP_INSTANCE_ID_DOC = CommonClientConfigs.GROUP_INSTANCE_ID_DOC;

    /** <code>max.poll.records</code> */
    public static final String MAX_POLL_RECORDS_CONFIG = "max.poll.records";
    private static final String MAX_POLL_RECORDS_DOC = "The maximum number of records returned in a single call to poll().";

    /** <code>max.poll.interval.ms</code> */
    public static final String MAX_POLL_INTERVAL_MS_CONFIG = CommonClientConfigs.MAX_POLL_INTERVAL_MS_CONFIG;
    private static final String MAX_POLL_INTERVAL_MS_DOC = CommonClientConfigs.MAX_POLL_INTERVAL_MS_DOC;
    /**
     * <code>session.timeout.ms</code>
     */
    public static final String SESSION_TIMEOUT_MS_CONFIG = CommonClientConfigs.SESSION_TIMEOUT_MS_CONFIG;
    private static final String SESSION_TIMEOUT_MS_DOC = CommonClientConfigs.SESSION_TIMEOUT_MS_DOC;

    /**
     * <code>heartbeat.interval.ms</code>
     */
    public static final String HEARTBEAT_INTERVAL_MS_CONFIG = CommonClientConfigs.HEARTBEAT_INTERVAL_MS_CONFIG;
    private static final String HEARTBEAT_INTERVAL_MS_DOC = CommonClientConfigs.HEARTBEAT_INTERVAL_MS_DOC;

    /**
     * <code>bootstrap.servers</code>
     */
    public static final String BOOTSTRAP_SERVERS_CONFIG = CommonClientConfigs.BOOTSTRAP_SERVERS_CONFIG;

    /** <code>client.dns.lookup</code> */
    public static final String CLIENT_DNS_LOOKUP_CONFIG = CommonClientConfigs.CLIENT_DNS_LOOKUP_CONFIG;

    /**
     * <code>enable.auto.commit</code>
     */
    public static final String ENABLE_AUTO_COMMIT_CONFIG = "enable.auto.commit";
    private static final String ENABLE_AUTO_COMMIT_DOC = "If true the consumer's offset will be periodically committed in the background.";

    /**
     * <code>auto.commit.interval.ms</code>
     */
    public static final String AUTO_COMMIT_INTERVAL_MS_CONFIG = "auto.commit.interval.ms";
    private static final String AUTO_COMMIT_INTERVAL_MS_DOC = "The frequency in milliseconds that the consumer offsets are auto-committed to Kafka if <code>enable.auto.commit</code> is set to <code>true</code>.";

    /**
     * <code>partition.assignment.strategy</code>
     */
    public static final String PARTITION_ASSIGNMENT_STRATEGY_CONFIG = "partition.assignment.strategy";
    private static final String PARTITION_ASSIGNMENT_STRATEGY_DOC = "A list of class names or class types, " +
            "ordered by preference, of supported partition assignment " +
            "strategies that the client will use to distribute partition " +
            "ownership amongst consumer instances when group management is " +
            "used.<p>In addition to the default class specified below, " +
            "you can use the " +
            "<code>org.apache.kafka.clients.consumer.RoundRobinAssignor</code>" +
            "class for round robin assignments of partitions to consumers. " +
            "</p><p>Implementing the " +
            "<code>org.apache.kafka.clients.consumer.ConsumerPartitionAssignor" +
            "</code> interface allows you to plug in a custom assignment" +
            "strategy.";

    /**
     * <code>auto.offset.reset</code>
     */
    public static final String AUTO_OFFSET_RESET_CONFIG = "auto.offset.reset";
    public static final String AUTO_OFFSET_RESET_DOC = "What to do when there is no initial offset in Kafka or if the current offset does not exist any more on the server (e.g. because that data has been deleted): <ul><li>earliest: automatically reset the offset to the earliest offset<li>latest: automatically reset the offset to the latest offset</li><li>none: throw exception to the consumer if no previous offset is found for the consumer's group</li><li>anything else: throw exception to the consumer.</li></ul>";

    /**
     * <code>fetch.min.bytes</code>
     */
    public static final String FETCH_MIN_BYTES_CONFIG = "fetch.min.bytes";
    private static final String FETCH_MIN_BYTES_DOC = "The minimum amount of data the server should return for a fetch request. If insufficient data is available the request will wait for that much data to accumulate before answering the request. The default setting of 1 byte means that fetch requests are answered as soon as a single byte of data is available or the fetch request times out waiting for data to arrive. Setting this to something greater than 1 will cause the server to wait for larger amounts of data to accumulate which can improve server throughput a bit at the cost of some additional latency.";

    /**
     * <code>fetch.max.bytes</code>
     */
    public static final String FETCH_MAX_BYTES_CONFIG = "fetch.max.bytes";
    private static final String FETCH_MAX_BYTES_DOC = "The maximum amount of data the server should return for a fetch request. " +
            "Records are fetched in batches by the consumer, and if the first record batch in the first non-empty partition of the fetch is larger than " +
            "this value, the record batch will still be returned to ensure that the consumer can make progress. As such, this is not a absolute maximum. " +
            "The maximum record batch size accepted by the broker is defined via <code>message.max.bytes</code> (broker config) or " +
            "<code>max.message.bytes</code> (topic config). Note that the consumer performs multiple fetches in parallel.";
    public static final int DEFAULT_FETCH_MAX_BYTES = 50 * 1024 * 1024;

    /**
     * <code>fetch.max.wait.ms</code>
     */
    public static final String FETCH_MAX_WAIT_MS_CONFIG = "fetch.max.wait.ms";
    private static final String FETCH_MAX_WAIT_MS_DOC = "The maximum amount of time the server will block before answering the fetch request if there isn't sufficient data to immediately satisfy the requirement given by fetch.min.bytes.";

    /** <code>metadata.max.age.ms</code> */
    public static final String METADATA_MAX_AGE_CONFIG = CommonClientConfigs.METADATA_MAX_AGE_CONFIG;

    /**
     * <code>max.partition.fetch.bytes</code>
     */
    public static final String MAX_PARTITION_FETCH_BYTES_CONFIG = "max.partition.fetch.bytes";
    private static final String MAX_PARTITION_FETCH_BYTES_DOC = "The maximum amount of data per-partition the server " +
            "will return. Records are fetched in batches by the consumer. If the first record batch in the first non-empty " +
            "partition of the fetch is larger than this limit, the " +
            "batch will still be returned to ensure that the consumer can make progress. The maximum record batch size " +
            "accepted by the broker is defined via <code>message.max.bytes</code> (broker config) or " +
            "<code>max.message.bytes</code> (topic config). See " + FETCH_MAX_BYTES_CONFIG + " for limiting the consumer request size.";
    public static final int DEFAULT_MAX_PARTITION_FETCH_BYTES = 1 * 1024 * 1024;

    /** <code>send.buffer.bytes</code> */
    public static final String SEND_BUFFER_CONFIG = CommonClientConfigs.SEND_BUFFER_CONFIG;

    /** <code>receive.buffer.bytes</code> */
    public static final String RECEIVE_BUFFER_CONFIG = CommonClientConfigs.RECEIVE_BUFFER_CONFIG;

    /**
     * <code>client.id</code>
     */
    public static final String CLIENT_ID_CONFIG = CommonClientConfigs.CLIENT_ID_CONFIG;

    /**
     * <code>client.rack</code>
     */
    public static final String CLIENT_RACK_CONFIG = CommonClientConfigs.CLIENT_RACK_CONFIG;

    /**
     * <code>reconnect.backoff.ms</code>
     */
    public static final String RECONNECT_BACKOFF_MS_CONFIG = CommonClientConfigs.RECONNECT_BACKOFF_MS_CONFIG;

    /**
     * <code>reconnect.backoff.max.ms</code>
     */
    public static final String RECONNECT_BACKOFF_MAX_MS_CONFIG = CommonClientConfigs.RECONNECT_BACKOFF_MAX_MS_CONFIG;

    /**
     * <code>retry.backoff.ms</code>
     */
    public static final String RETRY_BACKOFF_MS_CONFIG = CommonClientConfigs.RETRY_BACKOFF_MS_CONFIG;

    /**
     * <code>metrics.sample.window.ms</code>
     */
    public static final String METRICS_SAMPLE_WINDOW_MS_CONFIG = CommonClientConfigs.METRICS_SAMPLE_WINDOW_MS_CONFIG;

    /**
     * <code>metrics.num.samples</code>
     */
    public static final String METRICS_NUM_SAMPLES_CONFIG = CommonClientConfigs.METRICS_NUM_SAMPLES_CONFIG;

    /**
     * <code>metrics.log.level</code>
     */
    public static final String METRICS_RECORDING_LEVEL_CONFIG = CommonClientConfigs.METRICS_RECORDING_LEVEL_CONFIG;

    /**
     * <code>metric.reporters</code>
     */
    public static final String METRIC_REPORTER_CLASSES_CONFIG = CommonClientConfigs.METRIC_REPORTER_CLASSES_CONFIG;

    /**
     * <code>check.crcs</code>
     */
    public static final String CHECK_CRCS_CONFIG = "check.crcs";
    private static final String CHECK_CRCS_DOC = "Automatically check the CRC32 of the records consumed. This ensures no on-the-wire or on-disk corruption to the messages occurred. This check adds some overhead, so it may be disabled in cases seeking extreme performance.";

    /** <code>key.deserializer</code> */
    public static final String KEY_DESERIALIZER_CLASS_CONFIG = "key.deserializer";
    public static final String KEY_DESERIALIZER_CLASS_DOC = "Deserializer class for key that implements the <code>org.apache.kafka.common.serialization.Deserializer</code> interface.";

    /** <code>value.deserializer</code> */
    public static final String VALUE_DESERIALIZER_CLASS_CONFIG = "value.deserializer";
    public static final String VALUE_DESERIALIZER_CLASS_DOC = "Deserializer class for value that implements the <code>org.apache.kafka.common.serialization.Deserializer</code> interface.";

    /** <code>connections.max.idle.ms</code> */
    public static final String CONNECTIONS_MAX_IDLE_MS_CONFIG = CommonClientConfigs.CONNECTIONS_MAX_IDLE_MS_CONFIG;

    /** <code>request.timeout.ms</code> */
    public static final String REQUEST_TIMEOUT_MS_CONFIG = CommonClientConfigs.REQUEST_TIMEOUT_MS_CONFIG;
    private static final String REQUEST_TIMEOUT_MS_DOC = CommonClientConfigs.REQUEST_TIMEOUT_MS_DOC;

    /** <code>default.api.timeout.ms</code> */
    public static final String DEFAULT_API_TIMEOUT_MS_CONFIG = CommonClientConfigs.DEFAULT_API_TIMEOUT_MS_CONFIG;

    /** <code>interceptor.classes</code> */
    public static final String INTERCEPTOR_CLASSES_CONFIG = "interceptor.classes";
    public static final String INTERCEPTOR_CLASSES_DOC = "A list of classes to use as interceptors. "
                                                        + "Implementing the <code>org.apache.kafka.clients.consumer.ConsumerInterceptor</code> interface allows you to intercept (and possibly mutate) records "
                                                        + "received by the consumer. By default, there are no interceptors.";


    /** <code>exclude.internal.topics</code> */
    public static final String EXCLUDE_INTERNAL_TOPICS_CONFIG = "exclude.internal.topics";
    private static final String EXCLUDE_INTERNAL_TOPICS_DOC = "Whether internal topics matching a subscribed pattern should " +
            "be excluded from the subscription. It is always possible to explicitly subscribe to an internal topic.";
    public static final boolean DEFAULT_EXCLUDE_INTERNAL_TOPICS = true;

    /**
     * <code>internal.leave.group.on.close</code>
     * Whether or not the consumer should leave the group on close. If set to <code>false</code> then a rebalance
     * won't occur until <code>session.timeout.ms</code> expires.
     *
     * <p>
     * Note: this is an internal configuration and could be changed in the future in a backward incompatible way
     *
     */
    static final String LEAVE_GROUP_ON_CLOSE_CONFIG = "internal.leave.group.on.close";

    /**
     * <code>internal.throw.on.fetch.stable.offset.unsupported</code>
     * Whether or not the consumer should throw when the new stable offset feature is supported.
     * If set to <code>true</code> then the client shall crash upon hitting it.
     * The purpose of this flag is to prevent unexpected broker downgrade which makes
     * the offset fetch protection against pending commit invalid. The safest approach
     * is to fail fast to avoid introducing correctness issue.
     *
     * <p>
     * Note: this is an internal configuration and could be changed in the future in a backward incompatible way
     *
     */
    static final String THROW_ON_FETCH_STABLE_OFFSET_UNSUPPORTED = "internal.throw.on.fetch.stable.offset.unsupported";

    /** <code>isolation.level</code> */
    public static final String ISOLATION_LEVEL_CONFIG = "isolation.level";
    public static final String ISOLATION_LEVEL_DOC = "Controls how to read messages written transactionally. If set to <code>read_committed</code>, consumer.poll() will only return" +
            " transactional messages which have been committed. If set to <code>read_uncommitted</code>' (the default), consumer.poll() will return all messages, even transactional messages" +
            " which have been aborted. Non-transactional messages will be returned unconditionally in either mode. <p>Messages will always be returned in offset order. Hence, in " +
            " <code>read_committed</code> mode, consumer.poll() will only return messages up to the last stable offset (LSO), which is the one less than the offset of the first open transaction." +
            " In particular any messages appearing after messages belonging to ongoing transactions will be withheld until the relevant transaction has been completed. As a result, <code>read_committed</code>" +
            " consumers will not be able to read up to the high watermark when there are in flight transactions.</p><p> Further, when in <code>read_committed</code> the seekToEnd method will" +
            " return the LSO";

    public static final String DEFAULT_ISOLATION_LEVEL = IsolationLevel.READ_UNCOMMITTED.toString().toLowerCase(Locale.ROOT);

    /** <code>allow.auto.create.topics</code> */
    public static final String ALLOW_AUTO_CREATE_TOPICS_CONFIG = "allow.auto.create.topics";
    private static final String ALLOW_AUTO_CREATE_TOPICS_DOC = "Allow automatic topic creation on the broker when" +
            " subscribing to or assigning a topic. A topic being subscribed to will be automatically created only if the" +
            " broker allows for it using `auto.create.topics.enable` broker configuration. This configuration must" +
            " be set to `false` when using brokers older than 0.11.0";
    public static final boolean DEFAULT_ALLOW_AUTO_CREATE_TOPICS = true;

    /**
     * <code>security.providers</code>
     */
    public static final String SECURITY_PROVIDERS_CONFIG = SecurityConfig.SECURITY_PROVIDERS_CONFIG;
    private static final String SECURITY_PROVIDERS_DOC = SecurityConfig.SECURITY_PROVIDERS_DOC;

    private static final AtomicInteger CONSUMER_CLIENT_ID_SEQUENCE = new AtomicInteger(1);

    static {
        CONFIG = new ConfigDef().define(BOOTSTRAP_SERVERS_CONFIG,
                                        Type.LIST,
                                        Collections.emptyList(),
                                        new ConfigDef.NonNullValidator(),
                                        Importance.HIGH,
                                        CommonClientConfigs.BOOTSTRAP_SERVERS_DOC)
                                .define(CLIENT_DNS_LOOKUP_CONFIG,
                                        Type.STRING,
                                        ClientDnsLookup.USE_ALL_DNS_IPS.toString(),
                                        in(ClientDnsLookup.DEFAULT.toString(),
                                           ClientDnsLookup.USE_ALL_DNS_IPS.toString(),
                                           ClientDnsLookup.RESOLVE_CANONICAL_BOOTSTRAP_SERVERS_ONLY.toString()),
                                        Importance.MEDIUM,
                                        CommonClientConfigs.CLIENT_DNS_LOOKUP_DOC)
                                .define(GROUP_ID_CONFIG, Type.STRING, null, Importance.HIGH, GROUP_ID_DOC)
                                .define(GROUP_INSTANCE_ID_CONFIG,
                                        Type.STRING,
                                        null,
                                        Importance.MEDIUM,
                                        GROUP_INSTANCE_ID_DOC)
                                .define(SESSION_TIMEOUT_MS_CONFIG,
                                        Type.INT,
                                        10000,
                                        Importance.HIGH,
                                        SESSION_TIMEOUT_MS_DOC)
                                .define(HEARTBEAT_INTERVAL_MS_CONFIG,
                                        Type.INT,
                                        3000,
                                        Importance.HIGH,
                                        HEARTBEAT_INTERVAL_MS_DOC)
                                .define(PARTITION_ASSIGNMENT_STRATEGY_CONFIG,
                                        Type.LIST,
                                        Collections.singletonList(RangeAssignor.class),
                                        new ConfigDef.NonNullValidator(),
                                        Importance.MEDIUM,
                                        PARTITION_ASSIGNMENT_STRATEGY_DOC)
                                .define(METADATA_MAX_AGE_CONFIG,
                                        Type.LONG,
                                        5 * 60 * 1000,
                                        atLeast(0),
                                        Importance.LOW,
                                        CommonClientConfigs.METADATA_MAX_AGE_DOC)
                                .define(ENABLE_AUTO_COMMIT_CONFIG,
                                        Type.BOOLEAN,
                                        true,
                                        Importance.MEDIUM,
                                        ENABLE_AUTO_COMMIT_DOC)
                                .define(AUTO_COMMIT_INTERVAL_MS_CONFIG,
                                        Type.INT,
                                        5000,
                                        atLeast(0),
                                        Importance.LOW,
                                        AUTO_COMMIT_INTERVAL_MS_DOC)
                                .define(CLIENT_ID_CONFIG,
                                        Type.STRING,
                                        "",
                                        Importance.LOW,
                                        CommonClientConfigs.CLIENT_ID_DOC)
                                .define(CLIENT_RACK_CONFIG,
                                        Type.STRING,
                                        "",
                                        Importance.LOW,
                                        CommonClientConfigs.CLIENT_RACK_DOC)
                                .define(MAX_PARTITION_FETCH_BYTES_CONFIG,
                                        Type.INT,
                                        DEFAULT_MAX_PARTITION_FETCH_BYTES,
                                        atLeast(0),
                                        Importance.HIGH,
                                        MAX_PARTITION_FETCH_BYTES_DOC)
                                .define(SEND_BUFFER_CONFIG,
                                        Type.INT,
                                        128 * 1024,
                                        atLeast(CommonClientConfigs.SEND_BUFFER_LOWER_BOUND),
                                        Importance.MEDIUM,
                                        CommonClientConfigs.SEND_BUFFER_DOC)
                                .define(RECEIVE_BUFFER_CONFIG,
                                        Type.INT,
                                        64 * 1024,
                                        atLeast(CommonClientConfigs.RECEIVE_BUFFER_LOWER_BOUND),
                                        Importance.MEDIUM,
                                        CommonClientConfigs.RECEIVE_BUFFER_DOC)
                                .define(FETCH_MIN_BYTES_CONFIG,
                                        Type.INT,
                                        1,
                                        atLeast(0),
                                        Importance.HIGH,
                                        FETCH_MIN_BYTES_DOC)
                                .define(FETCH_MAX_BYTES_CONFIG,
                                        Type.INT,
                                        DEFAULT_FETCH_MAX_BYTES,
                                        atLeast(0),
                                        Importance.MEDIUM,
                                        FETCH_MAX_BYTES_DOC)
                                .define(FETCH_MAX_WAIT_MS_CONFIG,
                                        Type.INT,
                                        500,
                                        atLeast(0),
                                        Importance.LOW,
                                        FETCH_MAX_WAIT_MS_DOC)
                                .define(RECONNECT_BACKOFF_MS_CONFIG,
                                        Type.LONG,
                                        50L,
                                        atLeast(0L),
                                        Importance.LOW,
                                        CommonClientConfigs.RECONNECT_BACKOFF_MS_DOC)
                                .define(RECONNECT_BACKOFF_MAX_MS_CONFIG,
                                        Type.LONG,
                                        1000L,
                                        atLeast(0L),
                                        Importance.LOW,
                                        CommonClientConfigs.RECONNECT_BACKOFF_MAX_MS_DOC)
                                .define(RETRY_BACKOFF_MS_CONFIG,
                                        Type.LONG,
                                        100L,
                                        atLeast(0L),
                                        Importance.LOW,
                                        CommonClientConfigs.RETRY_BACKOFF_MS_DOC)
                                .define(AUTO_OFFSET_RESET_CONFIG,
                                        Type.STRING,
                                        "latest",
                                        in("latest", "earliest", "none"),
                                        Importance.MEDIUM,
                                        AUTO_OFFSET_RESET_DOC)
                                .define(CHECK_CRCS_CONFIG,
                                        Type.BOOLEAN,
                                        true,
                                        Importance.LOW,
                                        CHECK_CRCS_DOC)
                                .define(METRICS_SAMPLE_WINDOW_MS_CONFIG,
                                        Type.LONG,
                                        30000,
                                        atLeast(0),
                                        Importance.LOW,
                                        CommonClientConfigs.METRICS_SAMPLE_WINDOW_MS_DOC)
                                .define(METRICS_NUM_SAMPLES_CONFIG,
                                        Type.INT,
                                        2,
                                        atLeast(1),
                                        Importance.LOW,
                                        CommonClientConfigs.METRICS_NUM_SAMPLES_DOC)
                                .define(METRICS_RECORDING_LEVEL_CONFIG,
                                        Type.STRING,
                                        Sensor.RecordingLevel.INFO.toString(),
                                        in(Sensor.RecordingLevel.INFO.toString(), Sensor.RecordingLevel.DEBUG.toString()),
                                        Importance.LOW,
                                        CommonClientConfigs.METRICS_RECORDING_LEVEL_DOC)
                                .define(METRIC_REPORTER_CLASSES_CONFIG,
                                        Type.LIST,
                                        Collections.emptyList(),
                                        new ConfigDef.NonNullValidator(),
                                        Importance.LOW,
                                        CommonClientConfigs.METRIC_REPORTER_CLASSES_DOC)
                                .define(KEY_DESERIALIZER_CLASS_CONFIG,
                                        Type.CLASS,
                                        Importance.HIGH,
                                        KEY_DESERIALIZER_CLASS_DOC)
                                .define(VALUE_DESERIALIZER_CLASS_CONFIG,
                                        Type.CLASS,
                                        Importance.HIGH,
                                        VALUE_DESERIALIZER_CLASS_DOC)
                                .define(REQUEST_TIMEOUT_MS_CONFIG,
                                        Type.INT,
                                        30000,
                                        atLeast(0),
                                        Importance.MEDIUM,
                                        REQUEST_TIMEOUT_MS_DOC)
                                .define(DEFAULT_API_TIMEOUT_MS_CONFIG,
                                        Type.INT,
                                        60 * 1000,
                                        atLeast(0),
                                        Importance.MEDIUM,
                                        CommonClientConfigs.DEFAULT_API_TIMEOUT_MS_DOC)
                                /* default is set to be a bit lower than the server default (10 min), to avoid both client and server closing connection at same time */
                                .define(CONNECTIONS_MAX_IDLE_MS_CONFIG,
                                        Type.LONG,
                                        9 * 60 * 1000,
                                        Importance.MEDIUM,
                                        CommonClientConfigs.CONNECTIONS_MAX_IDLE_MS_DOC)
                                .define(INTERCEPTOR_CLASSES_CONFIG,
                                        Type.LIST,
                                        Collections.emptyList(),
                                        new ConfigDef.NonNullValidator(),
                                        Importance.LOW,
                                        INTERCEPTOR_CLASSES_DOC)
                                .define(MAX_POLL_RECORDS_CONFIG,
                                        Type.INT,
                                        500,
                                        atLeast(1),
                                        Importance.MEDIUM,
                                        MAX_POLL_RECORDS_DOC)
                                .define(MAX_POLL_INTERVAL_MS_CONFIG,
                                        Type.INT,
                                        300000,
                                        atLeast(1),
                                        Importance.MEDIUM,
                                        MAX_POLL_INTERVAL_MS_DOC)
                                .define(EXCLUDE_INTERNAL_TOPICS_CONFIG,
                                        Type.BOOLEAN,
                                        DEFAULT_EXCLUDE_INTERNAL_TOPICS,
                                        Importance.MEDIUM,
                                        EXCLUDE_INTERNAL_TOPICS_DOC)
                                .defineInternal(LEAVE_GROUP_ON_CLOSE_CONFIG,
                                        Type.BOOLEAN,
                                        true,
                                        Importance.LOW)
                                .defineInternal(THROW_ON_FETCH_STABLE_OFFSET_UNSUPPORTED,
                                        Type.BOOLEAN,
                                        false,
                                        Importance.LOW)
                                .define(ISOLATION_LEVEL_CONFIG,
                                        Type.STRING,
                                        DEFAULT_ISOLATION_LEVEL,
                                        in(IsolationLevel.READ_COMMITTED.toString().toLowerCase(Locale.ROOT), IsolationLevel.READ_UNCOMMITTED.toString().toLowerCase(Locale.ROOT)),
                                        Importance.MEDIUM,
                                        ISOLATION_LEVEL_DOC)
                                .define(ALLOW_AUTO_CREATE_TOPICS_CONFIG,
                                        Type.BOOLEAN,
                                        DEFAULT_ALLOW_AUTO_CREATE_TOPICS,
                                        Importance.MEDIUM,
                                        ALLOW_AUTO_CREATE_TOPICS_DOC)
                                // security support
                                .define(SECURITY_PROVIDERS_CONFIG,
                                        Type.STRING,
                                        null,
                                        Importance.LOW,
                                        SECURITY_PROVIDERS_DOC)
                                .define(CommonClientConfigs.SECURITY_PROTOCOL_CONFIG,
                                        Type.STRING,
                                        CommonClientConfigs.DEFAULT_SECURITY_PROTOCOL,
                                        Importance.MEDIUM,
                                        CommonClientConfigs.SECURITY_PROTOCOL_DOC)
                                .withClientSslSupport()
                                .withClientSaslSupport();
    }

    @Override
    protected Map<String, Object> postProcessParsedConfig(final Map<String, Object> parsedValues) {
<<<<<<< HEAD
        CommonClientConfigs.postProcessCheckClientDnsLookupValue(this);

        return CommonClientConfigs.postProcessReconnectBackoffConfigs(this, parsedValues);
=======
        Map<String, Object> refinedConfigs = CommonClientConfigs.postProcessReconnectBackoffConfigs(this, parsedValues);
        maybeOverrideClientId(refinedConfigs);
        return refinedConfigs;
    }

    private void maybeOverrideClientId(Map<String, Object> configs) {
        final String clientId = this.getString(CLIENT_ID_CONFIG);
        if (clientId == null || clientId.isEmpty()) {
            final String groupId = this.getString(GROUP_ID_CONFIG);
            String groupInstanceId = this.getString(GROUP_INSTANCE_ID_CONFIG);
            if (groupInstanceId != null)
                JoinGroupRequest.validateGroupInstanceId(groupInstanceId);

            String groupInstanceIdPart = groupInstanceId != null ? groupInstanceId : CONSUMER_CLIENT_ID_SEQUENCE.getAndIncrement() + "";
            String generatedClientId = String.format("consumer-%s-%s", groupId, groupInstanceIdPart);
            configs.put(CLIENT_ID_CONFIG, generatedClientId);
        }
>>>>>>> ea6d373a
    }

    public static Map<String, Object> addDeserializerToConfig(Map<String, Object> configs,
                                                              Deserializer<?> keyDeserializer,
                                                              Deserializer<?> valueDeserializer) {
        Map<String, Object> newConfigs = new HashMap<>(configs);
        if (keyDeserializer != null)
            newConfigs.put(KEY_DESERIALIZER_CLASS_CONFIG, keyDeserializer.getClass());
        if (valueDeserializer != null)
            newConfigs.put(VALUE_DESERIALIZER_CLASS_CONFIG, valueDeserializer.getClass());
        return newConfigs;
    }

    public static Properties addDeserializerToConfig(Properties properties,
                                                     Deserializer<?> keyDeserializer,
                                                     Deserializer<?> valueDeserializer) {
        Properties newProperties = new Properties();
        newProperties.putAll(properties);
        if (keyDeserializer != null)
            newProperties.put(KEY_DESERIALIZER_CLASS_CONFIG, keyDeserializer.getClass().getName());
        if (valueDeserializer != null)
            newProperties.put(VALUE_DESERIALIZER_CLASS_CONFIG, valueDeserializer.getClass().getName());
        return newProperties;
    }

    boolean maybeOverrideEnableAutoCommit() {
        Optional<String> groupId = Optional.ofNullable(getString(CommonClientConfigs.GROUP_ID_CONFIG));
        boolean enableAutoCommit = getBoolean(ConsumerConfig.ENABLE_AUTO_COMMIT_CONFIG);
        if (!groupId.isPresent()) { // overwrite in case of default group id where the config is not explicitly provided
            if (!originals().containsKey(ENABLE_AUTO_COMMIT_CONFIG)) {
                enableAutoCommit = false;
            } else if (enableAutoCommit) {
                throw new InvalidConfigurationException(ConsumerConfig.ENABLE_AUTO_COMMIT_CONFIG + " cannot be set to true when default group id (null) is used.");
            }
        }
        return enableAutoCommit;
    }

    public ConsumerConfig(Properties props) {
        super(CONFIG, props);
    }

    public ConsumerConfig(Map<String, Object> props) {
        super(CONFIG, props);
    }

    protected ConsumerConfig(Map<?, ?> props, boolean doLog) {
        super(CONFIG, props, doLog);
    }

    public static Set<String> configNames() {
        return CONFIG.names();
    }

    public static ConfigDef configDef() {
        return new ConfigDef(CONFIG);
    }

    public static void main(String[] args) {
        System.out.println(CONFIG.toHtml());
    }

}<|MERGE_RESOLUTION|>--- conflicted
+++ resolved
@@ -543,11 +543,8 @@
 
     @Override
     protected Map<String, Object> postProcessParsedConfig(final Map<String, Object> parsedValues) {
-<<<<<<< HEAD
         CommonClientConfigs.postProcessCheckClientDnsLookupValue(this);
 
-        return CommonClientConfigs.postProcessReconnectBackoffConfigs(this, parsedValues);
-=======
         Map<String, Object> refinedConfigs = CommonClientConfigs.postProcessReconnectBackoffConfigs(this, parsedValues);
         maybeOverrideClientId(refinedConfigs);
         return refinedConfigs;
@@ -565,7 +562,6 @@
             String generatedClientId = String.format("consumer-%s-%s", groupId, groupInstanceIdPart);
             configs.put(CLIENT_ID_CONFIG, generatedClientId);
         }
->>>>>>> ea6d373a
     }
 
     public static Map<String, Object> addDeserializerToConfig(Map<String, Object> configs,
