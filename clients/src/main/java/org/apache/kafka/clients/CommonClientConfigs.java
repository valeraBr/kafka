/*
 * Licensed to the Apache Software Foundation (ASF) under one or more
 * contributor license agreements. See the NOTICE file distributed with
 * this work for additional information regarding copyright ownership.
 * The ASF licenses this file to You under the Apache License, Version 2.0
 * (the "License"); you may not use this file except in compliance with
 * the License. You may obtain a copy of the License at
 *
 *    http://www.apache.org/licenses/LICENSE-2.0
 *
 * Unless required by applicable law or agreed to in writing, software
 * distributed under the License is distributed on an "AS IS" BASIS,
 * WITHOUT WARRANTIES OR CONDITIONS OF ANY KIND, either express or implied.
 * See the License for the specific language governing permissions and
 * limitations under the License.
 */
package org.apache.kafka.clients;

import org.apache.kafka.common.config.AbstractConfig;
import org.apache.kafka.common.security.auth.SecurityProtocol;
import org.apache.kafka.common.utils.Utils;
import org.slf4j.Logger;
import org.slf4j.LoggerFactory;

import java.util.HashMap;
import java.util.Map;

/**
 * Configurations shared by Kafka client applications: producer, consumer, connect, etc.
 */
public class CommonClientConfigs {
    private static final Logger log = LoggerFactory.getLogger(CommonClientConfigs.class);

    /*
     * NOTE: DO NOT CHANGE EITHER CONFIG NAMES AS THESE ARE PART OF THE PUBLIC API AND CHANGE WILL BREAK USER CODE.
     */

    public static final String BOOTSTRAP_SERVERS_CONFIG = "bootstrap.servers";
    public static final String BOOTSTRAP_SERVERS_DOC = "A list of host/port pairs to use for establishing the initial connection to the Kafka cluster. The client will make use of all servers irrespective of which servers are specified here for bootstrapping&mdash;this list only impacts the initial hosts used to discover the full set of servers. This list should be in the form "
                                                       + "<code>host1:port1,host2:port2,...</code>. Since these servers are just used for the initial connection to "
                                                       + "discover the full cluster membership (which may change dynamically), this list need not contain the full set of "
                                                       + "servers (you may want more than one, though, in case a server is down).";

    public static final String CLIENT_DNS_LOOKUP_CONFIG = "client.dns.lookup";
    public static final String CLIENT_DNS_LOOKUP_DOC = "Controls how the client uses DNS lookups. "
                                                       + "If set to <code>use_all_dns_ips</code>, connect to each returned IP "
                                                       + "address in sequence until a successful connection is established. "
                                                       + "After a disconnection, the next IP is used. Once all IPs have been "
                                                       + "used once, the client resolves the IP(s) from the hostname again "
                                                       + "(both the JVM and the OS cache DNS name lookups, however). "
                                                       + "If set to <code>resolve_canonical_bootstrap_servers_only</code>, "
                                                       + "resolve each bootstrap address into a list of canonical names. After "
                                                       + "the bootstrap phase, this behaves the same as <code>use_all_dns_ips</code>.";

    public static final String METADATA_MAX_AGE_CONFIG = "metadata.max.age.ms";
    public static final String METADATA_MAX_AGE_DOC = "The period of time in milliseconds after which we force a refresh of metadata even if we haven't seen any partition leadership changes to proactively discover any new brokers or partitions.";

    public static final String SEND_BUFFER_CONFIG = "send.buffer.bytes";
    public static final String SEND_BUFFER_DOC = "The size of the TCP send buffer (SO_SNDBUF) to use when sending data. If the value is -1, the OS default will be used.";
    public static final int SEND_BUFFER_LOWER_BOUND = -1;

    public static final String RECEIVE_BUFFER_CONFIG = "receive.buffer.bytes";
    public static final String RECEIVE_BUFFER_DOC = "The size of the TCP receive buffer (SO_RCVBUF) to use when reading data. If the value is -1, the OS default will be used.";
    public static final int RECEIVE_BUFFER_LOWER_BOUND = -1;

    public static final String CLIENT_ID_CONFIG = "client.id";
    public static final String CLIENT_ID_DOC = "An id string to pass to the server when making requests. The purpose of this is to be able to track the source of requests beyond just ip/port by allowing a logical application name to be included in server-side request logging.";

    public static final String CLIENT_RACK_CONFIG = "client.rack";
    public static final String CLIENT_RACK_DOC = "A rack identifier for this client. This can be any string value which indicates where this client is physically located. It corresponds with the broker config 'broker.rack'";

    public static final String RECONNECT_BACKOFF_MS_CONFIG = "reconnect.backoff.ms";
    public static final String RECONNECT_BACKOFF_MS_DOC = "The base amount of time to wait before attempting to reconnect to a given host. This avoids repeatedly connecting to a host in a tight loop. This backoff applies to all connection attempts by the client to a broker.";

    public static final String RECONNECT_BACKOFF_MAX_MS_CONFIG = "reconnect.backoff.max.ms";
    public static final String RECONNECT_BACKOFF_MAX_MS_DOC = "The maximum amount of time in milliseconds to wait when reconnecting to a broker that has repeatedly failed to connect. If provided, the backoff per host will increase exponentially for each consecutive connection failure, up to this maximum. After calculating the backoff increase, 20% random jitter is added to avoid connection storms.";

    public static final String RETRIES_CONFIG = "retries";
    public static final String RETRIES_DOC = "Setting a value greater than zero will cause the client to resend any request that fails with a potentially transient error." +
        " It is recommended to set the value to either zero or `MAX_VALUE` and use corresponding timeout parameters to control how long a client should retry a request.";

    public static final String RETRY_BACKOFF_MS_CONFIG = "retry.backoff.ms";
    public static final String RETRY_BACKOFF_MS_DOC = "The amount of time to wait before attempting to retry a failed request to a given topic partition. This avoids repeatedly sending requests in a tight loop under some failure scenarios.";

    public static final String METRICS_SAMPLE_WINDOW_MS_CONFIG = "metrics.sample.window.ms";
    public static final String METRICS_SAMPLE_WINDOW_MS_DOC = "The window of time a metrics sample is computed over.";

    public static final String METRICS_NUM_SAMPLES_CONFIG = "metrics.num.samples";
    public static final String METRICS_NUM_SAMPLES_DOC = "The number of samples maintained to compute metrics.";

    public static final String METRICS_RECORDING_LEVEL_CONFIG = "metrics.recording.level";
    public static final String METRICS_RECORDING_LEVEL_DOC = "The highest recording level for metrics.";

    public static final String METRIC_REPORTER_CLASSES_CONFIG = "metric.reporters";
    public static final String METRIC_REPORTER_CLASSES_DOC = "A list of classes to use as metrics reporters. Implementing the <code>org.apache.kafka.common.metrics.MetricsReporter</code> interface allows plugging in classes that will be notified of new metric creation. The JmxReporter is always included to register JMX statistics.";

    public static final String METRICS_CONTEXT_PREFIX = "metrics.context.";

    public static final String SECURITY_PROTOCOL_CONFIG = "security.protocol";
    public static final String SECURITY_PROTOCOL_DOC = "Protocol used to communicate with brokers. Valid values are: " +
        Utils.join(SecurityProtocol.names(), ", ") + ".";
    public static final String DEFAULT_SECURITY_PROTOCOL = "PLAINTEXT";

    public static final String SOCKET_CONNECTION_SETUP_TIMEOUT_MS_CONFIG = "socket.connection.setup.timeout.ms";
    public static final String SOCKET_CONNECTION_SETUP_TIMEOUT_MS_DOC = "The amount of time the client will wait for the socket connection to be established. If the connection is not built before the timeout elapses, clients will close the socket channel.";
    public static final Long DEFAULT_SOCKET_CONNECTION_SETUP_TIMEOUT_MS = 10 * 1000L;

    public static final String SOCKET_CONNECTION_SETUP_TIMEOUT_MAX_MS_CONFIG = "socket.connection.setup.timeout.max.ms";
    public static final String SOCKET_CONNECTION_SETUP_TIMEOUT_MAX_MS_DOC = "The maximum amount of time the client will wait for the socket connection to be established. The connection setup timeout will increase exponentially for each consecutive connection failure up to this maximum. To avoid connection storms, a randomization factor of 0.2 will be applied to the timeout resulting in a random range between 20% below and 20% above the computed value.";
    public static final Long DEFAULT_SOCKET_CONNECTION_SETUP_TIMEOUT_MAX_MS = 30 * 1000L;

    public static final String CONNECTIONS_MAX_IDLE_MS_CONFIG = "connections.max.idle.ms";
    public static final String CONNECTIONS_MAX_IDLE_MS_DOC = "Close idle connections after the number of milliseconds specified by this config.";

    public static final String REQUEST_TIMEOUT_MS_CONFIG = "request.timeout.ms";
    public static final String REQUEST_TIMEOUT_MS_DOC = "The configuration controls the maximum amount of time the client will wait "
                                                         + "for the response of a request. If the response is not received before the timeout "
                                                         + "elapses the client will resend the request if necessary or fail the request if "
                                                         + "retries are exhausted.";

    public static final String DEFAULT_LIST_KEY_SERDE_INNER_CLASS = "default.list.key.serde.inner";
    public static final String DEFAULT_LIST_KEY_SERDE_INNER_CLASS_DOC = "Default inner class of list serde for key that implements the <code>org.apache.kafka.common.serialization.Serde</code> interface. "
            + "This configuration will be read if and only if <code>default.key.serde</code> configuration is set to <code>org.apache.kafka.common.serialization.Serdes.ListSerde</code>";

    public static final String DEFAULT_LIST_VALUE_SERDE_INNER_CLASS = "default.list.value.serde.inner";
    public static final String DEFAULT_LIST_VALUE_SERDE_INNER_CLASS_DOC = "Default inner class of list serde for value that implements the <code>org.apache.kafka.common.serialization.Serde</code> interface. "
            + "This configuration will be read if and only if <code>default.value.serde</code> configuration is set to <code>org.apache.kafka.common.serialization.Serdes.ListSerde</code>";

    public static final String DEFAULT_LIST_KEY_SERDE_TYPE_CLASS = "default.list.key.serde.type";
    public static final String DEFAULT_LIST_KEY_SERDE_TYPE_CLASS_DOC = "Default class for key that implements the <code>java.util.List</code> interface. "
            + "This configuration will be read if and only if <code>default.key.serde</code> configuration is set to <code>org.apache.kafka.common.serialization.Serdes.ListSerde</code> "
            + "Note when list serde class is used, one needs to set the inner serde class that implements the <code>org.apache.kafka.common.serialization.Serde</code> interface via '"
            + DEFAULT_LIST_KEY_SERDE_INNER_CLASS + "'";

    public static final String DEFAULT_LIST_VALUE_SERDE_TYPE_CLASS = "default.list.value.serde.type";
    public static final String DEFAULT_LIST_VALUE_SERDE_TYPE_CLASS_DOC = "Default class for value that implements the <code>java.util.List</code> interface. "
            + "This configuration will be read if and only if <code>default.value.serde</code> configuration is set to <code>org.apache.kafka.common.serialization.Serdes.ListSerde</code> "
            + "Note when list serde class is used, one needs to set the inner serde class that implements the <code>org.apache.kafka.common.serialization.Serde</code> interface via '"
            + DEFAULT_LIST_VALUE_SERDE_INNER_CLASS + "'";

    public static final String GROUP_ID_CONFIG = "group.id";
    public static final String GROUP_ID_DOC = "A unique string that identifies the consumer group this consumer belongs to. This property is required if the consumer uses either the group management functionality by using <code>subscribe(topic)</code> or the Kafka-based offset management strategy.";

    public static final String GROUP_INSTANCE_ID_CONFIG = "group.instance.id";
    public static final String GROUP_INSTANCE_ID_DOC = "A unique identifier of the consumer instance provided by the end user. "
                                                       + "Only non-empty strings are permitted. If set, the consumer is treated as a static member, "
                                                       + "which means that only one instance with this ID is allowed in the consumer group at any time. "
                                                       + "This can be used in combination with a larger session timeout to avoid group rebalances caused by transient unavailability "
                                                       + "(e.g. process restarts). If not set, the consumer will join the group as a dynamic member, which is the traditional behavior.";

    public static final String MAX_POLL_INTERVAL_MS_CONFIG = "max.poll.interval.ms";
    public static final String MAX_POLL_INTERVAL_MS_DOC = "The maximum delay between invocations of poll() when using "
                                                          + "consumer group management. This places an upper bound on the amount of time that the consumer can be idle "
                                                          + "before fetching more records. If poll() is not called before expiration of this timeout, then the consumer "
                                                          + "is considered failed and the group will rebalance in order to reassign the partitions to another member. "
                                                          + "For consumers using a non-null <code>group.instance.id</code> which reach this timeout, partitions will not be immediately reassigned. "
                                                          + "Instead, the consumer will stop sending heartbeats and partitions will be reassigned "
                                                          + "after expiration of <code>session.timeout.ms</code>. This mirrors the behavior of a static consumer which has shutdown.";

    public static final String REBALANCE_TIMEOUT_MS_CONFIG = "rebalance.timeout.ms";
    public static final String REBALANCE_TIMEOUT_MS_DOC = "The maximum allowed time for each worker to join the group "
                                                          + "once a rebalance has begun. This is basically a limit on the amount of time needed for all tasks to "
                                                          + "flush any pending data and commit offsets. If the timeout is exceeded, then the worker will be removed "
                                                          + "from the group, which will cause offset commit failures.";

    public static final String SESSION_TIMEOUT_MS_CONFIG = "session.timeout.ms";
    public static final String SESSION_TIMEOUT_MS_DOC = "The timeout used to detect client failures when using "
                                                        + "Kafka's group management facility. The client sends periodic heartbeats to indicate its liveness "
                                                        + "to the broker. If no heartbeats are received by the broker before the expiration of this session timeout, "
                                                        + "then the broker will remove this client from the group and initiate a rebalance. Note that the value "
                                                        + "must be in the allowable range as configured in the broker configuration by <code>group.min.session.timeout.ms</code> "
                                                        + "and <code>group.max.session.timeout.ms</code>.";

    public static final String HEARTBEAT_INTERVAL_MS_CONFIG = "heartbeat.interval.ms";
    public static final String HEARTBEAT_INTERVAL_MS_DOC = "The expected time between heartbeats to the consumer "
                                                           + "coordinator when using Kafka's group management facilities. Heartbeats are used to ensure that the "
                                                           + "consumer's session stays active and to facilitate rebalancing when new consumers join or leave the group. "
                                                           + "The value must be set lower than <code>session.timeout.ms</code>, but typically should be set no higher "
                                                           + "than 1/3 of that value. It can be adjusted even lower to control the expected time for normal rebalances.";

    public static final String DEFAULT_API_TIMEOUT_MS_CONFIG = "default.api.timeout.ms";
    public static final String DEFAULT_API_TIMEOUT_MS_DOC = "Specifies the timeout (in milliseconds) for client APIs. " +
            "This configuration is used as the default timeout for all client operations that do not specify a <code>timeout</code> parameter.";

    /**
     * Postprocess the configuration so that exponential backoff is disabled when reconnect backoff
     * is explicitly configured but the maximum reconnect backoff is not explicitly configured.
     *
     * @param config                    The config object.
     * @param parsedValues              The parsedValues as provided to postProcessParsedConfig.
     *
     * @return                          The new values which have been set as described in postProcessParsedConfig.
     */
    public static Map<String, Object> postProcessReconnectBackoffConfigs(AbstractConfig config,
                                                    Map<String, Object> parsedValues) {
        HashMap<String, Object> rval = new HashMap<>();
        if ((!config.originals().containsKey(RECONNECT_BACKOFF_MAX_MS_CONFIG)) &&
                config.originals().containsKey(RECONNECT_BACKOFF_MS_CONFIG)) {
            log.debug("Disabling exponential reconnect backoff because {} is set, but {} is not.",
                    RECONNECT_BACKOFF_MS_CONFIG, RECONNECT_BACKOFF_MAX_MS_CONFIG);
            rval.put(RECONNECT_BACKOFF_MAX_MS_CONFIG, parsedValues.get(RECONNECT_BACKOFF_MS_CONFIG));
        }
        return rval;
    }
<<<<<<< HEAD

    public static void warnIfDeprecatedDnsLookupValue(AbstractConfig config) {
        String clientDnsLookupValue = config.getString(CLIENT_DNS_LOOKUP_CONFIG);
        if (clientDnsLookupValue.equals(ClientDnsLookup.DEFAULT.toString()))
            log.warn("Configuration '{}' with value '{}' is deprecated and will be removed in " +
                "future version. Please use '{}' or another non-deprecated value.",
                CLIENT_DNS_LOOKUP_CONFIG, ClientDnsLookup.DEFAULT,
                ClientDnsLookup.USE_ALL_DNS_IPS);
    }
=======
>>>>>>> 62e88657
}<|MERGE_RESOLUTION|>--- conflicted
+++ resolved
@@ -202,16 +202,4 @@
         }
         return rval;
     }
-<<<<<<< HEAD
-
-    public static void warnIfDeprecatedDnsLookupValue(AbstractConfig config) {
-        String clientDnsLookupValue = config.getString(CLIENT_DNS_LOOKUP_CONFIG);
-        if (clientDnsLookupValue.equals(ClientDnsLookup.DEFAULT.toString()))
-            log.warn("Configuration '{}' with value '{}' is deprecated and will be removed in " +
-                "future version. Please use '{}' or another non-deprecated value.",
-                CLIENT_DNS_LOOKUP_CONFIG, ClientDnsLookup.DEFAULT,
-                ClientDnsLookup.USE_ALL_DNS_IPS);
-    }
-=======
->>>>>>> 62e88657
 }