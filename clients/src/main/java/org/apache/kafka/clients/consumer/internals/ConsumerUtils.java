--- conflicted
+++ resolved
@@ -27,14 +27,11 @@
 import org.apache.kafka.clients.consumer.OffsetAndMetadata;
 import org.apache.kafka.clients.consumer.OffsetResetStrategy;
 import org.apache.kafka.common.IsolationLevel;
-<<<<<<< HEAD
 import org.apache.kafka.common.TopicPartition;
-=======
 import org.apache.kafka.common.KafkaException;
 import org.apache.kafka.common.errors.InterruptException;
 import org.apache.kafka.common.errors.TimeoutException;
 import org.apache.kafka.common.errors.WakeupException;
->>>>>>> f041efa5
 import org.apache.kafka.common.metrics.KafkaMetricsContext;
 import org.apache.kafka.common.metrics.MetricConfig;
 import org.apache.kafka.common.metrics.Metrics;
@@ -43,12 +40,9 @@
 import org.apache.kafka.common.metrics.Sensor;
 import org.apache.kafka.common.utils.LogContext;
 import org.apache.kafka.common.utils.Time;
-<<<<<<< HEAD
 import org.slf4j.Logger;
 import org.slf4j.LoggerFactory;
-=======
 import org.apache.kafka.common.utils.Timer;
->>>>>>> f041efa5
 
 import java.util.Collections;
 import java.util.List;
@@ -159,7 +153,6 @@
         return (List<ConsumerInterceptor<K, V>>) ClientUtils.configuredInterceptors(config, ConsumerConfig.INTERCEPTOR_CLASSES_CONFIG, ConsumerInterceptor.class);
     }
 
-<<<<<<< HEAD
     /**
      * Update subscription state and metadata using the provided committed offsets:
      * <li>Update partition offsets with the committed offsets</li>
@@ -210,7 +203,6 @@
         return true;
     }
 
-=======
     public static <T> T getResult(CompletableFuture<T> future, Timer timer) {
         try {
             return future.get(timer.remainingMs(), TimeUnit.MILLISECONDS);
@@ -229,5 +221,4 @@
             throw new TimeoutException(e);
         }
     }
->>>>>>> f041efa5
 }