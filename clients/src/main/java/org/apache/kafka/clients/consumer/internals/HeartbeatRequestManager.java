--- conflicted
+++ resolved
@@ -23,11 +23,7 @@
 import org.apache.kafka.clients.consumer.internals.events.BackgroundEventHandler;
 import org.apache.kafka.clients.consumer.internals.events.ErrorBackgroundEvent;
 import org.apache.kafka.clients.consumer.internals.events.GroupMetadataUpdateEvent;
-<<<<<<< HEAD
-import org.apache.kafka.common.Node;
-=======
 import org.apache.kafka.clients.consumer.internals.metrics.HeartbeatMetricsManager;
->>>>>>> 02ebfc61
 import org.apache.kafka.common.Uuid;
 import org.apache.kafka.common.errors.GroupAuthorizationException;
 import org.apache.kafka.common.errors.RetriableException;
@@ -45,7 +41,6 @@
 import java.util.Collections;
 import java.util.List;
 import java.util.Map;
-import java.util.Optional;
 import java.util.SortedSet;
 import java.util.TreeSet;
 import java.util.stream.Collectors;
@@ -280,8 +275,7 @@
     private NetworkClientDelegate.UnsentRequest makeHeartbeatRequest(final boolean ignoreResponse) {
         NetworkClientDelegate.UnsentRequest request = new NetworkClientDelegate.UnsentRequest(
             new ConsumerGroupHeartbeatRequest.Builder(heartbeatState.buildRequestData()),
-            coordinatorRequestManager.coordinator(),
-            pollTimer
+            coordinatorRequestManager.coordinator()
         );
         if (ignoreResponse)
             return logResponse(request);
