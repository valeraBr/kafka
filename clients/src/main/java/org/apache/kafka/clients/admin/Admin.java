--- conflicted
+++ resolved
@@ -1578,7 +1578,6 @@
     ListTransactionsResult listTransactions(ListTransactionsOptions options);
 
     /**
-<<<<<<< HEAD
      * Fence out all active producers that use any of the provided transactional IDs, with the default options.
      * <p>
      * This is a convenience method for {@link #fenceProducers(Collection, FenceProducersOptions)}
@@ -1600,7 +1599,8 @@
      */
     FenceProducersResult fenceProducers(Collection<String> transactionalIds,
                                         FenceProducersOptions options);
-=======
+
+    /**
      * Determines the client's unique client instance ID used for telemetry. This ID is unique to
      * this specific client instance and will not change after it is initially generated.
      * The ID is useful for correlating client operations with telemetry sent to the broker and
@@ -1628,7 +1628,6 @@
      * <i>empty</i> Optional if not
      */
     Optional<String> clientInstanceId(Duration timeout);
->>>>>>> 445b1596
 
     /**
      * Get the metrics kept by the adminClient
