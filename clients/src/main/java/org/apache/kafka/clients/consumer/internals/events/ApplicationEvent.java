/*
 * Licensed to the Apache Software Foundation (ASF) under one or more
 * contributor license agreements. See the NOTICE file distributed with
 * this work for additional information regarding copyright ownership.
 * The ASF licenses this file to You under the Apache License, Version 2.0
 * (the "License"); you may not use this file except in compliance with
 * the License. You may obtain a copy of the License at
 *
 *    http://www.apache.org/licenses/LICENSE-2.0
 *
 * Unless required by applicable law or agreed to in writing, software
 * distributed under the License is distributed on an "AS IS" BASIS,
 * WITHOUT WARRANTIES OR CONDITIONS OF ANY KIND, either express or implied.
 * See the License for the specific language governing permissions and
 * limitations under the License.
 */
package org.apache.kafka.clients.consumer.internals.events;

import java.util.Objects;

/**
 * This is the abstract definition of the events created by the KafkaConsumer API
 */
public abstract class ApplicationEvent {

    public enum Type {
        NOOP, COMMIT, POLL, FETCH_COMMITTED_OFFSET, METADATA_UPDATE, ASSIGNMENT_CHANGE,
<<<<<<< HEAD
        LIST_OFFSETS, RESET_POSITIONS, VALIDATE_POSITIONS, REBALANCE_LISTENER_INVOKED,
=======
        LIST_OFFSETS, RESET_POSITIONS, VALIDATE_POSITIONS, TOPIC_METADATA
>>>>>>> 13b2edd9
    }

    private final Type type;

    protected ApplicationEvent(Type type) {
        this.type = Objects.requireNonNull(type);
    }

    public Type type() {
        return type;
    }

    @Override
    public boolean equals(Object o) {
        if (this == o) return true;
        if (o == null || getClass() != o.getClass()) return false;

        ApplicationEvent that = (ApplicationEvent) o;

        return type == that.type;
    }

    @Override
    public int hashCode() {
        return type.hashCode();
    }

    protected String toStringBase() {
        return "type=" + type;
    }

    @Override
    public String toString() {
        return "ApplicationEvent{" +
                toStringBase() +
                '}';
    }
}<|MERGE_RESOLUTION|>--- conflicted
+++ resolved
@@ -25,11 +25,7 @@
 
     public enum Type {
         NOOP, COMMIT, POLL, FETCH_COMMITTED_OFFSET, METADATA_UPDATE, ASSIGNMENT_CHANGE,
-<<<<<<< HEAD
-        LIST_OFFSETS, RESET_POSITIONS, VALIDATE_POSITIONS, REBALANCE_LISTENER_INVOKED,
-=======
-        LIST_OFFSETS, RESET_POSITIONS, VALIDATE_POSITIONS, TOPIC_METADATA
->>>>>>> 13b2edd9
+        LIST_OFFSETS, RESET_POSITIONS, VALIDATE_POSITIONS, TOPIC_METADATA, REBALANCE_LISTENER_INVOKED
     }
 
     private final Type type;
