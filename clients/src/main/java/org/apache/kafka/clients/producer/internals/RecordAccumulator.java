<<<<<<< HEAD
/**
 * Licensed to the Apache Software Foundation (ASF) under one or more contributor license agreements. See the NOTICE
 * file distributed with this work for additional information regarding copyright ownership. The ASF licenses this file
 * to You under the Apache License, Version 2.0 (the "License"); you may not use this file except in compliance with the
 * License. You may obtain a copy of the License at
 * <p/>
 * http://www.apache.org/licenses/LICENSE-2.0
 * <p/>
 * Unless required by applicable law or agreed to in writing, software distributed under the License is distributed on
 * an "AS IS" BASIS, WITHOUT WARRANTIES OR CONDITIONS OF ANY KIND, either express or implied. See the License for the
 * specific language governing permissions and limitations under the License.
=======
/*
 * Licensed to the Apache Software Foundation (ASF) under one or more
 * contributor license agreements. See the NOTICE file distributed with
 * this work for additional information regarding copyright ownership.
 * The ASF licenses this file to You under the Apache License, Version 2.0
 * (the "License"); you may not use this file except in compliance with
 * the License. You may obtain a copy of the License at
 *
 *    http://www.apache.org/licenses/LICENSE-2.0
 *
 * Unless required by applicable law or agreed to in writing, software
 * distributed under the License is distributed on an "AS IS" BASIS,
 * WITHOUT WARRANTIES OR CONDITIONS OF ANY KIND, either express or implied.
 * See the License for the specific language governing permissions and
 * limitations under the License.
>>>>>>> 8c7e6631
 */
package org.apache.kafka.clients.producer.internals;

import org.apache.kafka.clients.ApiVersions;
import org.apache.kafka.clients.producer.Callback;
<<<<<<< HEAD
import org.apache.kafka.common.*;
=======
import org.apache.kafka.common.Cluster;
import org.apache.kafka.common.MetricName;
import org.apache.kafka.common.Node;
import org.apache.kafka.common.PartitionInfo;
import org.apache.kafka.common.TopicPartition;
import org.apache.kafka.common.errors.UnsupportedVersionException;
import org.apache.kafka.common.header.Header;
>>>>>>> 8c7e6631
import org.apache.kafka.common.metrics.Measurable;
import org.apache.kafka.common.metrics.MetricConfig;
import org.apache.kafka.common.metrics.Metrics;
import org.apache.kafka.common.metrics.Sensor;
import org.apache.kafka.common.metrics.stats.Rate;
import org.apache.kafka.common.record.AbstractRecords;
import org.apache.kafka.common.record.CompressionType;
import org.apache.kafka.common.record.Record;
import org.apache.kafka.common.record.RecordBatch;
import org.apache.kafka.common.record.MemoryRecords;
import org.apache.kafka.common.record.MemoryRecordsBuilder;
import org.apache.kafka.common.record.TimestampType;
import org.apache.kafka.common.utils.CopyOnWriteMap;
import org.apache.kafka.common.utils.Time;
import org.apache.kafka.common.utils.Utils;
import org.slf4j.Logger;
import org.slf4j.LoggerFactory;

import java.io.File;
import java.io.IOException;
import java.nio.ByteBuffer;
<<<<<<< HEAD
import java.util.*;
=======
import java.util.ArrayDeque;
import java.util.ArrayList;
import java.util.Collections;
import java.util.Deque;
import java.util.HashMap;
import java.util.HashSet;
import java.util.Iterator;
import java.util.List;
import java.util.Map;
import java.util.Set;
>>>>>>> 8c7e6631
import java.util.concurrent.ConcurrentMap;
import java.util.concurrent.atomic.AtomicInteger;

/**
 * This class acts as a queue that accumulates records into {@link MemoryRecords}
 * instances to be sent to the server.
 * <p/>
 * The accumulator uses a bounded amount of memory and append calls will block when that memory is exhausted, unless
 * this behavior is explicitly disabled.
 */
public final class RecordAccumulator {

    private static final Logger log = LoggerFactory.getLogger(RecordAccumulator.class);

    private volatile boolean closed;
    private final AtomicInteger flushesInProgress;
    private final AtomicInteger appendsInProgress;
    private final int batchSize;
    private final CompressionType compression;
    private final long lingerMs;
    private final long retryBackoffMs;
    private final BufferPool free;
    private final Time time;
    private final ApiVersions apiVersions;
    private final ConcurrentMap<TopicPartition, Deque<ProducerBatch>> batches;
    private final IncompleteBatches incomplete;
    // The following variables are only accessed by the sender thread, so we don't need to protect them.
    private final Set<TopicPartition> muted;
    private int drainIndex;
    private final TransactionManager transactionManager;

    /**
     * Create a new record accumulator
     *
<<<<<<< HEAD
     * @param batchSize         The size to use when allocating {@link org.apache.kafka.common.record.MemoryRecords} instances
     * @param totalSize         The maximum memory the record accumulator can use.
     * @param compression       The compression codec for the records
     * @param lingerMs          An artificial delay time to add before declaring a records instance that isn't full ready for
     *                          sending. This allows time for more records to arrive. Setting a non-zero lingerMs will trade off some
     *                          latency for potentially better throughput due to more batching (and hence fewer, larger requests).
     * @param retryBackoffMs    An artificial delay time to retry the produce request upon receiving an error. This avoids
     *                          exhausting all retries in a short period of time.
     * @param blockOnBufferFull If true block when we are out of memory; if false throw an exception when we are out of
     *                          memory
     * @param metrics           The metrics
     * @param time              The time instance to use
     * @param metricTags        additional key/value attributes of the metric
=======
     * @param batchSize The size to use when allocating {@link MemoryRecords} instances
     * @param totalSize The maximum memory the record accumulator can use.
     * @param compression The compression codec for the records
     * @param lingerMs An artificial delay time to add before declaring a records instance that isn't full ready for
     *        sending. This allows time for more records to arrive. Setting a non-zero lingerMs will trade off some
     *        latency for potentially better throughput due to more batching (and hence fewer, larger requests).
     * @param retryBackoffMs An artificial delay time to retry the produce request upon receiving an error. This avoids
     *        exhausting all retries in a short period of time.
     * @param metrics The metrics
     * @param time The time instance to use
     * @param apiVersions Request API versions for current connected brokers
     * @param transactionManager The shared transaction state object which tracks Pids, epochs, and sequence numbers per
     *                         partition.
>>>>>>> 8c7e6631
     */
    public RecordAccumulator(int batchSize,
                             long totalSize,
                             CompressionType compression,
                             long lingerMs,
                             long retryBackoffMs,
<<<<<<< HEAD
                             File backingFile,
                             boolean blockOnBufferFull,
=======
>>>>>>> 8c7e6631
                             Metrics metrics,
                             Time time,
                             ApiVersions apiVersions,
                             TransactionManager transactionManager) {
        this.drainIndex = 0;
        this.closed = false;
        this.flushesInProgress = new AtomicInteger(0);
        this.appendsInProgress = new AtomicInteger(0);
        this.batchSize = batchSize;
        this.compression = compression;
        this.lingerMs = lingerMs;
        this.retryBackoffMs = retryBackoffMs;
        this.batches = new CopyOnWriteMap<>();
        String metricGrpName = "producer-metrics";
<<<<<<< HEAD
        if (backingFile == null) {
            this.free = new ByteBufferPool(totalSize, batchSize, blockOnBufferFull, metrics, time, metricGrpName, metricTags);
        } else {
            try {
                this.free = new MmapBufferPool(backingFile, totalSize, batchSize, blockOnBufferFull);
            } catch (IOException e) {
                throw new KafkaException("Failed to create mmap-based buffer.", e);
            }
        }
        this.incomplete = new IncompleteRecordBatches();
=======
        this.free = new BufferPool(totalSize, batchSize, metrics, time, metricGrpName);
        this.incomplete = new IncompleteBatches();
        this.muted = new HashSet<>();
>>>>>>> 8c7e6631
        this.time = time;
        this.apiVersions = apiVersions;
        this.transactionManager = transactionManager;
        registerMetrics(metrics, metricGrpName);
    }

    private void registerMetrics(Metrics metrics, String metricGrpName) {
        MetricName metricName = metrics.metricName("waiting-threads", metricGrpName, "The number of user threads blocked waiting for buffer memory to enqueue their records");
        Measurable waitingThreads = new Measurable() {
            public double measure(MetricConfig config, long now) {
                return free.queued();
            }
        };
        metrics.addMetric(metricName, waitingThreads);

        metricName = metrics.metricName("buffer-total-bytes", metricGrpName, "The maximum amount of buffer memory the client can use (whether or not it is currently used).");
        Measurable totalBytes = new Measurable() {
            public double measure(MetricConfig config, long now) {
                return free.totalMemory();
            }
        };
        metrics.addMetric(metricName, totalBytes);

        metricName = metrics.metricName("buffer-available-bytes", metricGrpName, "The total amount of buffer memory that is not being used (either unallocated or in the free list).");
        Measurable availableBytes = new Measurable() {
            public double measure(MetricConfig config, long now) {
                return free.availableMemory();
            }
        };
        metrics.addMetric(metricName, availableBytes);

        Sensor bufferExhaustedRecordSensor = metrics.sensor("buffer-exhausted-records");
        metricName = metrics.metricName("buffer-exhausted-rate", metricGrpName, "The average per-second number of record sends that are dropped due to buffer exhaustion");
        bufferExhaustedRecordSensor.add(metricName, new Rate());
    }

    /**
     * Add a record to the accumulator, return the append result
     * <p/>
     * The append result will contain the future metadata, and flag for whether the appended batch is full or a new batch is created
     * <p/>
     *
<<<<<<< HEAD
     * @param tp       The topic/partition to which this record is being sent
     * @param key      The key for the record
     * @param value    The value for the record
=======
     * @param tp The topic/partition to which this record is being sent
     * @param timestamp The timestamp of the record
     * @param key The key for the record
     * @param value The value for the record
     * @param headers the Headers for the record
>>>>>>> 8c7e6631
     * @param callback The user-supplied callback to execute when the request is complete
     * @param maxTimeToBlock The maximum time in milliseconds to block for buffer memory to be available
     */
    public RecordAppendResult append(TopicPartition tp,
                                     long timestamp,
                                     byte[] key,
                                     byte[] value,
                                     Header[] headers,
                                     Callback callback,
                                     long maxTimeToBlock) throws InterruptedException {
        // We keep track of the number of appending thread to make sure we do not miss batches in
        // abortIncompleteBatches().
        appendsInProgress.incrementAndGet();
        ByteBuffer buffer = null;
        if (headers == null) headers = Record.EMPTY_HEADERS;
        try {
            // check if we have an in-progress batch
            Deque<ProducerBatch> dq = getOrCreateDeque(tp);
            synchronized (dq) {
                if (closed)
                    throw new IllegalStateException("Cannot send after the producer is closed.");
                RecordAppendResult appendResult = tryAppend(timestamp, key, value, headers, callback, dq);
                if (appendResult != null)
                    return appendResult;
            }

            // we don't have an in-progress record batch try to allocate a new batch
            byte maxUsableMagic = apiVersions.maxUsableProduceMagic();
            int size = Math.max(this.batchSize, AbstractRecords.sizeInBytesUpperBound(maxUsableMagic, key, value, headers));
            log.trace("Allocating a new {} byte message buffer for topic {} partition {}", size, tp.topic(), tp.partition());
            buffer = free.allocate(size, maxTimeToBlock);
            synchronized (dq) {
                // Need to check if producer is closed again after grabbing the dequeue lock.
                if (closed)
                    throw new IllegalStateException("Cannot send after the producer is closed.");

                RecordAppendResult appendResult = tryAppend(timestamp, key, value, headers, callback, dq);
                if (appendResult != null) {
                    // Somebody else found us a batch, return the one we waited for! Hopefully this doesn't happen often...
                    return appendResult;
                }

                MemoryRecordsBuilder recordsBuilder = recordsBuilder(buffer, maxUsableMagic);
                ProducerBatch batch = new ProducerBatch(tp, recordsBuilder, time.milliseconds());
                FutureRecordMetadata future = Utils.notNull(batch.tryAppend(timestamp, key, value, headers, callback, time.milliseconds()));

                dq.addLast(batch);
                incomplete.add(batch);

                // Don't deallocate this buffer in the finally block as it's being used in the record batch
                buffer = null;

                return new RecordAppendResult(future, dq.size() > 1 || batch.isFull(), true);
            }
        } finally {
            if (buffer != null)
                free.deallocate(buffer);
            appendsInProgress.decrementAndGet();
        }
    }

    private MemoryRecordsBuilder recordsBuilder(ByteBuffer buffer, byte maxUsableMagic) {
        if (transactionManager != null && maxUsableMagic < RecordBatch.MAGIC_VALUE_V2) {
            throw new UnsupportedVersionException("Attempting to use idempotence with a broker which does not " +
                    "support the required message format (v2). The broker must be version 0.11 or later.");
        }
        boolean isTransactional = false;
        if (transactionManager != null)
            isTransactional = transactionManager.isInTransaction();
        return MemoryRecords.builder(buffer, maxUsableMagic, compression, TimestampType.CREATE_TIME, 0L, isTransactional);
    }

    /**
     *  Try to append to a ProducerBatch.
     *
     *  If it is full, we return null and a new batch is created. We also close the batch for record appends to free up
     *  resources like compression buffers. The batch will be fully closed (ie. the record batch headers will be written
     *  and memory records built) in one of the following cases (whichever comes first): right before send,
     *  if it is expired, or when the producer is closed.
     */
    private RecordAppendResult tryAppend(long timestamp, byte[] key, byte[] value, Header[] headers, Callback callback, Deque<ProducerBatch> deque) {
        ProducerBatch last = deque.peekLast();
        if (last != null) {
            FutureRecordMetadata future = last.tryAppend(timestamp, key, value, headers, callback, time.milliseconds());
            if (future == null)
                last.closeForRecordAppends();
            else
                return new RecordAppendResult(future, deque.size() > 1 || last.isFull(), false);

        }
        return null;
    }

    /**
     * Abort the batches that have been sitting in RecordAccumulator for more than the configured requestTimeout
     * due to metadata being unavailable
     */
    public List<ProducerBatch> abortExpiredBatches(int requestTimeout, long now) {
        List<ProducerBatch> expiredBatches = new ArrayList<>();
        int count = 0;
        for (Map.Entry<TopicPartition, Deque<ProducerBatch>> entry : this.batches.entrySet()) {
            Deque<ProducerBatch> dq = entry.getValue();
            TopicPartition tp = entry.getKey();
            // We only check if the batch should be expired if the partition does not have a batch in flight.
            // This is to prevent later batches from being expired while an earlier batch is still in progress.
            // Note that `muted` is only ever populated if `max.in.flight.request.per.connection=1` so this protection
            // is only active in this case. Otherwise the expiration order is not guaranteed.
            if (!muted.contains(tp)) {
                synchronized (dq) {
                    // iterate over the batches and expire them if they have been in the accumulator for more than requestTimeOut
                    ProducerBatch lastBatch = dq.peekLast();
                    Iterator<ProducerBatch> batchIterator = dq.iterator();
                    while (batchIterator.hasNext()) {
                        ProducerBatch batch = batchIterator.next();
                        boolean isFull = batch != lastBatch || batch.isFull();
                        // Check if the batch has expired. Expired batches are closed by maybeExpire, but callbacks
                        // are invoked after completing the iterations, since sends invoked from callbacks
                        // may append more batches to the deque being iterated. The batch is deallocated after
                        // callbacks are invoked.
                        if (batch.maybeExpire(requestTimeout, retryBackoffMs, now, this.lingerMs, isFull)) {
                            expiredBatches.add(batch);
                            count++;
                            batchIterator.remove();
                        } else {
                            // Stop at the first batch that has not expired.
                            break;
                        }
                    }
                }
            }
        }
        if (!expiredBatches.isEmpty()) {
            log.trace("Expired {} batches in accumulator", count);
            for (ProducerBatch batch : expiredBatches) {
                batch.expirationDone();
                deallocate(batch);
            }
        }

        return expiredBatches;
    }

    /**
     * Re-enqueue the given record batch in the accumulator to retry
     */
    public void reenqueue(ProducerBatch batch, long now) {
        batch.reenqueued(now);
        Deque<ProducerBatch> deque = getOrCreateDeque(batch.topicPartition);
        synchronized (deque) {
            deque.addFirst(batch);
        }
    }

    /**
     * Get a list of nodes whose partitions are ready to be sent, and the earliest time at which any non-sendable
     * partition will be ready; Also return the flag for whether there are any unknown leaders for the accumulated
     * partition batches.
<<<<<<< HEAD
     * <p/>
     * A destination node is ready to send data if ANY one of its partition is not backing off the send and ANY of the
     * following are true :
=======
     * <p>
     * A destination node is ready to send data if:
>>>>>>> 8c7e6631
     * <ol>
     * <li>There is at least one partition that is not backing off its send
     * <li><b>and</b> those partitions are not muted (to prevent reordering if
     *   {@value org.apache.kafka.clients.producer.ProducerConfig#MAX_IN_FLIGHT_REQUESTS_PER_CONNECTION}
     *   is set to one)</li>
     * <li><b>and <i>any</i></b> of the following are true</li>
     * <ul>
     *     <li>The record set is full</li>
     *     <li>The record set has sat in the accumulator for at least lingerMs milliseconds</li>
     *     <li>The accumulator is out of memory and threads are blocking waiting for data (in this case all partitions
     *     are immediately considered ready).</li>
     *     <li>The accumulator has been closed</li>
     * </ul>
     * </ol>
     */
    public ReadyCheckResult ready(Cluster cluster, long nowMs) {
        Set<Node> readyNodes = new HashSet<>();
        long nextReadyCheckDelayMs = Long.MAX_VALUE;
        Set<String> unknownLeaderTopics = new HashSet<>();

        boolean exhausted = this.free.queued() > 0;
        for (Map.Entry<TopicPartition, Deque<ProducerBatch>> entry : this.batches.entrySet()) {
            TopicPartition part = entry.getKey();
            Deque<ProducerBatch> deque = entry.getValue();

            Node leader = cluster.leaderFor(part);
            synchronized (deque) {
                if (leader == null && !deque.isEmpty()) {
                    // This is a partition for which leader is not known, but messages are available to send.
                    // Note that entries are currently not removed from batches when deque is empty.
                    unknownLeaderTopics.add(part.topic());
                } else if (!readyNodes.contains(leader) && !muted.contains(part)) {
                    ProducerBatch batch = deque.peekFirst();
                    if (batch != null) {
                        long waitedTimeMs = batch.waitedTimeMs(nowMs);
                        boolean backingOff = batch.attempts() > 0 && waitedTimeMs < retryBackoffMs;
                        long timeToWaitMs = backingOff ? retryBackoffMs : lingerMs;
                        boolean full = deque.size() > 1 || batch.isFull();
                        boolean expired = waitedTimeMs >= timeToWaitMs;
                        boolean sendable = full || expired || exhausted || closed || flushInProgress();
                        if (sendable && !backingOff) {
                            readyNodes.add(leader);
                        } else {
                            long timeLeftMs = Math.max(timeToWaitMs - waitedTimeMs, 0);
                            // Note that this results in a conservative estimate since an un-sendable partition may have
                            // a leader that will later be found to have sendable data. However, this is good enough
                            // since we'll just wake up and then sleep again for the remaining time.
                            nextReadyCheckDelayMs = Math.min(timeLeftMs, nextReadyCheckDelayMs);
                        }
                    }
                }
            }
        }

        return new ReadyCheckResult(readyNodes, nextReadyCheckDelayMs, unknownLeaderTopics);
    }

    /**
     * @return Whether there is any unsent record in the accumulator.
     */
    public boolean hasUnsent() {
        for (Map.Entry<TopicPartition, Deque<ProducerBatch>> entry : this.batches.entrySet()) {
            Deque<ProducerBatch> deque = entry.getValue();
            synchronized (deque) {
                if (!deque.isEmpty())
                    return true;
            }
        }
        return false;
    }

    /**
     * Drain all the data for the given nodes and collate them into a list of batches that will fit within the specified
     * size on a per-node basis. This method attempts to avoid choosing the same topic-node over and over.
     *
     * @param cluster The current cluster metadata
     * @param nodes   The list of node to drain
     * @param maxSize The maximum number of bytes to drain
<<<<<<< HEAD
     * @param now     The current unix time in milliseconds
     * @return A list of {@link RecordBatch} for each node specified with total size less than the requested maxSize.
=======
     * @param now The current unix time in milliseconds
     * @return A list of {@link ProducerBatch} for each node specified with total size less than the requested maxSize.
>>>>>>> 8c7e6631
     */
    public Map<Integer, List<ProducerBatch>> drain(Cluster cluster,
                                                   Set<Node> nodes,
                                                   int maxSize,
                                                   long now) {
        if (nodes.isEmpty())
            return Collections.emptyMap();

        Map<Integer, List<ProducerBatch>> batches = new HashMap<>();
        for (Node node : nodes) {
            int size = 0;
            List<PartitionInfo> parts = cluster.partitionsForNode(node.id());
            List<ProducerBatch> ready = new ArrayList<>();
            /* to make starvation less likely this loop doesn't start at 0 */
            int start = drainIndex = drainIndex % parts.size();
            do {
                PartitionInfo part = parts.get(drainIndex);
                TopicPartition tp = new TopicPartition(part.topic(), part.partition());
                // Only proceed if the partition has no in-flight batches.
                if (!muted.contains(tp)) {
                    Deque<ProducerBatch> deque = getDeque(tp);
                    if (deque != null) {
                        synchronized (deque) {
                            ProducerBatch first = deque.peekFirst();
                            if (first != null) {
                                boolean backoff = first.attempts() > 0 && first.waitedTimeMs(now) < retryBackoffMs;
                                // Only drain the batch if it is not during backoff period.
                                if (!backoff) {
                                    if (size + first.sizeInBytes() > maxSize && !ready.isEmpty()) {
                                        // there is a rare case that a single batch size is larger than the request size due
                                        // to compression; in this case we will still eventually send this batch in a single
                                        // request
                                        break;
                                    } else {
                                        ProducerIdAndEpoch producerIdAndEpoch = null;
                                        if (transactionManager != null) {
                                            producerIdAndEpoch = transactionManager.producerIdAndEpoch();
                                            if (!producerIdAndEpoch.isValid())
                                                // we cannot send the batch until we have refreshed the producer id
                                                break;
                                        }

                                        ProducerBatch batch = deque.pollFirst();
                                        if (producerIdAndEpoch != null && !batch.inRetry()) {
                                            // If the batch is in retry, then we should not change the producer id and
                                            // sequence number, since this may introduce duplicates. In particular,
                                            // the previous attempt may actually have been accepted, and if we change
                                            // the producer id and sequence here, this attempt will also be accepted,
                                            // causing a duplicate.
                                            int sequenceNumber = transactionManager.sequenceNumber(batch.topicPartition);
                                            log.debug("Dest: {} : producerId: {}, epoch: {}, Assigning sequence for {}: {}",
                                                    node, producerIdAndEpoch.producerId, producerIdAndEpoch.epoch,
                                                    batch.topicPartition, sequenceNumber);
                                            batch.setProducerState(producerIdAndEpoch, sequenceNumber);
                                        }
                                        batch.close();
                                        size += batch.sizeInBytes();
                                        ready.add(batch);
                                        batch.drained(now);
                                    }
                                }
                            }
                        }
                    }
                }
                this.drainIndex = (this.drainIndex + 1) % parts.size();
            } while (start != drainIndex);
            batches.put(node.id(), ready);
        }
        return batches;
    }

    private Deque<ProducerBatch> getDeque(TopicPartition tp) {
        return batches.get(tp);
    }

    /**
     * Get the deque for the given topic-partition, creating it if necessary.
     */
    private Deque<ProducerBatch> getOrCreateDeque(TopicPartition tp) {
        Deque<ProducerBatch> d = this.batches.get(tp);
        if (d != null)
            return d;
        d = new ArrayDeque<>();
        Deque<ProducerBatch> previous = this.batches.putIfAbsent(tp, d);
        if (previous == null)
            return d;
        else
            return previous;
    }

    /**
     * Deallocate the record batch
     */
    public void deallocate(ProducerBatch batch) {
        incomplete.remove(batch);
        free.deallocate(batch.buffer(), batch.initialCapacity());
    }

    /**
     * Are there any threads currently waiting on a flush?
     *
     * package private for test
     */
    boolean flushInProgress() {
        return flushesInProgress.get() > 0;
    }

<<<<<<< HEAD
=======
    /* Visible for testing */
    Map<TopicPartition, Deque<ProducerBatch>> batches() {
        return Collections.unmodifiableMap(batches);
    }

>>>>>>> 8c7e6631
    /**
     * Initiate the flushing of data from the accumulator...this makes all requests immediately ready
     */
    public void beginFlush() {
        this.flushesInProgress.getAndIncrement();
    }

    /**
     * Are there any threads currently appending messages?
     */
    private boolean appendsInProgress() {
        return appendsInProgress.get() > 0;
    }

    /**
     * Mark all partitions as ready to send and block until the send is complete
     */
    public void awaitFlushCompletion() throws InterruptedException {
<<<<<<< HEAD
        for (RecordBatch batch : this.incomplete.all())
            batch.produceFuture.await();
        this.flushesInProgress.decrementAndGet();
=======
        try {
            for (ProducerBatch batch : this.incomplete.all())
                batch.produceFuture.await();
        } finally {
            this.flushesInProgress.decrementAndGet();
        }
    }

    public boolean hasUnflushedBatches() {
        for (Map.Entry<TopicPartition, Deque<ProducerBatch>> entry : this.batches().entrySet()) {
            if (!entry.getValue().isEmpty())
                return true;
        }
        return !this.incomplete.incomplete.isEmpty();
>>>>>>> 8c7e6631
    }

    /**
     * This function is only called when sender is closed forcefully. It will fail all the
     * incomplete batches and return.
     */
    public void abortIncompleteBatches() {
        // We need to keep aborting the incomplete batch until no thread is trying to append to
        // 1. Avoid losing batches.
        // 2. Free up memory in case appending threads are blocked on buffer full.
        // This is a tight loop but should be able to get through very quickly.
        do {
            abortBatches();
        } while (appendsInProgress());
        // After this point, no thread will append any messages because they will see the close
        // flag set. We need to do the last abort after no thread was appending in case there was a new
        // batch appended by the last appending thread.
        abortBatches();
        this.batches.clear();
    }

    /**
     * Go through incomplete batches and abort them.
     */
    private void abortBatches() {
        abortBatches(new IllegalStateException("Producer is closed forcefully."));
    }

    void abortBatches(final RuntimeException reason) {
        for (ProducerBatch batch : incomplete.all()) {
            Deque<ProducerBatch> dq = getDeque(batch.topicPartition);
            // Close the batch before aborting
            synchronized (dq) {
                batch.abort();
                dq.remove(batch);
            }
            batch.done(-1L, RecordBatch.NO_TIMESTAMP, reason);
            deallocate(batch);
        }
    }

    public void mutePartition(TopicPartition tp) {
        muted.add(tp);
    }

    public void unmutePartition(TopicPartition tp) {
        muted.remove(tp);
    }

    /**
     * Close this accumulator and force all the record buffers to be drained
     */
    public void close() {
        this.closed = true;
    }

    /*
     * Metadata about a record just appended to the record accumulator
     */
    public final static class RecordAppendResult {
        public final FutureRecordMetadata future;
        public final boolean batchIsFull;
        public final boolean newBatchCreated;

        public RecordAppendResult(FutureRecordMetadata future, boolean batchIsFull, boolean newBatchCreated) {
            this.future = future;
            this.batchIsFull = batchIsFull;
            this.newBatchCreated = newBatchCreated;
        }
    }

    /*
     * The set of nodes that have at least one complete record batch in the accumulator
     */
    public final static class ReadyCheckResult {
        public final Set<Node> readyNodes;
        public final long nextReadyCheckDelayMs;
        public final Set<String> unknownLeaderTopics;

        public ReadyCheckResult(Set<Node> readyNodes, long nextReadyCheckDelayMs, Set<String> unknownLeaderTopics) {
            this.readyNodes = readyNodes;
            this.nextReadyCheckDelayMs = nextReadyCheckDelayMs;
            this.unknownLeaderTopics = unknownLeaderTopics;
        }
    }

    /*
     * A threadsafe helper class to hold batches that haven't been ack'd yet
     */
    private final static class IncompleteBatches {
        private final Set<ProducerBatch> incomplete;

        public IncompleteBatches() {
            this.incomplete = new HashSet<>();
        }

<<<<<<< HEAD
        public void add(RecordBatch batch) {
=======
        public void add(ProducerBatch batch) {
>>>>>>> 8c7e6631
            synchronized (incomplete) {
                this.incomplete.add(batch);
            }
        }

<<<<<<< HEAD
        public void remove(RecordBatch batch) {
=======
        public void remove(ProducerBatch batch) {
>>>>>>> 8c7e6631
            synchronized (incomplete) {
                boolean removed = this.incomplete.remove(batch);
                if (!removed)
                    throw new IllegalStateException("Remove from the incomplete set failed. This should be impossible.");
            }
        }

<<<<<<< HEAD
        public Iterable<RecordBatch> all() {
=======
        public Iterable<ProducerBatch> all() {
>>>>>>> 8c7e6631
            synchronized (incomplete) {
                return new ArrayList<>(this.incomplete);
            }
        }
    }

}<|MERGE_RESOLUTION|>--- conflicted
+++ resolved
@@ -1,16 +1,3 @@
-<<<<<<< HEAD
-/**
- * Licensed to the Apache Software Foundation (ASF) under one or more contributor license agreements. See the NOTICE
- * file distributed with this work for additional information regarding copyright ownership. The ASF licenses this file
- * to You under the Apache License, Version 2.0 (the "License"); you may not use this file except in compliance with the
- * License. You may obtain a copy of the License at
- * <p/>
- * http://www.apache.org/licenses/LICENSE-2.0
- * <p/>
- * Unless required by applicable law or agreed to in writing, software distributed under the License is distributed on
- * an "AS IS" BASIS, WITHOUT WARRANTIES OR CONDITIONS OF ANY KIND, either express or implied. See the License for the
- * specific language governing permissions and limitations under the License.
-=======
 /*
  * Licensed to the Apache Software Foundation (ASF) under one or more
  * contributor license agreements. See the NOTICE file distributed with
@@ -26,23 +13,14 @@
  * WITHOUT WARRANTIES OR CONDITIONS OF ANY KIND, either express or implied.
  * See the License for the specific language governing permissions and
  * limitations under the License.
->>>>>>> 8c7e6631
  */
 package org.apache.kafka.clients.producer.internals;
 
 import org.apache.kafka.clients.ApiVersions;
 import org.apache.kafka.clients.producer.Callback;
-<<<<<<< HEAD
 import org.apache.kafka.common.*;
-=======
-import org.apache.kafka.common.Cluster;
-import org.apache.kafka.common.MetricName;
-import org.apache.kafka.common.Node;
-import org.apache.kafka.common.PartitionInfo;
-import org.apache.kafka.common.TopicPartition;
 import org.apache.kafka.common.errors.UnsupportedVersionException;
 import org.apache.kafka.common.header.Header;
->>>>>>> 8c7e6631
 import org.apache.kafka.common.metrics.Measurable;
 import org.apache.kafka.common.metrics.MetricConfig;
 import org.apache.kafka.common.metrics.Metrics;
@@ -64,9 +42,6 @@
 import java.io.File;
 import java.io.IOException;
 import java.nio.ByteBuffer;
-<<<<<<< HEAD
-import java.util.*;
-=======
 import java.util.ArrayDeque;
 import java.util.ArrayList;
 import java.util.Collections;
@@ -77,7 +52,6 @@
 import java.util.List;
 import java.util.Map;
 import java.util.Set;
->>>>>>> 8c7e6631
 import java.util.concurrent.ConcurrentMap;
 import java.util.concurrent.atomic.AtomicInteger;
 
@@ -112,21 +86,6 @@
     /**
      * Create a new record accumulator
      *
-<<<<<<< HEAD
-     * @param batchSize         The size to use when allocating {@link org.apache.kafka.common.record.MemoryRecords} instances
-     * @param totalSize         The maximum memory the record accumulator can use.
-     * @param compression       The compression codec for the records
-     * @param lingerMs          An artificial delay time to add before declaring a records instance that isn't full ready for
-     *                          sending. This allows time for more records to arrive. Setting a non-zero lingerMs will trade off some
-     *                          latency for potentially better throughput due to more batching (and hence fewer, larger requests).
-     * @param retryBackoffMs    An artificial delay time to retry the produce request upon receiving an error. This avoids
-     *                          exhausting all retries in a short period of time.
-     * @param blockOnBufferFull If true block when we are out of memory; if false throw an exception when we are out of
-     *                          memory
-     * @param metrics           The metrics
-     * @param time              The time instance to use
-     * @param metricTags        additional key/value attributes of the metric
-=======
      * @param batchSize The size to use when allocating {@link MemoryRecords} instances
      * @param totalSize The maximum memory the record accumulator can use.
      * @param compression The compression codec for the records
@@ -140,18 +99,13 @@
      * @param apiVersions Request API versions for current connected brokers
      * @param transactionManager The shared transaction state object which tracks Pids, epochs, and sequence numbers per
      *                         partition.
->>>>>>> 8c7e6631
      */
     public RecordAccumulator(int batchSize,
                              long totalSize,
                              CompressionType compression,
                              long lingerMs,
                              long retryBackoffMs,
-<<<<<<< HEAD
                              File backingFile,
-                             boolean blockOnBufferFull,
-=======
->>>>>>> 8c7e6631
                              Metrics metrics,
                              Time time,
                              ApiVersions apiVersions,
@@ -166,22 +120,17 @@
         this.retryBackoffMs = retryBackoffMs;
         this.batches = new CopyOnWriteMap<>();
         String metricGrpName = "producer-metrics";
-<<<<<<< HEAD
         if (backingFile == null) {
-            this.free = new ByteBufferPool(totalSize, batchSize, blockOnBufferFull, metrics, time, metricGrpName, metricTags);
+            this.free = new ByteBufferPool(totalSize, batchSize, metrics, time, metricGrpName);
         } else {
             try {
-                this.free = new MmapBufferPool(backingFile, totalSize, batchSize, blockOnBufferFull);
+                this.free = new MmapBufferPool(backingFile, totalSize, batchSize);
             } catch (IOException e) {
                 throw new KafkaException("Failed to create mmap-based buffer.", e);
             }
         }
-        this.incomplete = new IncompleteRecordBatches();
-=======
-        this.free = new BufferPool(totalSize, batchSize, metrics, time, metricGrpName);
         this.incomplete = new IncompleteBatches();
         this.muted = new HashSet<>();
->>>>>>> 8c7e6631
         this.time = time;
         this.apiVersions = apiVersions;
         this.transactionManager = transactionManager;
@@ -224,17 +173,11 @@
      * The append result will contain the future metadata, and flag for whether the appended batch is full or a new batch is created
      * <p/>
      *
-<<<<<<< HEAD
-     * @param tp       The topic/partition to which this record is being sent
-     * @param key      The key for the record
-     * @param value    The value for the record
-=======
      * @param tp The topic/partition to which this record is being sent
      * @param timestamp The timestamp of the record
      * @param key The key for the record
      * @param value The value for the record
      * @param headers the Headers for the record
->>>>>>> 8c7e6631
      * @param callback The user-supplied callback to execute when the request is complete
      * @param maxTimeToBlock The maximum time in milliseconds to block for buffer memory to be available
      */
@@ -392,14 +335,8 @@
      * Get a list of nodes whose partitions are ready to be sent, and the earliest time at which any non-sendable
      * partition will be ready; Also return the flag for whether there are any unknown leaders for the accumulated
      * partition batches.
-<<<<<<< HEAD
-     * <p/>
-     * A destination node is ready to send data if ANY one of its partition is not backing off the send and ANY of the
-     * following are true :
-=======
      * <p>
      * A destination node is ready to send data if:
->>>>>>> 8c7e6631
      * <ol>
      * <li>There is at least one partition that is not backing off its send
      * <li><b>and</b> those partitions are not muted (to prevent reordering if
@@ -478,13 +415,8 @@
      * @param cluster The current cluster metadata
      * @param nodes   The list of node to drain
      * @param maxSize The maximum number of bytes to drain
-<<<<<<< HEAD
-     * @param now     The current unix time in milliseconds
-     * @return A list of {@link RecordBatch} for each node specified with total size less than the requested maxSize.
-=======
      * @param now The current unix time in milliseconds
      * @return A list of {@link ProducerBatch} for each node specified with total size less than the requested maxSize.
->>>>>>> 8c7e6631
      */
     public Map<Integer, List<ProducerBatch>> drain(Cluster cluster,
                                                    Set<Node> nodes,
@@ -593,14 +525,11 @@
         return flushesInProgress.get() > 0;
     }
 
-<<<<<<< HEAD
-=======
     /* Visible for testing */
     Map<TopicPartition, Deque<ProducerBatch>> batches() {
         return Collections.unmodifiableMap(batches);
     }
 
->>>>>>> 8c7e6631
     /**
      * Initiate the flushing of data from the accumulator...this makes all requests immediately ready
      */
@@ -619,11 +548,6 @@
      * Mark all partitions as ready to send and block until the send is complete
      */
     public void awaitFlushCompletion() throws InterruptedException {
-<<<<<<< HEAD
-        for (RecordBatch batch : this.incomplete.all())
-            batch.produceFuture.await();
-        this.flushesInProgress.decrementAndGet();
-=======
         try {
             for (ProducerBatch batch : this.incomplete.all())
                 batch.produceFuture.await();
@@ -638,7 +562,6 @@
                 return true;
         }
         return !this.incomplete.incomplete.isEmpty();
->>>>>>> 8c7e6631
     }
 
     /**
@@ -735,21 +658,13 @@
             this.incomplete = new HashSet<>();
         }
 
-<<<<<<< HEAD
-        public void add(RecordBatch batch) {
-=======
         public void add(ProducerBatch batch) {
->>>>>>> 8c7e6631
             synchronized (incomplete) {
                 this.incomplete.add(batch);
             }
         }
 
-<<<<<<< HEAD
-        public void remove(RecordBatch batch) {
-=======
         public void remove(ProducerBatch batch) {
->>>>>>> 8c7e6631
             synchronized (incomplete) {
                 boolean removed = this.incomplete.remove(batch);
                 if (!removed)
@@ -757,11 +672,7 @@
             }
         }
 
-<<<<<<< HEAD
-        public Iterable<RecordBatch> all() {
-=======
         public Iterable<ProducerBatch> all() {
->>>>>>> 8c7e6631
             synchronized (incomplete) {
                 return new ArrayList<>(this.incomplete);
             }
