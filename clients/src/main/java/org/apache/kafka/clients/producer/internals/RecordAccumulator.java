--- conflicted
+++ resolved
@@ -616,7 +616,6 @@
                         break;
                 }
 
-<<<<<<< HEAD
                 batch = deque.pollFirst();
 
                 boolean isTransactional = transactionManager != null && transactionManager.isTransactional();
@@ -642,42 +641,6 @@
                     log.debug("Assigned producerId {} and producerEpoch {} to batch with base sequence " +
                             "{} being sent to partition {}", producerIdAndEpoch.producerId,
                         producerIdAndEpoch.epoch, batch.baseSequence(), tp);
-=======
-                    boolean isTransactional = transactionManager != null && transactionManager.isTransactional();
-                    ProducerIdAndEpoch producerIdAndEpoch =
-                        transactionManager != null ? transactionManager.producerIdAndEpoch() : null;
-                    ProducerBatch batch = deque.pollFirst();
-                    if (producerIdAndEpoch != null && !batch.hasSequence()) {
-                        // If the producer id/epoch of the partition do not match the latest one
-                        // of the producer, we update it and reset the sequence. This should be
-                        // only done when all its in-flight batches have completed. This is guarantee
-                        // in `shouldStopDrainBatchesForPartition`.
-                        transactionManager.maybeUpdateProducerIdAndEpoch(batch.topicPartition);
-
-                        // If the batch already has an assigned sequence, then we should not change the producer id and
-                        // sequence number, since this may introduce duplicates. In particular, the previous attempt
-                        // may actually have been accepted, and if we change the producer id and sequence here, this
-                        // attempt will also be accepted, causing a duplicate.
-                        //
-                        // Additionally, we update the next sequence number bound for the partition, and also have
-                        // the transaction manager track the batch so as to ensure that sequence ordering is maintained
-                        // even if we receive out of order responses.
-                        batch.setProducerState(producerIdAndEpoch, transactionManager.sequenceNumber(batch.topicPartition), isTransactional);
-                        transactionManager.incrementSequenceNumber(batch.topicPartition, batch.recordCount);
-                        log.debug("Assigned producerId {} and producerEpoch {} to batch with base sequence " +
-                                "{} being sent to partition {}", producerIdAndEpoch.producerId,
-                            producerIdAndEpoch.epoch, batch.baseSequence(), tp);
-
-                        transactionManager.addInFlightBatch(batch);
-                    }
-                    batch.close();
-                    decrementProducerQueueMetrics(clientTelemetry,
-                        acks,
-                        tp,
-                        batch.records().sizeInBytes());
-                    size += batch.records().sizeInBytes();
-                    ready.add(batch);
->>>>>>> 445b1596
 
                     transactionManager.addInFlightBatch(batch);
                 }
@@ -687,6 +650,10 @@
             // close() is particularly expensive
 
             batch.close();
+            decrementProducerQueueMetrics(clientTelemetry,
+                    acks,
+                    tp,
+                    batch.records().sizeInBytes());
             size += batch.records().sizeInBytes();
             ready.add(batch);
 
