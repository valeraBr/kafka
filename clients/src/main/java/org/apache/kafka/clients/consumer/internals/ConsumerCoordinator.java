--- conflicted
+++ resolved
@@ -603,17 +603,13 @@
 
             RequestFuture<Void> future = sendOffsetCommitRequest(offsets);
             client.poll(future, remainingMs);
-
-<<<<<<< HEAD
-            if (future.succeeded() == RequestFuture.Status.SUCCEEDED) {
-=======
+          
             // We may have had in-flight offset commits when the synchronous commit began. If so, ensure that
             // the corresponding callbacks are invoked prior to returning in order to preserve the order that
             // the offset commits were applied.
             invokeCompletedOffsetCommitCallbacks();
 
-            if (future.succeeded()) {
->>>>>>> 520e651d
+            if (future.succeeded() == RequestFuture.Status.SUCCEEDED) {
                 if (interceptors != null)
                     interceptors.onCommit(offsets);
                 return true;
