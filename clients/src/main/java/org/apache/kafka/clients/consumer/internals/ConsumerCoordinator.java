--- conflicted
+++ resolved
@@ -635,7 +635,7 @@
     private void maybeLosePartitions(String rootCause) {
         Set<TopicPartition> lostPartitions = new HashSet<>(subscriptions.assignedPartitions());
 
-        if (!lostPartitions.isEmpty()) {
+        if (subscriptions.partitionsAutoAssigned() && !lostPartitions.isEmpty()) {
             log.info("Lost previously assigned partitions {} due to {}", lostPartitions, rootCause);
 
             ConsumerRebalanceListener listener = subscriptions.rebalanceListener();
@@ -1053,16 +1053,9 @@
                             future.raise(new CommitFailedException());
                             return;
                         } else if (error == Errors.UNKNOWN_MEMBER_ID
-<<<<<<< HEAD
-                                || error == Errors.ILLEGAL_GENERATION
-                                || error == Errors.REBALANCE_IN_PROGRESS) {
-                            // need to re-join group
-                            resetGeneration(this.getClass().getName() + " encountering " + error);
-=======
                                 || error == Errors.ILLEGAL_GENERATION) {
                             // need to reset generation and re-join group
-                            resetGeneration();
->>>>>>> f67942fb
+                            resetGeneration(this.getClass().getName() + " encountering " + error);
                             future.raise(new CommitFailedException());
                             return;
                         } else {
