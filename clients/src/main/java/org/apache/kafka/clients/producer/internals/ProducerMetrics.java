/*
 * Licensed to the Apache Software Foundation (ASF) under one or more
 * contributor license agreements. See the NOTICE file distributed with
 * this work for additional information regarding copyright ownership.
 * The ASF licenses this file to You under the Apache License, Version 2.0
 * (the "License"); you may not use this file except in compliance with
 * the License. You may obtain a copy of the License at
 *
 *    http://www.apache.org/licenses/LICENSE-2.0
 *
 * Unless required by applicable law or agreed to in writing, software
 * distributed under the License is distributed on an "AS IS" BASIS,
 * WITHOUT WARRANTIES OR CONDITIONS OF ANY KIND, either express or implied.
 * See the License for the specific language governing permissions and
 * limitations under the License.
 */
package org.apache.kafka.clients.producer.internals;

import java.util.ArrayList;
import java.util.Collections;
import java.util.List;
import java.util.Map;

import org.apache.kafka.common.MetricNameTemplate;
import org.apache.kafka.common.metrics.MetricConfig;
import org.apache.kafka.common.metrics.Metrics;

public class ProducerMetrics {

<<<<<<< HEAD
    public SenderMetricsRegistry senderMetrics;
    private Metrics metrics;
    public final RecordAccumulatorMetricsRegistry recordAccumulatorMetrics;
=======
    public final SenderMetricsRegistry senderMetrics;
    private final Metrics metrics;
>>>>>>> dc256fc6

    public ProducerMetrics(Metrics metrics) {
        this.metrics = metrics;
        this.senderMetrics = new SenderMetricsRegistry(this.metrics);
        this.recordAccumulatorMetrics = new RecordAccumulatorMetricsRegistry(this.metrics);
    }

    private List<MetricNameTemplate> getAllTemplates() {
        List<MetricNameTemplate> l = new ArrayList<>();
<<<<<<< HEAD
        l.addAll(this.senderMetrics.getAllTemplates());
        l.addAll(this.recordAccumulatorMetrics.getAllTemplates());
=======
        l.addAll(this.senderMetrics.allTemplates());
>>>>>>> dc256fc6
        return l;
    }

    public static void main(String[] args) {
        Map<String, String> metricTags = Collections.singletonMap("client-id", "client-id");
        MetricConfig metricConfig = new MetricConfig().tags(metricTags);
        Metrics metrics = new Metrics(metricConfig);

        ProducerMetrics metricsRegistry = new ProducerMetrics(metrics);
        System.out.println(Metrics.toHtmlTable("kafka.producer", metricsRegistry.getAllTemplates()));
    }

}<|MERGE_RESOLUTION|>--- conflicted
+++ resolved
@@ -27,14 +27,9 @@
 
 public class ProducerMetrics {
 
-<<<<<<< HEAD
-    public SenderMetricsRegistry senderMetrics;
-    private Metrics metrics;
     public final RecordAccumulatorMetricsRegistry recordAccumulatorMetrics;
-=======
     public final SenderMetricsRegistry senderMetrics;
     private final Metrics metrics;
->>>>>>> dc256fc6
 
     public ProducerMetrics(Metrics metrics) {
         this.metrics = metrics;
@@ -44,12 +39,8 @@
 
     private List<MetricNameTemplate> getAllTemplates() {
         List<MetricNameTemplate> l = new ArrayList<>();
-<<<<<<< HEAD
-        l.addAll(this.senderMetrics.getAllTemplates());
         l.addAll(this.recordAccumulatorMetrics.getAllTemplates());
-=======
         l.addAll(this.senderMetrics.allTemplates());
->>>>>>> dc256fc6
         return l;
     }
 
