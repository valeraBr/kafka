--- conflicted
+++ resolved
@@ -16,7 +16,6 @@
  */
 package org.apache.kafka.clients.producer;
 
-<<<<<<< HEAD
 import java.io.File;
 import java.net.InetSocketAddress;
 import java.util.*;
@@ -26,9 +25,7 @@
 import java.util.concurrent.atomic.AtomicInteger;
 import java.util.concurrent.atomic.AtomicReference;
 
-=======
 import org.apache.kafka.clients.ApiVersions;
->>>>>>> 8c7e6631
 import org.apache.kafka.clients.ClientUtils;
 import org.apache.kafka.clients.Metadata;
 import org.apache.kafka.clients.NetworkClient;
@@ -281,14 +278,9 @@
             this.maxRequestSize = config.getInt(ProducerConfig.MAX_REQUEST_SIZE_CONFIG);
             this.totalMemorySize = config.getLong(ProducerConfig.BUFFER_MEMORY_CONFIG);
             this.compressionType = CompressionType.forName(config.getString(ProducerConfig.COMPRESSION_TYPE_CONFIG));
-<<<<<<< HEAD
+
             boolean enableBufferBackingFile = config.getBoolean(ProducerConfig.FILE_BACKED_BUFFERS_CONFIG);
             File backingFile = enableBufferBackingFile ? new File(config.getString(ProducerConfig.FILE_BACKED_BUFFERS_FILE_NAME_CONFIG)) : null;
-
-
-            Map<String, String> metricTags = new LinkedHashMap<String, String>();
-            metricTags.put("client-id", clientId);
-=======
 
             this.maxBlockTimeMs = config.getLong(ProducerConfig.MAX_BLOCK_MS_CONFIG);
             this.requestTimeoutMs = config.getInt(ProducerConfig.REQUEST_TIMEOUT_MS_CONFIG);
@@ -296,19 +288,13 @@
             int retries = configureRetries(config, transactionManager != null);
             int maxInflightRequests = configureInflightRequests(config, transactionManager != null);
             short acks = configureAcks(config, transactionManager != null);
-
             this.apiVersions = new ApiVersions();
->>>>>>> 8c7e6631
             this.accumulator = new RecordAccumulator(config.getInt(ProducerConfig.BATCH_SIZE_CONFIG),
                     this.totalMemorySize,
                     this.compressionType,
                     config.getLong(ProducerConfig.LINGER_MS_CONFIG),
                     retryBackoffMs,
-<<<<<<< HEAD
                     backingFile,
-                    config.getBoolean(ProducerConfig.BLOCK_ON_BUFFER_FULL_CONFIG),
-=======
->>>>>>> 8c7e6631
                     metrics,
                     time,
                     apiVersions,
