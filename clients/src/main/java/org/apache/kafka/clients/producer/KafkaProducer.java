--- conflicted
+++ resolved
@@ -227,14 +227,9 @@
                     metricTags);
             List<InetSocketAddress> addresses = ClientUtils.parseAndValidateAddresses(config.getList(ProducerConfig.BOOTSTRAP_SERVERS_CONFIG));
             this.metadata.update(Cluster.bootstrap(addresses), time.milliseconds());
-<<<<<<< HEAD
             ChannelBuilder channelBuilder = ClientUtils.createChannelBuilder(config.values());
-            NetworkClient client = new NetworkClient(new Selector(this.metrics, time, "producer", metricTags, channelBuilder),
-=======
-
             NetworkClient client = new NetworkClient(
-                    new Selector(config.getLong(ProducerConfig.CONNECTIONS_MAX_IDLE_MS_CONFIG), this.metrics, time, "producer", metricTags),
->>>>>>> ca6d01bc
+                    new Selector(config.getLong(ProducerConfig.CONNECTIONS_MAX_IDLE_MS_CONFIG), this.metrics, time, "producer", metricTags, channelBuilder),
                     this.metadata,
                     clientId,
                     config.getInt(ProducerConfig.MAX_IN_FLIGHT_REQUESTS_PER_CONNECTION),
