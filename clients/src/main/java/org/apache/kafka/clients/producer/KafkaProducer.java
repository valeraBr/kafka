--- conflicted
+++ resolved
@@ -956,10 +956,11 @@
             throw new InvalidTopicException(topic);
 
         metadata.add(topic);
-        int partitionsCount = cluster.partitionCountForTopic(topic);
+
+        Integer partitionsCount = cluster.partitionCountForTopic(topic);
         // Return cached metadata if we have it, and if the record's partition is either undefined
         // or within the known partition range
-        if (partitionsCount > 0 && (partition == null || partition < partitionsCount))
+        if (partitionsCount != null && (partition == null || partition < partitionsCount))
             return new ClusterAndWaitTime(cluster, 0);
 
         long begin = time.milliseconds();
@@ -1000,16 +1001,7 @@
                 throw new InvalidTopicException(topic);
             remainingWaitMs = maxWaitMs - elapsed;
             partitionsCount = cluster.partitionCountForTopic(topic);
-<<<<<<< HEAD
-        } while (partitionsCount == 0);
-
-        if (partition != null && partition >= partitionsCount) {
-            throw new KafkaException(
-                    String.format("Invalid partition given with record: %d is not in the range [0...%d).", partition, partitionsCount));
-        }
-=======
         } while (partitionsCount == null || (partition != null && partition >= partitionsCount));
->>>>>>> 66a9416e
 
         return new ClusterAndWaitTime(cluster, elapsed);
     }
