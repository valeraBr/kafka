/*
 * Licensed to the Apache Software Foundation (ASF) under one or more
 * contributor license agreements. See the NOTICE file distributed with
 * this work for additional information regarding copyright ownership.
 * The ASF licenses this file to You under the Apache License, Version 2.0
 * (the "License"); you may not use this file except in compliance with
 * the License. You may obtain a copy of the License at
 *
 *    http://www.apache.org/licenses/LICENSE-2.0
 *
 * Unless required by applicable law or agreed to in writing, software
 * distributed under the License is distributed on an "AS IS" BASIS,
 * WITHOUT WARRANTIES OR CONDITIONS OF ANY KIND, either express or implied.
 * See the License for the specific language governing permissions and
 * limitations under the License.
 */

package org.apache.kafka.clients.consumer.internals;

import org.apache.kafka.clients.consumer.ConsumerConfig;
import org.apache.kafka.clients.consumer.ConsumerRebalanceListener;
import org.apache.kafka.clients.consumer.internals.Utils.TopicIdPartitionComparator;
import org.apache.kafka.clients.consumer.internals.Utils.TopicPartitionComparator;
import org.apache.kafka.clients.consumer.internals.events.BackgroundEventHandler;
import org.apache.kafka.clients.consumer.internals.events.CompletableBackgroundEvent;
import org.apache.kafka.clients.consumer.internals.events.ConsumerRebalanceListenerCallbackCompletedEvent;
import org.apache.kafka.clients.consumer.internals.events.ConsumerRebalanceListenerCallbackNeededEvent;
import org.apache.kafka.clients.consumer.internals.events.ErrorBackgroundEvent;
import org.apache.kafka.common.ClusterResource;
import org.apache.kafka.common.ClusterResourceListener;
import org.apache.kafka.common.KafkaException;
import org.apache.kafka.common.TopicIdPartition;
import org.apache.kafka.common.TopicPartition;
import org.apache.kafka.common.Uuid;
import org.apache.kafka.common.message.ConsumerGroupHeartbeatResponseData;
import org.apache.kafka.common.protocol.Errors;
import org.apache.kafka.common.requests.ConsumerGroupHeartbeatRequest;
import org.apache.kafka.common.telemetry.internals.ClientTelemetryProvider;
import org.apache.kafka.common.telemetry.internals.ClientTelemetryReporter;
import org.apache.kafka.common.utils.LogContext;
import org.apache.kafka.common.utils.Utils;
import org.slf4j.Logger;

import java.util.Collection;
import java.util.Collections;
import java.util.HashMap;
import java.util.HashSet;
import java.util.Iterator;
import java.util.List;
import java.util.Map;
import java.util.Optional;
import java.util.Set;
import java.util.SortedSet;
import java.util.TreeSet;
import java.util.concurrent.CompletableFuture;

import static org.apache.kafka.clients.consumer.internals.ConsumerRebalanceListenerMethodName.ON_PARTITIONS_ASSIGNED;
import static org.apache.kafka.clients.consumer.internals.ConsumerRebalanceListenerMethodName.ON_PARTITIONS_LOST;
import static org.apache.kafka.clients.consumer.internals.ConsumerRebalanceListenerMethodName.ON_PARTITIONS_REVOKED;

/**
 * Group manager for a single consumer that has a group id defined in the config
 * {@link ConsumerConfig#GROUP_ID_CONFIG}, to use the Kafka-based offset management capability,
 * and the consumer group protocol to get automatically assigned partitions when calling the
 * subscribe API.
 *
 * <p/>
 *
 * While the subscribe API hasn't been called (or if the consumer called unsubscribe), this manager
 * will only be responsible for keeping the member in the {@link MemberState#UNSUBSCRIBED} state,
 * where it can commit offsets to the group identified by the {@link #groupId()}, without joining
 * the group.
 *
 * <p/>
 *
 * If the consumer subscribe API is called, this manager will use the {@link #groupId()} to join the
 * consumer group, and based on the consumer group protocol heartbeats, will handle the full
 * lifecycle of the member as it joins the group, reconciles assignments, handles fencing and
 * fatal errors, and leaves the group.
 *
 * <p/>
 *
 * Reconciliation process:<p/>
 * The member accepts all assignments received from the broker, resolves topic names from
 * metadata, reconciles the resolved assignments, and keeps the unresolved to be reconciled when
 * discovered with a metadata update. Reconciliations of resolved assignments are executed
 * sequentially and acknowledged to the server as they complete. The reconciliation process
 * involves multiple async operations, so the member will continue to heartbeat while these
 * operations complete, to make sure that the member stays in the group while reconciling.
 *
 * <p/>
 *
 * Reconciliation steps:
 * <ol>
 *     <li>Resolve topic names for all topic IDs received in the target assignment. Topic names
 *     found in metadata are then ready to be reconciled. Topic IDs not found are kept as
 *     unresolved, and the member request metadata updates until it resolves them (or the broker
 *     removes it from the target assignment.</li>
 *     <li>Commit offsets if auto-commit is enabled.</li>
 *     <li>Invoke the user-defined onPartitionsRevoked listener.</li>
 *     <li>Invoke the user-defined onPartitionsAssigned listener.</li>
 *     <li>When the above steps complete, the member acknowledges the reconciled assignment,
 *     which is the subset of the target that was resolved from metadata and actually reconciled.
 *     The ack is performed by sending a heartbeat request back to the broker, including the
 *     reconciled assignment.</li>
 * </ol>
 *
 * Note that user-defined callbacks are triggered from this manager that runs in the
 * BackgroundThread, but executed in the Application Thread, where a failure will be returned to
 * the user if the callbacks fail. This manager is only concerned about the callbacks completion to
 * know that it can proceed with the reconciliation.
 */
public class MembershipManagerImpl implements MembershipManager, ClusterResourceListener {

    /**
     * TopicPartition comparator based on topic name and partition id.
     */
    private final static TopicPartitionComparator TOPIC_PARTITION_COMPARATOR =
            new TopicPartitionComparator();

    /**
     * TopicIdPartition comparator based on topic name and partition id (ignoring ID while sorting,
     * as this is sorted mainly for logging purposes).
     */
    private final static TopicIdPartitionComparator TOPIC_ID_PARTITION_COMPARATOR =
            new TopicIdPartitionComparator();

    /**
     * Group ID of the consumer group the member will be part of, provided when creating the current
     * membership manager.
     */
    private final String groupId;

    /**
     * Group instance ID to be used by the member, provided when creating the current membership manager.
     */
    private final Optional<String> groupInstanceId;

    /**
     * Member ID assigned by the server to the member, received in a heartbeat response when
     * joining the group specified in {@link #groupId}
     */
    private String memberId = "";

    /**
     * Current epoch of the member. It will be set to 0 by the member, and provided to the server
     * on the heartbeat request, to join the group. It will be then maintained by the server,
     * incremented as the member reconciles and acknowledges the assignments it receives. It will
     * be reset to 0 if the member gets fenced.
     */
    private int memberEpoch = 0;

    /**
     * Current state of this member as part of the consumer group, as defined in {@link MemberState}
     */
    private MemberState state;

    /**
     * Name of the server-side assignor this member has configured to use. It will be sent
     * out to the server on the {@link ConsumerGroupHeartbeatRequest}. If not defined, the server
     * will select the assignor implementation to use.
     */
    private final Optional<String> serverAssignor;

    /**
     * Assignment that the member received from the server and successfully processed.
     */
    private Set<TopicIdPartition> currentAssignment;

    /**
     * Subscription state object holding the current assignment the member has for the topics it
     * subscribed to.
     */
    private final SubscriptionState subscriptions;

    /**
     * Metadata that allows us to create the partitions needed for {@link ConsumerRebalanceListener}.
     */
    private final ConsumerMetadata metadata;

    /**
     * Logger.
     */
    private final Logger log;

    /**
     * Manager to perform commit requests needed before revoking partitions (if auto-commit is
     * enabled)
     */
    private final CommitRequestManager commitRequestManager;

    /**
     * Local cache of assigned topic IDs and names. Topics are added here when received in a
     * target assignment, as we discover their names in the Metadata cache, and removed when the
     * topic is not in the subscription anymore. The purpose of this cache is to avoid metadata
     * requests in cases where a currently assigned topic is in the target assignment (new
     * partition assigned, or revoked), but it is not present the Metadata cache at that moment.
     * The cache is cleared when the subscription changes ({@link #transitionToJoining()}, the
     * member fails ({@link #transitionToFatal()} or leaves the group ({@link #leaveGroup()}).
     */
    private final Map<Uuid, String> assignedTopicNamesCache;

    /**
     * Topic IDs received in a target assignment for which we haven't found topic names yet.
     * Items are added to this set every time a target assignment is received. Items are removed
     * when metadata is found for the topic. This is where the member collects all assignments
     * received from the broker, even though they may not be ready to reconcile due to missing
     * metadata.
     */
    private final Map<Uuid, List<Integer>> assignmentUnresolved;

    /**
     * Assignment received for which topic names have been resolved, so it's ready to be
     * reconciled. Items are added to this set when received in a target assignment (if metadata
     * available), or when a metadata update is received. This is where the member keeps all the
     * assignment ready to reconcile, even though the reconciliation might need to wait if there
     * is already another on in process.
     */
    private final SortedSet<TopicIdPartition> assignmentReadyToReconcile;

    /**
     * If there is a reconciliation running (triggering commit, callbacks) for the
     * assignmentReadyToReconcile. This will be true if {@link #reconcile()} has been triggered
     * after receiving a heartbeat response, or a metadata update.
     */
    private boolean reconciliationInProgress;

    /**
     * Epoch the member had when the reconciliation in progress started. This is used to identify if
     * the member has rejoined while it was reconciling an assignment (in which case the result
     * of the reconciliation is not applied.)
     */
    private int memberEpochOnReconciliationStart;

    /**
     * If the member is currently leaving the group after a call to {@link #leaveGroup()}}, this
     * will have a future that will complete when the ongoing leave operation completes
     * (callbacks executed and heartbeat request to leave is sent out). This will be empty is the
     * member is not leaving.
     */
    private Optional<CompletableFuture<Void>> leaveGroupInProgress;

    /**
     * True if the member has registered to be notified when the cluster metadata is updated.
     * This is initially false, as the member that is not part of a consumer group does not
     * require metadata updated. This becomes true the first time the member joins on the
     * {@link #transitionToJoining()}
     */
    private boolean isRegisteredForMetadataUpdates;

    /**
<<<<<<< HEAD
     * Serves as the conduit by which we can report events to the application thread. This is needed as we send
     * {@link ConsumerRebalanceListenerCallbackNeededEvent callbacks} and, if needed,
     * {@link ErrorBackgroundEvent errors} to the application thread.
     */
    private final BackgroundEventHandler backgroundEventHandler;
=======
     * Optional client telemetry reporter which sends client telemetry data to the broker. This
     * will be empty if the client telemetry feature is not enabled. This is provided to update
     * the group member id label when the member joins the group.
     */
    private final Optional<ClientTelemetryReporter> clientTelemetryReporter;
>>>>>>> 498f3f01

    public MembershipManagerImpl(String groupId,
                                 Optional<String> groupInstanceId,
                                 Optional<String> serverAssignor,
                                 SubscriptionState subscriptions,
                                 CommitRequestManager commitRequestManager,
                                 ConsumerMetadata metadata,
                                 LogContext logContext,
<<<<<<< HEAD
                                 BackgroundEventHandler backgroundEventHandler) {
=======
                                 Optional<ClientTelemetryReporter> clientTelemetryReporter) {
>>>>>>> 498f3f01
        this.groupId = groupId;
        this.state = MemberState.UNSUBSCRIBED;
        this.serverAssignor = serverAssignor;
        this.groupInstanceId = groupInstanceId;
        this.subscriptions = subscriptions;
        this.commitRequestManager = commitRequestManager;
        this.metadata = metadata;
        this.assignedTopicNamesCache = new HashMap<>();
        this.assignmentUnresolved = new HashMap<>();
        this.assignmentReadyToReconcile = new TreeSet<>(TOPIC_ID_PARTITION_COMPARATOR);
        this.currentAssignment = new HashSet<>();
        this.log = logContext.logger(MembershipManagerImpl.class);
<<<<<<< HEAD
        this.backgroundEventHandler = backgroundEventHandler;
=======
        this.clientTelemetryReporter = clientTelemetryReporter;
>>>>>>> 498f3f01
    }

    /**
     * Update the member state, setting it to the nextState only if it is a valid transition.
     *
     * @throws IllegalStateException If transitioning from the member {@link #state} to the
     *                               nextState is not allowed as defined in {@link MemberState}.
     */
    private void transitionTo(MemberState nextState) {
        if (!state.equals(nextState) && !nextState.getPreviousValidStates().contains(state)) {
            throw new IllegalStateException(String.format("Invalid state transition from %s to %s",
                    state, nextState));
        }
        log.trace("Member {} transitioned from {} to {}.", memberId, state, nextState);
        this.state = nextState;
    }

    /**
     * {@inheritDoc}
     */
    @Override
    public String groupId() {
        return groupId;
    }

    /**
     * {@inheritDoc}
     */
    @Override
    public Optional<String> groupInstanceId() {
        return groupInstanceId;
    }

    /**
     * {@inheritDoc}
     */
    @Override
    public String memberId() {
        return memberId;
    }

    /**
     * {@inheritDoc}
     */
    @Override
    public int memberEpoch() {
        return memberEpoch;
    }

    /**
     * {@inheritDoc}
     */
    @Override
    public void onHeartbeatResponseReceived(ConsumerGroupHeartbeatResponseData response) {
        if (response.errorCode() != Errors.NONE.code()) {
            String errorMessage = String.format(
                    "Unexpected error in Heartbeat response. Expected no error, but received: %s",
                    Errors.forCode(response.errorCode())
            );
            throw new IllegalArgumentException(errorMessage);
        }

        // Update the group member id label in the client telemetry reporter if the member id has
        // changed. Initially the member id is empty, and it is updated when the member joins the
        // group. This is done here to avoid updating the label on every heartbeat response. Also
        // check if the member id is null, as the schema defines it as nullable.
        if (response.memberId() != null && !response.memberId().equals(memberId)) {
            clientTelemetryReporter.ifPresent(reporter -> reporter.updateMetricsLabels(
                Collections.singletonMap(ClientTelemetryProvider.GROUP_MEMBER_ID, response.memberId())));
        }

        this.memberId = response.memberId();
        this.memberEpoch = response.memberEpoch();
        ConsumerGroupHeartbeatResponseData.Assignment assignment = response.assignment();

        if (assignment != null) {
            transitionTo(MemberState.RECONCILING);
            replaceUnresolvedAssignmentWithNewAssignment(assignment);
            resolveMetadataForUnresolvedAssignment();
            reconcile();
        } else if (allPendingAssignmentsReconciled()) {
            transitionTo(MemberState.STABLE);
        }
    }

    /**
     * Overwrite collection of unresolved topic Ids with the new target assignment. This will
     * effectively achieve the following:
     *
     *    - all topics received in assignment will try to be resolved to find their topic names
     *
     *    - any topic received in a previous assignment that was still unresolved, and that is
     *    not included in the assignment anymore, will be removed from the unresolved collection.
     *    This should be the case when a topic is sent in an assignment, deleted right after, and
     *    removed from the assignment the next time a broker sends one to the member.
     *
     * @param assignment Target assignment received from the broker.
     */
    private void replaceUnresolvedAssignmentWithNewAssignment(
            ConsumerGroupHeartbeatResponseData.Assignment assignment) {
        assignmentUnresolved.clear();
        assignment.topicPartitions().forEach(topicPartitions ->
                assignmentUnresolved.put(topicPartitions.topicId(), topicPartitions.partitions()));
    }

    /**
     * {@inheritDoc}
     */
    @Override
    public void transitionToFenced() {
        transitionTo(MemberState.FENCED);
        resetEpoch();
        log.debug("Member {} with epoch {} transitioned to {} state. It will release its " +
                "assignment and rejoin the group.", memberId, memberEpoch, MemberState.FENCED);

        // Release assignment
        CompletableFuture<Void> callbackResult = invokeOnPartitionsLostCallback(subscriptions.assignedPartitions());
        callbackResult.whenComplete((result, error) -> {
            if (error != null) {
                log.error("onPartitionsLost callback invocation failed while releasing assignment" +
                        " after member got fenced. Member will rejoin the group anyways.", error);
            }
            updateSubscription(Collections.emptySet(), true);
            transitionToJoining();
        });
    }

    /**
     * {@inheritDoc}
     */
    @Override
    public void transitionToFatal() {
        transitionTo(MemberState.FATAL);
        log.error("Member {} with epoch {} transitioned to {} state", memberId, memberEpoch, MemberState.FATAL);

        // Release assignment
        CompletableFuture<Void> callbackResult = invokeOnPartitionsLostCallback(subscriptions.assignedPartitions());
        callbackResult.whenComplete((result, error) -> {
            if (error != null) {
                log.error("onPartitionsLost callback invocation failed while releasing assignment" +
                        "after member failed with fatal error.", error);
            }
            updateSubscription(Collections.emptySet(), true);
        });
    }

    /**
     * {@inheritDoc}
     */
    public void onSubscriptionUpdated() {
        if (state == MemberState.UNSUBSCRIBED) {
            transitionToJoining();
        }
    }

    /**
     * Update a new assignment by setting the assigned partitions in the member subscription.
     *
     * @param assignedPartitions Topic partitions to take as the new subscription assignment
     * @param clearAssignments True if the pending assignments and metadata cache should be cleared
     */
    private void updateSubscription(Collection<TopicPartition> assignedPartitions,
                                    boolean clearAssignments) {
        subscriptions.assignFromSubscribed(assignedPartitions);
        if (clearAssignments) {
            clearPendingAssignmentsAndLocalNamesCache();
        }
    }

    /**
     * Transition to the {@link MemberState#JOINING} state, indicating that the member will
     * try to join the group on the next heartbeat request. This is expected to be invoked when
     * the user calls the subscribe API, or when the member wants to rejoin after getting fenced.
     * Visible for testing.
     */
    void transitionToJoining() {
        if (state == MemberState.FATAL) {
            log.warn("No action taken to join the group with the updated subscription because " +
                    "the member is in FATAL state");
            return;
        }
        resetEpoch();
        transitionTo(MemberState.JOINING);
        clearPendingAssignmentsAndLocalNamesCache();
        registerForMetadataUpdates();
    }

    /**
     * Register to get notified when the cluster metadata is updated, via the
     * {@link #onUpdate(ClusterResource)}. Register only if the manager is not register already.
     */
    private void registerForMetadataUpdates() {
        if (!isRegisteredForMetadataUpdates) {
            this.metadata.addClusterUpdateListener(this);
            isRegisteredForMetadataUpdates = true;
        }
    }

    /**
     * {@inheritDoc}
     */
    @Override
    public CompletableFuture<Void> leaveGroup() {
        if (state == MemberState.UNSUBSCRIBED || state == MemberState.FATAL) {
            // Member is not part of the group. No-op and return completed future to avoid
            // unnecessary transitions.
            return CompletableFuture.completedFuture(null);
        }

        if (state == MemberState.PREPARE_LEAVING || state == MemberState.LEAVING) {
            // Member already leaving. No-op and return existing leave group future that will
            // complete when the ongoing leave operation completes.
            return leaveGroupInProgress.get();
        }

        transitionTo(MemberState.PREPARE_LEAVING);
        CompletableFuture<Void> leaveResult = new CompletableFuture<>();
        leaveGroupInProgress = Optional.of(leaveResult);

        CompletableFuture<Void> callbackResult = invokeOnPartitionsRevokedOrLostToReleaseAssignment();
        callbackResult.whenComplete((result, error) -> {
            // Clear the subscription, no matter if the callback execution failed or succeeded.
            updateSubscription(Collections.emptySet(), true);

            // Transition to ensure that a heartbeat request is sent out to effectively leave the
            // group (even in the case where the member had no assignment to release or when the
            // callback execution failed.)
            transitionToSendingLeaveGroup();
        });

        // Return future to indicate that the leave group is done when the callbacks
        // complete, and the transition to send the heartbeat has been made.
        return leaveResult;
    }

    /**
     * Release member assignment by calling the user defined callbacks for onPartitionsRevoked or
     * onPartitionsLost.
     * <ul>
     *     <li>If the member is part of the group (epoch > 0), this will invoke onPartitionsRevoked.
     *     This will be the case when releasing assignment because the member is intentionally
     *     leaving the group (after a call to unsubscribe)</li>
     *
     *     <li>If the member is not part of the group (epoch <=0), this will invoke onPartitionsLost.
     *     This will be the case when releasing assignment after being fenced .</li>
     * </ul>
     *
     * @return Future that will complete when the callback execution completes.
     */
    private CompletableFuture<Void> invokeOnPartitionsRevokedOrLostToReleaseAssignment() {
        SortedSet<TopicPartition> droppedPartitions = new TreeSet<>(TOPIC_PARTITION_COMPARATOR);
        droppedPartitions.addAll(subscriptions.assignedPartitions());

        CompletableFuture<Void> callbackResult;
        if (droppedPartitions.isEmpty()) {
            // No assignment to release
            callbackResult = CompletableFuture.completedFuture(null);
        } else {
            // Release assignment
            if (memberEpoch > 0) {
                // Member is part of the group. Invoke onPartitionsRevoked.
                callbackResult = revokePartitions(droppedPartitions);
            } else {
                // Member is not part of the group anymore. Invoke onPartitionsLost.
                callbackResult = invokeOnPartitionsLostCallback(droppedPartitions);
            }
        }
        return callbackResult;
    }

    /**
     * Reset member epoch to the value required for the leave the group heartbeat request, and
     * transition to the {@link MemberState#LEAVING} state so that a heartbeat
     * request is sent out with it.
     */
    private void transitionToSendingLeaveGroup() {
        memberEpoch = ConsumerGroupHeartbeatRequest.LEAVE_GROUP_MEMBER_EPOCH;
        currentAssignment = new HashSet<>();
        transitionTo(MemberState.LEAVING);
    }

    /**
     * {@inheritDoc}
     */
    @Override
    public boolean shouldHeartbeatNow() {
        MemberState state = state();
        return state == MemberState.ACKNOWLEDGING || state == MemberState.LEAVING;
    }

    /**
     * {@inheritDoc}
     */
    @Override
    public void onHeartbeatRequestSent() {
        MemberState state = state();
        if (state == MemberState.ACKNOWLEDGING) {
            if (allPendingAssignmentsReconciled()) {
                transitionTo(MemberState.STABLE);
            } else {
                log.debug("Member {} with epoch {} transitioned to {} after a heartbeat was sent " +
                        "to ack a previous reconciliation. New assignments are ready to " +
                        "be reconciled.", memberId, memberEpoch, MemberState.RECONCILING);
                transitionTo(MemberState.RECONCILING);
            }
        } else if (state == MemberState.LEAVING) {
            transitionToUnsubscribed();
        }
    }

    /**
     * {@inheritDoc}
     */
    @Override
    public void onHeartbeatRequestSkipped() {
        if (state == MemberState.LEAVING) {
            log.debug("Heartbeat for leaving group could not be sent. Member {} with epoch {} will transition to {}.",
                    memberId, memberEpoch, MemberState.UNSUBSCRIBED);
            transitionToUnsubscribed();
        }
    }

    private void transitionToUnsubscribed() {
        transitionTo(MemberState.UNSUBSCRIBED);
        leaveGroupInProgress.get().complete(null);
        leaveGroupInProgress = Optional.empty();
    }

    /**
     * @return True if there are no assignments waiting to be resolved from metadata or reconciled.
     */
    private boolean allPendingAssignmentsReconciled() {
        return assignmentUnresolved.isEmpty() && assignmentReadyToReconcile.isEmpty();
    }

    @Override
    public boolean shouldSkipHeartbeat() {
        MemberState state = state();
        return state == MemberState.UNSUBSCRIBED || state == MemberState.FATAL;
    }

    /**
     * Reconcile the assignment that has been received from the server and for which topic names
     * are resolved, kept in the {@link #assignmentReadyToReconcile}. This will commit if needed,
     * trigger the callbacks and update the subscription state. Note that only one reconciliation
     * can be in progress at a time. If there is already another one in progress when this is
     * triggered, it will be no-op, and the assignment will be reconciled on the next
     * reconciliation loop.
     */
    boolean reconcile() {
        if (reconciliationInProgress) {
            log.debug("Ignoring reconciliation attempt. Another reconciliation is already in progress. Assignment " +
                    assignmentReadyToReconcile + " will be handled in the next reconciliation loop.");
            return false;
        }

        // Make copy of the assignment to reconcile as it could change as new assignments or metadata updates are received
        SortedSet<TopicIdPartition> assignedTopicIdPartitions = new TreeSet<>(TOPIC_ID_PARTITION_COMPARATOR);
        assignedTopicIdPartitions.addAll(assignmentReadyToReconcile);

        SortedSet<TopicPartition> ownedPartitions = new TreeSet<>(TOPIC_PARTITION_COMPARATOR);
        ownedPartitions.addAll(subscriptions.assignedPartitions());

        // Keep copy of assigned TopicPartitions created from the TopicIdPartitions that are
        // being reconciled. Needed for interactions with the centralized subscription state that
        // does not support topic IDs yet, and for the callbacks.
        SortedSet<TopicPartition> assignedTopicPartitions = toTopicPartitionSet(assignedTopicIdPartitions);

        // Check same assignment. Based on topic names for now, until topic IDs are properly
        // supported in the centralized subscription state object.
        boolean sameAssignmentReceived = assignedTopicPartitions.equals(ownedPartitions);

        if (sameAssignmentReceived) {
            log.debug("Ignoring reconciliation attempt. Target assignment ready to reconcile {} " +
                    "is equal to the member current assignment {}.", assignedTopicPartitions, ownedPartitions);
            return false;
        }

        markReconciliationInProgress();

        // Partitions to assign (not previously owned)
        SortedSet<TopicPartition> addedPartitions = new TreeSet<>(TOPIC_PARTITION_COMPARATOR);
        addedPartitions.addAll(assignedTopicPartitions);
        addedPartitions.removeAll(ownedPartitions);

        // Partitions to revoke
        SortedSet<TopicPartition> revokedPartitions = new TreeSet<>(TOPIC_PARTITION_COMPARATOR);
        revokedPartitions.addAll(ownedPartitions);
        revokedPartitions.removeAll(assignedTopicPartitions);

        log.info("Updating assignment with\n" +
                        "\tAssigned partitions:                       {}\n" +
                        "\tCurrent owned partitions:                  {}\n" +
                        "\tAdded partitions (assigned - owned):       {}\n" +
                        "\tRevoked partitions (owned - assigned):     {}\n",
                assignedTopicIdPartitions,
                ownedPartitions,
                addedPartitions,
                revokedPartitions
        );

        CompletableFuture<Void> revocationResult;
        if (!revokedPartitions.isEmpty()) {
            revocationResult = revokePartitions(revokedPartitions);
        } else {
            revocationResult = CompletableFuture.completedFuture(null);
            // Reschedule the auto commit starting from now (new assignment received without any
            // revocation).
            commitRequestManager.resetAutoCommitTimer();
        }

        // Future that will complete when the full reconciliation process completes (revocation
        // and assignment, executed sequentially)
        CompletableFuture<Void> reconciliationResult =
                revocationResult.thenCompose(__ -> {
                    boolean memberHasRejoined = memberEpochOnReconciliationStart != memberEpoch;
                    if (state == MemberState.RECONCILING && !memberHasRejoined) {
                        // Apply assignment
                        CompletableFuture<Void> assignResult = assignPartitions(assignedTopicPartitions,
                                addedPartitions);

                        // Clear topic names cache only for topics that are not in the subscription anymore
                        for (TopicPartition tp : revokedPartitions) {
                            if (!subscriptions.subscription().contains(tp.topic())) {
                                assignedTopicNamesCache.values().remove(tp.topic());
                            }
                        }
                        return assignResult;
                    } else {
                        log.debug("Revocation callback completed but the member already " +
                                "transitioned out of the reconciling state for epoch {} into " +
                                "{} state with epoch {}. Interrupting reconciliation as it's " +
                                "not relevant anymore,", memberEpochOnReconciliationStart, state, memberEpoch);
                        String reason = interruptedReconciliationErrorMessage();
                        CompletableFuture<Void> res = new CompletableFuture<>();
                        res.completeExceptionally(new KafkaException("Interrupting reconciliation" +
                                " after revocation. " + reason));
                        return res;
                    }
                });

        reconciliationResult.whenComplete((result, error) -> {
            markReconciliationCompleted();
            if (error != null) {
                // Leaving member in RECONCILING state after callbacks fail. The member
                // won't send the ack, and the expectation is that the broker will kick the
                // member out of the group after the rebalance timeout expires, leading to a
                // RECONCILING -> FENCED transition.
                log.error("Reconciliation failed.", error);
            } else {
                boolean memberHasRejoined = memberEpochOnReconciliationStart != memberEpoch;
                if (state == MemberState.RECONCILING && !memberHasRejoined) {
                    // Make assignment effective on the broker by transitioning to send acknowledge.
                    transitionTo(MemberState.ACKNOWLEDGING);

                    // Make assignment effective on the member group manager
                    currentAssignment = assignedTopicIdPartitions;

                    // Indicate that we completed reconciling a subset of the assignment ready to
                    // reconcile (new assignments might have been received or discovered in
                    // metadata)
                    assignmentReadyToReconcile.removeAll(assignedTopicIdPartitions);
                } else {
                    String reason = interruptedReconciliationErrorMessage();
                    log.error("Interrupting reconciliation after partitions assigned callback " +
                            "completed. " + reason);
                }
            }
        });

        return true;
    }

    /**
     * Build set of {@link TopicPartition} from the given set of {@link TopicIdPartition}.
     */
    private SortedSet<TopicPartition> toTopicPartitionSet(SortedSet<TopicIdPartition> topicIdPartitions) {
        SortedSet<TopicPartition> result = new TreeSet<>(TOPIC_PARTITION_COMPARATOR);
        topicIdPartitions.forEach(topicIdPartition -> result.add(topicIdPartition.topicPartition()));
        return result;
    }

    /**
     * @return Reason for interrupting a reconciliation progress when callbacks complete.
     */
    private String interruptedReconciliationErrorMessage() {
        String reason;
        if (state != MemberState.RECONCILING) {
            reason = "The member already transitioned out of the reconciling state into " + state;
        } else {
            reason = "The member has re-joined the group.";
        }
        return reason;
    }

    /**
     *  Visible for testing.
     */
    void markReconciliationInProgress() {
        reconciliationInProgress = true;
        memberEpochOnReconciliationStart = memberEpoch;
    }

    /**
     *  Visible for testing.
     */
    void markReconciliationCompleted() {
        reconciliationInProgress = false;
    }

    /**
     * Build set of TopicPartition (topic name and partition id) from the target assignment
     * received from the broker (topic IDs and list of partitions).
     *
     * <p>
     * This will:
     *
     * <ol type="1">
     *     <li>Try to find topic names in the metadata cache</li>
     *     <li>For topics not found in metadata, try to find names in the local topic names cache
     *     (contains topic id and names currently assigned and resolved)</li>
     *     <li>If there are topics that are not in metadata cache or in the local cached
     *     of topic names assigned to this member, request a metadata update, and continue
     *     resolving names as the cache is updated.
     *     </li>
     * </ol>
     */
    private void resolveMetadataForUnresolvedAssignment() {
        assignmentReadyToReconcile.clear();
        // Try to resolve topic names from metadata cache or subscription cache, and move
        // assignments from the "unresolved" collection, to the "readyToReconcile" one.
        Iterator<Map.Entry<Uuid, List<Integer>>> it = assignmentUnresolved.entrySet().iterator();
        while (it.hasNext()) {
            Map.Entry<Uuid, List<Integer>> e = it.next();
            Uuid topicId = e.getKey();
            List<Integer> topicPartitions = e.getValue();

            Optional<String> nameFromMetadata = findTopicNameInGlobalOrLocalCache(topicId);
            nameFromMetadata.ifPresent(resolvedTopicName -> {
                // Name resolved, so assignment is ready for reconciliation.
                SortedSet<TopicIdPartition> topicIdPartitions =
                        buildAssignedPartitionsWithTopicName(topicId, resolvedTopicName, topicPartitions);
                assignmentReadyToReconcile.addAll(topicIdPartitions);
                it.remove();
            });
        }

        if (!assignmentUnresolved.isEmpty()) {
            log.debug("Topic Ids {} received in target assignment were not found in metadata and " +
                    "are not currently assigned. Requesting a metadata update now to resolve " +
                    "topic names.", assignmentUnresolved.keySet());
            metadata.requestUpdate(true);
        }
    }

    /**
     * Look for topic in the global metadata cache. If found, add it to the local cache and
     * return it. If not found, look for it in the local metadata cache. Return empty if not
     * found in any of the two.
     */
    private Optional<String> findTopicNameInGlobalOrLocalCache(Uuid topicId) {
        String nameFromMetadataCache = metadata.topicNames().getOrDefault(topicId, null);
        if (nameFromMetadataCache != null) {
            // Add topic name to local cache, so it can be reused if included in a next target
            // assignment if metadata cache not available.
            assignedTopicNamesCache.put(topicId, nameFromMetadataCache);
            return Optional.of(nameFromMetadataCache);
        } else {
            // Topic ID was not found in metadata. Check if the topic name is in the local
            // cache of topics currently assigned. This will avoid a metadata request in the
            // case where the metadata cache may have been flushed right before the
            // revocation of a previously assigned topic.
            String nameFromSubscriptionCache = assignedTopicNamesCache.getOrDefault(topicId, null);
            return Optional.ofNullable(nameFromSubscriptionCache);
        }
    }

    /**
     * Build set of TopicPartition for the partitions included in the heartbeat topicPartitions,
     * and using the given topic name.
     */
    private SortedSet<TopicIdPartition> buildAssignedPartitionsWithTopicName(
            Uuid topicId,
            String topicName,
            List<Integer> topicPartitions) {
        SortedSet<TopicIdPartition> assignedPartitions =
                new TreeSet<>(TOPIC_ID_PARTITION_COMPARATOR);
        topicPartitions.forEach(tp -> {
            TopicIdPartition topicIdPartition = new TopicIdPartition(
                    topicId,
                    new TopicPartition(topicName, tp));
            assignedPartitions.add(topicIdPartition);
        });
        return assignedPartitions;
    }

    /**
     * Revoke partitions. This will:
     * <ul>
     *     <li>Trigger an async commit offsets request if auto-commit enabled.</li>
     *     <li>Invoke the onPartitionsRevoked callback if the user has registered it.</li>
     * </ul>
     *
     * This will wait on the commit request to finish before invoking the callback. If the commit
     * request fails, this will proceed to invoke the user callbacks anyway,
     * returning a future that will complete or fail depending on the callback execution only.
     *
     * @param revokedPartitions Partitions to revoke.
     * @return Future that will complete when the commit request and user callback completes.
     */
    private CompletableFuture<Void> revokePartitions(Set<TopicPartition> revokedPartitions) {
        log.info("Revoking previously assigned partitions {}", Utils.join(revokedPartitions, ", "));

        logPausedPartitionsBeingRevoked(revokedPartitions);

        // Mark partitions as pending revocation to stop fetching from the partitions (no new
        // fetches sent out, and no in-flight fetches responses processed).
        markPendingRevocationToPauseFetching(revokedPartitions);

        // Future that will complete when the revocation completes (including offset commit
        // request and user callback execution)
        CompletableFuture<Void> revocationResult = new CompletableFuture<>();

        // Commit offsets if auto-commit enabled.
        CompletableFuture<Void> commitResult;
        if (commitRequestManager.autoCommitEnabled()) {
            commitResult = commitRequestManager.maybeAutoCommitAllConsumed();
        } else {
            commitResult = CompletableFuture.completedFuture(null);
        }

        commitResult.whenComplete((result, error) -> {
            if (error != null) {
                // Commit request failed (commit request manager internally retries on
                // retriable errors, so at this point we assume this is non-retriable, but
                // proceed with the revocation anyway).
                log.error("Commit request before revocation failed with non-retriable error. Will" +
                        " proceed with the revocation anyway.", error);
            }

            CompletableFuture<Void> userCallbackResult = invokeOnPartitionsRevokedCallback(revokedPartitions);
            userCallbackResult.whenComplete((callbackResult, callbackError) -> {
                if (callbackError != null) {
                    log.error("onPartitionsRevoked callback invocation failed for partitions {}",
                            revokedPartitions, callbackError);
                    revocationResult.completeExceptionally(callbackError);
                } else {
                    revocationResult.complete(null);
                }

            });
        });
        return revocationResult;
    }


    /**
     * Make new assignment effective and trigger onPartitionsAssigned callback for the partitions
     * added.
     *
     * @param assignedPartitions New assignment that will be updated in the member subscription
     *                           state.
     * @param addedPartitions    Partitions contained in the new assignment that were not owned by
     *                           the member before. These will be provided to the
     *                           onPartitionsAssigned callback.
     * @return Future that will complete when the callback execution completes.
     */
    private CompletableFuture<Void> assignPartitions(
            SortedSet<TopicPartition> assignedPartitions,
            SortedSet<TopicPartition> addedPartitions) {

        // Make assignment effective on the client by updating the subscription state.
        updateSubscription(assignedPartitions, false);

        // Invoke user call back
        return invokeOnPartitionsAssignedCallback(addedPartitions);
    }

    /**
     * Mark partitions as 'pending revocation', to effectively stop fetching while waiting for
     * the commit offsets request to complete, and ensure the application's position don't get
     * ahead of the committed positions. This mark will ensure that:
     * <ul>
     *     <li>No new fetches will be sent out for the partitions being revoked</li>
     *     <li>Previous in-flight fetch requests that may complete while the partitions are being revoked won't be processed.</li>
     * </ul>
     */
    private void markPendingRevocationToPauseFetching(Set<TopicPartition> partitionsToRevoke) {
        // When asynchronously committing offsets prior to the revocation of a set of partitions, there will be a
        // window of time between when the offset commit is sent and when it returns and revocation completes. It is
        // possible for pending fetches for these partitions to return during this time, which means the application's
        // position may get ahead of the committed position prior to revocation. This can cause duplicate consumption.
        // To prevent this, we mark the partitions as "pending revocation," which stops the Fetcher from sending new
        // fetches or returning data from previous fetches to the user.
        log.debug("Marking partitions pending for revocation: {}", partitionsToRevoke);
        subscriptions.markPendingRevocation(partitionsToRevoke);
    }

    private CompletableFuture<Void> invokeOnPartitionsRevokedCallback(Set<TopicPartition> partitionsRevoked) {
        // This should not trigger the callback if partitionsRevoked is empty, to keep the
        // current behaviour.
        Optional<ConsumerRebalanceListener> listener = subscriptions.rebalanceListener();
        if (!partitionsRevoked.isEmpty() && listener.isPresent()) {
            return enqueueConsumerRebalanceListenerCallback(ON_PARTITIONS_REVOKED, partitionsRevoked);
        } else {
            return CompletableFuture.completedFuture(null);
        }
    }

    private CompletableFuture<Void> invokeOnPartitionsAssignedCallback(Set<TopicPartition> partitionsAssigned) {
        // This should always trigger the callback, even if partitionsAssigned is empty, to keep
        // the current behaviour.
        Optional<ConsumerRebalanceListener> listener = subscriptions.rebalanceListener();
        if (listener.isPresent()) {
            return enqueueConsumerRebalanceListenerCallback(ON_PARTITIONS_ASSIGNED, partitionsAssigned);
        } else {
            return CompletableFuture.completedFuture(null);
        }
    }

    private CompletableFuture<Void> invokeOnPartitionsLostCallback(Set<TopicPartition> partitionsLost) {
        // This should not trigger the callback if partitionsLost is empty, to keep the current
        // behaviour.
        Optional<ConsumerRebalanceListener> listener = subscriptions.rebalanceListener();
        if (!partitionsLost.isEmpty() && listener.isPresent()) {
            return enqueueConsumerRebalanceListenerCallback(ON_PARTITIONS_LOST, partitionsLost);
        } else {
            return CompletableFuture.completedFuture(null);
        }
    }

    /**
     * Enqueue a {@link ConsumerRebalanceListenerCallbackNeededEvent} to trigger the execution of the
     * appropriate {@link ConsumerRebalanceListener} {@link ConsumerRebalanceListenerMethodName method} on the
     * application thread.
     *
     * <p/>
     *
     * Because the reconciliation process (run in the background thread) will be blocked by the application thread
     * until it completes this, we need to provide a {@link CompletableFuture} by which to remember where we left off.
     *
     * @param methodName Callback method that needs to be executed on the application thread
     * @param partitions Partitions to supply to the callback method
     * @return Future that will be chained within the rest of the reconciliation logic
     */
    private CompletableFuture<Void> enqueueConsumerRebalanceListenerCallback(ConsumerRebalanceListenerMethodName methodName,
                                                                             Set<TopicPartition> partitions) {
        SortedSet<TopicPartition> sortedPartitions = new TreeSet<>(TOPIC_PARTITION_COMPARATOR);
        sortedPartitions.addAll(partitions);
        CompletableBackgroundEvent<Void> event = new ConsumerRebalanceListenerCallbackNeededEvent(methodName, sortedPartitions);
        backgroundEventHandler.add(event);
        log.debug("The event to trigger the {} method execution was enqueued successfully", methodName.fullyQualifiedMethodName());
        return event.future();
    }

    @Override
    public void consumerRebalanceListenerCallbackCompleted(ConsumerRebalanceListenerCallbackCompletedEvent event) {
        ConsumerRebalanceListenerMethodName methodName = event.methodName();
        Optional<KafkaException> error = event.error();
        CompletableFuture<Void> future = event.future();

        if (error.isPresent()) {
            String message = error.get().getMessage();
            log.warn(
                "The {} method completed with an error ({}); signaling to continue to the next phase of rebalance",
                methodName.fullyQualifiedMethodName(),
                message
            );
        } else {
            log.debug(
                "The {} method completed successfully; signaling to continue to the next phase of rebalance",
                methodName.fullyQualifiedMethodName()
            );
        }

        future.complete(null);
    }

    /**
     * Log partitions being revoked that were already paused, since the pause flag will be
     * effectively lost.
     */
    private void logPausedPartitionsBeingRevoked(Set<TopicPartition> partitionsToRevoke) {
        Set<TopicPartition> revokePausedPartitions = subscriptions.pausedPartitions();
        revokePausedPartitions.retainAll(partitionsToRevoke);
        if (!revokePausedPartitions.isEmpty()) {
            log.info("The pause flag in partitions [{}] will be removed due to revocation.", Utils.join(revokePausedPartitions, ", "));
        }
    }

    /**
     * Discard assignments received that have not been reconciled yet (waiting for metadata
     * or the next reconciliation loop). Remove all elements from the topic names cache.
     */
    private void clearPendingAssignmentsAndLocalNamesCache() {
        assignmentUnresolved.clear();
        assignmentReadyToReconcile.clear();
        assignedTopicNamesCache.clear();
    }

    private void resetEpoch() {
        this.memberEpoch = ConsumerGroupHeartbeatRequest.JOIN_GROUP_MEMBER_EPOCH;
    }

    /**
     * {@inheritDoc}
     */
    @Override
    public MemberState state() {
        return state;
    }

    /**
     * {@inheritDoc}
     */
    @Override
    public Optional<String> serverAssignor() {
        return this.serverAssignor;
    }

    /**
     * {@inheritDoc}
     */
    @Override
    public Set<TopicIdPartition> currentAssignment() {
        return this.currentAssignment;
    }


    /**
     * @return Set of topic IDs received in a target assignment that have not been reconciled yet
     * because topic names are not in metadata. Visible for testing.
     */
    Set<Uuid> topicsWaitingForMetadata() {
        return Collections.unmodifiableSet(assignmentUnresolved.keySet());
    }

    /**
     * @return Topic partitions received in a target assignment that have been resolved in
     * metadata and are ready to be reconciled. Visible for testing.
     */
    Set<TopicIdPartition> assignmentReadyToReconcile() {
        return Collections.unmodifiableSet(assignmentReadyToReconcile);
    }

    /**
     * @return If there is a reconciliation in process now. Note that reconciliation is triggered
     * by a call to {@link #reconcile()}. Visible for testing.
     */
    boolean reconciliationInProgress() {
        return reconciliationInProgress;
    }

    /**
     * When cluster metadata is updated, try to resolve topic names for topic IDs received in
     * assignment that hasn't been resolved yet.
     * <ul>
     *     <li>Try to find topic names for all unresolved assignments</li>
     *     <li>Add discovered topic names to the local topic names cache</li>
     *     <li>If any topics are resolved, trigger a reconciliation process</li>
     *     <li>If some topics still remain unresolved, request another metadata update</li>
     * </ul>
     */
    @Override
    public void onUpdate(ClusterResource clusterResource) {
        resolveMetadataForUnresolvedAssignment();
        if (!assignmentReadyToReconcile.isEmpty()) {
            transitionTo(MemberState.RECONCILING);
            reconcile();
        }
    }
}<|MERGE_RESOLUTION|>--- conflicted
+++ resolved
@@ -249,19 +249,18 @@
     private boolean isRegisteredForMetadataUpdates;
 
     /**
-<<<<<<< HEAD
      * Serves as the conduit by which we can report events to the application thread. This is needed as we send
      * {@link ConsumerRebalanceListenerCallbackNeededEvent callbacks} and, if needed,
      * {@link ErrorBackgroundEvent errors} to the application thread.
      */
     private final BackgroundEventHandler backgroundEventHandler;
-=======
+
+    /**
      * Optional client telemetry reporter which sends client telemetry data to the broker. This
      * will be empty if the client telemetry feature is not enabled. This is provided to update
      * the group member id label when the member joins the group.
      */
     private final Optional<ClientTelemetryReporter> clientTelemetryReporter;
->>>>>>> 498f3f01
 
     public MembershipManagerImpl(String groupId,
                                  Optional<String> groupInstanceId,
@@ -270,11 +269,8 @@
                                  CommitRequestManager commitRequestManager,
                                  ConsumerMetadata metadata,
                                  LogContext logContext,
-<<<<<<< HEAD
-                                 BackgroundEventHandler backgroundEventHandler) {
-=======
+                                 BackgroundEventHandler backgroundEventHandler,
                                  Optional<ClientTelemetryReporter> clientTelemetryReporter) {
->>>>>>> 498f3f01
         this.groupId = groupId;
         this.state = MemberState.UNSUBSCRIBED;
         this.serverAssignor = serverAssignor;
@@ -287,11 +283,8 @@
         this.assignmentReadyToReconcile = new TreeSet<>(TOPIC_ID_PARTITION_COMPARATOR);
         this.currentAssignment = new HashSet<>();
         this.log = logContext.logger(MembershipManagerImpl.class);
-<<<<<<< HEAD
         this.backgroundEventHandler = backgroundEventHandler;
-=======
         this.clientTelemetryReporter = clientTelemetryReporter;
->>>>>>> 498f3f01
     }
 
     /**
