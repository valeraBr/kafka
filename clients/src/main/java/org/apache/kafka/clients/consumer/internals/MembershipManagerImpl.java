--- conflicted
+++ resolved
@@ -43,72 +43,41 @@
 public class MembershipManagerImpl implements MembershipManager {
 
     /**
-<<<<<<< HEAD
-     * ID of the consumer group.
-=======
      * Group ID of the consumer group the member will be part of, provided when creating the current
      * membership manager.
->>>>>>> b559942c
      */
     private final String groupId;
 
     /**
-<<<<<<< HEAD
-     * Instance ID to use by this member. If not empty, this indicates that it is a static member.
-=======
      * Group instance ID to be used by the member, provided when creating the current membership manager.
->>>>>>> b559942c
      */
     private final Optional<String> groupInstanceId;
 
     /**
-<<<<<<< HEAD
-     * Member ID received from the broker.
-=======
      * Member ID assigned by the server to the member, received in a heartbeat response when
      * joining the group specified in {@link #groupId}
->>>>>>> b559942c
      */
     private String memberId;
 
     /**
-<<<<<<< HEAD
-     * Current member epoch. This will be updated with the latest member epoch received from the
-     * broker, or reset to be sent to the broker when the member wants to re-join or leave the
-     * group.
-=======
      * Current epoch of the member. It will be set to 0 by the member, and provided to the server
      * on the heartbeat request, to join the group. It will be then maintained by the server,
      * incremented as the member reconciles and acknowledges the assignments it receives. It will
      * be reset to 0 if the member gets fenced.
->>>>>>> b559942c
      */
     private int memberEpoch;
 
     /**
-<<<<<<< HEAD
-     * Current state of the member.
-=======
      * Current state of this member as part of the consumer group, as defined in {@link MemberState}
->>>>>>> b559942c
      */
     private MemberState state;
 
     /**
-<<<<<<< HEAD
-     * Assignor selection that will indicate if server or client side assignors are in use, and
-     * the specific assignor implementation. This will default to server-side assignor, with null
-     * default implementation, and in that case the broker will choose the default implementation
-     * to use.
-     */
-    private AssignorSelection assignorSelection;
-=======
      * Name of the server-side assignor this member has configured to use. It will be sent
      * out to the server on the {@link ConsumerGroupHeartbeatRequest}. If not defined, the server
      * will select the assignor implementation to use.
      */
     private final Optional<String> serverAssignor;
->>>>>>> b559942c
 
     /**
      * Futures that will be completed when a new member ID is received in the Heartbeat response.
@@ -149,13 +118,9 @@
         this.serverAssignor = Optional.ofNullable(serverAssignor);
         this.groupInstanceId = Optional.ofNullable(groupInstanceId);
         this.targetAssignment = Optional.empty();
-<<<<<<< HEAD
-        this.nextTargetAssignment = Optional.empty();
+        this.log = logContext.logger(MembershipManagerImpl.class);
         this.memberIdUpdateWatchers = new ArrayList<>();
         this.memberEpochUpdateWatchers = new ArrayList<>();
-=======
-        this.log = logContext.logger(MembershipManagerImpl.class);
->>>>>>> b559942c
     }
 
     /**
@@ -166,11 +131,7 @@
      */
     private void transitionTo(MemberState nextState) {
         if (!this.state.equals(nextState) && !nextState.getPreviousValidStates().contains(state)) {
-<<<<<<< HEAD
-            throw new RuntimeException(String.format("Invalid state transition from %s to %s",
-=======
             throw new IllegalStateException(String.format("Invalid state transition from %s to %s",
->>>>>>> b559942c
                     state, nextState));
         }
         log.trace("Member {} transitioned from {} to {}.", memberId, state, nextState);
