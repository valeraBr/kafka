/*
 * Licensed to the Apache Software Foundation (ASF) under one or more
 * contributor license agreements. See the NOTICE file distributed with
 * this work for additional information regarding copyright ownership.
 * The ASF licenses this file to You under the Apache License, Version 2.0
 * (the "License"); you may not use this file except in compliance with
 * the License. You may obtain a copy of the License at
 *
 *    http://www.apache.org/licenses/LICENSE-2.0
 *
 * Unless required by applicable law or agreed to in writing, software
 * distributed under the License is distributed on an "AS IS" BASIS,
 * WITHOUT WARRANTIES OR CONDITIONS OF ANY KIND, either express or implied.
 * See the License for the specific language governing permissions and
 * limitations under the License.
 */
package org.apache.kafka.clients.consumer.internals;

import org.apache.kafka.clients.ApiVersions;
import org.apache.kafka.clients.Metadata;
import org.apache.kafka.clients.NodeApiVersions;
import org.apache.kafka.clients.consumer.ConsumerRebalanceListener;
import org.apache.kafka.clients.consumer.NoOffsetForPartitionException;
import org.apache.kafka.clients.consumer.OffsetAndMetadata;
import org.apache.kafka.clients.consumer.OffsetResetStrategy;
import org.apache.kafka.common.IsolationLevel;
import org.apache.kafka.common.TopicPartition;
import org.apache.kafka.common.internals.PartitionStates;
import org.apache.kafka.common.message.OffsetForLeaderEpochResponseData.EpochEndOffset;
import org.apache.kafka.common.utils.LogContext;
import org.slf4j.Logger;

import java.util.ArrayList;
import java.util.Arrays;
import java.util.Collection;
import java.util.Collections;
import java.util.HashMap;
import java.util.HashSet;
import java.util.Iterator;
import java.util.List;
import java.util.Map;
import java.util.Objects;
import java.util.Optional;
import java.util.Set;
import java.util.function.LongSupplier;
import java.util.function.Predicate;
import java.util.regex.Pattern;

import static org.apache.kafka.clients.consumer.internals.Fetcher.hasUsableOffsetForLeaderEpochVersion;
import static org.apache.kafka.common.requests.OffsetsForLeaderEpochResponse.UNDEFINED_EPOCH;
import static org.apache.kafka.common.requests.OffsetsForLeaderEpochResponse.UNDEFINED_EPOCH_OFFSET;

/**
 * A class for tracking the topics, partitions, and offsets for the consumer. A partition
 * is "assigned" either directly with {@link #assignFromUser(Set)} (manual assignment)
 * or with {@link #assignFromSubscribed(Collection)} (automatic assignment from subscription).
 *
 * Once assigned, the partition is not considered "fetchable" until its initial position has
 * been set with {@link #seekValidated(TopicPartition, FetchPosition)}. Fetchable partitions track a fetch
 * position which is used to set the offset of the next fetch, and a consumed position
 * which is the last offset that has been returned to the user. You can suspend fetching
 * from a partition through {@link #pause(TopicPartition)} without affecting the fetched/consumed
 * offsets. The partition will remain unfetchable until the {@link #resume(TopicPartition)} is
 * used. You can also query the pause state independently with {@link #isPaused(TopicPartition)}.
 *
 * Note that pause state as well as fetch/consumed positions are not preserved when partition
 * assignment is changed whether directly by the user or through a group rebalance.
 *
 * Thread Safety: this class is thread-safe.
 */
public class SubscriptionState {
    private static final String SUBSCRIPTION_EXCEPTION_MESSAGE =
            "Subscription to topics, partitions and pattern are mutually exclusive";

    private final Logger log;

    private enum SubscriptionType {
        NONE, AUTO_TOPICS, AUTO_PATTERN, USER_ASSIGNED
    }

    /* the type of subscription */
    private SubscriptionType subscriptionType;

    /* the pattern user has requested */
    private Pattern subscribedPattern;

    /* the list of topics the user has requested */
    private Set<String> subscription;

    /* The list of topics the group has subscribed to. This may include some topics which are not part
     * of `subscription` for the leader of a group since it is responsible for detecting metadata changes
     * which require a group rebalance. */
    private Set<String> groupSubscription;

    /* the partitions that are currently assigned, note that the order of partition matters (see FetchBuilder for more details) */
    private final PartitionStates<TopicPartitionState> assignment;

    /* Default offset reset strategy */
    private final OffsetResetStrategy defaultResetStrategy;

    /* User-provided listener to be invoked when assignment changes */
    private ConsumerRebalanceListener rebalanceListener;

    private int assignmentId = 0;

    @Override
    public synchronized String toString() {
        return "SubscriptionState{" +
            "type=" + subscriptionType +
            ", subscribedPattern=" + subscribedPattern +
            ", subscription=" + String.join(",", subscription) +
            ", groupSubscription=" + String.join(",", groupSubscription) +
            ", defaultResetStrategy=" + defaultResetStrategy +
            ", assignment=" + assignment.partitionStateValues() + " (id=" + assignmentId + ")}";
    }

    public synchronized String prettyString() {
        switch (subscriptionType) {
            case NONE:
                return "None";
            case AUTO_TOPICS:
                return "Subscribe(" + String.join(",", subscription) + ")";
            case AUTO_PATTERN:
                return "Subscribe(" + subscribedPattern + ")";
            case USER_ASSIGNED:
                return "Assign(" + assignedPartitions() + " , id=" + assignmentId + ")";
            default:
                throw new IllegalStateException("Unrecognized subscription type: " + subscriptionType);
        }
    }

    public SubscriptionState(LogContext logContext, OffsetResetStrategy defaultResetStrategy) {
        this.log = logContext.logger(this.getClass());
        this.defaultResetStrategy = defaultResetStrategy;
        this.subscription = new HashSet<>();
        this.assignment = new PartitionStates<>();
        this.groupSubscription = new HashSet<>();
        this.subscribedPattern = null;
        this.subscriptionType = SubscriptionType.NONE;
    }

    /**
     * Monotonically increasing id which is incremented after every assignment change. This can
     * be used to check when an assignment has changed.
     *
     * @return The current assignment Id
     */
    synchronized int assignmentId() {
        return assignmentId;
    }

    /**
     * This method sets the subscription type if it is not already set (i.e. when it is NONE),
     * or verifies that the subscription type is equal to the give type when it is set (i.e.
     * when it is not NONE)
     * @param type The given subscription type
     */
    private void setSubscriptionType(SubscriptionType type) {
        if (this.subscriptionType == SubscriptionType.NONE)
            this.subscriptionType = type;
        else if (this.subscriptionType != type)
            throw new IllegalStateException(SUBSCRIPTION_EXCEPTION_MESSAGE);
    }

    public synchronized boolean subscribe(Set<String> topics, ConsumerRebalanceListener listener) {
        registerRebalanceListener(listener);
        setSubscriptionType(SubscriptionType.AUTO_TOPICS);
        return changeSubscription(topics);
    }

    public synchronized void subscribe(Pattern pattern, ConsumerRebalanceListener listener) {
        registerRebalanceListener(listener);
        setSubscriptionType(SubscriptionType.AUTO_PATTERN);
        this.subscribedPattern = pattern;
    }

    public synchronized boolean subscribeFromPattern(Set<String> topics) {
        if (subscriptionType != SubscriptionType.AUTO_PATTERN)
            throw new IllegalArgumentException("Attempt to subscribe from pattern while subscription type set to " +
                    subscriptionType);

        return changeSubscription(topics);
    }

    private boolean changeSubscription(Set<String> topicsToSubscribe) {
        if (subscription.equals(topicsToSubscribe))
            return false;

        subscription = topicsToSubscribe;
        return true;
    }

    /**
     * Set the current group subscription. This is used by the group leader to ensure
     * that it receives metadata updates for all topics that the group is interested in.
     *
     * @param topics All topics from the group subscription
     * @return true if the group subscription contains topics which are not part of the local subscription
     */
    synchronized boolean groupSubscribe(Collection<String> topics) {
        if (!hasAutoAssignedPartitions())
            throw new IllegalStateException(SUBSCRIPTION_EXCEPTION_MESSAGE);
        groupSubscription = new HashSet<>(topics);
        return !subscription.containsAll(groupSubscription);
    }

    /**
     * Reset the group's subscription to only contain topics subscribed by this consumer.
     */
    synchronized void resetGroupSubscription() {
        groupSubscription = Collections.emptySet();
    }

    /**
     * Change the assignment to the specified partitions provided by the user,
     * note this is different from {@link #assignFromSubscribed(Collection)}
     * whose input partitions are provided from the subscribed topics.
     */
    public synchronized boolean assignFromUser(Set<TopicPartition> partitions) {
        setSubscriptionType(SubscriptionType.USER_ASSIGNED);

        if (this.assignment.partitionSet().equals(partitions))
            return false;

        assignmentId++;

        // update the subscribed topics
        Set<String> manualSubscribedTopics = new HashSet<>();
        Map<TopicPartition, TopicPartitionState> partitionToState = new HashMap<>();
        for (TopicPartition partition : partitions) {
            TopicPartitionState state = assignment.stateValue(partition);
            if (state == null)
                state = new TopicPartitionState();
            partitionToState.put(partition, state);

            manualSubscribedTopics.add(partition.topic());
        }

        this.assignment.set(partitionToState);
        return changeSubscription(manualSubscribedTopics);
    }

    /**
     * @return true if assignments matches subscription, otherwise false
     */
    public synchronized boolean checkAssignmentMatchedSubscription(Collection<TopicPartition> assignments) {
        for (TopicPartition topicPartition : assignments) {
            if (this.subscribedPattern != null) {
                if (!this.subscribedPattern.matcher(topicPartition.topic()).matches()) {
                    log.info("Assigned partition {} for non-subscribed topic regex pattern; subscription pattern is {}",
                        topicPartition,
                        this.subscribedPattern);

                    return false;
                }
            } else {
                if (!this.subscription.contains(topicPartition.topic())) {
                    log.info("Assigned partition {} for non-subscribed topic; subscription is {}", topicPartition, this.subscription);

                    return false;
                }
            }
        }

        return true;
    }

    /**
     * Change the assignment to the specified partitions returned from the coordinator, note this is
     * different from {@link #assignFromUser(Set)} which directly set the assignment from user inputs.
     */
    public synchronized void assignFromSubscribed(Collection<TopicPartition> assignments) {
        if (!this.hasAutoAssignedPartitions())
            throw new IllegalArgumentException("Attempt to dynamically assign partitions while manual assignment in use");

        Map<TopicPartition, TopicPartitionState> assignedPartitionStates = new HashMap<>(assignments.size());
//        boolean hasTable24 = false;
        for (TopicPartition tp : assignments) {
            TopicPartitionState state = this.assignment.stateValue(tp);
            if (state == null) {
                if (tp.toString().equals("table2-4")) {
                    System.err.print("state n");
                    System.err.flush();
                }

                state = new TopicPartitionState();
            }
//            if (tp.toString().equals("table2-4")) {
//                hasTable24 = true;
//            }
//            System.out.println("!!! state is:" + tp + "," + state.position);
            assignedPartitionStates.put(tp, state);
        }

<<<<<<< HEAD
        if (hasTable24) {
            final String logPrefix = Thread.currentThread().getName();
            final String shortPrefix = logPrefix.length() > 25 ? logPrefix.substring(logPrefix.length() - 22, logPrefix.length() - 16) : logPrefix;
            System.err.print(shortPrefix + "old:" + this.assignment);
            System.err.print("new:" + assignedPartitionStates);
            System.err.flush();
        }
=======

        final String logPrefix = Thread.currentThread().getName();
        final String shortPrefix = logPrefix.length() > 25 ? logPrefix.substring(logPrefix.length() - 22, logPrefix.length() - 13) : logPrefix;
        System.err.print(shortPrefix + "old:" + this.assignment);
        System.err.print("new:" + assignedPartitionStates);
        System.err.flush();

>>>>>>> 43c6088c

        assignmentId++;
        this.assignment.set(assignedPartitionStates);
    }

    private void registerRebalanceListener(ConsumerRebalanceListener listener) {
        if (listener == null)
            throw new IllegalArgumentException("RebalanceListener cannot be null");
        this.rebalanceListener = listener;
    }

    /**
     * Check whether pattern subscription is in use.
     *
     */
    synchronized boolean hasPatternSubscription() {
        return this.subscriptionType == SubscriptionType.AUTO_PATTERN;
    }

    public synchronized boolean hasNoSubscriptionOrUserAssignment() {
        return this.subscriptionType == SubscriptionType.NONE;
    }

    public synchronized void unsubscribe() {
        this.subscription = Collections.emptySet();
        this.groupSubscription = Collections.emptySet();
        this.assignment.clear();
        this.subscribedPattern = null;
        this.subscriptionType = SubscriptionType.NONE;
        this.assignmentId++;
    }

    /**
     * Check whether a topic matches a subscribed pattern.
     *
     * @return true if pattern subscription is in use and the topic matches the subscribed pattern, false otherwise
     */
    synchronized boolean matchesSubscribedPattern(String topic) {
        Pattern pattern = this.subscribedPattern;
        if (hasPatternSubscription() && pattern != null)
            return pattern.matcher(topic).matches();
        return false;
    }

    public synchronized Set<String> subscription() {
        if (hasAutoAssignedPartitions())
            return this.subscription;
        return Collections.emptySet();
    }

    public synchronized Set<TopicPartition> pausedPartitions() {
        return collectPartitions(TopicPartitionState::isPaused);
    }

    /**
     * Get the subscription topics for which metadata is required. For the leader, this will include
     * the union of the subscriptions of all group members. For followers, it is just that member's
     * subscription. This is used when querying topic metadata to detect the metadata changes which would
     * require rebalancing. The leader fetches metadata for all topics in the group so that it
     * can do the partition assignment (which requires at least partition counts for all topics
     * to be assigned).
     *
     * @return The union of all subscribed topics in the group if this member is the leader
     *   of the current generation; otherwise it returns the same set as {@link #subscription()}
     */
    synchronized Set<String> metadataTopics() {
        if (groupSubscription.isEmpty())
            return subscription;
        else if (groupSubscription.containsAll(subscription))
            return groupSubscription;
        else {
            // When subscription changes `groupSubscription` may be outdated, ensure that
            // new subscription topics are returned.
            Set<String> topics = new HashSet<>(groupSubscription);
            topics.addAll(subscription);
            return topics;
        }
    }

    synchronized boolean needsMetadata(String topic) {
        return subscription.contains(topic) || groupSubscription.contains(topic);
    }

    private TopicPartitionState assignedState(TopicPartition tp) {
        TopicPartitionState state = this.assignment.stateValue(tp);
        if (state == null)
            throw new IllegalStateException("No current assignment for partition " + tp);
        return state;
    }

    private TopicPartitionState assignedStateOrNull(TopicPartition tp) {
        return this.assignment.stateValue(tp);
    }

    public synchronized void seekValidated(TopicPartition tp, FetchPosition position) {
        assignedState(tp).seekValidated(position);
    }

    public void seek(TopicPartition tp, long offset) {
        seekValidated(tp, new FetchPosition(offset));
    }

    public void seekUnvalidated(TopicPartition tp, FetchPosition position) {
//        if (tp.toString().equals("table2-4")) {
//            System.err.print("seekUn:" + position);
//            System.err.flush();
//        }
        assignedState(tp).seekUnvalidated(position);
    }

    synchronized void maybeSeekUnvalidated(TopicPartition tp, FetchPosition position, OffsetResetStrategy requestedResetStrategy) {
        TopicPartitionState state = assignedStateOrNull(tp);
        if (state == null) {
            log.debug("Skipping reset of partition {} since it is no longer assigned", tp);
        } else if (!state.awaitingReset()) {
            log.debug("Skipping reset of partition {} since reset is no longer needed", tp);
        } else if (requestedResetStrategy != state.resetStrategy) {
            log.debug("Skipping reset of partition {} since an alternative reset has been requested", tp);
        } else {
            log.info("Resetting offset for partition {} to position {}.", tp, position);
//            if (tp.toString().equals("table2-4")) {
//                System.err.print("resetP:" + position);
//                System.err.flush();
//            }

            state.seekUnvalidated(position);
        }
    }

    /**
     * @return a modifiable copy of the currently assigned partitions
     */
    public synchronized Set<TopicPartition> assignedPartitions() {
        return new HashSet<>(this.assignment.partitionSet());
    }

    /**
     * @return a modifiable copy of the currently assigned partitions as a list
     */
    public synchronized List<TopicPartition> assignedPartitionsList() {
        return new ArrayList<>(this.assignment.partitionSet());
    }

    /**
     * Provides the number of assigned partitions in a thread safe manner.
     * @return the number of assigned partitions.
     */
    synchronized int numAssignedPartitions() {
        return this.assignment.size();
    }

    // Visible for testing
    public synchronized List<TopicPartition> fetchablePartitions(Predicate<TopicPartition> isAvailable) {
        // Since this is in the hot-path for fetching, we do this instead of using java.util.stream API
        List<TopicPartition> result = new ArrayList<>();
        assignment.forEach((topicPartition, topicPartitionState) -> {
//            if (topicPartition.toString().equals("table2-4")) {
//                System.err.print("isFe:" + (topicPartitionState.isFetchable()) + "," + (isAvailable.test(topicPartition)) + "," +
//                    topicPartitionState.fetchState + "," + topicPartitionState.paused);
//                System.err.flush();
//            }
            // Cheap check is first to avoid evaluating the predicate if possible
            if (topicPartitionState.isFetchable() && isAvailable.test(topicPartition)) {
                result.add(topicPartition);
            }
        });
        return result;
    }

    public synchronized boolean hasAutoAssignedPartitions() {
        return this.subscriptionType == SubscriptionType.AUTO_TOPICS || this.subscriptionType == SubscriptionType.AUTO_PATTERN;
    }

    public synchronized void position(TopicPartition tp, FetchPosition position) {
        assignedState(tp).position(position);
    }

    /**
     * Enter the offset validation state if the leader for this partition is known to support a usable version of the
     * OffsetsForLeaderEpoch API. If the leader node does not support the API, simply complete the offset validation.
     *
     * @param apiVersions supported API versions
     * @param tp topic partition to validate
     * @param leaderAndEpoch leader epoch of the topic partition
     * @return true if we enter the offset validation state
     */
    public synchronized boolean maybeValidatePositionForCurrentLeader(ApiVersions apiVersions,
                                                                      TopicPartition tp,
                                                                      Metadata.LeaderAndEpoch leaderAndEpoch) {
        if (leaderAndEpoch.leader.isPresent()) {
            NodeApiVersions nodeApiVersions = apiVersions.get(leaderAndEpoch.leader.get().idString());
            if (nodeApiVersions == null || hasUsableOffsetForLeaderEpochVersion(nodeApiVersions)) {
                return assignedState(tp).maybeValidatePosition(leaderAndEpoch);
            } else {
                // If the broker does not support a newer version of OffsetsForLeaderEpoch, we skip validation
                assignedState(tp).updatePositionLeaderNoValidation(leaderAndEpoch);
                return false;
            }
        } else {
            return assignedState(tp).maybeValidatePosition(leaderAndEpoch);
        }
    }

    /**
     * Attempt to complete validation with the end offset returned from the OffsetForLeaderEpoch request.
     * @return Log truncation details if detected and no reset policy is defined.
     */
    public synchronized Optional<LogTruncation> maybeCompleteValidation(TopicPartition tp,
                                                                        FetchPosition requestPosition,
                                                                        EpochEndOffset epochEndOffset) {
        TopicPartitionState state = assignedStateOrNull(tp);
        if (state == null) {
            log.debug("Skipping completed validation for partition {} which is not currently assigned.", tp);
        } else if (!state.awaitingValidation()) {
            log.debug("Skipping completed validation for partition {} which is no longer expecting validation.", tp);
        } else {
            SubscriptionState.FetchPosition currentPosition = state.position;
            if (!currentPosition.equals(requestPosition)) {
                log.debug("Skipping completed validation for partition {} since the current position {} " +
                          "no longer matches the position {} when the request was sent",
                          tp, currentPosition, requestPosition);
            } else if (epochEndOffset.endOffset() == UNDEFINED_EPOCH_OFFSET ||
                        epochEndOffset.leaderEpoch() == UNDEFINED_EPOCH) {
                if (hasDefaultOffsetResetPolicy()) {
                    log.info("Truncation detected for partition {} at offset {}, resetting offset",
                             tp, currentPosition);
                    requestOffsetReset(tp);
                } else {
                    log.warn("Truncation detected for partition {} at offset {}, but no reset policy is set",
                             tp, currentPosition);
                    return Optional.of(new LogTruncation(tp, requestPosition, Optional.empty()));
                }
            } else if (epochEndOffset.endOffset() < currentPosition.offset) {
                if (hasDefaultOffsetResetPolicy()) {
                    SubscriptionState.FetchPosition newPosition = new SubscriptionState.FetchPosition(
                            epochEndOffset.endOffset(), Optional.of(epochEndOffset.leaderEpoch()),
                            currentPosition.currentLeader);
                    log.info("Truncation detected for partition {} at offset {}, resetting offset to " +
                             "the first offset known to diverge {}", tp, currentPosition, newPosition);
                    if (tp.toString().equals("table2-4")) {
                        System.err.print("truncate:" + newPosition);
                        System.err.flush();
                    }
                    state.seekValidated(newPosition);
                } else {
                    OffsetAndMetadata divergentOffset = new OffsetAndMetadata(epochEndOffset.endOffset(),
                        Optional.of(epochEndOffset.leaderEpoch()), null);
                    log.warn("Truncation detected for partition {} at offset {} (the end offset from the " +
                             "broker is {}), but no reset policy is set", tp, currentPosition, divergentOffset);
                    return Optional.of(new LogTruncation(tp, requestPosition, Optional.of(divergentOffset)));
                }
            } else {
                state.completeValidation();
            }
        }

        return Optional.empty();
    }

    public synchronized boolean awaitingValidation(TopicPartition tp) {
        return assignedState(tp).awaitingValidation();
    }

    public synchronized void completeValidation(TopicPartition tp) {
        assignedState(tp).completeValidation();
    }

    public synchronized FetchPosition validPosition(TopicPartition tp) {
        return assignedState(tp).validPosition();
    }

    public synchronized FetchPosition position(TopicPartition tp) {
        return assignedState(tp).position;
    }

    public synchronized Long partitionLag(TopicPartition tp, IsolationLevel isolationLevel) {
        TopicPartitionState topicPartitionState = assignedState(tp);

        if (topicPartitionState.position == null) {
            if (tp.toString().equals("table2-4")) {
                System.err.print("pos n");
                System.err.flush();
            }
            return null;
        } else if (isolationLevel == IsolationLevel.READ_COMMITTED) {
            return topicPartitionState.lastStableOffset == null ? null : topicPartitionState.lastStableOffset - topicPartitionState.position.offset;
        } else {
            if (tp.toString().equals("table2-4")) {
                System.err.print("m:" + topicPartitionState.highWatermark);
                System.err.flush();
            }
            return topicPartitionState.highWatermark == null ? null : topicPartitionState.highWatermark - topicPartitionState.position.offset;
        }
    }

    synchronized Long partitionLead(TopicPartition tp) {
        TopicPartitionState topicPartitionState = assignedState(tp);
        return topicPartitionState.logStartOffset == null ? null : topicPartitionState.position.offset - topicPartitionState.logStartOffset;
    }

    synchronized void updateHighWatermark(TopicPartition tp, long highWatermark) {
        if (tp.toString().equals("table2-4")) {
            System.err.print("uHWM:" + highWatermark);
            System.err.flush();
        }
        assignedState(tp).highWatermark(highWatermark);
    }

    synchronized void updateLogStartOffset(TopicPartition tp, long logStartOffset) {
        assignedState(tp).logStartOffset(logStartOffset);
    }

    synchronized void updateLastStableOffset(TopicPartition tp, long lastStableOffset) {
        assignedState(tp).lastStableOffset(lastStableOffset);
    }

    /**
     * Set the preferred read replica with a lease timeout. After this time, the replica will no longer be valid and
     * {@link #preferredReadReplica(TopicPartition, long)} will return an empty result.
     *
     * @param tp The topic partition
     * @param preferredReadReplicaId The preferred read replica
     * @param timeMs The time at which this preferred replica is no longer valid
     */
    public synchronized void updatePreferredReadReplica(TopicPartition tp, int preferredReadReplicaId, LongSupplier timeMs) {
        assignedState(tp).updatePreferredReadReplica(preferredReadReplicaId, timeMs);
    }

    /**
     * Get the preferred read replica
     *
     * @param tp The topic partition
     * @param timeMs The current time
     * @return Returns the current preferred read replica, if it has been set and if it has not expired.
     */
    public synchronized Optional<Integer> preferredReadReplica(TopicPartition tp, long timeMs) {
        final TopicPartitionState topicPartitionState = assignedStateOrNull(tp);
        if (topicPartitionState == null) {
            return Optional.empty();
        } else {
            return topicPartitionState.preferredReadReplica(timeMs);
        }
    }

    /**
     * Unset the preferred read replica. This causes the fetcher to go back to the leader for fetches.
     *
     * @param tp The topic partition
     * @return true if the preferred read replica was set, false otherwise.
     */
    public synchronized Optional<Integer> clearPreferredReadReplica(TopicPartition tp) {
        return assignedState(tp).clearPreferredReadReplica();
    }

    public synchronized Map<TopicPartition, OffsetAndMetadata> allConsumed() {
        Map<TopicPartition, OffsetAndMetadata> allConsumed = new HashMap<>();
        assignment.forEach((topicPartition, partitionState) -> {
            if (partitionState.hasValidPosition())
                allConsumed.put(topicPartition, new OffsetAndMetadata(partitionState.position.offset,
                        partitionState.position.offsetEpoch, ""));
        });
        return allConsumed;
    }

    public synchronized void requestOffsetReset(TopicPartition partition, OffsetResetStrategy offsetResetStrategy) {
        assignedState(partition).reset(offsetResetStrategy);
    }

    public synchronized void requestOffsetReset(Collection<TopicPartition> partitions, OffsetResetStrategy offsetResetStrategy) {
        partitions.forEach(tp -> {
            log.info("Seeking to {} offset of partition {}", offsetResetStrategy, tp);
            assignedState(tp).reset(offsetResetStrategy);
        });
    }

    public void requestOffsetReset(TopicPartition partition) {
        requestOffsetReset(partition, defaultResetStrategy);
    }

    synchronized void setNextAllowedRetry(Set<TopicPartition> partitions, long nextAllowResetTimeMs) {
        for (TopicPartition partition : partitions) {
            assignedState(partition).setNextAllowedRetry(nextAllowResetTimeMs);
        }
    }

    boolean hasDefaultOffsetResetPolicy() {
        return defaultResetStrategy != OffsetResetStrategy.NONE;
    }

    public synchronized boolean isOffsetResetNeeded(TopicPartition partition) {
        return assignedState(partition).awaitingReset();
    }

    public synchronized OffsetResetStrategy resetStrategy(TopicPartition partition) {
        return assignedState(partition).resetStrategy();
    }

    public synchronized boolean hasAllFetchPositions() {
        // Since this is in the hot-path for fetching, we do this instead of using java.util.stream API
        Iterator<TopicPartitionState> it = assignment.stateIterator();
        while (it.hasNext()) {
            if (!it.next().hasValidPosition()) {
                return false;
            }
        }
        return true;
    }

    public synchronized Set<TopicPartition> initializingPartitions() {
        return collectPartitions(state -> state.fetchState.equals(FetchStates.INITIALIZING));
    }

    private Set<TopicPartition> collectPartitions(Predicate<TopicPartitionState> filter) {
        Set<TopicPartition> result = new HashSet<>();
        assignment.forEach((topicPartition, topicPartitionState) -> {
            if (filter.test(topicPartitionState)) {
                result.add(topicPartition);
            }
        });
        return result;
    }


    public synchronized void resetInitializingPositions() {
        final Set<TopicPartition> partitionsWithNoOffsets = new HashSet<>();
        assignment.forEach((tp, partitionState) -> {
            if (partitionState.fetchState.equals(FetchStates.INITIALIZING)) {
                if (defaultResetStrategy == OffsetResetStrategy.NONE)
                    partitionsWithNoOffsets.add(tp);
                else
                    requestOffsetReset(tp);
            }
        });

        if (!partitionsWithNoOffsets.isEmpty())
            throw new NoOffsetForPartitionException(partitionsWithNoOffsets);
    }

    public synchronized Set<TopicPartition> partitionsNeedingReset(long nowMs) {
        return collectPartitions(state -> state.awaitingReset() && !state.awaitingRetryBackoff(nowMs));
    }

    public synchronized Set<TopicPartition> partitionsNeedingValidation(long nowMs) {
        return collectPartitions(state -> state.awaitingValidation() && !state.awaitingRetryBackoff(nowMs));
    }

    public synchronized boolean isAssigned(TopicPartition tp) {
        return assignment.contains(tp);
    }

    public synchronized boolean isPaused(TopicPartition tp) {
        TopicPartitionState assignedOrNull = assignedStateOrNull(tp);
        return assignedOrNull != null && assignedOrNull.isPaused();
    }

    synchronized boolean isFetchable(TopicPartition tp) {
        TopicPartitionState assignedOrNull = assignedStateOrNull(tp);
        return assignedOrNull != null && assignedOrNull.isFetchable();
    }

    public synchronized boolean hasValidPosition(TopicPartition tp) {
        TopicPartitionState assignedOrNull = assignedStateOrNull(tp);
        return assignedOrNull != null && assignedOrNull.hasValidPosition();
    }

    public synchronized void pause(TopicPartition tp) {
        assignedState(tp).pause();
    }

    public synchronized void resume(TopicPartition tp) {
        assignedState(tp).resume();
    }

    synchronized void requestFailed(Set<TopicPartition> partitions, long nextRetryTimeMs) {
        for (TopicPartition partition : partitions) {
            // by the time the request failed, the assignment may no longer
            // contain this partition any more, in which case we would just ignore.
            final TopicPartitionState state = assignedStateOrNull(partition);
            if (state != null)
                state.requestFailed(nextRetryTimeMs);
        }
    }

    synchronized void movePartitionToEnd(TopicPartition tp) {
        assignment.moveToEnd(tp);
    }

    public synchronized ConsumerRebalanceListener rebalanceListener() {
        return rebalanceListener;
    }

    private static class TopicPartitionState {

        private FetchState fetchState;
        private FetchPosition position; // last consumed position

        private Long highWatermark; // the high watermark from last fetch
        private Long logStartOffset; // the log start offset
        private Long lastStableOffset;
        private boolean paused;  // whether this partition has been paused by the user
        private OffsetResetStrategy resetStrategy;  // the strategy to use if the offset needs resetting
        private Long nextRetryTimeMs;
        private Integer preferredReadReplica;
        private Long preferredReadReplicaExpireTimeMs;

        TopicPartitionState() {
            this.paused = false;
            this.fetchState = FetchStates.INITIALIZING;
            this.position = null;
            this.highWatermark = null;
            this.logStartOffset = null;
            this.lastStableOffset = null;
            this.resetStrategy = null;
            this.nextRetryTimeMs = null;
            this.preferredReadReplica = null;
        }


        @Override
        public String toString() {
            return "(hwm=" + this.highWatermark + "pos=:" + (this.position == null ? null : this.position.offset) + ')';
        }

        private void transitionState(FetchState newState, Runnable runIfTransitioned) {
            FetchState nextState = this.fetchState.transitionTo(newState);
            if (nextState.equals(newState)) {
                this.fetchState = nextState;
                runIfTransitioned.run();
                if (this.position == null && nextState.requiresPosition()) {
                    throw new IllegalStateException("Transitioned subscription state to " + nextState + ", but position is null");
                } else if (!nextState.requiresPosition()) {
                    this.position = null;
                }
            }
        }

        private Optional<Integer> preferredReadReplica(long timeMs) {
            if (preferredReadReplicaExpireTimeMs != null && timeMs > preferredReadReplicaExpireTimeMs) {
                preferredReadReplica = null;
                return Optional.empty();
            } else {
                return Optional.ofNullable(preferredReadReplica);
            }
        }

        private void updatePreferredReadReplica(int preferredReadReplica, LongSupplier timeMs) {
            if (this.preferredReadReplica == null || preferredReadReplica != this.preferredReadReplica) {
                this.preferredReadReplica = preferredReadReplica;
                this.preferredReadReplicaExpireTimeMs = timeMs.getAsLong();
            }
        }

        private Optional<Integer> clearPreferredReadReplica() {
            if (preferredReadReplica != null) {
                int removedReplicaId = this.preferredReadReplica;
                this.preferredReadReplica = null;
                this.preferredReadReplicaExpireTimeMs = null;
                return Optional.of(removedReplicaId);
            } else {
                return Optional.empty();
            }
        }

        private void reset(OffsetResetStrategy strategy) {
            transitionState(FetchStates.AWAIT_RESET, () -> {
                this.resetStrategy = strategy;
                this.nextRetryTimeMs = null;
            });
        }

        /**
         * Check if the position exists and needs to be validated. If so, enter the AWAIT_VALIDATION state. This method
         * also will update the position with the current leader and epoch.
         *
         * @param currentLeaderAndEpoch leader and epoch to compare the offset with
         * @return true if the position is now awaiting validation
         */
        private boolean maybeValidatePosition(Metadata.LeaderAndEpoch currentLeaderAndEpoch) {
            if (this.fetchState.equals(FetchStates.AWAIT_RESET)) {
                return false;
            }

            if (!currentLeaderAndEpoch.leader.isPresent()) {
                return false;
            }

            if (position != null && !position.currentLeader.equals(currentLeaderAndEpoch)) {
                FetchPosition newPosition = new FetchPosition(position.offset, position.offsetEpoch, currentLeaderAndEpoch);
                validatePosition(newPosition);
                preferredReadReplica = null;
            }
            return this.fetchState.equals(FetchStates.AWAIT_VALIDATION);
        }

        /**
         * For older versions of the API, we cannot perform offset validation so we simply transition directly to FETCHING
         */
        private void updatePositionLeaderNoValidation(Metadata.LeaderAndEpoch currentLeaderAndEpoch) {
            if (position != null) {
                transitionState(FetchStates.FETCHING, () -> {
                    this.position = new FetchPosition(position.offset, position.offsetEpoch, currentLeaderAndEpoch);
                    this.nextRetryTimeMs = null;
                });
            }
        }

        private void validatePosition(FetchPosition position) {
            if (position.offsetEpoch.isPresent() && position.currentLeader.epoch.isPresent()) {
                transitionState(FetchStates.AWAIT_VALIDATION, () -> {
                    this.position = position;
                    this.nextRetryTimeMs = null;
                });
            } else {
                // If we have no epoch information for the current position, then we can skip validation
                transitionState(FetchStates.FETCHING, () -> {
                    this.position = position;
                    this.nextRetryTimeMs = null;
                });
            }
        }

        /**
         * Clear the awaiting validation state and enter fetching.
         */
        private void completeValidation() {
            if (hasPosition()) {
                transitionState(FetchStates.FETCHING, () -> this.nextRetryTimeMs = null);
            }
        }

        private boolean awaitingValidation() {
            return fetchState.equals(FetchStates.AWAIT_VALIDATION);
        }

        private boolean awaitingRetryBackoff(long nowMs) {
            return nextRetryTimeMs != null && nowMs < nextRetryTimeMs;
        }

        private boolean awaitingReset() {
            return fetchState.equals(FetchStates.AWAIT_RESET);
        }

        private void setNextAllowedRetry(long nextAllowedRetryTimeMs) {
            this.nextRetryTimeMs = nextAllowedRetryTimeMs;
        }

        private void requestFailed(long nextAllowedRetryTimeMs) {
            this.nextRetryTimeMs = nextAllowedRetryTimeMs;
        }

        private boolean hasValidPosition() {
            return fetchState.hasValidPosition();
        }

        private boolean hasPosition() {
            return position != null;
        }

        private boolean isPaused() {
            return paused;
        }

        private void seekValidated(FetchPosition position) {
            transitionState(FetchStates.FETCHING, () -> {
                this.position = position;
                this.resetStrategy = null;
                this.nextRetryTimeMs = null;
            });
        }

        private void seekUnvalidated(FetchPosition fetchPosition) {
            seekValidated(fetchPosition);
            validatePosition(fetchPosition);
        }

        private void position(FetchPosition position) {
            if (!hasValidPosition())
                throw new IllegalStateException("Cannot set a new position without a valid current position");
            this.position = position;
        }

        private FetchPosition validPosition() {
            if (hasValidPosition()) {
                return position;
            } else {
                return null;
            }
        }

        private void pause() {
            this.paused = true;
        }

        private void resume() {
            this.paused = false;
        }

        private boolean isFetchable() {
            return !paused && hasValidPosition();
        }

        private void highWatermark(Long highWatermark) {

            this.highWatermark = highWatermark;
        }

        private void logStartOffset(Long logStartOffset) {
            this.logStartOffset = logStartOffset;
        }

        private void lastStableOffset(Long lastStableOffset) {
            this.lastStableOffset = lastStableOffset;
        }

        private OffsetResetStrategy resetStrategy() {
            return resetStrategy;
        }
    }

    /**
     * The fetch state of a partition. This class is used to determine valid state transitions and expose the some of
     * the behavior of the current fetch state. Actual state variables are stored in the {@link TopicPartitionState}.
     */
    interface FetchState {
        default FetchState transitionTo(FetchState newState) {
            if (validTransitions().contains(newState)) {
                return newState;
            } else {
                return this;
            }
        }

        /**
         * Return the valid states which this state can transition to
         */
        Collection<FetchState> validTransitions();

        /**
         * Test if this state requires a position to be set
         */
        boolean requiresPosition();

        /**
         * Test if this state is considered to have a valid position which can be used for fetching
         */
        boolean hasValidPosition();
    }

    /**
     * An enumeration of all the possible fetch states. The state transitions are encoded in the values returned by
     * {@link FetchState#validTransitions}.
     */
    enum FetchStates implements FetchState {
        INITIALIZING() {
            @Override
            public Collection<FetchState> validTransitions() {
                return Arrays.asList(FetchStates.FETCHING, FetchStates.AWAIT_RESET, FetchStates.AWAIT_VALIDATION);
            }

            @Override
            public boolean requiresPosition() {
                return false;
            }

            @Override
            public boolean hasValidPosition() {
                return false;
            }
        },

        FETCHING() {
            @Override
            public Collection<FetchState> validTransitions() {
                return Arrays.asList(FetchStates.FETCHING, FetchStates.AWAIT_RESET, FetchStates.AWAIT_VALIDATION);
            }

            @Override
            public boolean requiresPosition() {
                return true;
            }

            @Override
            public boolean hasValidPosition() {
                return true;
            }
        },

        AWAIT_RESET() {
            @Override
            public Collection<FetchState> validTransitions() {
                return Arrays.asList(FetchStates.FETCHING, FetchStates.AWAIT_RESET);
            }

            @Override
            public boolean requiresPosition() {
                return false;
            }

            @Override
            public boolean hasValidPosition() {
                return false;
            }
        },

        AWAIT_VALIDATION() {
            @Override
            public Collection<FetchState> validTransitions() {
                return Arrays.asList(FetchStates.FETCHING, FetchStates.AWAIT_RESET, FetchStates.AWAIT_VALIDATION);
            }

            @Override
            public boolean requiresPosition() {
                return true;
            }

            @Override
            public boolean hasValidPosition() {
                return false;
            }
        }
    }

    /**
     * Represents the position of a partition subscription.
     *
     * This includes the offset and epoch from the last record in
     * the batch from a FetchResponse. It also includes the leader epoch at the time the batch was consumed.
     */
    public static class FetchPosition {
        public final long offset;
        final Optional<Integer> offsetEpoch;
        final Metadata.LeaderAndEpoch currentLeader;

        FetchPosition(long offset) {
            this(offset, Optional.empty(), Metadata.LeaderAndEpoch.noLeaderOrEpoch());
        }

        public FetchPosition(long offset, Optional<Integer> offsetEpoch, Metadata.LeaderAndEpoch currentLeader) {
            this.offset = offset;
            this.offsetEpoch = Objects.requireNonNull(offsetEpoch);
            this.currentLeader = Objects.requireNonNull(currentLeader);
        }

        @Override
        public boolean equals(Object o) {
            if (this == o) return true;
            if (o == null || getClass() != o.getClass()) return false;
            FetchPosition that = (FetchPosition) o;
            return offset == that.offset &&
                    offsetEpoch.equals(that.offsetEpoch) &&
                    currentLeader.equals(that.currentLeader);
        }

        @Override
        public int hashCode() {
            return Objects.hash(offset, offsetEpoch, currentLeader);
        }

        @Override
        public String toString() {
            return "FetchPosition{" +
                    "offset=" + offset +
                    ", offsetEpoch=" + offsetEpoch +
                    ", currentLeader=" + currentLeader +
                    '}';
        }
    }

    public static class LogTruncation {
        public final TopicPartition topicPartition;
        public final FetchPosition fetchPosition;
        public final Optional<OffsetAndMetadata> divergentOffsetOpt;

        public LogTruncation(TopicPartition topicPartition,
                             FetchPosition fetchPosition,
                             Optional<OffsetAndMetadata> divergentOffsetOpt) {
            this.topicPartition = topicPartition;
            this.fetchPosition = fetchPosition;
            this.divergentOffsetOpt = divergentOffsetOpt;
        }

        @Override
        public String toString() {
            StringBuilder bldr = new StringBuilder()
                .append("(partition=")
                .append(topicPartition)
                .append(", fetchOffset=")
                .append(fetchPosition.offset)
                .append(", fetchEpoch=")
                .append(fetchPosition.offsetEpoch);

            if (divergentOffsetOpt.isPresent()) {
                OffsetAndMetadata divergentOffset = divergentOffsetOpt.get();
                bldr.append(", divergentOffset=")
                    .append(divergentOffset.offset())
                    .append(", divergentEpoch=")
                    .append(divergentOffset.leaderEpoch());
            } else {
                bldr.append(", divergentOffset=unknown")
                    .append(", divergentEpoch=unknown");
            }

            return bldr.append(")").toString();

        }
    }
}<|MERGE_RESOLUTION|>--- conflicted
+++ resolved
@@ -292,23 +292,12 @@
             assignedPartitionStates.put(tp, state);
         }
 
-<<<<<<< HEAD
-        if (hasTable24) {
-            final String logPrefix = Thread.currentThread().getName();
-            final String shortPrefix = logPrefix.length() > 25 ? logPrefix.substring(logPrefix.length() - 22, logPrefix.length() - 16) : logPrefix;
-            System.err.print(shortPrefix + "old:" + this.assignment);
-            System.err.print("new:" + assignedPartitionStates);
-            System.err.flush();
-        }
-=======
-
         final String logPrefix = Thread.currentThread().getName();
         final String shortPrefix = logPrefix.length() > 25 ? logPrefix.substring(logPrefix.length() - 22, logPrefix.length() - 13) : logPrefix;
         System.err.print(shortPrefix + "old:" + this.assignment);
         System.err.print("new:" + assignedPartitionStates);
         System.err.flush();
 
->>>>>>> 43c6088c
 
         assignmentId++;
         this.assignment.set(assignedPartitionStates);
