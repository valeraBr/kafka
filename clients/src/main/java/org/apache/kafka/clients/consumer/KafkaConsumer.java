--- conflicted
+++ resolved
@@ -2008,32 +2008,18 @@
      */
     @Override
     public void pause(Collection<TopicPartition> partitions) {
-<<<<<<< HEAD
-        System.err.print("pausing:" + partitions);
-        acquireAndEnsureOpen();
-        try {
-            log.debug("before pausing:", partitions);
-            System.err.print("before pausing:" + partitions);
-=======
 //        System.err.print("pausing:" + partitions);
         acquireAndEnsureOpen();
         try {
             log.debug("before pausing:", partitions);
 //            System.err.print("before pausing:" + partitions);
->>>>>>> fc590005
             for (TopicPartition partition: partitions) {
                 subscriptions.pause(partition);
             }
         } finally {
-<<<<<<< HEAD
-            System.err.print("before release:" + partitions);
-            release();
-            System.err.print("after release:" + partitions);
-=======
 //            System.err.print("before release:" + partitions);
             release();
 //            System.err.print("after release:" + partitions);
->>>>>>> fc590005
         }
     }
 
