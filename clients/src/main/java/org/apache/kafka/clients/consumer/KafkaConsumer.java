--- conflicted
+++ resolved
@@ -472,13 +472,9 @@
             String metricGrpPrefix = "consumer";
             Map<String, String> metricsTags = new LinkedHashMap<String, String>();
             metricsTags.put("client-id", clientId);
-<<<<<<< HEAD
             ChannelBuilder channelBuilder = ClientUtils.createChannelBuilder(config.values());
-            this.client = new NetworkClient(new Selector(metrics, time, metricGrpPrefix, metricsTags, channelBuilder),
-=======
             this.client = new NetworkClient(
-                    new Selector(config.getLong(ConsumerConfig.CONNECTIONS_MAX_IDLE_MS_CONFIG), metrics, time, metricGrpPrefix, metricsTags),
->>>>>>> ca6d01bc
+                    new Selector(config.getLong(ConsumerConfig.CONNECTIONS_MAX_IDLE_MS_CONFIG), metrics, time, metricGrpPrefix, metricsTags, ChannelBuilder),
                     this.metadata,
                     clientId,
                     100, // a fixed large enough value will suffice
