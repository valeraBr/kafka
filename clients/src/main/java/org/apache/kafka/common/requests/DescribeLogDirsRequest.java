--- conflicted
+++ resolved
@@ -20,18 +20,11 @@
 import org.apache.kafka.common.message.DescribeLogDirsRequestData;
 import org.apache.kafka.common.message.DescribeLogDirsResponseData;
 import org.apache.kafka.common.protocol.ApiKeys;
-<<<<<<< HEAD
-import org.apache.kafka.common.protocol.Message;
-import org.apache.kafka.common.protocol.types.ArrayOf;
-import org.apache.kafka.common.protocol.types.Field;
-import org.apache.kafka.common.protocol.types.Schema;
-=======
->>>>>>> 2eb0ccfa
 import org.apache.kafka.common.protocol.types.Struct;
 
 import java.nio.ByteBuffer;
 
-public class DescribeLogDirsRequest extends LegacyAbstractRequest {
+public class DescribeLogDirsRequest extends AbstractRequest {
 
     private final DescribeLogDirsRequestData data;
 
@@ -64,18 +57,9 @@
         this.data = data;
     }
 
+    @Override
     public DescribeLogDirsRequestData data() {
         return data;
-    }
-
-    @Override
-    protected Struct toStruct() {
-        return data.toStruct(version());
-    }
-
-    @Override
-    protected Message data() {
-        return null;
     }
 
     @Override
