--- conflicted
+++ resolved
@@ -27,7 +27,6 @@
 import org.apache.kafka.common.protocol.ApiKeys;
 import org.apache.kafka.common.protocol.ByteBufferAccessor;
 import org.apache.kafka.common.protocol.Errors;
-import org.apache.kafka.common.protocol.Message;
 import org.apache.kafka.common.utils.MappedIterator;
 import org.apache.kafka.common.utils.Utils;
 
@@ -208,15 +207,7 @@
     }
 
     public static StopReplicaRequest parse(ByteBuffer buffer, short version) {
-<<<<<<< HEAD
         return new StopReplicaRequest(new StopReplicaRequestData(new ByteBufferAccessor(buffer), version), version);
-=======
-        return new StopReplicaRequest(ApiKeys.STOP_REPLICA.parseRequest(version, buffer), version);
-    }
-
-    public StopReplicaRequestData data() {
-        return data;
->>>>>>> dc55be2d
     }
 
     @Override
