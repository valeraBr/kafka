--- conflicted
+++ resolved
@@ -144,33 +144,19 @@
             case DELETE_TOPICS:
                 return DeleteTopicsResponse.parse(responseBuffer, version);
             case DELETE_RECORDS:
-<<<<<<< HEAD
                 return DeleteRecordsResponse.parse(responseBuffer, version);
-=======
-                return new DeleteRecordsResponse(struct, version);
->>>>>>> 2eb0ccfa
             case INIT_PRODUCER_ID:
                 return InitProducerIdResponse.parse(responseBuffer, version);
             case OFFSET_FOR_LEADER_EPOCH:
                 return OffsetsForLeaderEpochResponse.parse(responseBuffer, version);
             case ADD_PARTITIONS_TO_TXN:
-<<<<<<< HEAD
                 return AddPartitionsToTxnResponse.parse(responseBuffer, version);
             case ADD_OFFSETS_TO_TXN:
                 return AddOffsetsToTxnResponse.parse(responseBuffer, version);
-=======
-                return new AddPartitionsToTxnResponse(struct, version);
-            case ADD_OFFSETS_TO_TXN:
-                return new AddOffsetsToTxnResponse(struct, version);
->>>>>>> 2eb0ccfa
             case END_TXN:
                 return EndTxnResponse.parse(responseBuffer, version);
             case WRITE_TXN_MARKERS:
-<<<<<<< HEAD
                 return WriteTxnMarkersResponse.parse(responseBuffer, version);
-=======
-                return new WriteTxnMarkersResponse(struct, version);
->>>>>>> 2eb0ccfa
             case TXN_OFFSET_COMMIT:
                 return TxnOffsetCommitResponse.parse(responseBuffer, version);
             case DESCRIBE_ACLS:
@@ -182,19 +168,11 @@
             case DESCRIBE_CONFIGS:
                 return DescribeConfigsResponse.parse(responseBuffer, version);
             case ALTER_CONFIGS:
-<<<<<<< HEAD
                 return AlterConfigsResponse.parse(responseBuffer, version);
-=======
-                return new AlterConfigsResponse(struct, version);
->>>>>>> 2eb0ccfa
             case ALTER_REPLICA_LOG_DIRS:
                 return AlterReplicaLogDirsResponse.parse(responseBuffer, version);
             case DESCRIBE_LOG_DIRS:
-<<<<<<< HEAD
                 return DescribeLogDirsResponse.parse(responseBuffer, version);
-=======
-                return new DescribeLogDirsResponse(struct, version);
->>>>>>> 2eb0ccfa
             case SASL_AUTHENTICATE:
                 return SaslAuthenticateResponse.parse(responseBuffer, version);
             case CREATE_PARTITIONS:
@@ -218,15 +196,11 @@
             case LIST_PARTITION_REASSIGNMENTS:
                 return ListPartitionReassignmentsResponse.parse(responseBuffer, version);
             case OFFSET_DELETE:
-<<<<<<< HEAD
                 return OffsetDeleteResponse.parse(responseBuffer, version);
-=======
-                return new OffsetDeleteResponse(struct, version);
             case DESCRIBE_CLIENT_QUOTAS:
-                return new DescribeClientQuotasResponse(struct, version);
+                return DescribeClientQuotasResponse.parse(responseBuffer, version);
             case ALTER_CLIENT_QUOTAS:
-                return new AlterClientQuotasResponse(struct, version);
->>>>>>> 2eb0ccfa
+                return AlterClientQuotasResponse.parse(responseBuffer, version);
             default:
                 throw new AssertionError(String.format("ApiKey %s is not currently handled in `parseResponse`, the " +
                         "code should be updated to do so.", apiKey));
