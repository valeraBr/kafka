--- conflicted
+++ resolved
@@ -99,12 +99,9 @@
     ENVELOPE(ApiMessageType.ENVELOPE, true, RecordBatch.MAGIC_VALUE_V0, false, true),
     FETCH_SNAPSHOT(ApiMessageType.FETCH_SNAPSHOT, false, RecordBatch.MAGIC_VALUE_V0, false, true),
     DESCRIBE_CLUSTER(ApiMessageType.DESCRIBE_CLUSTER),
-<<<<<<< HEAD
+    DESCRIBE_PRODUCERS(ApiMessageType.DESCRIBE_PRODUCERS),
     BROKER_REGISTRATION(ApiMessageType.BROKER_REGISTRATION, true, RecordBatch.MAGIC_VALUE_V0, false, true),
     BROKER_HEARTBEAT(ApiMessageType.BROKER_HEARTBEAT, true, RecordBatch.MAGIC_VALUE_V0, false, true);
-=======
-    DESCRIBE_PRODUCERS(ApiMessageType.DESCRIBE_PRODUCERS);
->>>>>>> 7feb5573
 
     // The generator ensures every `ApiMessageType` has a unique id
     private static final Map<Integer, ApiKeys> ID_TO_TYPE = Arrays.stream(ApiKeys.values())
