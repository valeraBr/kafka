--- conflicted
+++ resolved
@@ -17,13 +17,9 @@
 
 package org.apache.kafka.common.protocol;
 
-<<<<<<< HEAD
 import org.apache.kafka.common.Uuid;
-=======
-import org.apache.kafka.common.UUID;
 import org.apache.kafka.common.record.BaseRecords;
 import org.apache.kafka.common.record.MemoryRecords;
->>>>>>> 53026b79
 
 import java.nio.ByteBuffer;
 
@@ -39,9 +35,6 @@
     void writeVarint(int i);
     void writeVarlong(long i);
 
-<<<<<<< HEAD
-    default void writeUuid(Uuid uuid) {
-=======
     default void writeRecords(BaseRecords records) {
         if (records instanceof MemoryRecords) {
             MemoryRecords memRecords = (MemoryRecords) records;
@@ -51,8 +44,7 @@
         }
     }
 
-    default void writeUUID(UUID uuid) {
->>>>>>> 53026b79
+    default void writeUuid(Uuid uuid) {
         writeLong(uuid.getMostSignificantBits());
         writeLong(uuid.getLeastSignificantBits());
     }
