--- conflicted
+++ resolved
@@ -19,36 +19,12 @@
 import org.apache.kafka.common.message.AddOffsetsToTxnRequestData;
 import org.apache.kafka.common.message.AddOffsetsToTxnResponseData;
 import org.apache.kafka.common.protocol.ApiKeys;
+import org.apache.kafka.common.protocol.ByteBufferAccessor;
 import org.apache.kafka.common.protocol.Errors;
-<<<<<<< HEAD
-import org.apache.kafka.common.protocol.Message;
-import org.apache.kafka.common.protocol.types.Schema;
-=======
->>>>>>> 2eb0ccfa
-import org.apache.kafka.common.protocol.types.Struct;
 
 import java.nio.ByteBuffer;
 
-<<<<<<< HEAD
-import static org.apache.kafka.common.protocol.CommonFields.GROUP_ID;
-import static org.apache.kafka.common.protocol.CommonFields.PRODUCER_EPOCH;
-import static org.apache.kafka.common.protocol.CommonFields.PRODUCER_ID;
-import static org.apache.kafka.common.protocol.CommonFields.TRANSACTIONAL_ID;
-
-public class AddOffsetsToTxnRequest extends LegacyAbstractRequest {
-    private static final Schema ADD_OFFSETS_TO_TXN_REQUEST_V0 = new Schema(
-            TRANSACTIONAL_ID,
-            PRODUCER_ID,
-            PRODUCER_EPOCH,
-            GROUP_ID);
-
-    /**
-     * The version number is bumped to indicate that on quota violation brokers send out responses before throttling.
-     */
-    private static final Schema ADD_OFFSETS_TO_TXN_REQUEST_V1 = ADD_OFFSETS_TO_TXN_REQUEST_V0;
-=======
 public class AddOffsetsToTxnRequest extends AbstractRequest {
->>>>>>> 2eb0ccfa
 
     public AddOffsetsToTxnRequestData data;
 
@@ -76,21 +52,6 @@
         this.data = data;
     }
 
-    public AddOffsetsToTxnRequest(Struct struct, short version) {
-        super(ApiKeys.ADD_OFFSETS_TO_TXN, version);
-        this.data = new AddOffsetsToTxnRequestData(struct, version);
-    }
-
-    @Override
-    protected Struct toStruct() {
-        return data.toStruct(version());
-    }
-
-    @Override
-    protected Message data() {
-        return null;
-    }
-
     @Override
     public AddOffsetsToTxnResponse getErrorResponse(int throttleTimeMs, Throwable e) {
         return new AddOffsetsToTxnResponse(new AddOffsetsToTxnResponseData()
@@ -99,6 +60,6 @@
     }
 
     public static AddOffsetsToTxnRequest parse(ByteBuffer buffer, short version) {
-        return new AddOffsetsToTxnRequest(ApiKeys.ADD_OFFSETS_TO_TXN.parseRequest(version, buffer), version);
+        return new AddOffsetsToTxnRequest(new AddOffsetsToTxnRequestData(new ByteBufferAccessor(buffer), version), version);
     }
 }