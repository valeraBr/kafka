/*
 * Licensed to the Apache Software Foundation (ASF) under one or more
 * contributor license agreements. See the NOTICE file distributed with
 * this work for additional information regarding copyright ownership.
 * The ASF licenses this file to You under the Apache License, Version 2.0
 * (the "License"); you may not use this file except in compliance with
 * the License. You may obtain a copy of the License at
 *
 *    http://www.apache.org/licenses/LICENSE-2.0
 *
 * Unless required by applicable law or agreed to in writing, software
 * distributed under the License is distributed on an "AS IS" BASIS,
 * WITHOUT WARRANTIES OR CONDITIONS OF ANY KIND, either express or implied.
 * See the License for the specific language governing permissions and
 * limitations under the License.
 */
package org.apache.kafka.common.requests;

import org.apache.kafka.common.message.CreateAclsResponseData;
import org.apache.kafka.common.protocol.ApiKeys;
import org.apache.kafka.common.protocol.Errors;
<<<<<<< HEAD
import org.apache.kafka.common.protocol.Message;
import org.apache.kafka.common.protocol.types.ArrayOf;
import org.apache.kafka.common.protocol.types.Field;
import org.apache.kafka.common.protocol.types.Schema;
=======
>>>>>>> 342f13a8
import org.apache.kafka.common.protocol.types.Struct;

import java.nio.ByteBuffer;
import java.util.List;
import java.util.Map;
import java.util.stream.Collectors;

public class CreateAclsResponse extends AbstractResponse {
    private final CreateAclsResponseData data;

    public CreateAclsResponse(CreateAclsResponseData data) {
        this.data = data;
    }

    public CreateAclsResponse(Struct struct, short version) {
        this.data = new CreateAclsResponseData(struct, version);
    }

    @Override
    protected Struct toStruct(short version) {
        return data.toStruct(version);
    }

    @Override
    protected Message data() {
        return null;
    }

    @Override
    public int throttleTimeMs() {
        return data.throttleTimeMs();
    }

    public List<CreateAclsResponseData.AclCreationResult> results() {
        return data.results();
    }

    @Override
    public Map<Errors, Integer> errorCounts() {
        return errorCounts(results().stream().map(r -> Errors.forCode(r.errorCode())).collect(Collectors.toList()));
    }

    public static CreateAclsResponse parse(ByteBuffer buffer, short version) {
        return new CreateAclsResponse(ApiKeys.CREATE_ACLS.responseSchema(version).read(buffer), version);
    }

    @Override
    public boolean shouldClientThrottle(short version) {
        return version >= 1;
    }
}<|MERGE_RESOLUTION|>--- conflicted
+++ resolved
@@ -18,15 +18,9 @@
 
 import org.apache.kafka.common.message.CreateAclsResponseData;
 import org.apache.kafka.common.protocol.ApiKeys;
+import org.apache.kafka.common.protocol.ByteBufferAccessor;
 import org.apache.kafka.common.protocol.Errors;
-<<<<<<< HEAD
 import org.apache.kafka.common.protocol.Message;
-import org.apache.kafka.common.protocol.types.ArrayOf;
-import org.apache.kafka.common.protocol.types.Field;
-import org.apache.kafka.common.protocol.types.Schema;
-=======
->>>>>>> 342f13a8
-import org.apache.kafka.common.protocol.types.Struct;
 
 import java.nio.ByteBuffer;
 import java.util.List;
@@ -40,18 +34,9 @@
         this.data = data;
     }
 
-    public CreateAclsResponse(Struct struct, short version) {
-        this.data = new CreateAclsResponseData(struct, version);
-    }
-
-    @Override
-    protected Struct toStruct(short version) {
-        return data.toStruct(version);
-    }
-
     @Override
     protected Message data() {
-        return null;
+        return data;
     }
 
     @Override
@@ -69,7 +54,7 @@
     }
 
     public static CreateAclsResponse parse(ByteBuffer buffer, short version) {
-        return new CreateAclsResponse(ApiKeys.CREATE_ACLS.responseSchema(version).read(buffer), version);
+        return new CreateAclsResponse(new CreateAclsResponseData(new ByteBufferAccessor(buffer), version));
     }
 
     @Override
