/*
 * Licensed to the Apache Software Foundation (ASF) under one or more
 * contributor license agreements. See the NOTICE file distributed with
 * this work for additional information regarding copyright ownership.
 * The ASF licenses this file to You under the Apache License, Version 2.0
 * (the "License"); you may not use this file except in compliance with
 * the License. You may obtain a copy of the License at
 *
 *    http://www.apache.org/licenses/LICENSE-2.0
 *
 * Unless required by applicable law or agreed to in writing, software
 * distributed under the License is distributed on an "AS IS" BASIS,
 * WITHOUT WARRANTIES OR CONDITIONS OF ANY KIND, either express or implied.
 * See the License for the specific language governing permissions and
 * limitations under the License.
 */
package org.apache.kafka.common.protocol;

import org.apache.kafka.common.InvalidRecordException;
import org.apache.kafka.common.errors.ApiException;
import org.apache.kafka.common.errors.BrokerNotAvailableException;
import org.apache.kafka.common.errors.ClusterAuthorizationException;
import org.apache.kafka.common.errors.ConcurrentTransactionsException;
import org.apache.kafka.common.errors.DuplicateResourceException;
import org.apache.kafka.common.errors.GroupSubscribedToTopicException;
import org.apache.kafka.common.errors.ControllerMovedException;
import org.apache.kafka.common.errors.CoordinatorLoadInProgressException;
import org.apache.kafka.common.errors.CoordinatorNotAvailableException;
import org.apache.kafka.common.errors.CorruptRecordException;
import org.apache.kafka.common.errors.DuplicateSequenceException;
import org.apache.kafka.common.errors.DelegationTokenAuthorizationException;
import org.apache.kafka.common.errors.DelegationTokenDisabledException;
import org.apache.kafka.common.errors.DelegationTokenExpiredException;
import org.apache.kafka.common.errors.DelegationTokenNotFoundException;
import org.apache.kafka.common.errors.DelegationTokenOwnerMismatchException;
import org.apache.kafka.common.errors.FencedLeaderEpochException;
import org.apache.kafka.common.errors.TransactionTimeoutException;
import org.apache.kafka.common.internals.InvalidProducerEpochException;
import org.apache.kafka.common.errors.ListenerNotFoundException;
import org.apache.kafka.common.errors.FetchSessionIdNotFoundException;
import org.apache.kafka.common.errors.GroupAuthorizationException;
import org.apache.kafka.common.errors.GroupIdNotFoundException;
import org.apache.kafka.common.errors.GroupMaxSizeReachedException;
import org.apache.kafka.common.errors.GroupNotEmptyException;
import org.apache.kafka.common.errors.IllegalGenerationException;
import org.apache.kafka.common.errors.IllegalSaslStateException;
import org.apache.kafka.common.errors.InconsistentGroupProtocolException;
import org.apache.kafka.common.errors.InvalidCommitOffsetSizeException;
import org.apache.kafka.common.errors.InvalidConfigurationException;
import org.apache.kafka.common.errors.InvalidFetchSessionEpochException;
import org.apache.kafka.common.errors.InvalidFetchSizeException;
import org.apache.kafka.common.errors.InvalidGroupIdException;
import org.apache.kafka.common.errors.InvalidPartitionsException;
import org.apache.kafka.common.errors.InvalidPidMappingException;
import org.apache.kafka.common.errors.InvalidPrincipalTypeException;
import org.apache.kafka.common.errors.InvalidReplicaAssignmentException;
import org.apache.kafka.common.errors.InvalidReplicationFactorException;
import org.apache.kafka.common.errors.InvalidRequestException;
import org.apache.kafka.common.errors.InvalidRequiredAcksException;
import org.apache.kafka.common.errors.InvalidSessionTimeoutException;
import org.apache.kafka.common.errors.InvalidTimestampException;
import org.apache.kafka.common.errors.InvalidTopicException;
import org.apache.kafka.common.errors.InvalidTxnStateException;
import org.apache.kafka.common.errors.InvalidTxnTimeoutException;
import org.apache.kafka.common.errors.KafkaStorageException;
import org.apache.kafka.common.errors.LeaderNotAvailableException;
import org.apache.kafka.common.errors.LogDirNotFoundException;
import org.apache.kafka.common.errors.FencedInstanceIdException;
import org.apache.kafka.common.errors.MemberIdRequiredException;
import org.apache.kafka.common.errors.ElectionNotNeededException;
import org.apache.kafka.common.errors.EligibleLeadersNotAvailableException;
import org.apache.kafka.common.errors.NetworkException;
import org.apache.kafka.common.errors.NoReassignmentInProgressException;
import org.apache.kafka.common.errors.NotControllerException;
import org.apache.kafka.common.errors.NotCoordinatorException;
import org.apache.kafka.common.errors.NotEnoughReplicasAfterAppendException;
import org.apache.kafka.common.errors.NotEnoughReplicasException;
import org.apache.kafka.common.errors.NotLeaderOrFollowerException;
import org.apache.kafka.common.errors.OffsetMetadataTooLarge;
import org.apache.kafka.common.errors.OffsetNotAvailableException;
import org.apache.kafka.common.errors.OffsetOutOfRangeException;
import org.apache.kafka.common.errors.OperationNotAttemptedException;
import org.apache.kafka.common.errors.OutOfOrderSequenceException;
import org.apache.kafka.common.errors.ResourceNotFoundException;
import org.apache.kafka.common.errors.ThrottlingQuotaExceededException;
import org.apache.kafka.common.errors.UnacceptableCredentialException;
import org.apache.kafka.common.errors.UnstableOffsetCommitException;
import org.apache.kafka.common.errors.PolicyViolationException;
import org.apache.kafka.common.errors.PreferredLeaderNotAvailableException;
import org.apache.kafka.common.errors.ProducerFencedException;
import org.apache.kafka.common.errors.ReassignmentInProgressException;
import org.apache.kafka.common.errors.RebalanceInProgressException;
import org.apache.kafka.common.errors.RecordBatchTooLargeException;
import org.apache.kafka.common.errors.RecordTooLargeException;
import org.apache.kafka.common.errors.ReplicaNotAvailableException;
import org.apache.kafka.common.errors.RetriableException;
import org.apache.kafka.common.errors.SaslAuthenticationException;
import org.apache.kafka.common.errors.SecurityDisabledException;
import org.apache.kafka.common.errors.TimeoutException;
import org.apache.kafka.common.errors.TopicAuthorizationException;
import org.apache.kafka.common.errors.TopicDeletionDisabledException;
import org.apache.kafka.common.errors.TopicExistsException;
import org.apache.kafka.common.errors.TransactionalIdAuthorizationException;
import org.apache.kafka.common.errors.TransactionCoordinatorFencedException;
import org.apache.kafka.common.errors.UnknownLeaderEpochException;
import org.apache.kafka.common.errors.UnknownMemberIdException;
import org.apache.kafka.common.errors.UnknownProducerIdException;
import org.apache.kafka.common.errors.UnknownServerException;
import org.apache.kafka.common.errors.UnknownTopicOrPartitionException;
import org.apache.kafka.common.errors.UnsupportedByAuthenticationException;
import org.apache.kafka.common.errors.UnsupportedCompressionTypeException;
import org.apache.kafka.common.errors.UnsupportedForMessageFormatException;
import org.apache.kafka.common.errors.UnsupportedSaslMechanismException;
import org.apache.kafka.common.errors.UnsupportedVersionException;
import org.apache.kafka.common.errors.StaleBrokerEpochException;
import org.slf4j.Logger;
import org.slf4j.LoggerFactory;

import java.util.HashMap;
import java.util.Map;
import java.util.function.Function;

/**
 * This class contains all the client-server errors--those errors that must be sent from the server to the client. These
 * are thus part of the protocol. The names can be changed but the error code cannot.
 *
 * Note that client library will convert an unknown error code to the non-retriable UnknownServerException if the client library
 * version is old and does not recognize the newly-added error code. Therefore when a new server-side error is added,
 * we may need extra logic to convert the new error code to another existing error code before sending the response back to
 * the client if the request version suggests that the client may not recognize the new error code.
 *
 * Do not add exceptions that occur only on the client or only on the server here.
 */
public enum Errors {
    UNKNOWN_SERVER_ERROR(-1, "The server experienced an unexpected error when processing the request.",
            UnknownServerException::new),
    NONE(0, null, message -> null),
    OFFSET_OUT_OF_RANGE(1, "The requested offset is not within the range of offsets maintained by the server.",
            OffsetOutOfRangeException::new),
    CORRUPT_MESSAGE(2, "This message has failed its CRC checksum, exceeds the valid size, has a null key for a compacted topic, or is otherwise corrupt.",
            CorruptRecordException::new),
    UNKNOWN_TOPIC_OR_PARTITION(3, "This server does not host this topic-partition.",
            UnknownTopicOrPartitionException::new),
    INVALID_FETCH_SIZE(4, "The requested fetch size is invalid.",
            InvalidFetchSizeException::new),
    LEADER_NOT_AVAILABLE(5, "There is no leader for this topic-partition as we are in the middle of a leadership election.",
            LeaderNotAvailableException::new),
    NOT_LEADER_OR_FOLLOWER(6, "For requests intended only for the leader, this error indicates that the broker is not the current leader. " +
            "For requests intended for any replica, this error indicates that the broker is not a replica of the topic partition.",
            NotLeaderOrFollowerException::new),
    REQUEST_TIMED_OUT(7, "The request timed out.",
            TimeoutException::new),
    BROKER_NOT_AVAILABLE(8, "The broker is not available.",
            BrokerNotAvailableException::new),
    REPLICA_NOT_AVAILABLE(9, "The replica is not available for the requested topic-partition. Produce/Fetch requests and other requests " +
            "intended only for the leader or follower return NOT_LEADER_OR_FOLLOWER if the broker is not a replica of the topic-partition.",
            ReplicaNotAvailableException::new),
    MESSAGE_TOO_LARGE(10, "The request included a message larger than the max message size the server will accept.",
            RecordTooLargeException::new),
    STALE_CONTROLLER_EPOCH(11, "The controller moved to another broker.",
            ControllerMovedException::new),
    OFFSET_METADATA_TOO_LARGE(12, "The metadata field of the offset request was too large.",
            OffsetMetadataTooLarge::new),
    NETWORK_EXCEPTION(13, "The server disconnected before a response was received.",
            NetworkException::new),
    COORDINATOR_LOAD_IN_PROGRESS(14, "The coordinator is loading and hence can't process requests.",
            CoordinatorLoadInProgressException::new),
    COORDINATOR_NOT_AVAILABLE(15, "The coordinator is not available.",
            CoordinatorNotAvailableException::new),
    NOT_COORDINATOR(16, "This is not the correct coordinator.",
            NotCoordinatorException::new),
    INVALID_TOPIC_EXCEPTION(17, "The request attempted to perform an operation on an invalid topic.",
            InvalidTopicException::new),
    RECORD_LIST_TOO_LARGE(18, "The request included message batch larger than the configured segment size on the server.",
            RecordBatchTooLargeException::new),
    NOT_ENOUGH_REPLICAS(19, "Messages are rejected since there are fewer in-sync replicas than required.",
            NotEnoughReplicasException::new),
    NOT_ENOUGH_REPLICAS_AFTER_APPEND(20, "Messages are written to the log, but to fewer in-sync replicas than required.",
            NotEnoughReplicasAfterAppendException::new),
    INVALID_REQUIRED_ACKS(21, "Produce request specified an invalid value for required acks.",
            InvalidRequiredAcksException::new),
    ILLEGAL_GENERATION(22, "Specified group generation id is not valid.",
            IllegalGenerationException::new),
    INCONSISTENT_GROUP_PROTOCOL(23,
            "The group member's supported protocols are incompatible with those of existing members " +
            "or first group member tried to join with empty protocol type or empty protocol list.",
            InconsistentGroupProtocolException::new),
    INVALID_GROUP_ID(24, "The configured groupId is invalid.",
            InvalidGroupIdException::new),
    UNKNOWN_MEMBER_ID(25, "The coordinator is not aware of this member.",
            UnknownMemberIdException::new),
    INVALID_SESSION_TIMEOUT(26,
            "The session timeout is not within the range allowed by the broker " +
            "(as configured by group.min.session.timeout.ms and group.max.session.timeout.ms).",
            InvalidSessionTimeoutException::new),
    REBALANCE_IN_PROGRESS(27, "The group is rebalancing, so a rejoin is needed.",
            RebalanceInProgressException::new),
    INVALID_COMMIT_OFFSET_SIZE(28, "The committing offset data size is not valid.",
            InvalidCommitOffsetSizeException::new),
    TOPIC_AUTHORIZATION_FAILED(29, "Topic authorization failed.", TopicAuthorizationException::new),
    GROUP_AUTHORIZATION_FAILED(30, "Group authorization failed.", GroupAuthorizationException::new),
    CLUSTER_AUTHORIZATION_FAILED(31, "Cluster authorization failed.",
            ClusterAuthorizationException::new),
    INVALID_TIMESTAMP(32, "The timestamp of the message is out of acceptable range.",
            InvalidTimestampException::new),
    UNSUPPORTED_SASL_MECHANISM(33, "The broker does not support the requested SASL mechanism.",
            UnsupportedSaslMechanismException::new),
    ILLEGAL_SASL_STATE(34, "Request is not valid given the current SASL state.",
            IllegalSaslStateException::new),
    UNSUPPORTED_VERSION(35, "The version of API is not supported.",
            UnsupportedVersionException::new),
    TOPIC_ALREADY_EXISTS(36, "Topic with this name already exists.",
            TopicExistsException::new),
    INVALID_PARTITIONS(37, "Number of partitions is below 1.",
            InvalidPartitionsException::new),
    INVALID_REPLICATION_FACTOR(38, "Replication factor is below 1 or larger than the number of available brokers.",
            InvalidReplicationFactorException::new),
    INVALID_REPLICA_ASSIGNMENT(39, "Replica assignment is invalid.",
            InvalidReplicaAssignmentException::new),
    INVALID_CONFIG(40, "Configuration is invalid.",
            InvalidConfigurationException::new),
    NOT_CONTROLLER(41, "This is not the correct controller for this cluster.",
            NotControllerException::new),
    INVALID_REQUEST(42, "This most likely occurs because of a request being malformed by the " +
            "client library or the message was sent to an incompatible broker. See the broker logs " +
            "for more details.",
            InvalidRequestException::new),
    UNSUPPORTED_FOR_MESSAGE_FORMAT(43, "The message format version on the broker does not support the request.",
            UnsupportedForMessageFormatException::new),
    POLICY_VIOLATION(44, "Request parameters do not satisfy the configured policy.",
            PolicyViolationException::new),
    OUT_OF_ORDER_SEQUENCE_NUMBER(45, "The broker received an out of order sequence number.",
            OutOfOrderSequenceException::new),
    DUPLICATE_SEQUENCE_NUMBER(46, "The broker received a duplicate sequence number.",
            DuplicateSequenceException::new),
    INVALID_PRODUCER_EPOCH(47, "Producer attempted to produce with an old epoch.",
            InvalidProducerEpochException::new),
    INVALID_TXN_STATE(48, "The producer attempted a transactional operation in an invalid state.",
            InvalidTxnStateException::new),
    INVALID_PRODUCER_ID_MAPPING(49, "The producer attempted to use a producer id which is not currently assigned to " +
            "its transactional id.",
            InvalidPidMappingException::new),
    INVALID_TRANSACTION_TIMEOUT(50, "The transaction timeout is larger than the maximum value allowed by " +
            "the broker (as configured by transaction.max.timeout.ms).",
            InvalidTxnTimeoutException::new),
    CONCURRENT_TRANSACTIONS(51, "The producer attempted to update a transaction " +
            "while another concurrent operation on the same transaction was ongoing.",
            ConcurrentTransactionsException::new),
    TRANSACTION_COORDINATOR_FENCED(52, "Indicates that the transaction coordinator sending a WriteTxnMarker " +
            "is no longer the current coordinator for a given producer.",
            TransactionCoordinatorFencedException::new),
    TRANSACTIONAL_ID_AUTHORIZATION_FAILED(53, "Transactional Id authorization failed.",
            TransactionalIdAuthorizationException::new),
    SECURITY_DISABLED(54, "Security features are disabled.",
            SecurityDisabledException::new),
    OPERATION_NOT_ATTEMPTED(55, "The broker did not attempt to execute this operation. This may happen for " +
            "batched RPCs where some operations in the batch failed, causing the broker to respond without " +
            "trying the rest.",
            OperationNotAttemptedException::new),
    KAFKA_STORAGE_ERROR(56, "Disk error when trying to access log file on the disk.",
            KafkaStorageException::new),
    LOG_DIR_NOT_FOUND(57, "The user-specified log directory is not found in the broker config.",
            LogDirNotFoundException::new),
    SASL_AUTHENTICATION_FAILED(58, "SASL Authentication failed.",
            SaslAuthenticationException::new),
    UNKNOWN_PRODUCER_ID(59, "This exception is raised by the broker if it could not locate the producer metadata " +
            "associated with the producerId in question. This could happen if, for instance, the producer's records " +
            "were deleted because their retention time had elapsed. Once the last records of the producerId are " +
            "removed, the producer's metadata is removed from the broker, and future appends by the producer will " +
            "return this exception.",
            UnknownProducerIdException::new),
    REASSIGNMENT_IN_PROGRESS(60, "A partition reassignment is in progress.",
            ReassignmentInProgressException::new),
    DELEGATION_TOKEN_AUTH_DISABLED(61, "Delegation Token feature is not enabled.",
            DelegationTokenDisabledException::new),
    DELEGATION_TOKEN_NOT_FOUND(62, "Delegation Token is not found on server.",
            DelegationTokenNotFoundException::new),
    DELEGATION_TOKEN_OWNER_MISMATCH(63, "Specified Principal is not valid Owner/Renewer.",
            DelegationTokenOwnerMismatchException::new),
    DELEGATION_TOKEN_REQUEST_NOT_ALLOWED(64, "Delegation Token requests are not allowed on PLAINTEXT/1-way SSL " +
            "channels and on delegation token authenticated channels.",
            UnsupportedByAuthenticationException::new),
    DELEGATION_TOKEN_AUTHORIZATION_FAILED(65, "Delegation Token authorization failed.",
            DelegationTokenAuthorizationException::new),
    DELEGATION_TOKEN_EXPIRED(66, "Delegation Token is expired.",
            DelegationTokenExpiredException::new),
    INVALID_PRINCIPAL_TYPE(67, "Supplied principalType is not supported.",
            InvalidPrincipalTypeException::new),
    NON_EMPTY_GROUP(68, "The group is not empty.",
            GroupNotEmptyException::new),
    GROUP_ID_NOT_FOUND(69, "The group id does not exist.",
            GroupIdNotFoundException::new),
    FETCH_SESSION_ID_NOT_FOUND(70, "The fetch session ID was not found.",
            FetchSessionIdNotFoundException::new),
    INVALID_FETCH_SESSION_EPOCH(71, "The fetch session epoch is invalid.",
            InvalidFetchSessionEpochException::new),
    LISTENER_NOT_FOUND(72, "There is no listener on the leader broker that matches the listener on which " +
            "metadata request was processed.",
            ListenerNotFoundException::new),
    TOPIC_DELETION_DISABLED(73, "Topic deletion is disabled.",
            TopicDeletionDisabledException::new),
    FENCED_LEADER_EPOCH(74, "The leader epoch in the request is older than the epoch on the broker.",
            FencedLeaderEpochException::new),
    UNKNOWN_LEADER_EPOCH(75, "The leader epoch in the request is newer than the epoch on the broker.",
            UnknownLeaderEpochException::new),
    UNSUPPORTED_COMPRESSION_TYPE(76, "The requesting client does not support the compression type of given partition.",
            UnsupportedCompressionTypeException::new),
    STALE_BROKER_EPOCH(77, "Broker epoch has changed.",
            StaleBrokerEpochException::new),
    OFFSET_NOT_AVAILABLE(78, "The leader high watermark has not caught up from a recent leader " +
            "election so the offsets cannot be guaranteed to be monotonically increasing.",
            OffsetNotAvailableException::new),
    MEMBER_ID_REQUIRED(79, "The group member needs to have a valid member id before actually entering a consumer group.",
            MemberIdRequiredException::new),
    PREFERRED_LEADER_NOT_AVAILABLE(80, "The preferred leader was not available.",
            PreferredLeaderNotAvailableException::new),
    GROUP_MAX_SIZE_REACHED(81, "The consumer group has reached its max size.", GroupMaxSizeReachedException::new),
    FENCED_INSTANCE_ID(82, "The broker rejected this static consumer since " +
            "another consumer with the same group.instance.id has registered with a different member.id.",
            FencedInstanceIdException::new),
    ELIGIBLE_LEADERS_NOT_AVAILABLE(83, "Eligible topic partition leaders are not available.",
            EligibleLeadersNotAvailableException::new),
    ELECTION_NOT_NEEDED(84, "Leader election not needed for topic partition.", ElectionNotNeededException::new),
    NO_REASSIGNMENT_IN_PROGRESS(85, "No partition reassignment is in progress.",
            NoReassignmentInProgressException::new),
    GROUP_SUBSCRIBED_TO_TOPIC(86, "Deleting offsets of a topic is forbidden while the consumer group is actively subscribed to it.",
            GroupSubscribedToTopicException::new),
    INVALID_RECORD(87, "This record has failed the validation on broker and hence will be rejected.", InvalidRecordException::new),
    UNSTABLE_OFFSET_COMMIT(88, "There are unstable offsets that need to be cleared.", UnstableOffsetCommitException::new),
    THROTTLING_QUOTA_EXCEEDED(89, "The throttling quota has been exceeded.", ThrottlingQuotaExceededException::new),
    PRODUCER_FENCED(90, "There is a newer producer with the same transactionalId " +
            "which fences the current one.", ProducerFencedException::new),
<<<<<<< HEAD
    TRANSACTION_TIMED_OUT(91, "The last ongoing transaction timed out on the coordinator, should retry initialization" +
                                  " with current epoch.", TransactionTimeoutException::new);
=======
    RESOURCE_NOT_FOUND(91, "A request illegally referred to a resource that does not exist.", ResourceNotFoundException::new),
    DUPLICATE_RESOURCE(92, "A request illegally referred to the same resource twice.", DuplicateResourceException::new),
    UNACCEPTABLE_CREDENTIAL(93, "Requested credential would not meet criteria for acceptability.", UnacceptableCredentialException::new);
>>>>>>> 2a27e0dd

    private static final Logger log = LoggerFactory.getLogger(Errors.class);

    private static Map<Class<?>, Errors> classToError = new HashMap<>();
    private static Map<Short, Errors> codeToError = new HashMap<>();

    static {
        for (Errors error : Errors.values()) {
            if (codeToError.put(error.code(), error) != null)
                throw new ExceptionInInitializerError("Code " + error.code() + " for error " +
                        error + " has already been used");

            if (error.exception != null)
                classToError.put(error.exception.getClass(), error);
        }
    }

    private final short code;
    private final Function<String, ApiException> builder;
    private final ApiException exception;

    Errors(int code, String defaultExceptionString, Function<String, ApiException> builder) {
        this.code = (short) code;
        this.builder = builder;
        this.exception = builder.apply(defaultExceptionString);
    }

    /**
     * An instance of the exception
     */
    public ApiException exception() {
        return this.exception;
    }

    /**
     * Create an instance of the ApiException that contains the given error message.
     *
     * @param message    The message string to set.
     * @return           The exception.
     */
    public ApiException exception(String message) {
        if (message == null) {
            // If no error message was specified, return an exception with the default error message.
            return exception;
        }
        // Return an exception with the given error message.
        return builder.apply(message);
    }

    /**
     * Returns the class name of the exception or null if this is {@code Errors.NONE}.
     */
    public String exceptionName() {
        return exception == null ? null : exception.getClass().getName();
    }

    /**
     * The error code for the exception
     */
    public short code() {
        return this.code;
    }

    /**
     * Throw the exception corresponding to this error if there is one
     */
    public void maybeThrow() {
        if (exception != null) {
            throw this.exception;
        }
    }

    /**
     * Get a friendly description of the error (if one is available).
     * @return the error message
     */
    public String message() {
        if (exception != null)
            return exception.getMessage();
        return toString();
    }

    /**
     * Throw the exception if there is one
     */
    public static Errors forCode(short code) {
        Errors error = codeToError.get(code);
        if (error != null) {
            return error;
        } else {
            log.warn("Unexpected error code: {}.", code);
            return UNKNOWN_SERVER_ERROR;
        }
    }

    /**
     * Return the error instance associated with this exception or any of its superclasses (or UNKNOWN if there is none).
     * If there are multiple matches in the class hierarchy, the first match starting from the bottom is used.
     */
    public static Errors forException(Throwable t) {
        Class<?> clazz = t.getClass();
        while (clazz != null) {
            Errors error = classToError.get(clazz);
            if (error != null)
                return error;
            clazz = clazz.getSuperclass();
        }
        return UNKNOWN_SERVER_ERROR;
    }

    private static String toHtml() {
        final StringBuilder b = new StringBuilder();
        b.append("<table class=\"data-table\"><tbody>\n");
        b.append("<tr>");
        b.append("<th>Error</th>\n");
        b.append("<th>Code</th>\n");
        b.append("<th>Retriable</th>\n");
        b.append("<th>Description</th>\n");
        b.append("</tr>\n");
        for (Errors error : Errors.values()) {
            b.append("<tr>");
            b.append("<td>");
            b.append(error.name());
            b.append("</td>");
            b.append("<td>");
            b.append(error.code());
            b.append("</td>");
            b.append("<td>");
            b.append(error.exception() != null && error.exception() instanceof RetriableException ? "True" : "False");
            b.append("</td>");
            b.append("<td>");
            b.append(error.exception() != null ? error.exception().getMessage() : "");
            b.append("</td>");
            b.append("</tr>\n");
        }
        b.append("</table>\n");
        return b.toString();
    }

    public static void main(String[] args) {
        System.out.println(toHtml());
    }
}<|MERGE_RESOLUTION|>--- conflicted
+++ resolved
@@ -330,14 +330,11 @@
     THROTTLING_QUOTA_EXCEEDED(89, "The throttling quota has been exceeded.", ThrottlingQuotaExceededException::new),
     PRODUCER_FENCED(90, "There is a newer producer with the same transactionalId " +
             "which fences the current one.", ProducerFencedException::new),
-<<<<<<< HEAD
-    TRANSACTION_TIMED_OUT(91, "The last ongoing transaction timed out on the coordinator, should retry initialization" +
-                                  " with current epoch.", TransactionTimeoutException::new);
-=======
     RESOURCE_NOT_FOUND(91, "A request illegally referred to a resource that does not exist.", ResourceNotFoundException::new),
     DUPLICATE_RESOURCE(92, "A request illegally referred to the same resource twice.", DuplicateResourceException::new),
-    UNACCEPTABLE_CREDENTIAL(93, "Requested credential would not meet criteria for acceptability.", UnacceptableCredentialException::new);
->>>>>>> 2a27e0dd
+    UNACCEPTABLE_CREDENTIAL(93, "Requested credential would not meet criteria for acceptability.", UnacceptableCredentialException::new),
+    TRANSACTION_TIMED_OUT(94, "The last ongoing transaction timed out on the coordinator, should retry initialization" +
+                                  " with current epoch.", TransactionTimeoutException::new);
 
     private static final Logger log = LoggerFactory.getLogger(Errors.class);
 
