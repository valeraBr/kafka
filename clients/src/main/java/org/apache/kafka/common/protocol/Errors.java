/*
 * Licensed to the Apache Software Foundation (ASF) under one or more
 * contributor license agreements. See the NOTICE file distributed with
 * this work for additional information regarding copyright ownership.
 * The ASF licenses this file to You under the Apache License, Version 2.0
 * (the "License"); you may not use this file except in compliance with
 * the License. You may obtain a copy of the License at
 *
 *    http://www.apache.org/licenses/LICENSE-2.0
 *
 * Unless required by applicable law or agreed to in writing, software
 * distributed under the License is distributed on an "AS IS" BASIS,
 * WITHOUT WARRANTIES OR CONDITIONS OF ANY KIND, either express or implied.
 * See the License for the specific language governing permissions and
 * limitations under the License.
 */
package org.apache.kafka.common.protocol;

import org.apache.kafka.common.errors.ApiException;
import org.apache.kafka.common.errors.BrokerNotAvailableException;
import org.apache.kafka.common.errors.ClusterAuthorizationException;
import org.apache.kafka.common.errors.ConcurrentTransactionsException;
import org.apache.kafka.common.errors.ControllerMovedException;
import org.apache.kafka.common.errors.CoordinatorLoadInProgressException;
import org.apache.kafka.common.errors.CoordinatorNotAvailableException;
import org.apache.kafka.common.errors.CorruptRecordException;
import org.apache.kafka.common.errors.DuplicateSequenceException;
import org.apache.kafka.common.errors.DelegationTokenAuthorizationException;
import org.apache.kafka.common.errors.DelegationTokenDisabledException;
import org.apache.kafka.common.errors.DelegationTokenExpiredException;
import org.apache.kafka.common.errors.DelegationTokenNotFoundException;
import org.apache.kafka.common.errors.DelegationTokenOwnerMismatchException;
import org.apache.kafka.common.errors.ListenerNotFoundException;
import org.apache.kafka.common.errors.FetchSessionIdNotFoundException;
import org.apache.kafka.common.errors.GroupAuthorizationException;
import org.apache.kafka.common.errors.GroupIdNotFoundException;
import org.apache.kafka.common.errors.GroupNotEmptyException;
import org.apache.kafka.common.errors.IllegalGenerationException;
import org.apache.kafka.common.errors.IllegalSaslStateException;
import org.apache.kafka.common.errors.InconsistentGroupProtocolException;
import org.apache.kafka.common.errors.InvalidCommitOffsetSizeException;
import org.apache.kafka.common.errors.InvalidConfigurationException;
import org.apache.kafka.common.errors.InvalidFetchSessionEpochException;
import org.apache.kafka.common.errors.InvalidFetchSizeException;
import org.apache.kafka.common.errors.InvalidGroupIdException;
import org.apache.kafka.common.errors.InvalidPartitionsException;
import org.apache.kafka.common.errors.InvalidPidMappingException;
import org.apache.kafka.common.errors.InvalidPrincipalTypeException;
import org.apache.kafka.common.errors.InvalidReplicaAssignmentException;
import org.apache.kafka.common.errors.InvalidReplicationFactorException;
import org.apache.kafka.common.errors.InvalidRequestException;
import org.apache.kafka.common.errors.InvalidRequiredAcksException;
import org.apache.kafka.common.errors.InvalidSessionTimeoutException;
import org.apache.kafka.common.errors.InvalidTimestampException;
import org.apache.kafka.common.errors.InvalidTopicException;
import org.apache.kafka.common.errors.InvalidTxnStateException;
import org.apache.kafka.common.errors.InvalidTxnTimeoutException;
import org.apache.kafka.common.errors.KafkaStorageException;
import org.apache.kafka.common.errors.LeaderNotAvailableException;
import org.apache.kafka.common.errors.LogDirNotFoundException;
import org.apache.kafka.common.errors.NetworkException;
import org.apache.kafka.common.errors.NotControllerException;
import org.apache.kafka.common.errors.NotCoordinatorException;
import org.apache.kafka.common.errors.NotEnoughReplicasAfterAppendException;
import org.apache.kafka.common.errors.NotEnoughReplicasException;
import org.apache.kafka.common.errors.NotLeaderForPartitionException;
import org.apache.kafka.common.errors.OffsetMetadataTooLarge;
import org.apache.kafka.common.errors.OffsetOutOfRangeException;
import org.apache.kafka.common.errors.OperationNotAttemptedException;
import org.apache.kafka.common.errors.OutOfOrderSequenceException;
import org.apache.kafka.common.errors.PolicyViolationException;
import org.apache.kafka.common.errors.ProducerFencedException;
import org.apache.kafka.common.errors.ReassignmentInProgressException;
import org.apache.kafka.common.errors.RebalanceInProgressException;
import org.apache.kafka.common.errors.RecordBatchTooLargeException;
import org.apache.kafka.common.errors.RecordTooLargeException;
import org.apache.kafka.common.errors.ReplicaNotAvailableException;
import org.apache.kafka.common.errors.RetriableException;
import org.apache.kafka.common.errors.SaslAuthenticationException;
import org.apache.kafka.common.errors.SecurityDisabledException;
import org.apache.kafka.common.errors.TimeoutException;
import org.apache.kafka.common.errors.TopicAuthorizationException;
import org.apache.kafka.common.errors.TopicDeletionDisabledException;
import org.apache.kafka.common.errors.TopicExistsException;
import org.apache.kafka.common.errors.TransactionalIdAuthorizationException;
import org.apache.kafka.common.errors.TransactionCoordinatorFencedException;
import org.apache.kafka.common.errors.UnknownMemberIdException;
import org.apache.kafka.common.errors.UnknownProducerIdException;
import org.apache.kafka.common.errors.UnknownServerException;
import org.apache.kafka.common.errors.UnknownTopicOrPartitionException;
import org.apache.kafka.common.errors.UnsupportedByAuthenticationException;
import org.apache.kafka.common.errors.UnsupportedForMessageFormatException;
import org.apache.kafka.common.errors.UnsupportedSaslMechanismException;
import org.apache.kafka.common.errors.UnsupportedVersionException;
import org.slf4j.Logger;
import org.slf4j.LoggerFactory;

import java.util.HashMap;
import java.util.Map;
import java.util.function.Function;

/**
 * This class contains all the client-server errors--those errors that must be sent from the server to the client. These
 * are thus part of the protocol. The names can be changed but the error code cannot.
 *
 * Note that client library will convert an unknown error code to the non-retriable UnknownServerException if the client library
 * version is old and does not recognize the newly-added error code. Therefore when a new server-side error is added,
 * we may need extra logic to convert the new error code to another existing error code before sending the response back to
 * the client if the request version suggests that the client may not recognize the new error code.
 *
 * Do not add exceptions that occur only on the client or only on the server here.
 */
public enum Errors {
<<<<<<< HEAD
    UNKNOWN_SERVER_ERROR(-1, "The server experienced an unexpected error when processing the request.",
        new ApiExceptionBuilder() {
            @Override
            public ApiException build(String message) {
                return new UnknownServerException(message);
            }
        }),
    NONE(0, null,
        new ApiExceptionBuilder() {
            @Override
            public ApiException build(String message) {
                return null;
            }
        }),
=======
    UNKNOWN_SERVER_ERROR(-1, "The server experienced an unexpected error when processing the request",
            UnknownServerException::new),
    NONE(0, null, message -> null),
>>>>>>> 1dd85a32
    OFFSET_OUT_OF_RANGE(1, "The requested offset is not within the range of offsets maintained by the server.",
            OffsetOutOfRangeException::new),
    CORRUPT_MESSAGE(2, "This message has failed its CRC checksum, exceeds the valid size, or is otherwise corrupt.",
            CorruptRecordException::new),
    UNKNOWN_TOPIC_OR_PARTITION(3, "This server does not host this topic-partition.",
            UnknownTopicOrPartitionException::new),
    INVALID_FETCH_SIZE(4, "The requested fetch size is invalid.",
            InvalidFetchSizeException::new),
    LEADER_NOT_AVAILABLE(5, "There is no leader for this topic-partition as we are in the middle of a leadership election.",
            LeaderNotAvailableException::new),
    NOT_LEADER_FOR_PARTITION(6, "This server is not the leader for that topic-partition.",
            NotLeaderForPartitionException::new),
    REQUEST_TIMED_OUT(7, "The request timed out.",
            TimeoutException::new),
    BROKER_NOT_AVAILABLE(8, "The broker is not available.",
<<<<<<< HEAD
        new ApiExceptionBuilder() {
            @Override
            public ApiException build(String message) {
                return new BrokerNotAvailableException(message);
            }
        }),
    REPLICA_NOT_AVAILABLE(9, "The replica is not available for the requested topic-partition.",
        new ApiExceptionBuilder() {
            @Override
            public ApiException build(String message) {
                return new ReplicaNotAvailableException(message);
            }
        }),
=======
            BrokerNotAvailableException::new),
    REPLICA_NOT_AVAILABLE(9, "The replica is not available for the requested topic-partition",
            ReplicaNotAvailableException::new),
>>>>>>> 1dd85a32
    MESSAGE_TOO_LARGE(10, "The request included a message larger than the max message size the server will accept.",
            RecordTooLargeException::new),
    STALE_CONTROLLER_EPOCH(11, "The controller moved to another broker.",
            ControllerMovedException::new),
    OFFSET_METADATA_TOO_LARGE(12, "The metadata field of the offset request was too large.",
            OffsetMetadataTooLarge::new),
    NETWORK_EXCEPTION(13, "The server disconnected before a response was received.",
            NetworkException::new),
    COORDINATOR_LOAD_IN_PROGRESS(14, "The coordinator is loading and hence can't process requests.",
            CoordinatorLoadInProgressException::new),
    COORDINATOR_NOT_AVAILABLE(15, "The coordinator is not available.",
            CoordinatorNotAvailableException::new),
    NOT_COORDINATOR(16, "This is not the correct coordinator.",
            NotCoordinatorException::new),
    INVALID_TOPIC_EXCEPTION(17, "The request attempted to perform an operation on an invalid topic.",
            InvalidTopicException::new),
    RECORD_LIST_TOO_LARGE(18, "The request included message batch larger than the configured segment size on the server.",
            RecordBatchTooLargeException::new),
    NOT_ENOUGH_REPLICAS(19, "Messages are rejected since there are fewer in-sync replicas than required.",
            NotEnoughReplicasException::new),
    NOT_ENOUGH_REPLICAS_AFTER_APPEND(20, "Messages are written to the log, but to fewer in-sync replicas than required.",
            NotEnoughReplicasAfterAppendException::new),
    INVALID_REQUIRED_ACKS(21, "Produce request specified an invalid value for required acks.",
            InvalidRequiredAcksException::new),
    ILLEGAL_GENERATION(22, "Specified group generation id is not valid.",
            IllegalGenerationException::new),
    INCONSISTENT_GROUP_PROTOCOL(23,
            "The group member's supported protocols are incompatible with those of existing members" +
                " or first group member tried to join with empty protocol type or empty protocol list.",
<<<<<<< HEAD
        new ApiExceptionBuilder() {
            @Override
            public ApiException build(String message) {
                return new InconsistentGroupProtocolException(message);
            }
        }),
    INVALID_GROUP_ID(24, "The configured groupId is invalid.",
        new ApiExceptionBuilder() {
            @Override
            public ApiException build(String message) {
                return new InvalidGroupIdException(message);
            }
        }),
=======
            InconsistentGroupProtocolException::new),
    INVALID_GROUP_ID(24, "The configured groupId is invalid",
            InvalidGroupIdException::new),
>>>>>>> 1dd85a32
    UNKNOWN_MEMBER_ID(25, "The coordinator is not aware of this member.",
            UnknownMemberIdException::new),
    INVALID_SESSION_TIMEOUT(26,
            "The session timeout is not within the range allowed by the broker " +
            "(as configured by group.min.session.timeout.ms and group.max.session.timeout.ms).",
            InvalidSessionTimeoutException::new),
    REBALANCE_IN_PROGRESS(27, "The group is rebalancing, so a rejoin is needed.",
<<<<<<< HEAD
        new ApiExceptionBuilder() {
            @Override
            public ApiException build(String message) {
                return new RebalanceInProgressException(message);
            }
        }),
    INVALID_COMMIT_OFFSET_SIZE(28, "The committing offset data size is not valid.",
        new ApiExceptionBuilder() {
            @Override
            public ApiException build(String message) {
                return new InvalidCommitOffsetSizeException(message);
            }
        }),
=======
            RebalanceInProgressException::new),
    INVALID_COMMIT_OFFSET_SIZE(28, "The committing offset data size is not valid",
            InvalidCommitOffsetSizeException::new),
>>>>>>> 1dd85a32
    TOPIC_AUTHORIZATION_FAILED(29, "Topic authorization failed.",
            TopicAuthorizationException::new),
    GROUP_AUTHORIZATION_FAILED(30, "Group authorization failed.",
            GroupAuthorizationException::new),
    CLUSTER_AUTHORIZATION_FAILED(31, "Cluster authorization failed.",
            ClusterAuthorizationException::new),
    INVALID_TIMESTAMP(32, "The timestamp of the message is out of acceptable range.",
            InvalidTimestampException::new),
    UNSUPPORTED_SASL_MECHANISM(33, "The broker does not support the requested SASL mechanism.",
            UnsupportedSaslMechanismException::new),
    ILLEGAL_SASL_STATE(34, "Request is not valid given the current SASL state.",
            IllegalSaslStateException::new),
    UNSUPPORTED_VERSION(35, "The version of API is not supported.",
            UnsupportedVersionException::new),
    TOPIC_ALREADY_EXISTS(36, "Topic with this name already exists.",
            TopicExistsException::new),
    INVALID_PARTITIONS(37, "Number of partitions is below 1.",
            InvalidPartitionsException::new),
    INVALID_REPLICATION_FACTOR(38, "Replication factor is below 1 or larger than the number of available brokers.",
            InvalidReplicationFactorException::new),
    INVALID_REPLICA_ASSIGNMENT(39, "Replica assignment is invalid.",
            InvalidReplicaAssignmentException::new),
    INVALID_CONFIG(40, "Configuration is invalid.",
            InvalidConfigurationException::new),
    NOT_CONTROLLER(41, "This is not the correct controller for this cluster.",
            NotControllerException::new),
    INVALID_REQUEST(42, "This most likely occurs because of a request being malformed by the " +
                "client library or the message was sent to an incompatible broker. See the broker logs " +
                "for more details.",
            InvalidRequestException::new),
    UNSUPPORTED_FOR_MESSAGE_FORMAT(43, "The message format version on the broker does not support the request.",
            UnsupportedForMessageFormatException::new),
    POLICY_VIOLATION(44, "Request parameters do not satisfy the configured policy.",
<<<<<<< HEAD
        new ApiExceptionBuilder() {
            @Override
            public ApiException build(String message) {
                return new PolicyViolationException(message);
            }
        }),
    OUT_OF_ORDER_SEQUENCE_NUMBER(45, "The broker received an out of order sequence number.",
        new ApiExceptionBuilder() {
            @Override
            public ApiException build(String message) {
                return new OutOfOrderSequenceException(message);
            }
        }),
    DUPLICATE_SEQUENCE_NUMBER(46, "The broker received a duplicate sequence number.",
        new ApiExceptionBuilder() {
            @Override
            public ApiException build(String message) {
                return new DuplicateSequenceException(message);
            }
        }),
    INVALID_PRODUCER_EPOCH(47, "Producer attempted an operation with an old epoch. Either there is a newer producer " +
            "with the same transactionalId, or the producer's transaction has been expired by the broker.",
        new ApiExceptionBuilder() {
            @Override
            public ApiException build(String message) {
                return new ProducerFencedException(message);
            }
        }),
    INVALID_TXN_STATE(48, "The producer attempted a transactional operation in an invalid state.",
        new ApiExceptionBuilder() {
            @Override
            public ApiException build(String message) {
                return new InvalidTxnStateException(message);
            }
        }),
    INVALID_PRODUCER_ID_MAPPING(49, "The producer attempted to use a producer id which is not currently assigned to " +
            "its transactional id.",
        new ApiExceptionBuilder() {
            @Override
            public ApiException build(String message) {
                return new InvalidPidMappingException(message);
            }
        }),
=======
            PolicyViolationException::new),
    OUT_OF_ORDER_SEQUENCE_NUMBER(45, "The broker received an out of order sequence number",
            OutOfOrderSequenceException::new),
    DUPLICATE_SEQUENCE_NUMBER(46, "The broker received a duplicate sequence number",
            DuplicateSequenceException::new),
    INVALID_PRODUCER_EPOCH(47, "Producer attempted an operation with an old epoch. Either there is a newer producer " +
            "with the same transactionalId, or the producer's transaction has been expired by the broker.",
            ProducerFencedException::new),
    INVALID_TXN_STATE(48, "The producer attempted a transactional operation in an invalid state",
            InvalidTxnStateException::new),
    INVALID_PRODUCER_ID_MAPPING(49, "The producer attempted to use a producer id which is not currently assigned to " +
            "its transactional id",
            InvalidPidMappingException::new),
>>>>>>> 1dd85a32
    INVALID_TRANSACTION_TIMEOUT(50, "The transaction timeout is larger than the maximum value allowed by " +
                "the broker (as configured by transaction.max.timeout.ms).",
            InvalidTxnTimeoutException::new),
    CONCURRENT_TRANSACTIONS(51, "The producer attempted to update a transaction " +
<<<<<<< HEAD
                "while another concurrent operation on the same transaction was ongoing.",
        new ApiExceptionBuilder() {
            @Override
            public ApiException build(String message) {
                return new ConcurrentTransactionsException(message);
            }
        }),
    TRANSACTION_COORDINATOR_FENCED(52, "Indicates that the transaction coordinator sending a WriteTxnMarker " +
            "is no longer the current coordinator for a given producer.",
        new ApiExceptionBuilder() {
            @Override
            public ApiException build(String message) {
                return new TransactionCoordinatorFencedException(message);
            }
        }),
    TRANSACTIONAL_ID_AUTHORIZATION_FAILED(53, "Transactional Id authorization failed.",
                                                  new ApiExceptionBuilder() {
        @Override
        public ApiException build(String message) {
            return new TransactionalIdAuthorizationException(message);
        }
    }),
    SECURITY_DISABLED(54, "Security features are disabled.", new ApiExceptionBuilder() {
        @Override
        public ApiException build(String message) {
            return new SecurityDisabledException(message);
        }
    }),
    OPERATION_NOT_ATTEMPTED(55, "The broker did not attempt to execute this operation. This may happen for batched RPCs " +
            "where some operations in the batch failed, causing the broker to respond without trying the rest.",
        new ApiExceptionBuilder() {
            @Override
            public ApiException build(String message) {
                return new OperationNotAttemptedException(message);
            }
    }),
=======
                "while another concurrent operation on the same transaction was ongoing",
            ConcurrentTransactionsException::new),
    TRANSACTION_COORDINATOR_FENCED(52, "Indicates that the transaction coordinator sending a WriteTxnMarker " +
            "is no longer the current coordinator for a given producer",
            TransactionCoordinatorFencedException::new),
    TRANSACTIONAL_ID_AUTHORIZATION_FAILED(53, "Transactional Id authorization failed",
            TransactionalIdAuthorizationException::new),
    SECURITY_DISABLED(54, "Security features are disabled.",
            SecurityDisabledException::new),
    OPERATION_NOT_ATTEMPTED(55, "The broker did not attempt to execute this operation. This may happen for " +
            "batched RPCs where some operations in the batch failed, causing the broker to respond without " +
            "trying the rest.",
            OperationNotAttemptedException::new),
>>>>>>> 1dd85a32
    KAFKA_STORAGE_ERROR(56, "Disk error when trying to access log file on the disk.",
            KafkaStorageException::new),
    LOG_DIR_NOT_FOUND(57, "The user-specified log directory is not found in the broker config.",
            LogDirNotFoundException::new),
    SASL_AUTHENTICATION_FAILED(58, "SASL Authentication failed.",
            SaslAuthenticationException::new),
    UNKNOWN_PRODUCER_ID(59, "This exception is raised by the broker if it could not locate the producer metadata " +
            "associated with the producerId in question. This could happen if, for instance, the producer's records " +
            "were deleted because their retention time had elapsed. Once the last records of the producerId are " +
            "removed, the producer's metadata is removed from the broker, and future appends by the producer will " +
            "return this exception.",
<<<<<<< HEAD
        new ApiExceptionBuilder() {
            @Override
            public ApiException build(String message) {
                return new UnknownProducerIdException(message);
            }
    }),
    REASSIGNMENT_IN_PROGRESS(60, "A partition reassignment is in progress.",
        new ApiExceptionBuilder() {
            @Override
            public ApiException build(String message) {
                return new ReassignmentInProgressException(message);
            }
        }),
    DELEGATION_TOKEN_AUTH_DISABLED(61, "Delegation Token feature is not enabled.", new ApiExceptionBuilder() {
        @Override
        public ApiException build(String message) {
            return new DelegationTokenDisabledException(message);
        }
    }),
    DELEGATION_TOKEN_NOT_FOUND(62, "Delegation Token is not found on server.", new ApiExceptionBuilder() {
        @Override
        public ApiException build(String message) {
            return new DelegationTokenNotFoundException(message);
        }
    }),
    DELEGATION_TOKEN_OWNER_MISMATCH(63, "Specified Principal is not valid Owner/Renewer.", new ApiExceptionBuilder() {
        @Override
        public ApiException build(String message) {
            return new DelegationTokenOwnerMismatchException(message);
        }
    }),
    DELEGATION_TOKEN_REQUEST_NOT_ALLOWED(64, "Delegation Token requests are not allowed on PLAINTEXT/1-way SSL channels and " + "on delegation token authenticated channels.", new ApiExceptionBuilder() {
        @Override
        public ApiException build(String message) {
            return new UnsupportedByAuthenticationException(message);
        }
    }),
    DELEGATION_TOKEN_AUTHORIZATION_FAILED(65, "Delegation Token authorization failed.", new ApiExceptionBuilder() {
        @Override
        public ApiException build(String message) {
            return new DelegationTokenAuthorizationException(message);
        }
    }),
    DELEGATION_TOKEN_EXPIRED(66, "Delegation Token is expired.", new ApiExceptionBuilder() {
        @Override
        public ApiException build(String message) {
            return new DelegationTokenExpiredException(message);
        }
    }),
    INVALID_PRINCIPAL_TYPE(67, "Supplied principalType is not supported", new ApiExceptionBuilder() {
        @Override
        public ApiException build(String message) {
            return new InvalidPrincipalTypeException(message);
        }
    }),
    NON_EMPTY_GROUP(68, "The group is not empty", new ApiExceptionBuilder() {
        @Override
        public ApiException build(String message) {
            return new GroupNotEmptyException(message);
        }
    }),
    GROUP_ID_NOT_FOUND(69, "The group id does not exist", new ApiExceptionBuilder() {
        @Override
        public ApiException build(String message) {
            return new GroupIdNotFoundException(message);
        }
    }),
=======
            UnknownProducerIdException::new),
    REASSIGNMENT_IN_PROGRESS(60, "A partition reassignment is in progress",
            ReassignmentInProgressException::new),
    DELEGATION_TOKEN_AUTH_DISABLED(61, "Delegation Token feature is not enabled.",
            DelegationTokenDisabledException::new),
    DELEGATION_TOKEN_NOT_FOUND(62, "Delegation Token is not found on server.",
            DelegationTokenNotFoundException::new),
    DELEGATION_TOKEN_OWNER_MISMATCH(63, "Specified Principal is not valid Owner/Renewer.",
            DelegationTokenOwnerMismatchException::new),
    DELEGATION_TOKEN_REQUEST_NOT_ALLOWED(64, "Delegation Token requests are not allowed on PLAINTEXT/1-way SSL " +
            "channels and on delegation token authenticated channels.",
            UnsupportedByAuthenticationException::new),
    DELEGATION_TOKEN_AUTHORIZATION_FAILED(65, "Delegation Token authorization failed.",
            DelegationTokenAuthorizationException::new),
    DELEGATION_TOKEN_EXPIRED(66, "Delegation Token is expired.",
            DelegationTokenExpiredException::new),
    INVALID_PRINCIPAL_TYPE(67, "Supplied principalType is not supported",
            InvalidPrincipalTypeException::new),
    NON_EMPTY_GROUP(68, "The group is not empty",
            GroupNotEmptyException::new),
    GROUP_ID_NOT_FOUND(69, "The group id does not exist",
            GroupIdNotFoundException::new),
>>>>>>> 1dd85a32
    FETCH_SESSION_ID_NOT_FOUND(70, "The fetch session ID was not found",
            FetchSessionIdNotFoundException::new),
    INVALID_FETCH_SESSION_EPOCH(71, "The fetch session epoch is invalid",
<<<<<<< HEAD
        new ApiExceptionBuilder() {
            @Override
            public ApiException build(String message) {
                return new InvalidFetchSessionEpochException(message);
            }
    }),
    LISTENER_NOT_FOUND(72, "There is no listener on the leader broker that matches the listener on which metadata request was processed",
        new ApiExceptionBuilder() {
            @Override
            public ApiException build(String message) {
                return new ListenerNotFoundException(message);
            }
    }),
    TOPIC_DELETION_DISABLED(73, "Topic deletion is disabled.",
        new ApiExceptionBuilder() {
            @Override
            public ApiException build(String message) {
                return new TopicDeletionDisabledException(message);
            }
    });

    private interface ApiExceptionBuilder {
        ApiException build(String message);
    }
=======
            InvalidFetchSessionEpochException::new),
    LISTENER_NOT_FOUND(72, "There is no listener on the leader broker that matches the listener on which " +
            "metadata request was processed",
            ListenerNotFoundException::new),;
>>>>>>> 1dd85a32

    private static final Logger log = LoggerFactory.getLogger(Errors.class);

    private static Map<Class<?>, Errors> classToError = new HashMap<>();
    private static Map<Short, Errors> codeToError = new HashMap<>();

    static {
        for (Errors error : Errors.values()) {
            codeToError.put(error.code(), error);
            if (error.exception != null)
                classToError.put(error.exception.getClass(), error);
        }
    }

    private final short code;
    private final Function<String, ApiException> builder;
    private final ApiException exception;

    Errors(int code, String defaultExceptionString, Function<String, ApiException> builder) {
        this.code = (short) code;
        this.builder = builder;
        this.exception = builder.apply(defaultExceptionString);
    }

    /**
     * An instance of the exception
     */
    public ApiException exception() {
        return this.exception;
    }

    /**
     * Create an instance of the ApiException that contains the given error message.
     *
     * @param message    The message string to set.
     * @return           The exception.
     */
    public ApiException exception(String message) {
        if (message == null) {
            // If no error message was specified, return an exception with the default error message.
            return exception;
        }
        // Return an exception with the given error message.
        return builder.apply(message);
    }

    /**
     * Returns the class name of the exception or null if this is {@code Errors.NONE}.
     */
    public String exceptionName() {
        return exception == null ? null : exception.getClass().getName();
    }

    /**
     * The error code for the exception
     */
    public short code() {
        return this.code;
    }

    /**
     * Throw the exception corresponding to this error if there is one
     */
    public void maybeThrow() {
        if (exception != null) {
            throw this.exception;
        }
    }

    /**
     * Get a friendly description of the error (if one is available).
     * @return the error message
     */
    public String message() {
        if (exception != null)
            return exception.getMessage();
        return toString();
    }

    /**
     * Throw the exception if there is one
     */
    public static Errors forCode(short code) {
        Errors error = codeToError.get(code);
        if (error != null) {
            return error;
        } else {
            log.warn("Unexpected error code: {}.", code);
            return UNKNOWN_SERVER_ERROR;
        }
    }

    /**
     * Return the error instance associated with this exception or any of its superclasses (or UNKNOWN if there is none).
     * If there are multiple matches in the class hierarchy, the first match starting from the bottom is used.
     */
    public static Errors forException(Throwable t) {
        Class<?> clazz = t.getClass();
        while (clazz != null) {
            Errors error = classToError.get(clazz);
            if (error != null)
                return error;
            clazz = clazz.getSuperclass();
        }
        return UNKNOWN_SERVER_ERROR;
    }

    private static String toHtml() {
        final StringBuilder b = new StringBuilder();
        b.append("<table class=\"data-table\"><tbody>\n");
        b.append("<tr>");
        b.append("<th>Error</th>\n");
        b.append("<th>Code</th>\n");
        b.append("<th>Retriable</th>\n");
        b.append("<th>Description</th>\n");
        b.append("</tr>\n");
        for (Errors error : Errors.values()) {
            b.append("<tr>");
            b.append("<td>");
            b.append(error.name());
            b.append("</td>");
            b.append("<td>");
            b.append(error.code());
            b.append("</td>");
            b.append("<td>");
            b.append(error.exception() != null && error.exception() instanceof RetriableException ? "True" : "False");
            b.append("</td>");
            b.append("<td>");
            b.append(error.exception() != null ? error.exception().getMessage() : "");
            b.append("</td>");
            b.append("</tr>\n");
        }
        b.append("</table>\n");
        return b.toString();
    }

    public static void main(String[] args) {
        System.out.println(toHtml());
    }
}<|MERGE_RESOLUTION|>--- conflicted
+++ resolved
@@ -111,26 +111,9 @@
  * Do not add exceptions that occur only on the client or only on the server here.
  */
 public enum Errors {
-<<<<<<< HEAD
-    UNKNOWN_SERVER_ERROR(-1, "The server experienced an unexpected error when processing the request.",
-        new ApiExceptionBuilder() {
-            @Override
-            public ApiException build(String message) {
-                return new UnknownServerException(message);
-            }
-        }),
-    NONE(0, null,
-        new ApiExceptionBuilder() {
-            @Override
-            public ApiException build(String message) {
-                return null;
-            }
-        }),
-=======
-    UNKNOWN_SERVER_ERROR(-1, "The server experienced an unexpected error when processing the request",
+    UNKNOWN_SERVER_ERROR(-1, "The server experienced an unexpected error when processing the request,",
             UnknownServerException::new),
     NONE(0, null, message -> null),
->>>>>>> 1dd85a32
     OFFSET_OUT_OF_RANGE(1, "The requested offset is not within the range of offsets maintained by the server.",
             OffsetOutOfRangeException::new),
     CORRUPT_MESSAGE(2, "This message has failed its CRC checksum, exceeds the valid size, or is otherwise corrupt.",
@@ -146,25 +129,9 @@
     REQUEST_TIMED_OUT(7, "The request timed out.",
             TimeoutException::new),
     BROKER_NOT_AVAILABLE(8, "The broker is not available.",
-<<<<<<< HEAD
-        new ApiExceptionBuilder() {
-            @Override
-            public ApiException build(String message) {
-                return new BrokerNotAvailableException(message);
-            }
-        }),
+            BrokerNotAvailableException::new),
     REPLICA_NOT_AVAILABLE(9, "The replica is not available for the requested topic-partition.",
-        new ApiExceptionBuilder() {
-            @Override
-            public ApiException build(String message) {
-                return new ReplicaNotAvailableException(message);
-            }
-        }),
-=======
-            BrokerNotAvailableException::new),
-    REPLICA_NOT_AVAILABLE(9, "The replica is not available for the requested topic-partition",
             ReplicaNotAvailableException::new),
->>>>>>> 1dd85a32
     MESSAGE_TOO_LARGE(10, "The request included a message larger than the max message size the server will accept.",
             RecordTooLargeException::new),
     STALE_CONTROLLER_EPOCH(11, "The controller moved to another broker.",
@@ -194,25 +161,9 @@
     INCONSISTENT_GROUP_PROTOCOL(23,
             "The group member's supported protocols are incompatible with those of existing members" +
                 " or first group member tried to join with empty protocol type or empty protocol list.",
-<<<<<<< HEAD
-        new ApiExceptionBuilder() {
-            @Override
-            public ApiException build(String message) {
-                return new InconsistentGroupProtocolException(message);
-            }
-        }),
+            InconsistentGroupProtocolException::new),
     INVALID_GROUP_ID(24, "The configured groupId is invalid.",
-        new ApiExceptionBuilder() {
-            @Override
-            public ApiException build(String message) {
-                return new InvalidGroupIdException(message);
-            }
-        }),
-=======
-            InconsistentGroupProtocolException::new),
-    INVALID_GROUP_ID(24, "The configured groupId is invalid",
             InvalidGroupIdException::new),
->>>>>>> 1dd85a32
     UNKNOWN_MEMBER_ID(25, "The coordinator is not aware of this member.",
             UnknownMemberIdException::new),
     INVALID_SESSION_TIMEOUT(26,
@@ -220,25 +171,9 @@
             "(as configured by group.min.session.timeout.ms and group.max.session.timeout.ms).",
             InvalidSessionTimeoutException::new),
     REBALANCE_IN_PROGRESS(27, "The group is rebalancing, so a rejoin is needed.",
-<<<<<<< HEAD
-        new ApiExceptionBuilder() {
-            @Override
-            public ApiException build(String message) {
-                return new RebalanceInProgressException(message);
-            }
-        }),
+            RebalanceInProgressException::new),
     INVALID_COMMIT_OFFSET_SIZE(28, "The committing offset data size is not valid.",
-        new ApiExceptionBuilder() {
-            @Override
-            public ApiException build(String message) {
-                return new InvalidCommitOffsetSizeException(message);
-            }
-        }),
-=======
-            RebalanceInProgressException::new),
-    INVALID_COMMIT_OFFSET_SIZE(28, "The committing offset data size is not valid",
             InvalidCommitOffsetSizeException::new),
->>>>>>> 1dd85a32
     TOPIC_AUTHORIZATION_FAILED(29, "Topic authorization failed.",
             TopicAuthorizationException::new),
     GROUP_AUTHORIZATION_FAILED(30, "Group authorization failed.",
@@ -272,113 +207,29 @@
     UNSUPPORTED_FOR_MESSAGE_FORMAT(43, "The message format version on the broker does not support the request.",
             UnsupportedForMessageFormatException::new),
     POLICY_VIOLATION(44, "Request parameters do not satisfy the configured policy.",
-<<<<<<< HEAD
-        new ApiExceptionBuilder() {
-            @Override
-            public ApiException build(String message) {
-                return new PolicyViolationException(message);
-            }
-        }),
+            PolicyViolationException::new),
     OUT_OF_ORDER_SEQUENCE_NUMBER(45, "The broker received an out of order sequence number.",
-        new ApiExceptionBuilder() {
-            @Override
-            public ApiException build(String message) {
-                return new OutOfOrderSequenceException(message);
-            }
-        }),
+            OutOfOrderSequenceException::new),
     DUPLICATE_SEQUENCE_NUMBER(46, "The broker received a duplicate sequence number.",
-        new ApiExceptionBuilder() {
-            @Override
-            public ApiException build(String message) {
-                return new DuplicateSequenceException(message);
-            }
-        }),
-    INVALID_PRODUCER_EPOCH(47, "Producer attempted an operation with an old epoch. Either there is a newer producer " +
-            "with the same transactionalId, or the producer's transaction has been expired by the broker.",
-        new ApiExceptionBuilder() {
-            @Override
-            public ApiException build(String message) {
-                return new ProducerFencedException(message);
-            }
-        }),
-    INVALID_TXN_STATE(48, "The producer attempted a transactional operation in an invalid state.",
-        new ApiExceptionBuilder() {
-            @Override
-            public ApiException build(String message) {
-                return new InvalidTxnStateException(message);
-            }
-        }),
-    INVALID_PRODUCER_ID_MAPPING(49, "The producer attempted to use a producer id which is not currently assigned to " +
-            "its transactional id.",
-        new ApiExceptionBuilder() {
-            @Override
-            public ApiException build(String message) {
-                return new InvalidPidMappingException(message);
-            }
-        }),
-=======
-            PolicyViolationException::new),
-    OUT_OF_ORDER_SEQUENCE_NUMBER(45, "The broker received an out of order sequence number",
-            OutOfOrderSequenceException::new),
-    DUPLICATE_SEQUENCE_NUMBER(46, "The broker received a duplicate sequence number",
             DuplicateSequenceException::new),
     INVALID_PRODUCER_EPOCH(47, "Producer attempted an operation with an old epoch. Either there is a newer producer " +
             "with the same transactionalId, or the producer's transaction has been expired by the broker.",
             ProducerFencedException::new),
-    INVALID_TXN_STATE(48, "The producer attempted a transactional operation in an invalid state",
+    INVALID_TXN_STATE(48, "The producer attempted a transactional operation in an invalid state.",
             InvalidTxnStateException::new),
     INVALID_PRODUCER_ID_MAPPING(49, "The producer attempted to use a producer id which is not currently assigned to " +
-            "its transactional id",
+            "its transactional id.",
             InvalidPidMappingException::new),
->>>>>>> 1dd85a32
     INVALID_TRANSACTION_TIMEOUT(50, "The transaction timeout is larger than the maximum value allowed by " +
                 "the broker (as configured by transaction.max.timeout.ms).",
             InvalidTxnTimeoutException::new),
     CONCURRENT_TRANSACTIONS(51, "The producer attempted to update a transaction " +
-<<<<<<< HEAD
                 "while another concurrent operation on the same transaction was ongoing.",
-        new ApiExceptionBuilder() {
-            @Override
-            public ApiException build(String message) {
-                return new ConcurrentTransactionsException(message);
-            }
-        }),
+            ConcurrentTransactionsException::new),
     TRANSACTION_COORDINATOR_FENCED(52, "Indicates that the transaction coordinator sending a WriteTxnMarker " +
             "is no longer the current coordinator for a given producer.",
-        new ApiExceptionBuilder() {
-            @Override
-            public ApiException build(String message) {
-                return new TransactionCoordinatorFencedException(message);
-            }
-        }),
+            TransactionCoordinatorFencedException::new),
     TRANSACTIONAL_ID_AUTHORIZATION_FAILED(53, "Transactional Id authorization failed.",
-                                                  new ApiExceptionBuilder() {
-        @Override
-        public ApiException build(String message) {
-            return new TransactionalIdAuthorizationException(message);
-        }
-    }),
-    SECURITY_DISABLED(54, "Security features are disabled.", new ApiExceptionBuilder() {
-        @Override
-        public ApiException build(String message) {
-            return new SecurityDisabledException(message);
-        }
-    }),
-    OPERATION_NOT_ATTEMPTED(55, "The broker did not attempt to execute this operation. This may happen for batched RPCs " +
-            "where some operations in the batch failed, causing the broker to respond without trying the rest.",
-        new ApiExceptionBuilder() {
-            @Override
-            public ApiException build(String message) {
-                return new OperationNotAttemptedException(message);
-            }
-    }),
-=======
-                "while another concurrent operation on the same transaction was ongoing",
-            ConcurrentTransactionsException::new),
-    TRANSACTION_COORDINATOR_FENCED(52, "Indicates that the transaction coordinator sending a WriteTxnMarker " +
-            "is no longer the current coordinator for a given producer",
-            TransactionCoordinatorFencedException::new),
-    TRANSACTIONAL_ID_AUTHORIZATION_FAILED(53, "Transactional Id authorization failed",
             TransactionalIdAuthorizationException::new),
     SECURITY_DISABLED(54, "Security features are disabled.",
             SecurityDisabledException::new),
@@ -386,7 +237,6 @@
             "batched RPCs where some operations in the batch failed, causing the broker to respond without " +
             "trying the rest.",
             OperationNotAttemptedException::new),
->>>>>>> 1dd85a32
     KAFKA_STORAGE_ERROR(56, "Disk error when trying to access log file on the disk.",
             KafkaStorageException::new),
     LOG_DIR_NOT_FOUND(57, "The user-specified log directory is not found in the broker config.",
@@ -398,77 +248,8 @@
             "were deleted because their retention time had elapsed. Once the last records of the producerId are " +
             "removed, the producer's metadata is removed from the broker, and future appends by the producer will " +
             "return this exception.",
-<<<<<<< HEAD
-        new ApiExceptionBuilder() {
-            @Override
-            public ApiException build(String message) {
-                return new UnknownProducerIdException(message);
-            }
-    }),
+            UnknownProducerIdException::new),
     REASSIGNMENT_IN_PROGRESS(60, "A partition reassignment is in progress.",
-        new ApiExceptionBuilder() {
-            @Override
-            public ApiException build(String message) {
-                return new ReassignmentInProgressException(message);
-            }
-        }),
-    DELEGATION_TOKEN_AUTH_DISABLED(61, "Delegation Token feature is not enabled.", new ApiExceptionBuilder() {
-        @Override
-        public ApiException build(String message) {
-            return new DelegationTokenDisabledException(message);
-        }
-    }),
-    DELEGATION_TOKEN_NOT_FOUND(62, "Delegation Token is not found on server.", new ApiExceptionBuilder() {
-        @Override
-        public ApiException build(String message) {
-            return new DelegationTokenNotFoundException(message);
-        }
-    }),
-    DELEGATION_TOKEN_OWNER_MISMATCH(63, "Specified Principal is not valid Owner/Renewer.", new ApiExceptionBuilder() {
-        @Override
-        public ApiException build(String message) {
-            return new DelegationTokenOwnerMismatchException(message);
-        }
-    }),
-    DELEGATION_TOKEN_REQUEST_NOT_ALLOWED(64, "Delegation Token requests are not allowed on PLAINTEXT/1-way SSL channels and " + "on delegation token authenticated channels.", new ApiExceptionBuilder() {
-        @Override
-        public ApiException build(String message) {
-            return new UnsupportedByAuthenticationException(message);
-        }
-    }),
-    DELEGATION_TOKEN_AUTHORIZATION_FAILED(65, "Delegation Token authorization failed.", new ApiExceptionBuilder() {
-        @Override
-        public ApiException build(String message) {
-            return new DelegationTokenAuthorizationException(message);
-        }
-    }),
-    DELEGATION_TOKEN_EXPIRED(66, "Delegation Token is expired.", new ApiExceptionBuilder() {
-        @Override
-        public ApiException build(String message) {
-            return new DelegationTokenExpiredException(message);
-        }
-    }),
-    INVALID_PRINCIPAL_TYPE(67, "Supplied principalType is not supported", new ApiExceptionBuilder() {
-        @Override
-        public ApiException build(String message) {
-            return new InvalidPrincipalTypeException(message);
-        }
-    }),
-    NON_EMPTY_GROUP(68, "The group is not empty", new ApiExceptionBuilder() {
-        @Override
-        public ApiException build(String message) {
-            return new GroupNotEmptyException(message);
-        }
-    }),
-    GROUP_ID_NOT_FOUND(69, "The group id does not exist", new ApiExceptionBuilder() {
-        @Override
-        public ApiException build(String message) {
-            return new GroupIdNotFoundException(message);
-        }
-    }),
-=======
-            UnknownProducerIdException::new),
-    REASSIGNMENT_IN_PROGRESS(60, "A partition reassignment is in progress",
             ReassignmentInProgressException::new),
     DELEGATION_TOKEN_AUTH_DISABLED(61, "Delegation Token feature is not enabled.",
             DelegationTokenDisabledException::new),
@@ -483,47 +264,21 @@
             DelegationTokenAuthorizationException::new),
     DELEGATION_TOKEN_EXPIRED(66, "Delegation Token is expired.",
             DelegationTokenExpiredException::new),
-    INVALID_PRINCIPAL_TYPE(67, "Supplied principalType is not supported",
+    INVALID_PRINCIPAL_TYPE(67, "Supplied principalType is not supported.",
             InvalidPrincipalTypeException::new),
-    NON_EMPTY_GROUP(68, "The group is not empty",
+    NON_EMPTY_GROUP(68, "The group is not empty.",
             GroupNotEmptyException::new),
-    GROUP_ID_NOT_FOUND(69, "The group id does not exist",
+    GROUP_ID_NOT_FOUND(69, "The group id does not exist.",
             GroupIdNotFoundException::new),
->>>>>>> 1dd85a32
-    FETCH_SESSION_ID_NOT_FOUND(70, "The fetch session ID was not found",
+    FETCH_SESSION_ID_NOT_FOUND(70, "The fetch session ID was not found.",
             FetchSessionIdNotFoundException::new),
-    INVALID_FETCH_SESSION_EPOCH(71, "The fetch session epoch is invalid",
-<<<<<<< HEAD
-        new ApiExceptionBuilder() {
-            @Override
-            public ApiException build(String message) {
-                return new InvalidFetchSessionEpochException(message);
-            }
-    }),
-    LISTENER_NOT_FOUND(72, "There is no listener on the leader broker that matches the listener on which metadata request was processed",
-        new ApiExceptionBuilder() {
-            @Override
-            public ApiException build(String message) {
-                return new ListenerNotFoundException(message);
-            }
-    }),
-    TOPIC_DELETION_DISABLED(73, "Topic deletion is disabled.",
-        new ApiExceptionBuilder() {
-            @Override
-            public ApiException build(String message) {
-                return new TopicDeletionDisabledException(message);
-            }
-    });
-
-    private interface ApiExceptionBuilder {
-        ApiException build(String message);
-    }
-=======
+    INVALID_FETCH_SESSION_EPOCH(71, "The fetch session epoch is invalid.",
             InvalidFetchSessionEpochException::new),
     LISTENER_NOT_FOUND(72, "There is no listener on the leader broker that matches the listener on which " +
-            "metadata request was processed",
-            ListenerNotFoundException::new),;
->>>>>>> 1dd85a32
+            "metadata request was processed.",
+            ListenerNotFoundException::new),
+    TOPIC_DELETION_DISABLED(73, "Topic deletion is disabled.",
+            TopicDeletionDisabledException::new);
 
     private static final Logger log = LoggerFactory.getLogger(Errors.class);
 
