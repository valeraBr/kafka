--- conflicted
+++ resolved
@@ -24,11 +24,7 @@
 import org.apache.kafka.common.errors.DuplicateSequenceNumberException;
 import org.apache.kafka.common.errors.GroupAuthorizationException;
 import org.apache.kafka.common.errors.CoordinatorNotAvailableException;
-<<<<<<< HEAD
-import org.apache.kafka.common.errors.CoordinatorLoadingInProgressException;
-=======
 import org.apache.kafka.common.errors.CoordinatorLoadInProgressException;
->>>>>>> 2a6526a8
 import org.apache.kafka.common.errors.IllegalGenerationException;
 import org.apache.kafka.common.errors.IllegalSaslStateException;
 import org.apache.kafka.common.errors.InconsistentGroupProtocolException;
@@ -115,11 +111,7 @@
     NETWORK_EXCEPTION(13,
             new NetworkException("The server disconnected before a response was received.")),
     COORDINATOR_LOAD_IN_PROGRESS(14,
-<<<<<<< HEAD
-            new CoordinatorLoadingInProgressException("The coordinator is loading and hence can't process requests for this group.")),
-=======
             new CoordinatorLoadInProgressException("The coordinator is loading and hence can't process requests.")),
->>>>>>> 2a6526a8
     COORDINATOR_NOT_AVAILABLE(15,
             new CoordinatorNotAvailableException("The coordinator is not available.")),
     NOT_COORDINATOR(16,
@@ -179,24 +171,6 @@
         new InvalidRequestException("This most likely occurs because of a request being malformed by the client library or" +
             " the message was sent to an incompatible broker. See the broker logs for more details.")),
     UNSUPPORTED_FOR_MESSAGE_FORMAT(43,
-<<<<<<< HEAD
-            new UnsupportedForMessageFormatException("The message format version on the broker does not support the request.")),
-    POLICY_VIOLATION(44,
-            new PolicyViolationException("Request parameters do not satisfy the configured policy.")),
-    OUT_OF_ORDER_SEQUENCE_NUMBER(45,
-            new OutOfOrderSequenceException("The broker received an out of order sequence number")),
-    DUPLICATE_SEQUENCE_NUMBER(46,
-            new DuplicateSequenceNumberException("The broker received a duplicate sequence number")),
-    PRODUCER_FENCED(47,
-            new ProducerFencedException("Producer attempted an operation with an old epoch")),
-    INVALID_TXN_STATE(48,
-            new InvalidTxnStateException("The producer attempted a transactional operation in an invalid state")),
-    INVALID_PID_MAPPING(49,
-            new InvalidPidMappingException("The PID mapping is invalid")),
-    INVALID_TRANSACTION_TIMEOUT(50,
-            new InvalidTxnTimeoutException("The transaction timeout is larger than the maximum value allowed by the broker " +
-                    "(as configured by max.transaction.timeout.ms)."));
-=======
         new UnsupportedForMessageFormatException("The message format version on the broker does not support the request.")),
     POLICY_VIOLATION(44,
         new PolicyViolationException("Request parameters do not satisfy the configured policy.")),
@@ -213,7 +187,6 @@
     INVALID_TRANSACTION_TIMEOUT(50,
         new InvalidTxnTimeoutException("The transaction timeout is larger than the maximum value allowed by the broker " +
             "(as configured by max.transaction.timeout.ms)."));
->>>>>>> 2a6526a8
 
     private static final Logger log = LoggerFactory.getLogger(Errors.class);
 
