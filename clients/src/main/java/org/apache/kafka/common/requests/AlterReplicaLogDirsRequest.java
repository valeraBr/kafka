--- conflicted
+++ resolved
@@ -17,33 +17,23 @@
 
 package org.apache.kafka.common.requests;
 
-<<<<<<< HEAD
+
 import org.apache.kafka.common.TopicPartition;
 import org.apache.kafka.common.protocol.ApiKeys;
 import org.apache.kafka.common.protocol.Errors;
 import org.apache.kafka.common.protocol.Message;
-import org.apache.kafka.common.protocol.types.ArrayOf;
-import org.apache.kafka.common.protocol.types.Field;
-import org.apache.kafka.common.protocol.types.Schema;
 import org.apache.kafka.common.protocol.types.Struct;
-import org.apache.kafka.common.utils.CollectionUtils;
 
-=======
->>>>>>> bcf45b09
 import java.nio.ByteBuffer;
 import java.util.HashMap;
 import java.util.Map;
 import java.util.stream.Collectors;
 
-import org.apache.kafka.common.TopicPartition;
 import org.apache.kafka.common.message.AlterReplicaLogDirsRequestData;
 import org.apache.kafka.common.message.AlterReplicaLogDirsResponseData;
 import org.apache.kafka.common.message.AlterReplicaLogDirsResponseData.AlterReplicaLogDirTopicResult;
-import org.apache.kafka.common.protocol.ApiKeys;
-import org.apache.kafka.common.protocol.Errors;
-import org.apache.kafka.common.protocol.types.Struct;
 
-public class AlterReplicaLogDirsRequest extends LegacyAbstractRequest {
+public class AlterReplicaLogDirsRequest extends AbstractRequest {
 
     private final AlterReplicaLogDirsRequestData data;
 
@@ -77,24 +67,10 @@
     }
 
     @Override
-    protected Struct toStruct() {
-        return data.toStruct(version());
+    protected Message data() {
+        return data;
     }
 
-    @Override
-<<<<<<< HEAD
-    protected Message data() {
-        return null;
-    }
-
-    @Override
-    public AbstractResponse getErrorResponse(int throttleTimeMs, Throwable e) {
-        Map<TopicPartition, Errors> responseMap = new HashMap<>();
-        for (Map.Entry<TopicPartition, String> entry : partitionDirs.entrySet()) {
-            responseMap.put(entry.getKey(), Errors.forException(e));
-        }
-        return new AlterReplicaLogDirsResponse(throttleTimeMs, responseMap);
-=======
     public AlterReplicaLogDirsResponse getErrorResponse(int throttleTimeMs, Throwable e) {
         AlterReplicaLogDirsResponseData data = new AlterReplicaLogDirsResponseData();
         data.setResults(this.data.dirs().stream().flatMap(alterDir ->
@@ -106,7 +82,6 @@
                             .setErrorCode(Errors.forException(e).code())
                             .setPartitionIndex(partitionId)).collect(Collectors.toList())))).collect(Collectors.toList()));
         return new AlterReplicaLogDirsResponse(data.setThrottleTimeMs(throttleTimeMs));
->>>>>>> bcf45b09
     }
 
     public Map<TopicPartition, String> partitionDirs() {
