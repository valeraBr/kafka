--- conflicted
+++ resolved
@@ -50,33 +50,7 @@
         this.data = data;
     }
 
-<<<<<<< HEAD
-    public OffsetsForLeaderEpochResponse(int throttleTimeMs, Map<TopicPartition, EpochEndOffset> offsets) {
-        super(ApiKeys.OFFSET_FOR_LEADER_EPOCH);
-        data = new OffsetForLeaderEpochResponseData();
-        data.setThrottleTimeMs(throttleTimeMs);
-
-        offsets.forEach((tp, offset) -> {
-            OffsetForLeaderTopicResult topic = data.topics().find(tp.topic());
-            if (topic == null) {
-                topic = new OffsetForLeaderTopicResult().setTopic(tp.topic());
-                data.topics().add(topic);
-            }
-            topic.partitions().add(new OffsetForLeaderPartitionResult()
-                .setPartition(tp.partition())
-                .setErrorCode(offset.error().code())
-                .setLeaderEpoch(offset.leaderEpoch())
-                .setEndOffset(offset.endOffset()));
-        });
-    }
-
     @Override
-=======
-    public OffsetsForLeaderEpochResponse(Struct struct, short version) {
-        data = new OffsetForLeaderEpochResponseData(struct, version);
-    }
-
->>>>>>> 7c68531a
     public OffsetForLeaderEpochResponseData data() {
         return data;
     }
