--- conflicted
+++ resolved
@@ -22,14 +22,12 @@
 import org.apache.kafka.common.message.WriteTxnMarkersResponseData.WritableTxnMarkerResult;
 import org.apache.kafka.common.message.WriteTxnMarkersResponseData.WritableTxnMarkerTopicResult;
 import org.apache.kafka.common.protocol.ApiKeys;
+import org.apache.kafka.common.protocol.ByteBufferAccessor;
 import org.apache.kafka.common.protocol.Errors;
-<<<<<<< HEAD
 import org.apache.kafka.common.protocol.Message;
 import org.apache.kafka.common.protocol.types.ArrayOf;
 import org.apache.kafka.common.protocol.types.Field;
 import org.apache.kafka.common.protocol.types.Schema;
-=======
->>>>>>> 2eb0ccfa
 import org.apache.kafka.common.protocol.types.Struct;
 
 import java.nio.ByteBuffer;
@@ -38,52 +36,6 @@
 import java.util.List;
 import java.util.Map;
 
-<<<<<<< HEAD
-import static org.apache.kafka.common.protocol.CommonFields.ERROR_CODE;
-import static org.apache.kafka.common.protocol.CommonFields.PARTITION_ID;
-import static org.apache.kafka.common.protocol.CommonFields.TOPIC_NAME;
-import static org.apache.kafka.common.protocol.types.Type.INT64;
-
-public class WriteTxnMarkersResponse extends LegacyAbstractResponse {
-    private static final String TXN_MARKERS_KEY_NAME = "transaction_markers";
-
-    private static final String PRODUCER_ID_KEY_NAME = "producer_id";
-    private static final String TOPICS_KEY_NAME = "topics";
-    private static final String PARTITIONS_KEY_NAME = "partitions";
-
-    private static final Schema WRITE_TXN_MARKERS_PARTITION_ERROR_RESPONSE_V0 = new Schema(
-            PARTITION_ID,
-            ERROR_CODE);
-
-    private static final Schema WRITE_TXN_MARKERS_ENTRY_V0 = new Schema(
-            new Field(PRODUCER_ID_KEY_NAME, INT64, "Current producer id in use by the transactional id."),
-            new Field(TOPICS_KEY_NAME, new ArrayOf(new Schema(
-                    TOPIC_NAME,
-                    new Field(PARTITIONS_KEY_NAME, new ArrayOf(WRITE_TXN_MARKERS_PARTITION_ERROR_RESPONSE_V0)))),
-                    "Errors per partition from writing markers."));
-
-    private static final Schema WRITE_TXN_MARKERS_RESPONSE_V0 = new Schema(
-            new Field(TXN_MARKERS_KEY_NAME, new ArrayOf(WRITE_TXN_MARKERS_ENTRY_V0), "Errors per partition from " +
-                    "writing markers."));
-
-    public static Schema[] schemaVersions() {
-        return new Schema[]{WRITE_TXN_MARKERS_RESPONSE_V0};
-    }
-
-    // Possible error codes:
-    //   CorruptRecord
-    //   InvalidProducerEpoch
-    //   UnknownTopicOrPartition
-    //   NotLeaderForPartition
-    //   MessageTooLarge
-    //   RecordListTooLarge
-    //   NotEnoughReplicas
-    //   NotEnoughReplicasAfterAppend
-    //   InvalidRequiredAcks
-    //   TransactionCoordinatorFenced
-    //   RequestTimeout
-    //   ClusterAuthorizationFailed
-=======
 /**
  * Possible error codes:
  *
@@ -101,12 +53,12 @@
  *   - {@link Errors#CLUSTER_AUTHORIZATION_FAILED}
  */
 public class WriteTxnMarkersResponse extends AbstractResponse {
->>>>>>> 2eb0ccfa
 
     private final Map<Long, Map<TopicPartition, Errors>> errors;
     public final WriteTxnMarkersResponseData data;
 
     public WriteTxnMarkersResponse(Map<Long, Map<TopicPartition, Errors>> errors) {
+        super(ApiKeys.WRITE_TXN_MARKERS);
         List<WritableTxnMarkerResult> markers = new ArrayList<>();
         for (Map.Entry<Long, Map<TopicPartition, Errors>> markerEntry : errors.entrySet()) {
             Map<String, WritableTxnMarkerTopicResult> responseTopicDataMap = new HashMap<>();
@@ -134,29 +86,15 @@
                         .setMarkers(markers);
     }
 
-    public WriteTxnMarkersResponse(Struct struct, short version) {
-        this.data = new WriteTxnMarkersResponseData(struct, version);
-        this.errors = new HashMap<>();
-        for (WritableTxnMarkerResult marker : data.markers()) {
-            Map<TopicPartition, Errors> topicPartitionErrorsMap = new HashMap<>();
-            for (WritableTxnMarkerTopicResult topic: marker.topics()) {
-                for (WritableTxnMarkerPartitionResult partitionResult: topic.partitions()) {
-                    topicPartitionErrorsMap.put(new TopicPartition(topic.name(), partitionResult.partitionIndex()),
-                                                Errors.forCode(partitionResult.errorCode()));
-                }
-            }
-            errors.put(marker.producerId(), topicPartitionErrorsMap);
-        }
-    }
-
-    @Override
-    protected Struct toStruct(short version) {
-        return data.toStruct(version);
+    public WriteTxnMarkersResponse(WriteTxnMarkersResponseData data) {
+        super(ApiKeys.WRITE_TXN_MARKERS);
+        this.data = data;
+        //FIXME
     }
 
     @Override
     protected Message data() {
-        return null;
+        return data;
     }
 
     public Map<TopicPartition, Errors> errors(long producerId) {
@@ -180,6 +118,6 @@
     }
 
     public static WriteTxnMarkersResponse parse(ByteBuffer buffer, short version) {
-        return new WriteTxnMarkersResponse(ApiKeys.WRITE_TXN_MARKERS.parseResponse(version, buffer), version);
+        return new WriteTxnMarkersResponse(new WriteTxnMarkersResponseData(new ByteBufferAccessor(buffer), version));
     }
 }