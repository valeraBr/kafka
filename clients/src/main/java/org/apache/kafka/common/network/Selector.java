--- conflicted
+++ resolved
@@ -16,6 +16,7 @@
 import java.io.IOException;
 import java.net.ConnectException;
 import java.net.InetSocketAddress;
+import java.net.Socket;
 import java.nio.channels.*;
 import java.util.*;
 import java.util.concurrent.TimeUnit;
@@ -140,10 +141,11 @@
 
         SocketChannel socketChannel = SocketChannel.open();
         socketChannel.configureBlocking(false);
-        socketChannel.socket().setKeepAlive(true);
-        socketChannel.socket().setSendBufferSize(sendBufferSize);
-        socketChannel.socket().setReceiveBufferSize(receiveBufferSize);
-        socketChannel.socket().setTcpNoDelay(true);
+        Socket socket = socketChannel.socket();
+        socket.setKeepAlive(true);
+        socket.setSendBufferSize(sendBufferSize);
+        socket.setReceiveBufferSize(receiveBufferSize);
+        socket.setTcpNoDelay(true);
         try {
             socketChannel.connect(address);
         } catch (UnresolvedAddressException e) {
@@ -282,15 +284,9 @@
                                 this.sensors.recordBytesReceived(channel.id(), networkReceive.payload().limit());
                             }
                         } catch (InvalidReceiveException e) {
-<<<<<<< HEAD
                             log.error("Invalid data received from " + channel.id() + " closing connection", e);
                             close(channel);
                             this.disconnected.add(channel.id());
-=======
-                            log.error("Invalid data received from " + transmissions.id + " closing connection", e);
-                            close(transmissions.id);
-                            this.disconnected.add(transmissions.id);
->>>>>>> 4aba4bc1
                             throw e;
                         }
                     }
