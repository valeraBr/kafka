/*
 * Licensed to the Apache Software Foundation (ASF) under one or more
 * contributor license agreements. See the NOTICE file distributed with
 * this work for additional information regarding copyright ownership.
 * The ASF licenses this file to You under the Apache License, Version 2.0
 * (the "License"); you may not use this file except in compliance with
 * the License. You may obtain a copy of the License at
 *
 *    http://www.apache.org/licenses/LICENSE-2.0
 *
 * Unless required by applicable law or agreed to in writing, software
 * distributed under the License is distributed on an "AS IS" BASIS,
 * WITHOUT WARRANTIES OR CONDITIONS OF ANY KIND, either express or implied.
 * See the License for the specific language governing permissions and
 * limitations under the License.
 */
package org.apache.kafka.common.requests;

import org.apache.kafka.common.errors.InvalidConfigurationException;
import org.apache.kafka.common.errors.UnsupportedVersionException;
import org.apache.kafka.common.message.JoinGroupRequestData;
import org.apache.kafka.common.protocol.MessageUtil;
import org.apache.kafka.test.TestUtils;
import org.junit.jupiter.api.Test;

import java.nio.ByteBuffer;
import java.util.Arrays;

<<<<<<< HEAD
import static org.junit.Assert.assertEquals;
import static org.junit.Assert.fail;
=======
import static org.junit.jupiter.api.Assertions.assertEquals;
import static org.junit.jupiter.api.Assertions.assertFalse;
import static org.junit.jupiter.api.Assertions.assertThrows;
import static org.junit.jupiter.api.Assertions.fail;
>>>>>>> 704cabf1

public class JoinGroupRequestTest {

    @Test
    public void shouldAcceptValidGroupInstanceIds() {
        String maxLengthString = TestUtils.randomString(249);
        String[] validGroupInstanceIds = {"valid", "INSTANCE", "gRoUp", "ar6", "VaL1d", "_0-9_.", "...", maxLengthString};

        for (String instanceId : validGroupInstanceIds) {
            JoinGroupRequest.validateGroupInstanceId(instanceId);
        }
    }

    @Test
    public void shouldThrowOnInvalidGroupInstanceIds() {
        char[] longString = new char[250];
        Arrays.fill(longString, 'a');
        String[] invalidGroupInstanceIds = {"", "foo bar", "..", "foo:bar", "foo=bar", ".", new String(longString)};

        for (String instanceId : invalidGroupInstanceIds) {
            try {
                JoinGroupRequest.validateGroupInstanceId(instanceId);
                fail("No exception was thrown for invalid instance id: " + instanceId);
            } catch (InvalidConfigurationException e) {
                // Good
            }
        }
    }

<<<<<<< HEAD
    @Test(expected = UnsupportedVersionException.class)
=======
    @Test
    public void shouldRecognizeInvalidCharactersInGroupInstanceIds() {
        char[] invalidChars = {'/', '\\', ',', '\u0000', ':', '"', '\'', ';', '*', '?', ' ', '\t', '\r', '\n', '='};

        for (char c : invalidChars) {
            String instanceId = "Is " + c + "illegal";
            assertFalse(JoinGroupRequest.containsValidPattern(instanceId));
        }
    }

    @Test
>>>>>>> 704cabf1
    public void testRequestVersionCompatibilityFailBuild() {
        assertThrows(UnsupportedVersionException.class, () -> new JoinGroupRequest.Builder(
            new JoinGroupRequestData()
                .setGroupId("groupId")
                .setMemberId("consumerId")
                .setGroupInstanceId("groupInstanceId")
                .setProtocolType("consumer")
        ).build((short) 4));
    }

    @Test
    public void testRebalanceTimeoutDefaultsToSessionTimeoutV0() {
        int sessionTimeoutMs = 30000;
        short version = 0;

        ByteBuffer buffer = MessageUtil.toByteBuffer(new JoinGroupRequestData()
                .setGroupId("groupId")
                .setMemberId("consumerId")
                .setProtocolType("consumer")
                .setSessionTimeoutMs(sessionTimeoutMs), version);

        JoinGroupRequest request = JoinGroupRequest.parse(buffer, version);
        assertEquals(sessionTimeoutMs, request.data().sessionTimeoutMs());
        assertEquals(sessionTimeoutMs, request.data().rebalanceTimeoutMs());
    }
}<|MERGE_RESOLUTION|>--- conflicted
+++ resolved
@@ -26,15 +26,10 @@
 import java.nio.ByteBuffer;
 import java.util.Arrays;
 
-<<<<<<< HEAD
-import static org.junit.Assert.assertEquals;
-import static org.junit.Assert.fail;
-=======
 import static org.junit.jupiter.api.Assertions.assertEquals;
 import static org.junit.jupiter.api.Assertions.assertFalse;
 import static org.junit.jupiter.api.Assertions.assertThrows;
 import static org.junit.jupiter.api.Assertions.fail;
->>>>>>> 704cabf1
 
 public class JoinGroupRequestTest {
 
@@ -63,22 +58,8 @@
             }
         }
     }
-
-<<<<<<< HEAD
+    
     @Test(expected = UnsupportedVersionException.class)
-=======
-    @Test
-    public void shouldRecognizeInvalidCharactersInGroupInstanceIds() {
-        char[] invalidChars = {'/', '\\', ',', '\u0000', ':', '"', '\'', ';', '*', '?', ' ', '\t', '\r', '\n', '='};
-
-        for (char c : invalidChars) {
-            String instanceId = "Is " + c + "illegal";
-            assertFalse(JoinGroupRequest.containsValidPattern(instanceId));
-        }
-    }
-
-    @Test
->>>>>>> 704cabf1
     public void testRequestVersionCompatibilityFailBuild() {
         assertThrows(UnsupportedVersionException.class, () -> new JoinGroupRequest.Builder(
             new JoinGroupRequestData()
