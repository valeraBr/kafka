/*
 * Licensed to the Apache Software Foundation (ASF) under one or more
 * contributor license agreements. See the NOTICE file distributed with
 * this work for additional information regarding copyright ownership.
 * The ASF licenses this file to You under the Apache License, Version 2.0
 * (the "License"); you may not use this file except in compliance with
 * the License. You may obtain a copy of the License at
 *
 *    http://www.apache.org/licenses/LICENSE-2.0
 *
 * Unless required by applicable law or agreed to in writing, software
 * distributed under the License is distributed on an "AS IS" BASIS,
 * WITHOUT WARRANTIES OR CONDITIONS OF ANY KIND, either express or implied.
 * See the License for the specific language governing permissions and
 * limitations under the License.
 */
package org.apache.kafka.common.network;

import java.io.IOException;
import java.nio.ByteBuffer;
import java.util.Map;

import static org.junit.Assert.assertEquals;
import static org.junit.Assert.assertTrue;

import org.apache.kafka.common.config.AbstractConfig;
import org.apache.kafka.common.metrics.Metrics;
import org.apache.kafka.common.security.auth.SecurityProtocol;
import org.apache.kafka.common.utils.LogContext;
import org.apache.kafka.common.security.authenticator.CredentialCache;
import org.apache.kafka.common.security.token.delegation.internals.DelegationTokenCache;
import org.apache.kafka.common.utils.Time;
import org.apache.kafka.common.utils.Utils;
import org.apache.kafka.test.TestUtils;

/**
 * Common utility functions used by transport layer and authenticator tests.
 */
public class NetworkTestUtils {
    public static NioEchoServer createEchoServer(ListenerName listenerName, SecurityProtocol securityProtocol,
                                                 AbstractConfig serverConfig, CredentialCache credentialCache, Time time) throws Exception {
        return createEchoServer(listenerName, securityProtocol, serverConfig, credentialCache, 100, time);
    }

    public static NioEchoServer createEchoServer(ListenerName listenerName, SecurityProtocol securityProtocol,
                                                 AbstractConfig serverConfig, CredentialCache credentialCache,
                                                 int failedAuthenticationDelayMs, Time time) throws Exception {
        NioEchoServer server = new NioEchoServer(listenerName, securityProtocol, serverConfig, "localhost",
                null, credentialCache, failedAuthenticationDelayMs, time);
        server.start();
        return server;
    }

    public static NioEchoServer createEchoServer(ListenerName listenerName, SecurityProtocol securityProtocol,
            AbstractConfig serverConfig, CredentialCache credentialCache,
            int failedAuthenticationDelayMs, Time time, DelegationTokenCache tokenCache) throws Exception {
        NioEchoServer server = new NioEchoServer(listenerName, securityProtocol, serverConfig, "localhost",
                null, credentialCache, failedAuthenticationDelayMs, time, tokenCache);
        server.start();
        return server;
    }

<<<<<<< HEAD
    public static Selector createSelector(ChannelBuilder channelBuilder) {
        return new Selector(5000, new Metrics(), new MockTime(), "MetricGroup", channelBuilder, 5000L);
=======
    public static Selector createSelector(ChannelBuilder channelBuilder, Time time) {
        return new Selector(5000, new Metrics(), time, "MetricGroup", channelBuilder, new LogContext());
>>>>>>> 9b476bc5
    }

    public static void checkClientConnection(Selector selector, String node, int minMessageSize, int messageCount) throws Exception {

        waitForChannelReady(selector, node);
        String prefix = TestUtils.randomString(minMessageSize);
        int requests = 0;
        int responses = 0;
        selector.send(new NetworkSend(node, ByteBuffer.wrap((prefix + "-0").getBytes())));
        requests++;
        while (responses < messageCount) {
            selector.poll(0L);
            assertEquals("No disconnects should have occurred.", 0, selector.disconnected().size());

            for (NetworkReceive receive : selector.completedReceives()) {
                assertEquals(prefix + "-" + responses, new String(Utils.toArray(receive.payload())));
                responses++;
            }

            for (int i = 0; i < selector.completedSends().size() && requests < messageCount && selector.isChannelReady(node); i++, requests++) {
                selector.send(new NetworkSend(node, ByteBuffer.wrap((prefix + "-" + requests).getBytes())));
            }
        }
    }

    public static void waitForChannelReady(Selector selector, String node) throws IOException {
        // wait for handshake to finish
        int secondsLeft = 30;
        while (!selector.isChannelReady(node) && secondsLeft-- > 0) {
            selector.poll(1000L);
        }
        assertTrue(selector.isChannelReady(node));
    }

    public static ChannelState waitForChannelClose(Selector selector, String node, ChannelState.State channelState)
            throws IOException {
        boolean closed = false;
        for (int i = 0; i < 300; i++) {
            selector.poll(100L);
            if (selector.channel(node) == null && selector.closingChannel(node) == null) {
                closed = true;
                break;
            }
        }
        assertTrue("Channel was not closed by timeout", closed);
        ChannelState finalState = selector.disconnected().get(node);
        assertEquals(channelState, finalState.state());
        return finalState;
    }

    public static void completeDelayedChannelClose(Selector selector, long currentTimeNanos) {
        selector.completeDelayedChannelClose(currentTimeNanos);
    }

    public static Map<?, ?> delayedClosingChannels(Selector selector) {
        return selector.delayedClosingChannels();
    }
}<|MERGE_RESOLUTION|>--- conflicted
+++ resolved
@@ -60,13 +60,8 @@
         return server;
     }
 
-<<<<<<< HEAD
-    public static Selector createSelector(ChannelBuilder channelBuilder) {
-        return new Selector(5000, new Metrics(), new MockTime(), "MetricGroup", channelBuilder, 5000L);
-=======
     public static Selector createSelector(ChannelBuilder channelBuilder, Time time) {
-        return new Selector(5000, new Metrics(), time, "MetricGroup", channelBuilder, new LogContext());
->>>>>>> 9b476bc5
+        return new Selector(5000, new Metrics(), time, "MetricGroup", channelBuilder, new LogContext(), 5000L);
     }
 
     public static void checkClientConnection(Selector selector, String node, int minMessageSize, int messageCount) throws Exception {
