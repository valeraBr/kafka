/**
 * Licensed to the Apache Software Foundation (ASF) under one or more contributor license agreements. See the NOTICE
 * file distributed with this work for additional information regarding copyright ownership. The ASF licenses this file
 * to You under the Apache License, Version 2.0 (the "License"); you may not use this file except in compliance with the
 * License. You may obtain a copy of the License at
 *
 * http://www.apache.org/licenses/LICENSE-2.0
 *
 * Unless required by applicable law or agreed to in writing, software distributed under the License is distributed on
 * an "AS IS" BASIS, WITHOUT WARRANTIES OR CONDITIONS OF ANY KIND, either express or implied. See the License for the
 * specific language governing permissions and limitations under the License.
 */

package org.apache.kafka.common.requests;

import org.apache.kafka.common.BrokerEndPoint;
import org.apache.kafka.common.Node;
import org.apache.kafka.common.TopicPartition;
import org.apache.kafka.common.errors.UnknownServerException;
import org.apache.kafka.common.protocol.ApiKeys;
import org.apache.kafka.common.protocol.Errors;
import org.apache.kafka.common.protocol.ProtoUtils;
import org.apache.kafka.common.protocol.SecurityProtocol;
import org.apache.kafka.common.record.Record;
import org.junit.Test;

import java.lang.reflect.Method;
import java.nio.ByteBuffer;
import java.util.ArrayList;
import java.util.Arrays;
import java.util.Collections;
import java.util.HashMap;
import java.util.HashSet;
import java.util.List;
import java.util.Map;
import java.util.Set;

import static org.junit.Assert.assertEquals;

public class RequestResponseTest {

    @Test
    public void testSerialization() throws Exception {
        List<AbstractRequestResponse> requestResponseList = Arrays.asList(
                createRequestHeader(),
                createResponseHeader(),
                createGroupCoordinatorRequest(),
                createGroupCoordinatorRequest().getErrorResponse(0, new UnknownServerException()),
                createGroupCoordinatorResponse(),
                createControlledShutdownRequest(),
                createControlledShutdownResponse(),
                createControlledShutdownRequest().getErrorResponse(1, new UnknownServerException()),
                createFetchRequest(),
                createFetchRequest().getErrorResponse(1, new UnknownServerException()),
                createFetchResponse(),
                createHeartBeatRequest(),
                createHeartBeatRequest().getErrorResponse(0, new UnknownServerException()),
                createHeartBeatResponse(),
                createJoinGroupRequest(),
                createJoinGroupRequest().getErrorResponse(0, new UnknownServerException()),
                createJoinGroupResponse(),
                createLeaveGroupRequest(),
                createLeaveGroupRequest().getErrorResponse(0, new UnknownServerException()),
                createLeaveGroupResponse(),
                createListGroupsRequest(),
                createListGroupsRequest().getErrorResponse(0, new UnknownServerException()),
                createListGroupsResponse(),
                createDescribeGroupRequest(),
                createDescribeGroupRequest().getErrorResponse(0, new UnknownServerException()),
                createDescribeGroupResponse(),
                createListOffsetRequest(),
                createListOffsetRequest().getErrorResponse(0, new UnknownServerException()),
                createListOffsetResponse(),
<<<<<<< HEAD
                createMetadataRequest(null),
                createMetadataRequest(Arrays.asList("topic1")),
                createMetadataRequest(null).getErrorResponse(1, new UnknownServerException()),
                createMetadataResponse(1),
                createOffsetCommitRequest(),
                createOffsetCommitRequest().getErrorResponse(0, new UnknownServerException()),
=======
                createMetadataRequest(),
                createMetadataRequest().getErrorResponse(0, new UnknownServerException()),
                createMetadataResponse(),
                createOffsetCommitRequest(2),
                createOffsetCommitRequest(2).getErrorResponse(2, new UnknownServerException()),
>>>>>>> 4f041793
                createOffsetCommitResponse(),
                createOffsetFetchRequest(),
                createOffsetFetchRequest().getErrorResponse(0, new UnknownServerException()),
                createOffsetFetchResponse(),
                createProduceRequest(),
                createProduceRequest().getErrorResponse(2, new UnknownServerException()),
                createProduceResponse(),
                createStopReplicaRequest(),
                createStopReplicaRequest().getErrorResponse(0, new UnknownServerException()),
                createStopReplicaResponse(),
                createUpdateMetadataRequest(2, "rack1"),
                createUpdateMetadataRequest(2, null),
                createUpdateMetadataRequest(2, "rack1").getErrorResponse(2, new UnknownServerException()),
                createUpdateMetadataResponse(),
                createLeaderAndIsrRequest(),
                createLeaderAndIsrRequest().getErrorResponse(0, new UnknownServerException()),
                createLeaderAndIsrResponse()
        );

        for (AbstractRequestResponse req : requestResponseList)
            checkSerialization(req, null);

<<<<<<< HEAD
        createMetadataResponse(0);
        createMetadataRequest(null).getErrorResponse(0, new UnknownServerException());
=======
        checkSerialization(createFetchRequest().getErrorResponse(0, new UnknownServerException()), 0);
        checkSerialization(createOffsetCommitRequest(0), 0);
        checkSerialization(createOffsetCommitRequest(0).getErrorResponse(0, new UnknownServerException()), 0);
        checkSerialization(createOffsetCommitRequest(1), 1);
        checkSerialization(createOffsetCommitRequest(1).getErrorResponse(1, new UnknownServerException()), 1);
>>>>>>> 4f041793
        checkSerialization(createUpdateMetadataRequest(0, null), 0);
        checkSerialization(createUpdateMetadataRequest(0, null).getErrorResponse(0, new UnknownServerException()), 0);
        checkSerialization(createUpdateMetadataRequest(1, null), 1);
        checkSerialization(createUpdateMetadataRequest(1, "rack1"), 1);
        checkSerialization(createUpdateMetadataRequest(1, null).getErrorResponse(1, new UnknownServerException()), 1);
    }

    private void checkSerialization(AbstractRequestResponse req, Integer version) throws Exception {
        ByteBuffer buffer = ByteBuffer.allocate(req.sizeOf());
        req.writeTo(buffer);
        buffer.rewind();
        AbstractRequestResponse deserialized;
        if (version == null) {
            Method deserializer = req.getClass().getDeclaredMethod("parse", ByteBuffer.class);
            deserialized = (AbstractRequestResponse) deserializer.invoke(null, buffer);
        } else {
            Method deserializer = req.getClass().getDeclaredMethod("parse", ByteBuffer.class, Integer.TYPE);
            deserialized = (AbstractRequestResponse) deserializer.invoke(null, buffer, version);
        }
        assertEquals("The original and deserialized of " + req.getClass().getSimpleName() + " should be the same.", req, deserialized);
        assertEquals("The original and deserialized of " + req.getClass().getSimpleName() + " should have the same hashcode.",
                req.hashCode(), deserialized.hashCode());
    }

    @Test
    public void produceResponseVersionTest() {
        Map<TopicPartition, ProduceResponse.PartitionResponse> responseData = new HashMap<>();
        responseData.put(new TopicPartition("test", 0), new ProduceResponse.PartitionResponse(Errors.NONE.code(), 10000, Record.NO_TIMESTAMP));
        ProduceResponse v0Response = new ProduceResponse(responseData);
        ProduceResponse v1Response = new ProduceResponse(responseData, 10, 1);
        ProduceResponse v2Response = new ProduceResponse(responseData, 10, 2);
        assertEquals("Throttle time must be zero", 0, v0Response.getThrottleTime());
        assertEquals("Throttle time must be 10", 10, v1Response.getThrottleTime());
        assertEquals("Throttle time must be 10", 10, v2Response.getThrottleTime());
        assertEquals("Should use schema version 0", ProtoUtils.responseSchema(ApiKeys.PRODUCE.id, 0), v0Response.toStruct().schema());
        assertEquals("Should use schema version 1", ProtoUtils.responseSchema(ApiKeys.PRODUCE.id, 1), v1Response.toStruct().schema());
        assertEquals("Should use schema version 2", ProtoUtils.responseSchema(ApiKeys.PRODUCE.id, 2), v2Response.toStruct().schema());
        assertEquals("Response data does not match", responseData, v0Response.responses());
        assertEquals("Response data does not match", responseData, v1Response.responses());
        assertEquals("Response data does not match", responseData, v2Response.responses());
    }

    @Test
    public void fetchResponseVersionTest() {
        Map<TopicPartition, FetchResponse.PartitionData> responseData = new HashMap<>();
        responseData.put(new TopicPartition("test", 0), new FetchResponse.PartitionData(Errors.NONE.code(), 1000000, ByteBuffer.allocate(10)));

        FetchResponse v0Response = new FetchResponse(responseData);
        FetchResponse v1Response = new FetchResponse(responseData, 10);
        assertEquals("Throttle time must be zero", 0, v0Response.getThrottleTime());
        assertEquals("Throttle time must be 10", 10, v1Response.getThrottleTime());
        assertEquals("Should use schema version 0", ProtoUtils.responseSchema(ApiKeys.FETCH.id, 0), v0Response.toStruct().schema());
        assertEquals("Should use schema version 1", ProtoUtils.responseSchema(ApiKeys.FETCH.id, 1), v1Response.toStruct().schema());
        assertEquals("Response data does not match", responseData, v0Response.responseData());
        assertEquals("Response data does not match", responseData, v1Response.responseData());
    }

    @Test
    public void testControlledShutdownResponse() {
        ControlledShutdownResponse response = createControlledShutdownResponse();
        ByteBuffer buffer = ByteBuffer.allocate(response.sizeOf());
        response.writeTo(buffer);
        buffer.rewind();
        ControlledShutdownResponse deserialized = ControlledShutdownResponse.parse(buffer);
        assertEquals(response.errorCode(), deserialized.errorCode());
        assertEquals(response.partitionsRemaining(), deserialized.partitionsRemaining());
    }

    @Test
    public void testRequestHeaderWithNullClientId() {
        RequestHeader header = new RequestHeader((short) 10, (short) 1, null, 10);
        ByteBuffer buffer = ByteBuffer.allocate(header.sizeOf());
        header.writeTo(buffer);
        buffer.rewind();
        RequestHeader deserialized = RequestHeader.parse(buffer);
        assertEquals(header.apiKey(), deserialized.apiKey());
        assertEquals(header.apiVersion(), deserialized.apiVersion());
        assertEquals(header.correlationId(), deserialized.correlationId());
        assertEquals("", deserialized.clientId()); // null is defaulted to ""
    }

    private AbstractRequestResponse createRequestHeader() {
        return new RequestHeader((short) 10, (short) 1, "", 10);
    }

    private AbstractRequestResponse createResponseHeader() {
        return new ResponseHeader(10);
    }

    private AbstractRequest createGroupCoordinatorRequest() {
        return new GroupCoordinatorRequest("test-group");
    }

    private AbstractRequestResponse createGroupCoordinatorResponse() {
        return new GroupCoordinatorResponse(Errors.NONE.code(), new Node(10, "host1", 2014));
    }

    private AbstractRequest createFetchRequest() {
        Map<TopicPartition, FetchRequest.PartitionData> fetchData = new HashMap<>();
        fetchData.put(new TopicPartition("test1", 0), new FetchRequest.PartitionData(100, 1000000));
        fetchData.put(new TopicPartition("test2", 0), new FetchRequest.PartitionData(200, 1000000));
        return new FetchRequest(-1, 100, 100000, fetchData);
    }

    private AbstractRequestResponse createFetchResponse() {
        Map<TopicPartition, FetchResponse.PartitionData> responseData = new HashMap<>();
        responseData.put(new TopicPartition("test", 0), new FetchResponse.PartitionData(Errors.NONE.code(), 1000000, ByteBuffer.allocate(10)));
        return new FetchResponse(responseData, 0);
    }

    private AbstractRequest createHeartBeatRequest() {
        return new HeartbeatRequest("group1", 1, "consumer1");
    }

    private AbstractRequestResponse createHeartBeatResponse() {
        return new HeartbeatResponse(Errors.NONE.code());
    }

    private AbstractRequest createJoinGroupRequest() {
        ByteBuffer metadata = ByteBuffer.wrap(new byte[] {});
        List<JoinGroupRequest.ProtocolMetadata> protocols = new ArrayList<>();
        protocols.add(new JoinGroupRequest.ProtocolMetadata("consumer-range", metadata));
        return new JoinGroupRequest("group1", 30000, "consumer1", "consumer", protocols);
    }

    private AbstractRequestResponse createJoinGroupResponse() {
        Map<String, ByteBuffer> members = new HashMap<>();
        members.put("consumer1", ByteBuffer.wrap(new byte[]{}));
        members.put("consumer2", ByteBuffer.wrap(new byte[]{}));
        return new JoinGroupResponse(Errors.NONE.code(), 1, "range", "consumer1", "leader", members);
    }

    private AbstractRequest createListGroupsRequest() {
        return new ListGroupsRequest();
    }

    private AbstractRequestResponse createListGroupsResponse() {
        List<ListGroupsResponse.Group> groups = Arrays.asList(new ListGroupsResponse.Group("test-group", "consumer"));
        return new ListGroupsResponse(Errors.NONE.code(), groups);
    }

    private AbstractRequest createDescribeGroupRequest() {
        return new DescribeGroupsRequest(Collections.singletonList("test-group"));
    }

    private AbstractRequestResponse createDescribeGroupResponse() {
        String clientId = "consumer-1";
        String clientHost = "localhost";
        ByteBuffer empty = ByteBuffer.allocate(0);
        DescribeGroupsResponse.GroupMember member = new DescribeGroupsResponse.GroupMember("memberId",
                clientId, clientHost, empty, empty);
        DescribeGroupsResponse.GroupMetadata metadata = new DescribeGroupsResponse.GroupMetadata(Errors.NONE.code(),
                "STABLE", "consumer", "roundrobin", Arrays.asList(member));
        return new DescribeGroupsResponse(Collections.singletonMap("test-group", metadata));
    }

    private AbstractRequest createLeaveGroupRequest() {
        return new LeaveGroupRequest("group1", "consumer1");
    }

    private AbstractRequestResponse createLeaveGroupResponse() {
        return new LeaveGroupResponse(Errors.NONE.code());
    }

    private AbstractRequest createListOffsetRequest() {
        Map<TopicPartition, ListOffsetRequest.PartitionData> offsetData = new HashMap<>();
        offsetData.put(new TopicPartition("test", 0), new ListOffsetRequest.PartitionData(1000000L, 10));
        return new ListOffsetRequest(-1, offsetData);
    }

    private AbstractRequestResponse createListOffsetResponse() {
        Map<TopicPartition, ListOffsetResponse.PartitionData> responseData = new HashMap<>();
        responseData.put(new TopicPartition("test", 0), new ListOffsetResponse.PartitionData(Errors.NONE.code(), Arrays.asList(100L)));
        return new ListOffsetResponse(responseData);
    }

    private AbstractRequest createMetadataRequest(List<String> topics) {
        return new MetadataRequest(topics);
    }

    private AbstractRequestResponse createMetadataResponse(int version) {
        Node node = new Node(1, "host1", 1001);
        List<Node> replicas = Arrays.asList(node);
        List<Node> isr = Arrays.asList(node);

        List<MetadataResponse.TopicMetadata> allTopicMetadata = new ArrayList<>();
        allTopicMetadata.add(new MetadataResponse.TopicMetadata(Errors.NONE, "topic1", false, false,
                Arrays.asList(new MetadataResponse.PartitionMetadata(Errors.NONE, 1, node, replicas, isr))));
        allTopicMetadata.add(new MetadataResponse.TopicMetadata(Errors.LEADER_NOT_AVAILABLE, "topic2", false, false,
                Collections.<MetadataResponse.PartitionMetadata>emptyList()));

        return new MetadataResponse(Arrays.asList(node), allTopicMetadata, version);
    }

    private AbstractRequest createOffsetCommitRequest(int version) {
        Map<TopicPartition, OffsetCommitRequest.PartitionData> commitData = new HashMap<>();
        commitData.put(new TopicPartition("test", 0), new OffsetCommitRequest.PartitionData(100, ""));
        commitData.put(new TopicPartition("test", 1), new OffsetCommitRequest.PartitionData(200, null));
        if (version == 0) {
            return new OffsetCommitRequest("group1", commitData);
        } else if (version == 1) {
            return new OffsetCommitRequest("group1", 100, "consumer1", commitData);
        } else if (version == 2) {
            return new OffsetCommitRequest("group1", 100, "consumer1", 1000000, commitData);
        }
        throw new IllegalArgumentException("Unknown offset commit request version " + version);
    }

    private AbstractRequestResponse createOffsetCommitResponse() {
        Map<TopicPartition, Short> responseData = new HashMap<>();
        responseData.put(new TopicPartition("test", 0), Errors.NONE.code());
        return new OffsetCommitResponse(responseData);
    }

    private AbstractRequest createOffsetFetchRequest() {
        return new OffsetFetchRequest("group1", Arrays.asList(new TopicPartition("test11", 1)));
    }

    private AbstractRequestResponse createOffsetFetchResponse() {
        Map<TopicPartition, OffsetFetchResponse.PartitionData> responseData = new HashMap<>();
        responseData.put(new TopicPartition("test", 0), new OffsetFetchResponse.PartitionData(100L, "", Errors.NONE.code()));
        responseData.put(new TopicPartition("test", 1), new OffsetFetchResponse.PartitionData(100L, null, Errors.NONE.code()));
        return new OffsetFetchResponse(responseData);
    }

    private AbstractRequest createProduceRequest() {
        Map<TopicPartition, ByteBuffer> produceData = new HashMap<>();
        produceData.put(new TopicPartition("test", 0), ByteBuffer.allocate(10));
        return new ProduceRequest((short) 1, 5000, produceData);
    }

    private AbstractRequestResponse createProduceResponse() {
        Map<TopicPartition, ProduceResponse.PartitionResponse> responseData = new HashMap<>();
        responseData.put(new TopicPartition("test", 0), new ProduceResponse.PartitionResponse(Errors.NONE.code(), 10000, Record.NO_TIMESTAMP));
        return new ProduceResponse(responseData, 0);
    }

    private AbstractRequest createStopReplicaRequest() {
        Set<TopicPartition> partitions = new HashSet<>(Arrays.asList(new TopicPartition("test", 0)));
        return new StopReplicaRequest(0, 1, true, partitions);
    }

    private AbstractRequestResponse createStopReplicaResponse() {
        Map<TopicPartition, Short> responses = new HashMap<>();
        responses.put(new TopicPartition("test", 0), Errors.NONE.code());
        return new StopReplicaResponse(Errors.NONE.code(), responses);
    }

    private AbstractRequest createControlledShutdownRequest() {
        return new ControlledShutdownRequest(10);
    }

    private ControlledShutdownResponse createControlledShutdownResponse() {
        HashSet<TopicPartition> topicPartitions = new HashSet<>(Arrays.asList(
                new TopicPartition("test2", 5),
                new TopicPartition("test1", 10)
        ));
        return new ControlledShutdownResponse(Errors.NONE.code(), topicPartitions);
    }

    private AbstractRequest createLeaderAndIsrRequest() {
        Map<TopicPartition, LeaderAndIsrRequest.PartitionState> partitionStates = new HashMap<>();
        List<Integer> isr = Arrays.asList(1, 2);
        List<Integer> replicas = Arrays.asList(1, 2, 3, 4);
        partitionStates.put(new TopicPartition("topic5", 105),
                new LeaderAndIsrRequest.PartitionState(0, 2, 1, new ArrayList<>(isr), 2, new HashSet<>(replicas)));
        partitionStates.put(new TopicPartition("topic5", 1),
                new LeaderAndIsrRequest.PartitionState(1, 1, 1, new ArrayList<>(isr), 2, new HashSet<>(replicas)));
        partitionStates.put(new TopicPartition("topic20", 1),
                new LeaderAndIsrRequest.PartitionState(1, 0, 1, new ArrayList<>(isr), 2, new HashSet<>(replicas)));

        Set<BrokerEndPoint> leaders = new HashSet<>(Arrays.asList(
                new BrokerEndPoint(0, "test0", 1223),
                new BrokerEndPoint(1, "test1", 1223)
        ));

        return new LeaderAndIsrRequest(1, 10, partitionStates, leaders);
    }

    private AbstractRequestResponse createLeaderAndIsrResponse() {
        Map<TopicPartition, Short> responses = new HashMap<>();
        responses.put(new TopicPartition("test", 0), Errors.NONE.code());
        return new LeaderAndIsrResponse(Errors.NONE.code(), responses);
    }

    @SuppressWarnings("deprecation")
    private AbstractRequest createUpdateMetadataRequest(int version, String rack) {
        Map<TopicPartition, UpdateMetadataRequest.PartitionState> partitionStates = new HashMap<>();
        List<Integer> isr = Arrays.asList(1, 2);
        List<Integer> replicas = Arrays.asList(1, 2, 3, 4);
        partitionStates.put(new TopicPartition("topic5", 105),
                new UpdateMetadataRequest.PartitionState(0, 2, 1, new ArrayList<>(isr), 2, new HashSet<>(replicas)));
        partitionStates.put(new TopicPartition("topic5", 1),
                new UpdateMetadataRequest.PartitionState(1, 1, 1, new ArrayList<>(isr), 2, new HashSet<>(replicas)));
        partitionStates.put(new TopicPartition("topic20", 1),
                new UpdateMetadataRequest.PartitionState(1, 0, 1, new ArrayList<>(isr), 2, new HashSet<>(replicas)));

        if (version == 0) {
            Set<BrokerEndPoint> liveBrokers = new HashSet<>(Arrays.asList(
                    new BrokerEndPoint(0, "host1", 1223),
                    new BrokerEndPoint(1, "host2", 1234)
            ));

            return new UpdateMetadataRequest(1, 10, liveBrokers, partitionStates);
        } else {
            Map<SecurityProtocol, UpdateMetadataRequest.EndPoint> endPoints1 = new HashMap<>();
            endPoints1.put(SecurityProtocol.PLAINTEXT, new UpdateMetadataRequest.EndPoint("host1", 1223));

            Map<SecurityProtocol, UpdateMetadataRequest.EndPoint> endPoints2 = new HashMap<>();
            endPoints2.put(SecurityProtocol.PLAINTEXT, new UpdateMetadataRequest.EndPoint("host1", 1244));
            endPoints2.put(SecurityProtocol.SSL, new UpdateMetadataRequest.EndPoint("host2", 1234));

            Set<UpdateMetadataRequest.Broker> liveBrokers = new HashSet<>(Arrays.asList(new UpdateMetadataRequest.Broker(0, endPoints1, rack),
                    new UpdateMetadataRequest.Broker(1, endPoints2, rack)
            ));
            return new UpdateMetadataRequest(version, 1, 10, partitionStates, liveBrokers);
        }
    }

    private AbstractRequestResponse createUpdateMetadataResponse() {
        return new UpdateMetadataResponse(Errors.NONE.code());
    }


}<|MERGE_RESOLUTION|>--- conflicted
+++ resolved
@@ -71,20 +71,12 @@
                 createListOffsetRequest(),
                 createListOffsetRequest().getErrorResponse(0, new UnknownServerException()),
                 createListOffsetResponse(),
-<<<<<<< HEAD
                 createMetadataRequest(null),
                 createMetadataRequest(Arrays.asList("topic1")),
                 createMetadataRequest(null).getErrorResponse(1, new UnknownServerException()),
                 createMetadataResponse(1),
-                createOffsetCommitRequest(),
-                createOffsetCommitRequest().getErrorResponse(0, new UnknownServerException()),
-=======
-                createMetadataRequest(),
-                createMetadataRequest().getErrorResponse(0, new UnknownServerException()),
-                createMetadataResponse(),
                 createOffsetCommitRequest(2),
                 createOffsetCommitRequest(2).getErrorResponse(2, new UnknownServerException()),
->>>>>>> 4f041793
                 createOffsetCommitResponse(),
                 createOffsetFetchRequest(),
                 createOffsetFetchRequest().getErrorResponse(0, new UnknownServerException()),
@@ -107,16 +99,13 @@
         for (AbstractRequestResponse req : requestResponseList)
             checkSerialization(req, null);
 
-<<<<<<< HEAD
         createMetadataResponse(0);
         createMetadataRequest(null).getErrorResponse(0, new UnknownServerException());
-=======
         checkSerialization(createFetchRequest().getErrorResponse(0, new UnknownServerException()), 0);
         checkSerialization(createOffsetCommitRequest(0), 0);
         checkSerialization(createOffsetCommitRequest(0).getErrorResponse(0, new UnknownServerException()), 0);
         checkSerialization(createOffsetCommitRequest(1), 1);
         checkSerialization(createOffsetCommitRequest(1).getErrorResponse(1, new UnknownServerException()), 1);
->>>>>>> 4f041793
         checkSerialization(createUpdateMetadataRequest(0, null), 0);
         checkSerialization(createUpdateMetadataRequest(0, null).getErrorResponse(0, new UnknownServerException()), 0);
         checkSerialization(createUpdateMetadataRequest(1, null), 1);
