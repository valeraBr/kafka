/*
 * Licensed to the Apache Software Foundation (ASF) under one or more
 * contributor license agreements. See the NOTICE file distributed with
 * this work for additional information regarding copyright ownership.
 * The ASF licenses this file to You under the Apache License, Version 2.0
 * (the "License"); you may not use this file except in compliance with
 * the License. You may obtain a copy of the License at
 *
 *    http://www.apache.org/licenses/LICENSE-2.0
 *
 * Unless required by applicable law or agreed to in writing, software
 * distributed under the License is distributed on an "AS IS" BASIS,
 * WITHOUT WARRANTIES OR CONDITIONS OF ANY KIND, either express or implied.
 * See the License for the specific language governing permissions and
 * limitations under the License.
 */
package org.apache.kafka.common.requests;

import org.apache.kafka.common.ConsumerGroupState;
import org.apache.kafka.common.ElectionType;
import org.apache.kafka.common.IsolationLevel;
import org.apache.kafka.common.Node;
import org.apache.kafka.common.TopicPartition;
import org.apache.kafka.common.TopicIdPartition;
import org.apache.kafka.common.Uuid;
import org.apache.kafka.common.acl.AccessControlEntry;
import org.apache.kafka.common.acl.AccessControlEntryFilter;
import org.apache.kafka.common.acl.AclBinding;
import org.apache.kafka.common.acl.AclBindingFilter;
import org.apache.kafka.common.acl.AclOperation;
import org.apache.kafka.common.acl.AclPermissionType;
import org.apache.kafka.common.config.ConfigResource;
import org.apache.kafka.common.errors.NotCoordinatorException;
import org.apache.kafka.common.errors.NotEnoughReplicasException;
import org.apache.kafka.common.errors.SecurityDisabledException;
import org.apache.kafka.common.errors.UnknownServerException;
import org.apache.kafka.common.errors.UnsupportedVersionException;
import org.apache.kafka.common.message.AddPartitionsToTxnResponseData;
import org.apache.kafka.common.message.AddOffsetsToTxnRequestData;
import org.apache.kafka.common.message.AddOffsetsToTxnResponseData;
import org.apache.kafka.common.message.AddPartitionsToTxnRequestData.AddPartitionsToTxnTopic;
import org.apache.kafka.common.message.AddPartitionsToTxnRequestData.AddPartitionsToTxnTopicCollection;
import org.apache.kafka.common.message.AddPartitionsToTxnRequestData.AddPartitionsToTxnTransaction;
import org.apache.kafka.common.message.AddPartitionsToTxnRequestData.AddPartitionsToTxnTransactionCollection;
import org.apache.kafka.common.message.AllocateProducerIdsRequestData;
import org.apache.kafka.common.message.AllocateProducerIdsResponseData;
import org.apache.kafka.common.message.AlterClientQuotasResponseData;
import org.apache.kafka.common.message.AlterConfigsResponseData;
import org.apache.kafka.common.message.AlterPartitionRequestData;
import org.apache.kafka.common.message.AlterPartitionResponseData;
import org.apache.kafka.common.message.AlterPartitionReassignmentsRequestData;
import org.apache.kafka.common.message.AlterPartitionReassignmentsResponseData;
import org.apache.kafka.common.message.AlterReplicaLogDirsRequestData;
import org.apache.kafka.common.message.AlterReplicaLogDirsRequestData.AlterReplicaLogDirTopic;
import org.apache.kafka.common.message.AlterReplicaLogDirsRequestData.AlterReplicaLogDirTopicCollection;
import org.apache.kafka.common.message.AlterReplicaLogDirsResponseData;
import org.apache.kafka.common.message.AlterUserScramCredentialsRequestData;
import org.apache.kafka.common.message.AlterUserScramCredentialsResponseData;
import org.apache.kafka.common.message.ApiMessageType;
import org.apache.kafka.common.message.ApiVersionsRequestData;
import org.apache.kafka.common.message.ApiVersionsResponseData;
import org.apache.kafka.common.message.ApiVersionsResponseData.ApiVersion;
import org.apache.kafka.common.message.ApiVersionsResponseData.ApiVersionCollection;
import org.apache.kafka.common.message.BeginQuorumEpochRequestData;
import org.apache.kafka.common.message.BeginQuorumEpochResponseData;
import org.apache.kafka.common.message.BrokerHeartbeatRequestData;
import org.apache.kafka.common.message.BrokerHeartbeatResponseData;
import org.apache.kafka.common.message.BrokerRegistrationRequestData;
import org.apache.kafka.common.message.BrokerRegistrationResponseData;
import org.apache.kafka.common.message.ConsumerGroupDescribeRequestData;
import org.apache.kafka.common.message.ConsumerGroupDescribeResponseData;
import org.apache.kafka.common.message.ConsumerGroupHeartbeatRequestData;
import org.apache.kafka.common.message.ConsumerGroupHeartbeatResponseData;
import org.apache.kafka.common.message.ControlledShutdownRequestData;
import org.apache.kafka.common.message.ControlledShutdownResponseData;
import org.apache.kafka.common.message.ControlledShutdownResponseData.RemainingPartition;
import org.apache.kafka.common.message.ControlledShutdownResponseData.RemainingPartitionCollection;
import org.apache.kafka.common.message.ControllerRegistrationRequestData;
import org.apache.kafka.common.message.ControllerRegistrationResponseData;
import org.apache.kafka.common.message.CreateAclsRequestData;
import org.apache.kafka.common.message.CreateAclsResponseData;
import org.apache.kafka.common.message.CreateDelegationTokenRequestData;
import org.apache.kafka.common.message.CreateDelegationTokenRequestData.CreatableRenewers;
import org.apache.kafka.common.message.CreateDelegationTokenResponseData;
import org.apache.kafka.common.message.CreatePartitionsRequestData;
import org.apache.kafka.common.message.CreatePartitionsRequestData.CreatePartitionsAssignment;
import org.apache.kafka.common.message.CreatePartitionsRequestData.CreatePartitionsTopic;
import org.apache.kafka.common.message.CreatePartitionsRequestData.CreatePartitionsTopicCollection;
import org.apache.kafka.common.message.CreatePartitionsResponseData;
import org.apache.kafka.common.message.CreatePartitionsResponseData.CreatePartitionsTopicResult;
import org.apache.kafka.common.message.CreateTopicsRequestData;
import org.apache.kafka.common.message.CreateTopicsRequestData.CreatableReplicaAssignment;
import org.apache.kafka.common.message.CreateTopicsRequestData.CreatableTopic;
import org.apache.kafka.common.message.CreateTopicsRequestData.CreatableTopicCollection;
import org.apache.kafka.common.message.CreateTopicsRequestData.CreateableTopicConfig;
import org.apache.kafka.common.message.CreateTopicsResponseData;
import org.apache.kafka.common.message.CreateTopicsResponseData.CreatableTopicConfigs;
import org.apache.kafka.common.message.CreateTopicsResponseData.CreatableTopicResult;
import org.apache.kafka.common.message.DeleteAclsRequestData;
import org.apache.kafka.common.message.DeleteAclsResponseData;
import org.apache.kafka.common.message.DeleteGroupsRequestData;
import org.apache.kafka.common.message.DeleteGroupsResponseData;
import org.apache.kafka.common.message.DeleteGroupsResponseData.DeletableGroupResult;
import org.apache.kafka.common.message.DeleteGroupsResponseData.DeletableGroupResultCollection;
import org.apache.kafka.common.message.DeleteRecordsRequestData;
import org.apache.kafka.common.message.DeleteRecordsResponseData;
import org.apache.kafka.common.message.DeleteTopicsRequestData;
import org.apache.kafka.common.message.DeleteTopicsResponseData;
import org.apache.kafka.common.message.DeleteTopicsResponseData.DeletableTopicResult;
import org.apache.kafka.common.message.DescribeAclsResponseData;
import org.apache.kafka.common.message.DescribeAclsResponseData.AclDescription;
import org.apache.kafka.common.message.DescribeAclsResponseData.DescribeAclsResource;
import org.apache.kafka.common.message.DescribeClientQuotasResponseData;
import org.apache.kafka.common.message.DescribeClusterRequestData;
import org.apache.kafka.common.message.DescribeClusterResponseData;
import org.apache.kafka.common.message.DescribeClusterResponseData.DescribeClusterBroker;
import org.apache.kafka.common.message.DescribeClusterResponseData.DescribeClusterBrokerCollection;
import org.apache.kafka.common.message.DescribeConfigsRequestData;
import org.apache.kafka.common.message.DescribeConfigsResponseData;
import org.apache.kafka.common.message.DescribeConfigsResponseData.DescribeConfigsResourceResult;
import org.apache.kafka.common.message.DescribeConfigsResponseData.DescribeConfigsResult;
import org.apache.kafka.common.message.DescribeGroupsRequestData;
import org.apache.kafka.common.message.DescribeGroupsResponseData;
import org.apache.kafka.common.message.DescribeGroupsResponseData.DescribedGroup;
import org.apache.kafka.common.message.DescribeLogDirsRequestData;
import org.apache.kafka.common.message.DescribeLogDirsResponseData;
import org.apache.kafka.common.message.DescribeProducersRequestData;
import org.apache.kafka.common.message.DescribeProducersResponseData;
import org.apache.kafka.common.message.DescribeQuorumRequestData;
import org.apache.kafka.common.message.DescribeQuorumResponseData;
import org.apache.kafka.common.message.DescribeTransactionsRequestData;
import org.apache.kafka.common.message.DescribeTransactionsResponseData;
import org.apache.kafka.common.message.DescribeUserScramCredentialsRequestData;
import org.apache.kafka.common.message.DescribeUserScramCredentialsResponseData;
import org.apache.kafka.common.message.ElectLeadersResponseData.PartitionResult;
import org.apache.kafka.common.message.ElectLeadersResponseData.ReplicaElectionResult;
import org.apache.kafka.common.message.EndQuorumEpochRequestData;
import org.apache.kafka.common.message.EndQuorumEpochResponseData;
import org.apache.kafka.common.message.EndTxnRequestData;
import org.apache.kafka.common.message.EndTxnResponseData;
import org.apache.kafka.common.message.EnvelopeResponseData;
import org.apache.kafka.common.message.ExpireDelegationTokenRequestData;
import org.apache.kafka.common.message.ExpireDelegationTokenResponseData;
import org.apache.kafka.common.message.FetchRequestData;
import org.apache.kafka.common.message.FetchResponseData;
import org.apache.kafka.common.message.FetchSnapshotRequestData;
import org.apache.kafka.common.message.FetchSnapshotResponseData;
import org.apache.kafka.common.message.FindCoordinatorRequestData;
import org.apache.kafka.common.message.HeartbeatRequestData;
import org.apache.kafka.common.message.HeartbeatResponseData;
import org.apache.kafka.common.message.IncrementalAlterConfigsRequestData;
import org.apache.kafka.common.message.IncrementalAlterConfigsRequestData.AlterConfigsResource;
import org.apache.kafka.common.message.IncrementalAlterConfigsRequestData.AlterableConfig;
import org.apache.kafka.common.message.IncrementalAlterConfigsResponseData;
import org.apache.kafka.common.message.IncrementalAlterConfigsResponseData.AlterConfigsResourceResponse;
import org.apache.kafka.common.message.InitProducerIdRequestData;
import org.apache.kafka.common.message.InitProducerIdResponseData;
import org.apache.kafka.common.message.JoinGroupRequestData;
import org.apache.kafka.common.message.JoinGroupResponseData;
import org.apache.kafka.common.message.JoinGroupResponseData.JoinGroupResponseMember;
import org.apache.kafka.common.message.LeaderAndIsrRequestData.LeaderAndIsrPartitionState;
import org.apache.kafka.common.message.LeaderAndIsrResponseData;
import org.apache.kafka.common.message.LeaderAndIsrResponseData.LeaderAndIsrTopicErrorCollection;
import org.apache.kafka.common.message.LeaveGroupRequestData.MemberIdentity;
import org.apache.kafka.common.message.LeaveGroupResponseData;
import org.apache.kafka.common.message.ListGroupsRequestData;
import org.apache.kafka.common.message.ListGroupsResponseData;
import org.apache.kafka.common.message.ListOffsetsRequestData.ListOffsetsPartition;
import org.apache.kafka.common.message.ListOffsetsRequestData.ListOffsetsTopic;
import org.apache.kafka.common.message.ListOffsetsResponseData;
import org.apache.kafka.common.message.ListOffsetsResponseData.ListOffsetsPartitionResponse;
import org.apache.kafka.common.message.ListOffsetsResponseData.ListOffsetsTopicResponse;
import org.apache.kafka.common.message.ListPartitionReassignmentsRequestData;
import org.apache.kafka.common.message.ListPartitionReassignmentsResponseData;
import org.apache.kafka.common.message.ListTransactionsRequestData;
import org.apache.kafka.common.message.ListTransactionsResponseData;
import org.apache.kafka.common.message.OffsetCommitRequestData;
import org.apache.kafka.common.message.OffsetCommitResponseData;
import org.apache.kafka.common.message.OffsetDeleteRequestData;
import org.apache.kafka.common.message.OffsetDeleteRequestData.OffsetDeleteRequestPartition;
import org.apache.kafka.common.message.OffsetDeleteRequestData.OffsetDeleteRequestTopic;
import org.apache.kafka.common.message.OffsetDeleteRequestData.OffsetDeleteRequestTopicCollection;
import org.apache.kafka.common.message.OffsetDeleteResponseData;
import org.apache.kafka.common.message.OffsetDeleteResponseData.OffsetDeleteResponsePartition;
import org.apache.kafka.common.message.OffsetDeleteResponseData.OffsetDeleteResponsePartitionCollection;
import org.apache.kafka.common.message.OffsetDeleteResponseData.OffsetDeleteResponseTopic;
import org.apache.kafka.common.message.OffsetDeleteResponseData.OffsetDeleteResponseTopicCollection;
import org.apache.kafka.common.message.OffsetForLeaderEpochRequestData.OffsetForLeaderPartition;
import org.apache.kafka.common.message.OffsetForLeaderEpochRequestData.OffsetForLeaderTopic;
import org.apache.kafka.common.message.OffsetForLeaderEpochRequestData.OffsetForLeaderTopicCollection;
import org.apache.kafka.common.message.OffsetForLeaderEpochResponseData;
import org.apache.kafka.common.message.OffsetForLeaderEpochResponseData.EpochEndOffset;
import org.apache.kafka.common.message.OffsetForLeaderEpochResponseData.OffsetForLeaderTopicResult;
import org.apache.kafka.common.message.ProduceRequestData;
import org.apache.kafka.common.message.ProduceResponseData;
import org.apache.kafka.common.message.RenewDelegationTokenRequestData;
import org.apache.kafka.common.message.RenewDelegationTokenResponseData;
import org.apache.kafka.common.message.SaslAuthenticateRequestData;
import org.apache.kafka.common.message.SaslAuthenticateResponseData;
import org.apache.kafka.common.message.SaslHandshakeRequestData;
import org.apache.kafka.common.message.SaslHandshakeResponseData;
import org.apache.kafka.common.message.StopReplicaRequestData.StopReplicaPartitionState;
import org.apache.kafka.common.message.StopReplicaRequestData.StopReplicaTopicState;
import org.apache.kafka.common.message.StopReplicaResponseData;
import org.apache.kafka.common.message.SyncGroupRequestData;
import org.apache.kafka.common.message.SyncGroupRequestData.SyncGroupRequestAssignment;
import org.apache.kafka.common.message.SyncGroupResponseData;
import org.apache.kafka.common.message.UnregisterBrokerRequestData;
import org.apache.kafka.common.message.UnregisterBrokerResponseData;
import org.apache.kafka.common.message.UpdateFeaturesRequestData;
import org.apache.kafka.common.message.UpdateFeaturesResponseData;
import org.apache.kafka.common.message.UpdateMetadataRequestData.UpdateMetadataBroker;
import org.apache.kafka.common.message.UpdateMetadataRequestData.UpdateMetadataEndpoint;
import org.apache.kafka.common.message.UpdateMetadataRequestData.UpdateMetadataPartitionState;
import org.apache.kafka.common.message.UpdateMetadataResponseData;
import org.apache.kafka.common.message.VoteRequestData;
import org.apache.kafka.common.message.VoteResponseData;
import org.apache.kafka.common.network.ListenerName;
import org.apache.kafka.common.network.Send;
import org.apache.kafka.common.protocol.ApiKeys;
import org.apache.kafka.common.protocol.ByteBufferAccessor;
import org.apache.kafka.common.protocol.Errors;
import org.apache.kafka.common.protocol.ObjectSerializationCache;
import org.apache.kafka.common.protocol.types.RawTaggedField;
import org.apache.kafka.common.quota.ClientQuotaAlteration;
import org.apache.kafka.common.quota.ClientQuotaEntity;
import org.apache.kafka.common.quota.ClientQuotaFilter;
import org.apache.kafka.common.record.CompressionType;
import org.apache.kafka.common.record.MemoryRecords;
import org.apache.kafka.common.record.RecordBatch;
import org.apache.kafka.common.record.SimpleRecord;
import org.apache.kafka.common.requests.CreateTopicsRequest.Builder;
import org.apache.kafka.common.requests.DescribeConfigsResponse.ConfigType;
import org.apache.kafka.common.requests.FindCoordinatorRequest.CoordinatorType;
import org.apache.kafka.common.requests.FindCoordinatorRequest.NoBatchedFindCoordinatorsException;
import org.apache.kafka.common.resource.PatternType;
import org.apache.kafka.common.resource.ResourcePattern;
import org.apache.kafka.common.resource.ResourcePatternFilter;
import org.apache.kafka.common.resource.ResourceType;
import org.apache.kafka.common.security.auth.KafkaPrincipal;
import org.apache.kafka.common.security.auth.SecurityProtocol;
import org.apache.kafka.common.security.token.delegation.DelegationToken;
import org.apache.kafka.common.security.token.delegation.TokenInformation;
import org.apache.kafka.common.utils.SecurityUtils;
import org.apache.kafka.common.utils.Utils;
import org.apache.kafka.test.TestUtils;
import org.junit.jupiter.api.Assertions;
import org.junit.jupiter.api.Test;
import org.junit.jupiter.params.ParameterizedTest;
import org.junit.jupiter.params.provider.ValueSource;

import java.nio.BufferUnderflowException;
import java.nio.ByteBuffer;
import java.nio.charset.StandardCharsets;
import java.util.ArrayList;
import java.util.Arrays;
import java.util.Collections;
import java.util.HashMap;
import java.util.LinkedHashMap;
import java.util.LinkedList;
import java.util.List;
import java.util.Map;
import java.util.Optional;
import java.util.Set;
import java.util.stream.Collectors;

import static java.util.Arrays.asList;
import static java.util.Collections.emptyList;
import static java.util.Collections.singletonList;
import static org.apache.kafka.common.protocol.ApiKeys.API_VERSIONS;
import static org.apache.kafka.common.protocol.ApiKeys.CONTROLLED_SHUTDOWN;
import static org.apache.kafka.common.protocol.ApiKeys.CREATE_PARTITIONS;
import static org.apache.kafka.common.protocol.ApiKeys.CREATE_TOPICS;
import static org.apache.kafka.common.protocol.ApiKeys.DELETE_ACLS;
import static org.apache.kafka.common.protocol.ApiKeys.DELETE_TOPICS;
import static org.apache.kafka.common.protocol.ApiKeys.DESCRIBE_CONFIGS;
import static org.apache.kafka.common.protocol.ApiKeys.DESCRIBE_DELEGATION_TOKEN;
import static org.apache.kafka.common.protocol.ApiKeys.DESCRIBE_LOG_DIRS;
import static org.apache.kafka.common.protocol.ApiKeys.ELECT_LEADERS;
import static org.apache.kafka.common.protocol.ApiKeys.FETCH;
import static org.apache.kafka.common.protocol.ApiKeys.FIND_COORDINATOR;
import static org.apache.kafka.common.protocol.ApiKeys.JOIN_GROUP;
import static org.apache.kafka.common.protocol.ApiKeys.LIST_GROUPS;
import static org.apache.kafka.common.protocol.ApiKeys.LIST_OFFSETS;
import static org.apache.kafka.common.protocol.ApiKeys.METADATA;
import static org.apache.kafka.common.protocol.ApiKeys.OFFSET_FETCH;
import static org.apache.kafka.common.protocol.ApiKeys.PRODUCE;
import static org.apache.kafka.common.protocol.ApiKeys.SASL_AUTHENTICATE;
import static org.apache.kafka.common.protocol.ApiKeys.STOP_REPLICA;
import static org.apache.kafka.common.protocol.ApiKeys.SYNC_GROUP;
import static org.apache.kafka.common.protocol.ApiKeys.UPDATE_METADATA;
import static org.apache.kafka.common.protocol.ApiKeys.WRITE_TXN_MARKERS;
import static org.apache.kafka.common.requests.FetchMetadata.INVALID_SESSION_ID;
import static org.junit.jupiter.api.Assertions.assertEquals;
import static org.junit.jupiter.api.Assertions.assertFalse;
import static org.junit.jupiter.api.Assertions.assertNotNull;
import static org.junit.jupiter.api.Assertions.assertNull;
import static org.junit.jupiter.api.Assertions.assertThrows;
import static org.junit.jupiter.api.Assertions.assertTrue;
import static org.junit.jupiter.api.Assertions.fail;

// This class performs tests requests and responses for all API keys
public class RequestResponseTest {

    // Exception includes a message that we verify is not included in error responses
    private final UnknownServerException unknownServerException = new UnknownServerException("secret");

    @Test
    public void testSerialization() {
        Map<ApiKeys, List<Short>> toSkip = new HashMap<>();
        // It's not possible to create a MetadataRequest v0 via the builder
        toSkip.put(METADATA, singletonList((short) 0));
        // DescribeLogDirsResponse v0, v1 and v2 don't have a top level error field
        toSkip.put(DESCRIBE_LOG_DIRS, Arrays.asList((short) 0, (short) 1, (short) 2));
        // ElectLeaders v0 does not have a top level error field, when accessing it, it defaults to NONE
        toSkip.put(ELECT_LEADERS, singletonList((short) 0));

        for (ApiKeys apikey : ApiKeys.values()) {
            for (short version : apikey.allVersions()) {
                if (toSkip.containsKey(apikey) && toSkip.get(apikey).contains(version)) continue;
                AbstractRequest request = getRequest(apikey, version);
                checkRequest(request);
                checkErrorResponse(request, unknownServerException);
                checkResponse(getResponse(apikey, version), version);
            }
        }
    }

    // This test validates special cases that are not checked in testSerialization
    @Test
    public void testSerializationSpecialCases() {
        // Produce
        checkResponse(createProduceResponseWithErrorMessage(), (short) 8);
        // Fetch
        checkResponse(createFetchResponse(true), (short) 4);
        List<TopicIdPartition> toForgetTopics = new ArrayList<>();
        toForgetTopics.add(new TopicIdPartition(Uuid.ZERO_UUID, new TopicPartition("foo", 0)));
        toForgetTopics.add(new TopicIdPartition(Uuid.ZERO_UUID, new TopicPartition("foo", 2)));
        toForgetTopics.add(new TopicIdPartition(Uuid.ZERO_UUID, new TopicPartition("bar", 0)));
        checkRequest(createFetchRequest((short) 7, new FetchMetadata(123, 456), toForgetTopics));
        checkResponse(createFetchResponse(123), (short) 7);
        checkResponse(createFetchResponse(Errors.FETCH_SESSION_ID_NOT_FOUND, 123), (short) 7);
        checkOlderFetchVersions();
        // Metadata
        checkRequest(MetadataRequest.Builder.allTopics().build((short) 2));
        // OffsetFetch
        checkRequest(createOffsetFetchRequestWithMultipleGroups((short) 8, true));
        checkRequest(createOffsetFetchRequestWithMultipleGroups((short) 8, false));
        checkRequest(createOffsetFetchRequestForAllPartition((short) 7, true));
        checkRequest(createOffsetFetchRequestForAllPartition((short) 8, true));
        checkErrorResponse(createOffsetFetchRequestWithMultipleGroups((short) 8, true), unknownServerException);
        checkErrorResponse(createOffsetFetchRequestForAllPartition((short) 7, true),
            new NotCoordinatorException("Not Coordinator"));
        checkErrorResponse(createOffsetFetchRequestForAllPartition((short) 8, true),
            new NotCoordinatorException("Not Coordinator"));
        checkErrorResponse(createOffsetFetchRequestWithMultipleGroups((short) 8, true),
            new NotCoordinatorException("Not Coordinator"));
        // StopReplica
        for (short version : STOP_REPLICA.allVersions()) {
            checkRequest(createStopReplicaRequest(version, false));
            checkErrorResponse(createStopReplicaRequest(version, false), unknownServerException);
        }
        // CreatePartitions
        for (short version : CREATE_PARTITIONS.allVersions()) {
            checkRequest(createCreatePartitionsRequestWithAssignments(version));
        }
        // UpdateMetadata
        for (short version : UPDATE_METADATA.allVersions()) {
            checkRequest(createUpdateMetadataRequest(version, null));
            checkErrorResponse(createUpdateMetadataRequest(version, null), unknownServerException);
        }
        // LeaderForEpoch
        checkRequest(createLeaderEpochRequestForConsumer());
        checkErrorResponse(createLeaderEpochRequestForConsumer(), unknownServerException);
        // TxnOffsetCommit
        checkRequest(createTxnOffsetCommitRequestWithAutoDowngrade());
        checkErrorResponse(createTxnOffsetCommitRequestWithAutoDowngrade(), unknownServerException);
        // DescribeAcls
        checkErrorResponse(createDescribeAclsRequest((short) 0), new SecurityDisabledException("Security is not enabled."));
        checkErrorResponse(createCreateAclsRequest((short) 0), new SecurityDisabledException("Security is not enabled."));
        // DeleteAcls
        checkErrorResponse(createDeleteAclsRequest((short) 0), new SecurityDisabledException("Security is not enabled."));
        // DescribeConfigs
        checkRequest(createDescribeConfigsRequestWithConfigEntries((short) 0));
        checkRequest(createDescribeConfigsRequestWithConfigEntries((short) 1));
        checkRequest(createDescribeConfigsRequestWithDocumentation((short) 1));
        checkRequest(createDescribeConfigsRequestWithDocumentation((short) 2));
        checkRequest(createDescribeConfigsRequestWithDocumentation((short) 3));
        checkDescribeConfigsResponseVersions();
        // ElectLeaders
        checkRequest(createElectLeadersRequestNullPartitions());
    }

    @Test
    public void testApiVersionsSerialization() {
        for (short version : API_VERSIONS.allVersions()) {
            checkErrorResponse(createApiVersionRequest(version), new UnsupportedVersionException("Not Supported"));
            checkResponse(TestUtils.defaultApiVersionsResponse(ApiMessageType.ListenerType.ZK_BROKER), version);
        }
    }

    @Test
    public void testBatchedFindCoordinatorRequestSerialization() {
        for (short version : FIND_COORDINATOR.allVersions()) {
            checkRequest(createBatchedFindCoordinatorRequest(singletonList("group1"), version));
            if (version < FindCoordinatorRequest.MIN_BATCHED_VERSION) {
                assertThrows(NoBatchedFindCoordinatorsException.class, () ->
                        createBatchedFindCoordinatorRequest(asList("group1", "group2"), version));
            } else {
                checkRequest(createBatchedFindCoordinatorRequest(asList("group1", "group2"), version));
            }
        }
    }

    @Test
    public void testResponseHeader() {
        ResponseHeader header = new ResponseHeader(10, (short) 1);
        ObjectSerializationCache serializationCache = new ObjectSerializationCache();
        ByteBuffer buffer = ByteBuffer.allocate(header.size(serializationCache));
        header.write(buffer, serializationCache);
        buffer.flip();
        ResponseHeader deserialized = ResponseHeader.parse(buffer, header.headerVersion());
        assertEquals(header.size(), deserialized.size());
        assertEquals(header.correlationId(), deserialized.correlationId());
    }

    @Test
    public void cannotUseFindCoordinatorV0ToFindTransactionCoordinator() {
        FindCoordinatorRequest.Builder builder = new FindCoordinatorRequest.Builder(
                new FindCoordinatorRequestData()
                    .setKeyType(CoordinatorType.TRANSACTION.id)
                    .setKey("foobar"));
        assertThrows(UnsupportedVersionException.class, () -> builder.build((short) 0));
    }

    @Test
    public void testProduceRequestPartitionSize() {
        TopicPartition tp0 = new TopicPartition("test", 0);
        TopicPartition tp1 = new TopicPartition("test", 1);
        MemoryRecords records0 = MemoryRecords.withRecords(RecordBatch.MAGIC_VALUE_V2,
            CompressionType.NONE, new SimpleRecord("woot".getBytes()));
        MemoryRecords records1 = MemoryRecords.withRecords(RecordBatch.MAGIC_VALUE_V2,
            CompressionType.NONE, new SimpleRecord("woot".getBytes()), new SimpleRecord("woot".getBytes()));
        ProduceRequest request = ProduceRequest.forMagic(RecordBatch.MAGIC_VALUE_V2,
                new ProduceRequestData()
                        .setTopicData(new ProduceRequestData.TopicProduceDataCollection(asList(
                                new ProduceRequestData.TopicProduceData().setName(tp0.topic()).setPartitionData(
                                        singletonList(new ProduceRequestData.PartitionProduceData().setIndex(tp0.partition()).setRecords(records0))),
                                new ProduceRequestData.TopicProduceData().setName(tp1.topic()).setPartitionData(
                                        singletonList(new ProduceRequestData.PartitionProduceData().setIndex(tp1.partition()).setRecords(records1))))
                                .iterator()))
                        .setAcks((short) 1)
                        .setTimeoutMs(5000)
                        .setTransactionalId("transactionalId"))
            .build((short) 3);
        assertEquals(2, request.partitionSizes().size());
        assertEquals(records0.sizeInBytes(), (int) request.partitionSizes().get(tp0));
        assertEquals(records1.sizeInBytes(), (int) request.partitionSizes().get(tp1));
    }

    @Test
    public void produceRequestToStringTest() {
        ProduceRequest request = createProduceRequest(PRODUCE.latestVersion());
        assertEquals(1, request.data().topicData().size());
        assertFalse(request.toString(false).contains("partitionSizes"));
        assertTrue(request.toString(false).contains("numPartitions=1"));
        assertTrue(request.toString(true).contains("partitionSizes"));
        assertFalse(request.toString(true).contains("numPartitions"));

        request.clearPartitionRecords();
        try {
            request.data();
            fail("dataOrException should fail after clearPartitionRecords()");
        } catch (IllegalStateException e) {
            // OK
        }

        // `toString` should behave the same after `clearPartitionRecords`
        assertFalse(request.toString(false).contains("partitionSizes"));
        assertTrue(request.toString(false).contains("numPartitions=1"));
        assertTrue(request.toString(true).contains("partitionSizes"));
        assertFalse(request.toString(true).contains("numPartitions"));
    }

    @Test
    public void produceRequestGetErrorResponseTest() {
        ProduceRequest request = createProduceRequest(PRODUCE.latestVersion());

        ProduceResponse errorResponse = (ProduceResponse) request.getErrorResponse(new NotEnoughReplicasException());
        ProduceResponseData.TopicProduceResponse topicProduceResponse = errorResponse.data().responses().iterator().next();
        ProduceResponseData.PartitionProduceResponse partitionProduceResponse = topicProduceResponse.partitionResponses().iterator().next();

        assertEquals(Errors.NOT_ENOUGH_REPLICAS, Errors.forCode(partitionProduceResponse.errorCode()));
        assertEquals(ProduceResponse.INVALID_OFFSET, partitionProduceResponse.baseOffset());
        assertEquals(RecordBatch.NO_TIMESTAMP, partitionProduceResponse.logAppendTimeMs());

        request.clearPartitionRecords();

        // `getErrorResponse` should behave the same after `clearPartitionRecords`
        errorResponse = (ProduceResponse) request.getErrorResponse(new NotEnoughReplicasException());
        topicProduceResponse = errorResponse.data().responses().iterator().next();
        partitionProduceResponse = topicProduceResponse.partitionResponses().iterator().next();

        assertEquals(Errors.NOT_ENOUGH_REPLICAS, Errors.forCode(partitionProduceResponse.errorCode()));
        assertEquals(ProduceResponse.INVALID_OFFSET, partitionProduceResponse.baseOffset());
        assertEquals(RecordBatch.NO_TIMESTAMP, partitionProduceResponse.logAppendTimeMs());
    }

    @Test
    public void fetchResponseVersionTest() {
        LinkedHashMap<TopicIdPartition, FetchResponseData.PartitionData> responseData = new LinkedHashMap<>();
        Uuid id = Uuid.randomUuid();
        Map<Uuid, String> topicNames = Collections.singletonMap(id, "test");
        TopicPartition tp = new TopicPartition("test", 0);

        MemoryRecords records = MemoryRecords.readableRecords(ByteBuffer.allocate(10));
        FetchResponseData.PartitionData partitionData = new FetchResponseData.PartitionData()
                .setPartitionIndex(0)
                .setHighWatermark(1000000)
                .setLogStartOffset(-1)
                .setRecords(records);

        // Use zero UUID since we are comparing with old request versions
        responseData.put(new TopicIdPartition(Uuid.ZERO_UUID, tp), partitionData);

        LinkedHashMap<TopicPartition, FetchResponseData.PartitionData> tpResponseData = new LinkedHashMap<>();
        tpResponseData.put(tp, partitionData);

        FetchResponse v0Response = FetchResponse.of(Errors.NONE, 0, INVALID_SESSION_ID, responseData);
        FetchResponse v1Response = FetchResponse.of(Errors.NONE, 10, INVALID_SESSION_ID, responseData);
        FetchResponse v0Deserialized = FetchResponse.parse(v0Response.serialize((short) 0), (short) 0);
        FetchResponse v1Deserialized = FetchResponse.parse(v1Response.serialize((short) 1), (short) 1);
        assertEquals(0, v0Deserialized.throttleTimeMs(), "Throttle time must be zero");
        assertEquals(10, v1Deserialized.throttleTimeMs(), "Throttle time must be 10");
        assertEquals(tpResponseData, v0Deserialized.responseData(topicNames, (short) 0), "Response data does not match");
        assertEquals(tpResponseData, v1Deserialized.responseData(topicNames, (short) 1), "Response data does not match");

        LinkedHashMap<TopicIdPartition, FetchResponseData.PartitionData> idResponseData = new LinkedHashMap<>();
        idResponseData.put(new TopicIdPartition(id, new TopicPartition("test", 0)),
                new FetchResponseData.PartitionData()
                        .setPartitionIndex(0)
                        .setHighWatermark(1000000)
                        .setLogStartOffset(-1)
                        .setRecords(records));
        FetchResponse idTestResponse = FetchResponse.of(Errors.NONE, 0, INVALID_SESSION_ID, idResponseData);
        FetchResponse v12Deserialized = FetchResponse.parse(idTestResponse.serialize((short) 12), (short) 12);
        FetchResponse newestDeserialized = FetchResponse.parse(idTestResponse.serialize(FETCH.latestVersion()), FETCH.latestVersion());
        assertTrue(v12Deserialized.topicIds().isEmpty());
        assertEquals(1, newestDeserialized.topicIds().size());
        assertTrue(newestDeserialized.topicIds().contains(id));
    }

    @Test
    public void testFetchResponseV4() {
        LinkedHashMap<TopicIdPartition, FetchResponseData.PartitionData> responseData = new LinkedHashMap<>();
        Map<Uuid, String> topicNames = new HashMap<>();
        topicNames.put(Uuid.randomUuid(), "bar");
        topicNames.put(Uuid.randomUuid(), "foo");
        MemoryRecords records = MemoryRecords.readableRecords(ByteBuffer.allocate(10));

        List<FetchResponseData.AbortedTransaction> abortedTransactions = asList(
                new FetchResponseData.AbortedTransaction().setProducerId(10).setFirstOffset(100),
                new FetchResponseData.AbortedTransaction().setProducerId(15).setFirstOffset(50)
        );

        // Use zero UUID since this is an old request version.
        responseData.put(new TopicIdPartition(Uuid.ZERO_UUID, new TopicPartition("bar", 0)),
                new FetchResponseData.PartitionData()
                        .setPartitionIndex(0)
                        .setHighWatermark(1000000)
                        .setAbortedTransactions(abortedTransactions)
                        .setRecords(records));
        responseData.put(new TopicIdPartition(Uuid.ZERO_UUID, new TopicPartition("bar", 1)),
                new FetchResponseData.PartitionData()
                        .setPartitionIndex(1)
                        .setHighWatermark(900000)
                        .setLastStableOffset(5)
                        .setRecords(records));
        responseData.put(new TopicIdPartition(Uuid.ZERO_UUID, new TopicPartition("foo", 0)),
                new FetchResponseData.PartitionData()
                        .setPartitionIndex(0)
                        .setHighWatermark(70000)
                        .setLastStableOffset(6)
                        .setRecords(records));

        FetchResponse response = FetchResponse.of(Errors.NONE, 10, INVALID_SESSION_ID, responseData);
        FetchResponse deserialized = FetchResponse.parse(response.serialize((short) 4), (short) 4);
        assertEquals(responseData.entrySet().stream().collect(Collectors.toMap(e -> e.getKey().topicPartition(), Map.Entry::getValue)),
                deserialized.responseData(topicNames, (short) 4));
    }

    @Test
    public void verifyFetchResponseFullWrites() throws Exception {
        verifyFetchResponseFullWrite(FETCH.latestVersion(), createFetchResponse(123));
        verifyFetchResponseFullWrite(FETCH.latestVersion(),
            createFetchResponse(Errors.FETCH_SESSION_ID_NOT_FOUND, 123));
        for (short version : FETCH.allVersions()) {
            verifyFetchResponseFullWrite(version, createFetchResponse(version >= 4));
        }
    }

    private void verifyFetchResponseFullWrite(short version, FetchResponse fetchResponse) throws Exception {
        int correlationId = 15;

        short responseHeaderVersion = FETCH.responseHeaderVersion(version);
        Send send = fetchResponse.toSend(new ResponseHeader(correlationId, responseHeaderVersion), version);
        ByteBufferChannel channel = new ByteBufferChannel(send.size());
        send.writeTo(channel);
        channel.close();

        ByteBuffer buf = channel.buffer();

        // read the size
        int size = buf.getInt();
        assertTrue(size > 0);

        // read the header
        ResponseHeader responseHeader = ResponseHeader.parse(channel.buffer(), responseHeaderVersion);
        assertEquals(correlationId, responseHeader.correlationId());

        assertEquals(fetchResponse.serialize(version), buf);
        FetchResponseData deserialized = new FetchResponseData(new ByteBufferAccessor(buf), version);
        ObjectSerializationCache serializationCache = new ObjectSerializationCache();
        assertEquals(size, responseHeader.size() + deserialized.size(serializationCache, version));
    }

    @Test
    public void testCreateTopicRequestV0FailsIfValidateOnly() {
        assertThrows(UnsupportedVersionException.class,
            () -> createCreateTopicRequest((short) 0, true));
    }

    @Test
    public void testCreateTopicRequestV3FailsIfNoPartitionsOrReplicas() {
        final UnsupportedVersionException exception = assertThrows(
            UnsupportedVersionException.class, () -> {
                CreateTopicsRequestData data = new CreateTopicsRequestData()
                    .setTimeoutMs(123)
                    .setValidateOnly(false);
                data.topics().add(new CreatableTopic().
                    setName("foo").
                    setNumPartitions(CreateTopicsRequest.NO_NUM_PARTITIONS).
                    setReplicationFactor((short) 1));
                data.topics().add(new CreatableTopic().
                    setName("bar").
                    setNumPartitions(1).
                    setReplicationFactor(CreateTopicsRequest.NO_REPLICATION_FACTOR));

                new Builder(data).build((short) 3);
            });
        assertTrue(exception.getMessage().contains("supported in CreateTopicRequest version 4+"));
        assertTrue(exception.getMessage().contains("[foo, bar]"));
    }

    @Test
    public void testFetchRequestMaxBytesOldVersions() {
        final short version = 1;
        FetchRequest fr = createFetchRequest(version);
        FetchRequest fr2 = FetchRequest.parse(fr.serialize(), version);
        assertEquals(fr2.maxBytes(), fr.maxBytes());
    }

    @Test
    public void testFetchRequestIsolationLevel() {
        FetchRequest request = createFetchRequest((short) 4, IsolationLevel.READ_COMMITTED);
        FetchRequest deserialized = (FetchRequest) AbstractRequest.parseRequest(request.apiKey(), request.version(),
                request.serialize()).request;
        assertEquals(request.isolationLevel(), deserialized.isolationLevel());

        request = createFetchRequest((short) 4, IsolationLevel.READ_UNCOMMITTED);
        deserialized = (FetchRequest) AbstractRequest.parseRequest(request.apiKey(), request.version(),
                request.serialize()).request;
        assertEquals(request.isolationLevel(), deserialized.isolationLevel());
    }

    @Test
    public void testFetchRequestWithMetadata() {
        FetchRequest request = createFetchRequest((short) 4, IsolationLevel.READ_COMMITTED);
        FetchRequest deserialized = (FetchRequest) AbstractRequest.parseRequest(FETCH, request.version(),
                request.serialize()).request;
        assertEquals(request.isolationLevel(), deserialized.isolationLevel());

        request = createFetchRequest((short) 4, IsolationLevel.READ_UNCOMMITTED);
        deserialized = (FetchRequest) AbstractRequest.parseRequest(FETCH, request.version(),
                request.serialize()).request;
        assertEquals(request.isolationLevel(), deserialized.isolationLevel());
    }

    @Test
    public void testFetchRequestCompat() {
        Map<TopicPartition, FetchRequest.PartitionData> fetchData = new HashMap<>();
        fetchData.put(new TopicPartition("test", 0), new FetchRequest.PartitionData(Uuid.ZERO_UUID, 100, 2, 100, Optional.of(42)));
        FetchRequest req = FetchRequest.Builder
                .forConsumer((short) 2, 100, 100, fetchData)
                .metadata(new FetchMetadata(10, 20))
                .isolationLevel(IsolationLevel.READ_COMMITTED)
                .build((short) 2);

        FetchRequestData data = req.data();
        ObjectSerializationCache cache = new ObjectSerializationCache();
        int size = data.size(cache, (short) 2);

        ByteBufferAccessor writer = new ByteBufferAccessor(ByteBuffer.allocate(size));
        data.write(writer, cache, (short) 2);
    }

    @Test
    public void testSerializeWithHeader() {
        CreatableTopicCollection topicsToCreate = new CreatableTopicCollection(1);
        topicsToCreate.add(new CreatableTopic()
                               .setName("topic")
                               .setNumPartitions(3)
                               .setReplicationFactor((short) 2));

        CreateTopicsRequest createTopicsRequest = new CreateTopicsRequest.Builder(
            new CreateTopicsRequestData()
                .setTimeoutMs(10)
                .setTopics(topicsToCreate)
        ).build();

        short requestVersion = CREATE_TOPICS.latestVersion();
        RequestHeader requestHeader = new RequestHeader(CREATE_TOPICS, requestVersion, "client", 2);
        ByteBuffer serializedRequest = createTopicsRequest.serializeWithHeader(requestHeader);

        RequestHeader parsedHeader = RequestHeader.parse(serializedRequest);
        assertEquals(requestHeader.size(), parsedHeader.size());
        assertEquals(requestHeader, parsedHeader);

        RequestAndSize parsedRequest = AbstractRequest.parseRequest(
            CREATE_TOPICS, requestVersion, serializedRequest);

        assertEquals(createTopicsRequest.data(), parsedRequest.request.data());
    }

    @Test
    public void testSerializeWithInconsistentHeaderApiKey() {
        CreateTopicsRequest createTopicsRequest = new CreateTopicsRequest.Builder(
            new CreateTopicsRequestData()
        ).build();
        short requestVersion = CREATE_TOPICS.latestVersion();
        RequestHeader requestHeader = new RequestHeader(DELETE_TOPICS, requestVersion, "client", 2);
        assertThrows(IllegalArgumentException.class, () -> createTopicsRequest.serializeWithHeader(requestHeader));
    }

    @Test
    public void testSerializeWithInconsistentHeaderVersion() {
        CreateTopicsRequest createTopicsRequest = new CreateTopicsRequest.Builder(
            new CreateTopicsRequestData()
        ).build((short) 2);
        RequestHeader requestHeader = new RequestHeader(CREATE_TOPICS, (short) 1, "client", 2);
        assertThrows(IllegalArgumentException.class, () -> createTopicsRequest.serializeWithHeader(requestHeader));
    }

    @Test
    public void testJoinGroupRequestV0RebalanceTimeout() {
        final short version = 0;
        JoinGroupRequest jgr = createJoinGroupRequest(version);
        JoinGroupRequest jgr2 = JoinGroupRequest.parse(jgr.serialize(), version);
        assertEquals(jgr2.data().rebalanceTimeoutMs(), jgr.data().rebalanceTimeoutMs());
    }

    @Test
    public void testOffsetFetchRequestBuilderToStringV0ToV7() {
        List<Boolean> stableFlags = asList(true, false);
        for (Boolean requireStable : stableFlags) {
            String allTopicPartitionsString = new OffsetFetchRequest.Builder("someGroup",
                requireStable,
                null,
                false)
                .toString();

            assertTrue(allTopicPartitionsString.contains("groupId='someGroup', topics=null,"
                + " groups=[], requireStable=" + requireStable));
            String string = new OffsetFetchRequest.Builder("group1",
                requireStable,
                singletonList(
                    new TopicPartition("test11", 1)),
                false)
                .toString();
            assertTrue(string.contains("test11"));
            assertTrue(string.contains("group1"));
            assertTrue(string.contains("requireStable=" + requireStable));
        }
    }

    @ParameterizedTest
    @ValueSource(booleans = {false, true})
    public void testOffsetFetchRequestBuilderToStringV8AndAbove(boolean requireStable) {
        String allTopicPartitionsString = new OffsetFetchRequest.Builder(
            Collections.singletonMap("someGroup", null),
            requireStable,
            false
        ).toString();
        assertTrue(allTopicPartitionsString.contains("groups=[OffsetFetchRequestGroup"
            + "(groupId='someGroup', memberId='', memberEpoch=-1, topics=null)], requireStable=" + requireStable));

        String subsetTopicPartitionsString = new OffsetFetchRequest.Builder(
            Collections.singletonMap(
                "group1",
                singletonList(new TopicPartition("test11", 1))),
            requireStable,
            false
        ).toString();
        assertTrue(subsetTopicPartitionsString.contains("test11"));
        assertTrue(subsetTopicPartitionsString.contains("group1"));
        assertTrue(subsetTopicPartitionsString.contains("requireStable=" + requireStable));
    }

    @Test
    public void testApiVersionsRequestBeforeV3Validation() {
        for (short version = 0; version < 3; version++) {
            ApiVersionsRequest request = new ApiVersionsRequest(new ApiVersionsRequestData(), version);
            assertTrue(request.isValid());
        }
    }

    @Test
    public void testValidApiVersionsRequest() {
        ApiVersionsRequest request;

        request = new ApiVersionsRequest.Builder().build();
        assertTrue(request.isValid());

        request = new ApiVersionsRequest(new ApiVersionsRequestData()
            .setClientSoftwareName("apache-kafka.java")
            .setClientSoftwareVersion("0.0.0-SNAPSHOT"),
            API_VERSIONS.latestVersion()
        );
        assertTrue(request.isValid());
    }

    @Test
    public void testListGroupRequestV3FailsWithStates() {
        ListGroupsRequestData data = new ListGroupsRequestData()
                .setStatesFilter(singletonList(ConsumerGroupState.STABLE.name()));
        assertThrows(UnsupportedVersionException.class, () -> new ListGroupsRequest.Builder(data).build((short) 3));
    }

    @Test
    public void testInvalidApiVersionsRequest() {
        testInvalidCase("java@apache_kafka", "0.0.0-SNAPSHOT");
        testInvalidCase("apache-kafka-java", "0.0.0@java");
        testInvalidCase("-apache-kafka-java", "0.0.0");
        testInvalidCase("apache-kafka-java.", "0.0.0");
    }

    private void testInvalidCase(String name, String version) {
        ApiVersionsRequest request = new ApiVersionsRequest(new ApiVersionsRequestData()
            .setClientSoftwareName(name)
            .setClientSoftwareVersion(version),
            API_VERSIONS.latestVersion()
        );
        assertFalse(request.isValid());
    }

    @Test
    public void testApiVersionResponseWithUnsupportedError() {
        for (short version : API_VERSIONS.allVersions()) {
            ApiVersionsRequest request = new ApiVersionsRequest.Builder().build(version);
            ApiVersionsResponse response = request.getErrorResponse(0, Errors.UNSUPPORTED_VERSION.exception());
            assertEquals(Errors.UNSUPPORTED_VERSION.code(), response.data().errorCode());

            ApiVersion apiVersion = response.data().apiKeys().find(API_VERSIONS.id);
            assertNotNull(apiVersion);
            assertEquals(API_VERSIONS.id, apiVersion.apiKey());
            assertEquals(API_VERSIONS.oldestVersion(), apiVersion.minVersion());
            assertEquals(API_VERSIONS.latestVersion(), apiVersion.maxVersion());
        }
    }

    @Test
    public void testApiVersionResponseWithNotUnsupportedError() {
        for (short version : API_VERSIONS.allVersions()) {
            ApiVersionsRequest request = new ApiVersionsRequest.Builder().build(version);
            ApiVersionsResponse response = request.getErrorResponse(0, Errors.INVALID_REQUEST.exception());
            assertEquals(response.data().errorCode(), Errors.INVALID_REQUEST.code());
            assertTrue(response.data().apiKeys().isEmpty());
        }
    }

    private ApiVersionsResponse defaultApiVersionsResponse() {
        return TestUtils.defaultApiVersionsResponse(ApiMessageType.ListenerType.ZK_BROKER);
    }

    @Test
    public void testApiVersionResponseParsingFallback() {
        for (short version : API_VERSIONS.allVersions()) {
            ByteBuffer buffer = defaultApiVersionsResponse().serialize((short) 0);
            ApiVersionsResponse response = ApiVersionsResponse.parse(buffer, version);
            assertEquals(Errors.NONE.code(), response.data().errorCode());
        }
    }

    @Test
    public void testApiVersionResponseParsingFallbackException() {
        for (final short version : API_VERSIONS.allVersions()) {
            assertThrows(BufferUnderflowException.class, () -> ApiVersionsResponse.parse(ByteBuffer.allocate(0), version));
        }
    }

    @Test
    public void testApiVersionResponseParsing() {
        for (short version : API_VERSIONS.allVersions()) {
            ByteBuffer buffer = defaultApiVersionsResponse().serialize(version);
            ApiVersionsResponse response = ApiVersionsResponse.parse(buffer, version);
            assertEquals(Errors.NONE.code(), response.data().errorCode());
        }
    }

    @Test
    public void testInitProducerIdRequestVersions() {
        InitProducerIdRequest.Builder bld = new InitProducerIdRequest.Builder(
            new InitProducerIdRequestData().setTransactionTimeoutMs(1000).
                setTransactionalId("abracadabra").
                setProducerId(123));
        final UnsupportedVersionException exception = assertThrows(
            UnsupportedVersionException.class, () -> bld.build((short) 2).serialize());
        assertTrue(exception.getMessage().contains("Attempted to write a non-default producerId at version 2"));
        bld.build((short) 3);
    }

    @Test
    public void testDeletableTopicResultErrorMessageIsNullByDefault() {
        DeletableTopicResult result = new DeletableTopicResult()
            .setName("topic")
            .setErrorCode(Errors.THROTTLING_QUOTA_EXCEEDED.code());

        assertEquals("topic", result.name());
        assertEquals(Errors.THROTTLING_QUOTA_EXCEEDED.code(), result.errorCode());
        assertNull(result.errorMessage());
    }

    /**
     * Check that all error codes in the response get included in {@link AbstractResponse#errorCounts()}.
     */
    @Test
    public void testErrorCountsIncludesNone() {
        assertEquals(1, createAddOffsetsToTxnResponse().errorCounts().get(Errors.NONE));
        assertEquals(1, createAddPartitionsToTxnResponse((short) 3).errorCounts().get(Errors.NONE));
        assertEquals(2, createAddPartitionsToTxnResponse((short) 4).errorCounts().get(Errors.NONE));
        assertEquals(1, createAlterClientQuotasResponse().errorCounts().get(Errors.NONE));
        assertEquals(1, createAlterConfigsResponse().errorCounts().get(Errors.NONE));
        assertEquals(2, createAlterPartitionReassignmentsResponse().errorCounts().get(Errors.NONE));
        assertEquals(1, createAlterReplicaLogDirsResponse().errorCounts().get(Errors.NONE));
        assertEquals(1, createApiVersionResponse().errorCounts().get(Errors.NONE));
        assertEquals(1, createBrokerHeartbeatResponse().errorCounts().get(Errors.NONE));
        assertEquals(1, createBrokerRegistrationResponse().errorCounts().get(Errors.NONE));
        assertEquals(1, createControlledShutdownResponse().errorCounts().get(Errors.NONE));
        assertEquals(2, createCreateAclsResponse().errorCounts().get(Errors.NONE));
        assertEquals(1, createCreatePartitionsResponse().errorCounts().get(Errors.NONE));
        assertEquals(1, createCreateTokenResponse().errorCounts().get(Errors.NONE));
        assertEquals(1, createCreateTopicResponse().errorCounts().get(Errors.NONE));
        assertEquals(1, createDeleteAclsResponse(DELETE_ACLS.latestVersion()).errorCounts().get(Errors.NONE));
        assertEquals(1, createDeleteGroupsResponse().errorCounts().get(Errors.NONE));
        assertEquals(1, createDeleteTopicsResponse().errorCounts().get(Errors.NONE));
        assertEquals(1, createDescribeAclsResponse().errorCounts().get(Errors.NONE));
        assertEquals(1, createDescribeClientQuotasResponse().errorCounts().get(Errors.NONE));
        assertEquals(2, createDescribeConfigsResponse(DESCRIBE_CONFIGS.latestVersion()).errorCounts().get(Errors.NONE));
        assertEquals(1, createDescribeGroupResponse().errorCounts().get(Errors.NONE));
        assertEquals(2, createDescribeLogDirsResponse().errorCounts().get(Errors.NONE));
        assertEquals(1, createDescribeTokenResponse(DESCRIBE_DELEGATION_TOKEN.latestVersion()).errorCounts().get(Errors.NONE));
        assertEquals(2, createElectLeadersResponse().errorCounts().get(Errors.NONE));
        assertEquals(1, createEndTxnResponse().errorCounts().get(Errors.NONE));
        assertEquals(1, createExpireTokenResponse().errorCounts().get(Errors.NONE));
        assertEquals(3, createFetchResponse(123).errorCounts().get(Errors.NONE));
        assertEquals(1, createFindCoordinatorResponse(FIND_COORDINATOR.oldestVersion()).errorCounts().get(Errors.NONE));
        assertEquals(1, createFindCoordinatorResponse(FIND_COORDINATOR.latestVersion()).errorCounts().get(Errors.NONE));
        assertEquals(1, createHeartBeatResponse().errorCounts().get(Errors.NONE));
        assertEquals(1, createIncrementalAlterConfigsResponse().errorCounts().get(Errors.NONE));
        assertEquals(1, createJoinGroupResponse(JOIN_GROUP.latestVersion()).errorCounts().get(Errors.NONE));
        assertEquals(2, createLeaderAndIsrResponse((short) 4).errorCounts().get(Errors.NONE));
        assertEquals(2, createLeaderAndIsrResponse((short) 5).errorCounts().get(Errors.NONE));
        assertEquals(3, createLeaderEpochResponse().errorCounts().get(Errors.NONE));
        assertEquals(1, createLeaveGroupResponse().errorCounts().get(Errors.NONE));
        assertEquals(1, createListGroupsResponse(LIST_GROUPS.latestVersion()).errorCounts().get(Errors.NONE));
        assertEquals(1, createListOffsetResponse(LIST_OFFSETS.latestVersion()).errorCounts().get(Errors.NONE));
        assertEquals(1, createListPartitionReassignmentsResponse().errorCounts().get(Errors.NONE));
        assertEquals(3, createMetadataResponse().errorCounts().get(Errors.NONE));
        assertEquals(1, createOffsetCommitResponse().errorCounts().get(Errors.NONE));
        assertEquals(2, createOffsetDeleteResponse().errorCounts().get(Errors.NONE));
        assertEquals(3, createOffsetFetchResponse(OFFSET_FETCH.latestVersion()).errorCounts().get(Errors.NONE));
        assertEquals(1, createProduceResponse().errorCounts().get(Errors.NONE));
        assertEquals(1, createRenewTokenResponse().errorCounts().get(Errors.NONE));
        assertEquals(1, createSaslAuthenticateResponse().errorCounts().get(Errors.NONE));
        assertEquals(1, createSaslHandshakeResponse().errorCounts().get(Errors.NONE));
        assertEquals(2, createStopReplicaResponse().errorCounts().get(Errors.NONE));
        assertEquals(1, createSyncGroupResponse(SYNC_GROUP.latestVersion()).errorCounts().get(Errors.NONE));
        assertEquals(1, createTxnOffsetCommitResponse().errorCounts().get(Errors.NONE));
        assertEquals(1, createUpdateMetadataResponse().errorCounts().get(Errors.NONE));
        assertEquals(1, createWriteTxnMarkersResponse().errorCounts().get(Errors.NONE));
    }

    private AbstractRequest getRequest(ApiKeys apikey, short version) {
        switch (apikey) {
            case PRODUCE: return createProduceRequest(version);
            case FETCH: return createFetchRequest(version);
            case LIST_OFFSETS: return createListOffsetRequest(version);
            case METADATA: return createMetadataRequest(version, singletonList("topic1"));
            case LEADER_AND_ISR: return createLeaderAndIsrRequest(version);
            case STOP_REPLICA: return createStopReplicaRequest(version, true);
            case UPDATE_METADATA: return createUpdateMetadataRequest(version, "rack1");
            case CONTROLLED_SHUTDOWN: return createControlledShutdownRequest(version);
            case OFFSET_COMMIT: return createOffsetCommitRequest(version);
            case OFFSET_FETCH: return createOffsetFetchRequest(version, true);
            case FIND_COORDINATOR: return createFindCoordinatorRequest(version);
            case JOIN_GROUP: return createJoinGroupRequest(version);
            case HEARTBEAT: return createHeartBeatRequest(version);
            case LEAVE_GROUP: return createLeaveGroupRequest(version);
            case SYNC_GROUP: return createSyncGroupRequest(version);
            case DESCRIBE_GROUPS: return createDescribeGroupRequest(version);
            case LIST_GROUPS: return createListGroupsRequest(version);
            case SASL_HANDSHAKE: return createSaslHandshakeRequest(version);
            case API_VERSIONS: return createApiVersionRequest(version);
            case CREATE_TOPICS: return createCreateTopicRequest(version);
            case DELETE_TOPICS: return createDeleteTopicsRequest(version);
            case DELETE_RECORDS: return createDeleteRecordsRequest(version);
            case INIT_PRODUCER_ID: return createInitPidRequest(version);
            case OFFSET_FOR_LEADER_EPOCH: return createLeaderEpochRequestForReplica(version, 1);
            case ADD_PARTITIONS_TO_TXN: return createAddPartitionsToTxnRequest(version);
            case ADD_OFFSETS_TO_TXN: return createAddOffsetsToTxnRequest(version);
            case END_TXN: return createEndTxnRequest(version);
            case WRITE_TXN_MARKERS: return createWriteTxnMarkersRequest(version);
            case TXN_OFFSET_COMMIT: return createTxnOffsetCommitRequest(version);
            case DESCRIBE_ACLS: return createDescribeAclsRequest(version);
            case CREATE_ACLS: return createCreateAclsRequest(version);
            case DELETE_ACLS: return createDeleteAclsRequest(version);
            case DESCRIBE_CONFIGS: return createDescribeConfigsRequest(version);
            case ALTER_CONFIGS: return createAlterConfigsRequest(version);
            case ALTER_REPLICA_LOG_DIRS: return createAlterReplicaLogDirsRequest(version);
            case DESCRIBE_LOG_DIRS: return createDescribeLogDirsRequest(version);
            case SASL_AUTHENTICATE: return createSaslAuthenticateRequest(version);
            case CREATE_PARTITIONS: return createCreatePartitionsRequest(version);
            case CREATE_DELEGATION_TOKEN: return createCreateTokenRequest(version);
            case RENEW_DELEGATION_TOKEN: return createRenewTokenRequest(version);
            case EXPIRE_DELEGATION_TOKEN: return createExpireTokenRequest(version);
            case DESCRIBE_DELEGATION_TOKEN: return createDescribeTokenRequest(version);
            case DELETE_GROUPS: return createDeleteGroupsRequest(version);
            case ELECT_LEADERS: return createElectLeadersRequest(version);
            case INCREMENTAL_ALTER_CONFIGS: return createIncrementalAlterConfigsRequest(version);
            case ALTER_PARTITION_REASSIGNMENTS: return createAlterPartitionReassignmentsRequest(version);
            case LIST_PARTITION_REASSIGNMENTS: return createListPartitionReassignmentsRequest(version);
            case OFFSET_DELETE: return createOffsetDeleteRequest(version);
            case DESCRIBE_CLIENT_QUOTAS: return createDescribeClientQuotasRequest(version);
            case ALTER_CLIENT_QUOTAS: return createAlterClientQuotasRequest(version);
            case DESCRIBE_USER_SCRAM_CREDENTIALS: return createDescribeUserScramCredentialsRequest(version);
            case ALTER_USER_SCRAM_CREDENTIALS: return createAlterUserScramCredentialsRequest(version);
            case VOTE: return createVoteRequest(version);
            case BEGIN_QUORUM_EPOCH: return createBeginQuorumEpochRequest(version);
            case END_QUORUM_EPOCH: return createEndQuorumEpochRequest(version);
            case DESCRIBE_QUORUM: return createDescribeQuorumRequest(version);
            case ALTER_PARTITION: return createAlterPartitionRequest(version);
            case UPDATE_FEATURES: return createUpdateFeaturesRequest(version);
            case ENVELOPE: return createEnvelopeRequest(version);
            case FETCH_SNAPSHOT: return createFetchSnapshotRequest(version);
            case DESCRIBE_CLUSTER: return createDescribeClusterRequest(version);
            case DESCRIBE_PRODUCERS: return createDescribeProducersRequest(version);
            case BROKER_REGISTRATION: return createBrokerRegistrationRequest(version);
            case BROKER_HEARTBEAT: return createBrokerHeartbeatRequest(version);
            case UNREGISTER_BROKER: return createUnregisterBrokerRequest(version);
            case DESCRIBE_TRANSACTIONS: return createDescribeTransactionsRequest(version);
            case LIST_TRANSACTIONS: return createListTransactionsRequest(version);
            case ALLOCATE_PRODUCER_IDS: return createAllocateProducerIdsRequest(version);
            case CONSUMER_GROUP_HEARTBEAT: return createConsumerGroupHeartbeatRequest(version);
<<<<<<< HEAD
            case CONTROLLER_REGISTRATION: return createControllerRegistrationRequest(version);
=======
            case CONSUMER_GROUP_DESCRIBE: return createConsumerGroupDescribeRequest(version);
>>>>>>> 88b554fd
            default: throw new IllegalArgumentException("Unknown API key " + apikey);
        }
    }

    private AbstractResponse getResponse(ApiKeys apikey, short version) {
        switch (apikey) {
            case PRODUCE: return createProduceResponse();
            case FETCH: return createFetchResponse(version);
            case LIST_OFFSETS: return createListOffsetResponse(version);
            case METADATA: return createMetadataResponse();
            case LEADER_AND_ISR: return createLeaderAndIsrResponse(version);
            case STOP_REPLICA: return createStopReplicaResponse();
            case UPDATE_METADATA: return createUpdateMetadataResponse();
            case CONTROLLED_SHUTDOWN: return createControlledShutdownResponse();
            case OFFSET_COMMIT: return createOffsetCommitResponse();
            case OFFSET_FETCH: return createOffsetFetchResponse(version);
            case FIND_COORDINATOR: return createFindCoordinatorResponse(version);
            case JOIN_GROUP: return createJoinGroupResponse(version);
            case HEARTBEAT: return createHeartBeatResponse();
            case LEAVE_GROUP: return createLeaveGroupResponse();
            case SYNC_GROUP: return createSyncGroupResponse(version);
            case DESCRIBE_GROUPS: return createDescribeGroupResponse();
            case LIST_GROUPS: return createListGroupsResponse(version);
            case SASL_HANDSHAKE: return createSaslHandshakeResponse();
            case API_VERSIONS: return createApiVersionResponse();
            case CREATE_TOPICS: return createCreateTopicResponse();
            case DELETE_TOPICS: return createDeleteTopicsResponse();
            case DELETE_RECORDS: return createDeleteRecordsResponse();
            case INIT_PRODUCER_ID: return createInitPidResponse();
            case OFFSET_FOR_LEADER_EPOCH: return createLeaderEpochResponse();
            case ADD_PARTITIONS_TO_TXN: return createAddPartitionsToTxnResponse(version);
            case ADD_OFFSETS_TO_TXN: return createAddOffsetsToTxnResponse();
            case END_TXN: return createEndTxnResponse();
            case WRITE_TXN_MARKERS: return createWriteTxnMarkersResponse();
            case TXN_OFFSET_COMMIT: return createTxnOffsetCommitResponse();
            case DESCRIBE_ACLS: return createDescribeAclsResponse();
            case CREATE_ACLS: return createCreateAclsResponse();
            case DELETE_ACLS: return createDeleteAclsResponse(version);
            case DESCRIBE_CONFIGS: return createDescribeConfigsResponse(version);
            case ALTER_CONFIGS: return createAlterConfigsResponse();
            case ALTER_REPLICA_LOG_DIRS: return createAlterReplicaLogDirsResponse();
            case DESCRIBE_LOG_DIRS: return createDescribeLogDirsResponse();
            case SASL_AUTHENTICATE: return createSaslAuthenticateResponse();
            case CREATE_PARTITIONS: return createCreatePartitionsResponse();
            case CREATE_DELEGATION_TOKEN: return createCreateTokenResponse();
            case RENEW_DELEGATION_TOKEN: return createRenewTokenResponse();
            case EXPIRE_DELEGATION_TOKEN: return createExpireTokenResponse();
            case DESCRIBE_DELEGATION_TOKEN: return createDescribeTokenResponse(version);
            case DELETE_GROUPS: return createDeleteGroupsResponse();
            case ELECT_LEADERS: return createElectLeadersResponse();
            case INCREMENTAL_ALTER_CONFIGS: return createIncrementalAlterConfigsResponse();
            case ALTER_PARTITION_REASSIGNMENTS: return createAlterPartitionReassignmentsResponse();
            case LIST_PARTITION_REASSIGNMENTS: return createListPartitionReassignmentsResponse();
            case OFFSET_DELETE: return createOffsetDeleteResponse();
            case DESCRIBE_CLIENT_QUOTAS: return createDescribeClientQuotasResponse();
            case ALTER_CLIENT_QUOTAS: return createAlterClientQuotasResponse();
            case DESCRIBE_USER_SCRAM_CREDENTIALS: return createDescribeUserScramCredentialsResponse();
            case ALTER_USER_SCRAM_CREDENTIALS: return createAlterUserScramCredentialsResponse();
            case VOTE: return createVoteResponse();
            case BEGIN_QUORUM_EPOCH: return createBeginQuorumEpochResponse();
            case END_QUORUM_EPOCH: return createEndQuorumEpochResponse();
            case DESCRIBE_QUORUM: return createDescribeQuorumResponse();
            case ALTER_PARTITION: return createAlterPartitionResponse(version);
            case UPDATE_FEATURES: return createUpdateFeaturesResponse();
            case ENVELOPE: return createEnvelopeResponse();
            case FETCH_SNAPSHOT: return createFetchSnapshotResponse();
            case DESCRIBE_CLUSTER: return createDescribeClusterResponse();
            case DESCRIBE_PRODUCERS: return createDescribeProducersResponse();
            case BROKER_REGISTRATION: return createBrokerRegistrationResponse();
            case BROKER_HEARTBEAT: return createBrokerHeartbeatResponse();
            case UNREGISTER_BROKER: return createUnregisterBrokerResponse();
            case DESCRIBE_TRANSACTIONS: return createDescribeTransactionsResponse();
            case LIST_TRANSACTIONS: return createListTransactionsResponse();
            case ALLOCATE_PRODUCER_IDS: return createAllocateProducerIdsResponse();
            case CONSUMER_GROUP_HEARTBEAT: return createConsumerGroupHeartbeatResponse();
<<<<<<< HEAD
            case CONTROLLER_REGISTRATION: return createControllerRegistrationResponse();
=======
            case CONSUMER_GROUP_DESCRIBE: return createConsumerGroupDescribeResponse();
>>>>>>> 88b554fd
            default: throw new IllegalArgumentException("Unknown API key " + apikey);
        }
    }

    private ConsumerGroupDescribeRequest createConsumerGroupDescribeRequest(short version) {
        ConsumerGroupDescribeRequestData data = new ConsumerGroupDescribeRequestData()
            .setGroupIds(Collections.singletonList("group"))
            .setIncludeAuthorizedOperations(false);
        return new ConsumerGroupDescribeRequest.Builder(data).build(version);
    }

    private ConsumerGroupDescribeResponse createConsumerGroupDescribeResponse() {
        ConsumerGroupDescribeResponseData data = new ConsumerGroupDescribeResponseData()
            .setGroups(Collections.singletonList(
                new ConsumerGroupDescribeResponseData.DescribedGroup()
                    .setGroupId("group")
                    .setErrorCode((short) 0)
                    .setErrorMessage(Errors.forCode((short) 0).message())
                    .setGroupState(ConsumerGroupState.EMPTY.toString())
                    .setGroupEpoch(0)
                    .setAssignmentEpoch(0)
                    .setAssignorName("range")
                    .setMembers(new ArrayList<ConsumerGroupDescribeResponseData.Member>(0))
            ))
            .setThrottleTimeMs(1000);
        return new ConsumerGroupDescribeResponse(data);
    }

    private ConsumerGroupHeartbeatRequest createConsumerGroupHeartbeatRequest(short version) {
        ConsumerGroupHeartbeatRequestData data = new ConsumerGroupHeartbeatRequestData()
            .setGroupId("group")
            .setMemberId("memberid")
            .setMemberEpoch(10)
            .setRebalanceTimeoutMs(60000)
            .setServerAssignor("range")
            .setRackId("rackid")
            .setSubscribedTopicNames(Arrays.asList("foo", "bar"))
            .setTopicPartitions(Arrays.asList(
                new ConsumerGroupHeartbeatRequestData.TopicPartitions()
                    .setTopicId(Uuid.randomUuid())
                    .setPartitions(Arrays.asList(0, 1, 2)),
                new ConsumerGroupHeartbeatRequestData.TopicPartitions()
                    .setTopicId(Uuid.randomUuid())
                    .setPartitions(Arrays.asList(3, 4, 5))
            ));
        return new ConsumerGroupHeartbeatRequest.Builder(data).build(version);
    }

    private ConsumerGroupHeartbeatResponse createConsumerGroupHeartbeatResponse() {
        ConsumerGroupHeartbeatResponseData data = new ConsumerGroupHeartbeatResponseData()
            .setErrorCode(Errors.NONE.code())
            .setThrottleTimeMs(1000)
            .setMemberId("memberid")
            .setMemberEpoch(11)
            .setShouldComputeAssignment(false)
            .setAssignment(new ConsumerGroupHeartbeatResponseData.Assignment()
                .setAssignedTopicPartitions(Arrays.asList(
                    new ConsumerGroupHeartbeatResponseData.TopicPartitions()
                        .setTopicId(Uuid.randomUuid())
                        .setPartitions(Arrays.asList(0, 1, 2)),
                    new ConsumerGroupHeartbeatResponseData.TopicPartitions()
                        .setTopicId(Uuid.randomUuid())
                        .setPartitions(Arrays.asList(3, 4, 5))
                ))
            );
        return new ConsumerGroupHeartbeatResponse(data);
    }

    private ControllerRegistrationRequest createControllerRegistrationRequest(short version) {
        ControllerRegistrationRequestData data = new ControllerRegistrationRequestData().
                setControllerId(3).
                setIncarnationId(Uuid.fromString("qiTdnbu6RPazh1Aufq4dxw")).
                setZkMigrationReady(true).
                setFeatures(new ControllerRegistrationRequestData.FeatureCollection(
                        Arrays.asList(
                                new ControllerRegistrationRequestData.Feature().
                                        setName("metadata.version").
                                        setMinSupportedVersion((short) 1).
                                        setMinSupportedVersion((short) 15)
                        ).iterator()
                )).
                setListeners(new ControllerRegistrationRequestData.ListenerCollection(
                        Arrays.asList(
                                new ControllerRegistrationRequestData.Listener().
                                        setName("CONTROLLER").
                                        setName("localhost").
                                        setPort(9012).
                                        setSecurityProtocol(SecurityProtocol.PLAINTEXT.id)
                        ).iterator()
                ));
        return new ControllerRegistrationRequest(data, version);
    }

    private ControllerRegistrationResponse createControllerRegistrationResponse() {
        ControllerRegistrationResponseData data = new ControllerRegistrationResponseData().
                setErrorCode(Errors.NONE.code()).
                setThrottleTimeMs(1000);
        return new ControllerRegistrationResponse(data);
    }

    private FetchSnapshotRequest createFetchSnapshotRequest(short version) {
        FetchSnapshotRequestData data = new FetchSnapshotRequestData()
                .setClusterId("clusterId")
                .setTopics(singletonList(new FetchSnapshotRequestData.TopicSnapshot()
                        .setName("topic1")
                        .setPartitions(singletonList(new FetchSnapshotRequestData.PartitionSnapshot()
                                .setSnapshotId(new FetchSnapshotRequestData.SnapshotId()
                                        .setEndOffset(123L)
                                        .setEpoch(0))
                                .setPosition(123L)
                                .setPartition(0)
                                .setCurrentLeaderEpoch(1)))))
                .setMaxBytes(1000)
                .setReplicaId(2);
        return new FetchSnapshotRequest.Builder(data).build(version);
    }

    private FetchSnapshotResponse createFetchSnapshotResponse() {
        FetchSnapshotResponseData data = new FetchSnapshotResponseData()
                .setErrorCode(Errors.NONE.code())
                .setTopics(singletonList(new FetchSnapshotResponseData.TopicSnapshot()
                        .setName("topic1")
                        .setPartitions(singletonList(new FetchSnapshotResponseData.PartitionSnapshot()
                                .setErrorCode(Errors.NONE.code())
                                .setIndex(0)
                                .setCurrentLeader(new FetchSnapshotResponseData.LeaderIdAndEpoch()
                                        .setLeaderEpoch(0)
                                        .setLeaderId(1))
                                .setSnapshotId(new FetchSnapshotResponseData.SnapshotId()
                                        .setEndOffset(123L)
                                        .setEpoch(0))
                                .setPosition(234L)
                                .setSize(345L)
                                .setUnalignedRecords(MemoryRecords.withRecords(CompressionType.NONE, new SimpleRecord("blah".getBytes())))))))
                .setThrottleTimeMs(123);
        return new FetchSnapshotResponse(data);
    }

    private EnvelopeRequest createEnvelopeRequest(short version) {
        return new EnvelopeRequest.Builder(
                ByteBuffer.wrap("data".getBytes(StandardCharsets.UTF_8)),
                "principal".getBytes(StandardCharsets.UTF_8),
                "address".getBytes(StandardCharsets.UTF_8))
                .build(version);
    }

    private EnvelopeResponse createEnvelopeResponse() {
        EnvelopeResponseData data = new EnvelopeResponseData()
                .setResponseData(ByteBuffer.wrap("data".getBytes(StandardCharsets.UTF_8)))
                .setErrorCode(Errors.NONE.code());
        return new EnvelopeResponse(data);
    }

    private DescribeQuorumRequest createDescribeQuorumRequest(short version) {
        DescribeQuorumRequestData data = new DescribeQuorumRequestData()
                .setTopics(singletonList(new DescribeQuorumRequestData.TopicData()
                        .setPartitions(singletonList(new DescribeQuorumRequestData.PartitionData()
                                .setPartitionIndex(0)))
                        .setTopicName("topic1")));
        return new DescribeQuorumRequest.Builder(data).build(version);
    }

    private DescribeQuorumResponse createDescribeQuorumResponse() {
        DescribeQuorumResponseData data = new DescribeQuorumResponseData()
                .setErrorCode(Errors.NONE.code());
        return new DescribeQuorumResponse(data);
    }

    private EndQuorumEpochRequest createEndQuorumEpochRequest(short version) {
        EndQuorumEpochRequestData data = new EndQuorumEpochRequestData()
                .setClusterId("clusterId")
                .setTopics(singletonList(new EndQuorumEpochRequestData.TopicData()
                        .setPartitions(singletonList(new EndQuorumEpochRequestData.PartitionData()
                                .setLeaderEpoch(0)
                                .setLeaderId(1)
                                .setPartitionIndex(2)
                                .setPreferredSuccessors(asList(0, 1, 2))))
                        .setTopicName("topic1")));
        return new EndQuorumEpochRequest.Builder(data).build(version);
    }

    private EndQuorumEpochResponse createEndQuorumEpochResponse() {
        EndQuorumEpochResponseData data = new EndQuorumEpochResponseData()
                .setErrorCode(Errors.NONE.code())
                .setTopics(singletonList(new EndQuorumEpochResponseData.TopicData()
                        .setPartitions(singletonList(new EndQuorumEpochResponseData.PartitionData()
                                .setErrorCode(Errors.NONE.code())
                                .setLeaderEpoch(1)))
                        .setTopicName("topic1")));
        return new EndQuorumEpochResponse(data);
    }

    private BeginQuorumEpochRequest createBeginQuorumEpochRequest(short version) {
        BeginQuorumEpochRequestData data = new BeginQuorumEpochRequestData()
                .setClusterId("clusterId")
                .setTopics(singletonList(new BeginQuorumEpochRequestData.TopicData()
                        .setPartitions(singletonList(new BeginQuorumEpochRequestData.PartitionData()
                                .setLeaderEpoch(0)
                                .setLeaderId(1)
                                .setPartitionIndex(2)))));
        return new BeginQuorumEpochRequest.Builder(data).build(version);
    }

    private BeginQuorumEpochResponse createBeginQuorumEpochResponse() {
        BeginQuorumEpochResponseData data = new BeginQuorumEpochResponseData()
                .setErrorCode(Errors.NONE.code())
                .setTopics(singletonList(new BeginQuorumEpochResponseData.TopicData()
                        .setPartitions(singletonList(new BeginQuorumEpochResponseData.PartitionData()
                                .setErrorCode(Errors.NONE.code())
                                .setLeaderEpoch(0)
                                .setLeaderId(1)
                                .setPartitionIndex(2)))));
        return new BeginQuorumEpochResponse(data);
    }

    private VoteRequest createVoteRequest(short version) {
        VoteRequestData data = new VoteRequestData()
                .setClusterId("clusterId")
                .setTopics(singletonList(new VoteRequestData.TopicData()
                        .setPartitions(singletonList(new VoteRequestData.PartitionData()
                                .setPartitionIndex(0)
                                .setCandidateEpoch(1)
                                .setCandidateId(2)
                                .setLastOffset(3L)
                                .setLastOffsetEpoch(4)))
                        .setTopicName("topic1")));
        return new VoteRequest.Builder(data).build(version);
    }

    private VoteResponse createVoteResponse() {
        VoteResponseData data = new VoteResponseData()
                .setErrorCode(Errors.NONE.code())
                .setTopics(singletonList(new VoteResponseData.TopicData()
                        .setPartitions(singletonList(new VoteResponseData.PartitionData()
                                .setErrorCode(Errors.NONE.code())
                                .setLeaderEpoch(0)
                                .setPartitionIndex(1)
                                .setLeaderId(2)
                                .setVoteGranted(false)))));
        return new VoteResponse(data);
    }

    private AlterUserScramCredentialsRequest createAlterUserScramCredentialsRequest(short version) {
        AlterUserScramCredentialsRequestData data = new AlterUserScramCredentialsRequestData()
                .setDeletions(singletonList(new AlterUserScramCredentialsRequestData.ScramCredentialDeletion()
                        .setName("user1")
                        .setMechanism((byte) 0)))
                .setUpsertions(singletonList(new AlterUserScramCredentialsRequestData.ScramCredentialUpsertion()
                        .setName("user2")
                        .setIterations(1024)
                        .setMechanism((byte) 1)
                        .setSalt("salt".getBytes())));
        return new AlterUserScramCredentialsRequest.Builder(data).build(version);
    }

    private AlterUserScramCredentialsResponse createAlterUserScramCredentialsResponse() {
        AlterUserScramCredentialsResponseData data = new AlterUserScramCredentialsResponseData()
                .setResults(singletonList(new AlterUserScramCredentialsResponseData.AlterUserScramCredentialsResult()
                        .setErrorCode(Errors.NONE.code())
                        .setUser("user1")
                        .setErrorMessage("error message")));
        return new AlterUserScramCredentialsResponse(data);
    }

    private DescribeUserScramCredentialsRequest createDescribeUserScramCredentialsRequest(short version) {
        DescribeUserScramCredentialsRequestData data = new DescribeUserScramCredentialsRequestData()
                .setUsers(singletonList(new DescribeUserScramCredentialsRequestData.UserName()
                        .setName("user1")));
        return new DescribeUserScramCredentialsRequest.Builder(data).build(version);
    }

    private DescribeUserScramCredentialsResponse createDescribeUserScramCredentialsResponse() {
        DescribeUserScramCredentialsResponseData data = new DescribeUserScramCredentialsResponseData()
                .setResults(singletonList(new DescribeUserScramCredentialsResponseData.DescribeUserScramCredentialsResult()
                        .setUser("user1")
                        .setErrorCode(Errors.NONE.code())
                        .setErrorMessage("error message")
                        .setCredentialInfos(singletonList(new DescribeUserScramCredentialsResponseData.CredentialInfo()
                                .setIterations(1024)
                                .setMechanism((byte) 0)))))
                .setErrorCode(Errors.NONE.code())
                .setErrorMessage("error message")
                .setThrottleTimeMs(123);
        return new DescribeUserScramCredentialsResponse(data);
    }

    private AlterPartitionRequest createAlterPartitionRequest(short version) {
        AlterPartitionRequestData.PartitionData partitionData = new AlterPartitionRequestData.PartitionData()
            .setPartitionIndex(1)
            .setPartitionEpoch(2)
            .setLeaderEpoch(3)
            .setNewIsrWithEpochs(AlterPartitionRequest.newIsrToSimpleNewIsrWithBrokerEpochs(asList(1, 2)));

        if (version >= 1) {
            // Use the none default value; 1 - RECOVERING
            partitionData.setLeaderRecoveryState((byte) 1);
        }

        AlterPartitionRequestData data = new AlterPartitionRequestData()
            .setBrokerEpoch(123L)
            .setBrokerId(1)
            .setTopics(singletonList(new AlterPartitionRequestData.TopicData()
                .setTopicName("topic1")
                .setTopicId(Uuid.randomUuid())
                .setPartitions(singletonList(partitionData))));
        return new AlterPartitionRequest.Builder(data, version >= 1).build(version);
    }

    private AlterPartitionResponse createAlterPartitionResponse(int version) {
        AlterPartitionResponseData.PartitionData partitionData = new AlterPartitionResponseData.PartitionData()
            .setPartitionEpoch(1)
            .setIsr(asList(0, 1, 2))
            .setErrorCode(Errors.NONE.code())
            .setLeaderEpoch(2)
            .setLeaderId(3);

        if (version >= 1) {
            // Use the none default value; 1 - RECOVERING
            partitionData.setLeaderRecoveryState((byte) 1);
        }

        AlterPartitionResponseData data = new AlterPartitionResponseData()
                .setErrorCode(Errors.NONE.code())
                .setThrottleTimeMs(123)
                .setTopics(singletonList(new AlterPartitionResponseData.TopicData()
                    .setTopicName("topic1")
                    .setTopicId(Uuid.randomUuid())
                    .setPartitions(singletonList(partitionData))));
        return new AlterPartitionResponse(data);
    }

    private UpdateFeaturesRequest createUpdateFeaturesRequest(short version) {
        UpdateFeaturesRequestData.FeatureUpdateKeyCollection features = new UpdateFeaturesRequestData.FeatureUpdateKeyCollection();
        features.add(new UpdateFeaturesRequestData.FeatureUpdateKey()
                .setFeature("feature1")
                .setAllowDowngrade(false)
                .setMaxVersionLevel((short) 1));
        UpdateFeaturesRequestData data = new UpdateFeaturesRequestData()
                .setFeatureUpdates(features)
                .setTimeoutMs(123);
        return new UpdateFeaturesRequest.Builder(data).build(version);
    }

    private UpdateFeaturesResponse createUpdateFeaturesResponse() {
        UpdateFeaturesResponseData.UpdatableFeatureResultCollection results = new UpdateFeaturesResponseData.UpdatableFeatureResultCollection();
        results.add(new UpdateFeaturesResponseData.UpdatableFeatureResult()
                .setFeature("feature1")
                .setErrorCode(Errors.NONE.code())
                .setErrorMessage("error message"));
        UpdateFeaturesResponseData data = new UpdateFeaturesResponseData()
                .setErrorCode(Errors.NONE.code())
                .setThrottleTimeMs(123)
                .setResults(results)
                .setErrorMessage("error message");
        return new UpdateFeaturesResponse(data);
    }

    private AllocateProducerIdsRequest createAllocateProducerIdsRequest(short version) {
        AllocateProducerIdsRequestData data = new AllocateProducerIdsRequestData()
                .setBrokerEpoch(123L)
                .setBrokerId(2);
        return new AllocateProducerIdsRequest.Builder(data).build(version);
    }

    private AllocateProducerIdsResponse createAllocateProducerIdsResponse() {
        AllocateProducerIdsResponseData data = new AllocateProducerIdsResponseData()
                .setErrorCode(Errors.NONE.code())
                .setThrottleTimeMs(123)
                .setProducerIdLen(234)
                .setProducerIdStart(345L);
        return new AllocateProducerIdsResponse(data);
    }

    private DescribeLogDirsRequest createDescribeLogDirsRequest(short version) {
        DescribeLogDirsRequestData.DescribableLogDirTopicCollection topics = new DescribeLogDirsRequestData.DescribableLogDirTopicCollection();
        topics.add(new DescribeLogDirsRequestData.DescribableLogDirTopic()
                .setPartitions(asList(0, 1, 2))
                .setTopic("topic1"));
        DescribeLogDirsRequestData data = new DescribeLogDirsRequestData()
                .setTopics(topics);
        return new DescribeLogDirsRequest.Builder(data).build(version);
    }

    private DescribeLogDirsResponse createDescribeLogDirsResponse() {
        DescribeLogDirsResponseData data = new DescribeLogDirsResponseData()
                .setResults(singletonList(new DescribeLogDirsResponseData.DescribeLogDirsResult()
                        .setErrorCode(Errors.NONE.code())
                        .setLogDir("logdir")
                        .setTopics(singletonList(new DescribeLogDirsResponseData.DescribeLogDirsTopic()
                                .setName("topic1")
                                .setPartitions(singletonList(new DescribeLogDirsResponseData.DescribeLogDirsPartition()
                                        .setPartitionIndex(0)
                                        .setIsFutureKey(false)
                                        .setOffsetLag(123L)
                                        .setPartitionSize(234L)))))))
                .setThrottleTimeMs(123);
        return new DescribeLogDirsResponse(data);
    }

    private DeleteRecordsRequest createDeleteRecordsRequest(short version) {
        DeleteRecordsRequestData.DeleteRecordsTopic topic = new DeleteRecordsRequestData.DeleteRecordsTopic()
                .setName("topic1")
                .setPartitions(singletonList(new DeleteRecordsRequestData.DeleteRecordsPartition()
                        .setPartitionIndex(1)
                        .setOffset(123L)));
        DeleteRecordsRequestData data = new DeleteRecordsRequestData()
                .setTopics(singletonList(topic))
                .setTimeoutMs(123);
        return new DeleteRecordsRequest.Builder(data).build(version);
    }

    private DeleteRecordsResponse createDeleteRecordsResponse() {
        DeleteRecordsResponseData.DeleteRecordsTopicResultCollection topics = new DeleteRecordsResponseData.DeleteRecordsTopicResultCollection();
        DeleteRecordsResponseData.DeleteRecordsPartitionResultCollection partitions = new DeleteRecordsResponseData.DeleteRecordsPartitionResultCollection();
        partitions.add(new DeleteRecordsResponseData.DeleteRecordsPartitionResult()
                .setErrorCode(Errors.NONE.code())
                .setLowWatermark(123L)
                .setPartitionIndex(0));
        topics.add(new DeleteRecordsResponseData.DeleteRecordsTopicResult()
                .setName("topic1")
                .setPartitions(partitions));
        DeleteRecordsResponseData data = new DeleteRecordsResponseData()
                .setThrottleTimeMs(123)
                .setTopics(topics);
        return new DeleteRecordsResponse(data);
    }

    private DescribeClusterRequest createDescribeClusterRequest(short version) {
        return new DescribeClusterRequest.Builder(
                new DescribeClusterRequestData()
                        .setIncludeClusterAuthorizedOperations(true))
                .build(version);
    }

    private DescribeClusterResponse createDescribeClusterResponse() {
        return new DescribeClusterResponse(
                new DescribeClusterResponseData()
                        .setBrokers(new DescribeClusterBrokerCollection(
                                singletonList(new DescribeClusterBroker()
                                        .setBrokerId(1)
                                        .setHost("localhost")
                                        .setPort(9092)
                                        .setRack("rack1")).iterator()))
                        .setClusterId("clusterId")
                        .setControllerId(1)
                        .setClusterAuthorizedOperations(10));
    }

    private void checkOlderFetchVersions() {
        for (short version : FETCH.allVersions()) {
            if (version > 7) {
                checkErrorResponse(createFetchRequest(version), unknownServerException);
            }
            checkRequest(createFetchRequest(version));
            checkResponse(createFetchResponse(version >= 4), version);
        }
    }

    private void verifyDescribeConfigsResponse(DescribeConfigsResponse expected, DescribeConfigsResponse actual,
                                               short version) {
        for (Map.Entry<ConfigResource, DescribeConfigsResult> resource : expected.resultMap().entrySet()) {
            List<DescribeConfigsResourceResult> actualEntries = actual.resultMap().get(resource.getKey()).configs();
            List<DescribeConfigsResourceResult> expectedEntries = expected.resultMap().get(resource.getKey()).configs();
            assertEquals(expectedEntries.size(), actualEntries.size());
            for (int i = 0; i < actualEntries.size(); ++i) {
                DescribeConfigsResourceResult actualEntry = actualEntries.get(i);
                DescribeConfigsResourceResult expectedEntry = expectedEntries.get(i);
                assertEquals(expectedEntry.name(), actualEntry.name());
                assertEquals(expectedEntry.value(), actualEntry.value(),
                        "Non-matching values for " + actualEntry.name() + " in version " + version);
                assertEquals(expectedEntry.readOnly(), actualEntry.readOnly(),
                        "Non-matching readonly for " + actualEntry.name() + " in version " + version);
                assertEquals(expectedEntry.isSensitive(), actualEntry.isSensitive(),
                        "Non-matching isSensitive for " + actualEntry.name() + " in version " + version);
                if (version < 3) {
                    assertEquals(ConfigType.UNKNOWN.id(), actualEntry.configType(),
                            "Non-matching configType for " + actualEntry.name() + " in version " + version);
                } else {
                    assertEquals(expectedEntry.configType(), actualEntry.configType(),
                            "Non-matching configType for " + actualEntry.name() + " in version " + version);
                }
                if (version == 0) {
                    assertEquals(DescribeConfigsResponse.ConfigSource.STATIC_BROKER_CONFIG.id(), actualEntry.configSource(),
                            "Non matching configSource for " + actualEntry.name() + " in version " + version);
                } else {
                    assertEquals(expectedEntry.configSource(), actualEntry.configSource(),
                            "Non-matching configSource for " + actualEntry.name() + " in version " + version);
                }
            }
        }
    }

    private void checkDescribeConfigsResponseVersions() {
        for (short version : DESCRIBE_CONFIGS.allVersions()) {
            DescribeConfigsResponse response = createDescribeConfigsResponse(version);
            DescribeConfigsResponse deserialized = (DescribeConfigsResponse) AbstractResponse.parseResponse(DESCRIBE_CONFIGS,
                    response.serialize(version), version);
            verifyDescribeConfigsResponse(response, deserialized, version);
        }
    }

    private void checkErrorResponse(AbstractRequest req, Throwable e) {
        AbstractResponse response = req.getErrorResponse(e);
        checkResponse(response, req.version());
        Errors error = Errors.forException(e);
        Map<Errors, Integer> errorCounts = response.errorCounts();
        assertEquals(Collections.singleton(error), errorCounts.keySet(),
                "API Key " + req.apiKey().name + " v" + req.version() + " failed errorCounts test");
        assertTrue(errorCounts.get(error) > 0);
        if (e instanceof UnknownServerException) {
            String responseStr = response.toString();
            assertFalse(responseStr.contains(e.getMessage()),
                    String.format("Unknown message included in response for %s: %s ", req.apiKey(), responseStr));
        }
    }

    private void checkRequest(AbstractRequest req) {
        // Check that we can serialize, deserialize and serialize again
        // Check for equality of the ByteBuffer only if indicated (it is likely to fail if any of the fields
        // in the request is a HashMap with multiple elements since ordering of the elements may vary)
        try {
            ByteBuffer serializedBytes = req.serialize();
            AbstractRequest deserialized = AbstractRequest.parseRequest(req.apiKey(), req.version(), serializedBytes).request;
            ByteBuffer serializedBytes2 = deserialized.serialize();
            serializedBytes.rewind();
            assertEquals(serializedBytes, serializedBytes2, "Request " + req + "failed equality test");
        } catch (Exception e) {
            throw new RuntimeException("Failed to deserialize request " + req + " with type " + req.getClass(), e);
        }
    }

    private void checkResponse(AbstractResponse response, short version) {
        // Check that we can serialize, deserialize and serialize again
        // Check for equality and hashCode of the Struct only if indicated (it is likely to fail if any of the fields
        // in the response is a HashMap with multiple elements since ordering of the elements may vary)
        try {
            ByteBuffer serializedBytes = response.serialize(version);
            AbstractResponse deserialized = AbstractResponse.parseResponse(response.apiKey(), serializedBytes, version);
            ByteBuffer serializedBytes2 = deserialized.serialize(version);
            serializedBytes.rewind();
            assertEquals(serializedBytes, serializedBytes2, "Response " + response + "failed equality test");
        } catch (Exception e) {
            throw new RuntimeException("Failed to deserialize version " + version + " response " + response + " with type " + response.getClass(), e);
        }
    }

    private FindCoordinatorRequest createFindCoordinatorRequest(short version) {
        return new FindCoordinatorRequest.Builder(
                new FindCoordinatorRequestData()
                    .setKeyType(CoordinatorType.GROUP.id())
                    .setKey("test-group"))
                .build(version);
    }

    private FindCoordinatorRequest createBatchedFindCoordinatorRequest(List<String> coordinatorKeys, short version) {
        return new FindCoordinatorRequest.Builder(
                new FindCoordinatorRequestData()
                        .setKeyType(CoordinatorType.GROUP.id())
                        .setCoordinatorKeys(coordinatorKeys))
                .build(version);
    }

    private FindCoordinatorResponse createFindCoordinatorResponse(short version) {
        Node node = new Node(10, "host1", 2014);
        if (version < FindCoordinatorRequest.MIN_BATCHED_VERSION)
            return FindCoordinatorResponse.prepareOldResponse(Errors.NONE, node);
        else
            return FindCoordinatorResponse.prepareResponse(Errors.NONE, "group", node);
    }

    private FetchRequest createFetchRequest(short version, FetchMetadata metadata, List<TopicIdPartition> toForget) {
        LinkedHashMap<TopicPartition, FetchRequest.PartitionData> fetchData = new LinkedHashMap<>();
        fetchData.put(new TopicPartition("test1", 0),
                new FetchRequest.PartitionData(Uuid.randomUuid(), 100, -1L, 1000000, Optional.empty()));
        fetchData.put(new TopicPartition("test2", 0),
                new FetchRequest.PartitionData(Uuid.randomUuid(), 200, -1L, 1000000, Optional.empty()));
        return FetchRequest.Builder.forConsumer(version, 100, 100000, fetchData).
            metadata(metadata).setMaxBytes(1000).removed(toForget).build(version);
    }

    private FetchRequest createFetchRequest(short version, IsolationLevel isolationLevel) {
        LinkedHashMap<TopicPartition, FetchRequest.PartitionData> fetchData = new LinkedHashMap<>();
        fetchData.put(new TopicPartition("test1", 0),
                new FetchRequest.PartitionData(Uuid.randomUuid(), 100, -1L, 1000000, Optional.empty()));
        fetchData.put(new TopicPartition("test2", 0),
                new FetchRequest.PartitionData(Uuid.randomUuid(), 200, -1L, 1000000, Optional.empty()));
        return FetchRequest.Builder.forConsumer(version, 100, 100000, fetchData).
            isolationLevel(isolationLevel).setMaxBytes(1000).build(version);
    }

    private FetchRequest createFetchRequest(short version) {
        LinkedHashMap<TopicPartition, FetchRequest.PartitionData> fetchData = new LinkedHashMap<>();
        fetchData.put(new TopicPartition("test1", 0),
                new FetchRequest.PartitionData(Uuid.randomUuid(), 100, -1L, 1000000, Optional.empty()));
        fetchData.put(new TopicPartition("test2", 0),
                new FetchRequest.PartitionData(Uuid.randomUuid(), 200, -1L, 1000000, Optional.empty()));
        return FetchRequest.Builder.forConsumer(version, 100, 100000, fetchData).setMaxBytes(1000).build(version);
    }

    private FetchResponse createFetchResponse(Errors error, int sessionId) {
        return FetchResponse.parse(
            FetchResponse.of(error, 25, sessionId, new LinkedHashMap<>()).serialize(FETCH.latestVersion()), FETCH.latestVersion());
    }

    private FetchResponse createFetchResponse(int sessionId) {
        LinkedHashMap<TopicIdPartition, FetchResponseData.PartitionData> responseData = new LinkedHashMap<>();
        Map<String, Uuid> topicIds = new HashMap<>();
        topicIds.put("test", Uuid.randomUuid());
        MemoryRecords records = MemoryRecords.withRecords(CompressionType.NONE, new SimpleRecord("blah".getBytes()));
        responseData.put(new TopicIdPartition(topicIds.get("test"), new TopicPartition("test", 0)), new FetchResponseData.PartitionData()
                        .setPartitionIndex(0)
                        .setHighWatermark(1000000)
                        .setLogStartOffset(0)
                        .setRecords(records));
        List<FetchResponseData.AbortedTransaction> abortedTransactions = singletonList(
            new FetchResponseData.AbortedTransaction().setProducerId(234L).setFirstOffset(999L));
        responseData.put(new TopicIdPartition(topicIds.get("test"), new TopicPartition("test", 1)), new FetchResponseData.PartitionData()
                        .setPartitionIndex(1)
                        .setHighWatermark(1000000)
                        .setLogStartOffset(0)
                        .setAbortedTransactions(abortedTransactions));
        return FetchResponse.parse(FetchResponse.of(Errors.NONE, 25, sessionId,
            responseData).serialize(FETCH.latestVersion()), FETCH.latestVersion());
    }

    private FetchResponse createFetchResponse(boolean includeAborted) {
        LinkedHashMap<TopicIdPartition, FetchResponseData.PartitionData> responseData = new LinkedHashMap<>();
        Uuid topicId = Uuid.randomUuid();
        MemoryRecords records = MemoryRecords.withRecords(CompressionType.NONE, new SimpleRecord("blah".getBytes()));
        responseData.put(new TopicIdPartition(topicId, new TopicPartition("test", 0)), new FetchResponseData.PartitionData()
                        .setPartitionIndex(0)
                        .setHighWatermark(1000000)
                        .setLogStartOffset(0)
                        .setRecords(records));

        List<FetchResponseData.AbortedTransaction> abortedTransactions = emptyList();
        if (includeAborted) {
            abortedTransactions = singletonList(
                    new FetchResponseData.AbortedTransaction().setProducerId(234L).setFirstOffset(999L));
        }
        responseData.put(new TopicIdPartition(topicId, new TopicPartition("test", 1)), new FetchResponseData.PartitionData()
                        .setPartitionIndex(1)
                        .setHighWatermark(1000000)
                        .setLogStartOffset(0)
                        .setAbortedTransactions(abortedTransactions));
        return FetchResponse.parse(FetchResponse.of(Errors.NONE, 25, INVALID_SESSION_ID,
            responseData).serialize(FETCH.latestVersion()), FETCH.latestVersion());
    }

    private FetchResponse createFetchResponse(short version) {
        FetchResponseData data = new FetchResponseData();
        if (version > 0) {
            data.setThrottleTimeMs(345);
        }
        if (version > 6) {
            data.setErrorCode(Errors.NONE.code())
                    .setSessionId(123);
        }
        MemoryRecords records = MemoryRecords.withRecords(CompressionType.NONE, new SimpleRecord("blah".getBytes()));
        FetchResponseData.PartitionData partition = new FetchResponseData.PartitionData()
                .setPartitionIndex(0)
                .setErrorCode(Errors.NONE.code())
                .setHighWatermark(123L)
                .setRecords(records);
        if (version > 3) {
            partition.setLastStableOffset(234L);
        }
        if (version > 4) {
            partition.setLogStartOffset(456L);
        }
        if (version > 10) {
            partition.setPreferredReadReplica(1);
        }
        if (version > 11) {
            partition.setDivergingEpoch(new FetchResponseData.EpochEndOffset().setEndOffset(1L).setEpoch(2))
                    .setSnapshotId(new FetchResponseData.SnapshotId().setEndOffset(1L).setEndOffset(2))
                    .setCurrentLeader(new FetchResponseData.LeaderIdAndEpoch().setLeaderEpoch(1).setLeaderId(2));
        }
        FetchResponseData.FetchableTopicResponse response = new FetchResponseData.FetchableTopicResponse()
                .setTopic("topic")
                .setPartitions(singletonList(partition));
        if (version > 12) {
            response.setTopicId(Uuid.randomUuid());
        }
        data.setResponses(singletonList(response));
        return new FetchResponse(data);
    }

    private HeartbeatRequest createHeartBeatRequest(short version) {
        return new HeartbeatRequest.Builder(new HeartbeatRequestData()
                .setGroupId("group1")
                .setGenerationId(1)
                .setMemberId("consumer1")).build(version);
    }

    private HeartbeatResponse createHeartBeatResponse() {
        return new HeartbeatResponse(new HeartbeatResponseData().setErrorCode(Errors.NONE.code()));
    }

    private JoinGroupRequest createJoinGroupRequest(short version) {
        JoinGroupRequestData.JoinGroupRequestProtocolCollection protocols =
            new JoinGroupRequestData.JoinGroupRequestProtocolCollection(
                Collections.singleton(
                new JoinGroupRequestData.JoinGroupRequestProtocol()
                        .setName("consumer-range")
                        .setMetadata(new byte[0])).iterator()
        );

        JoinGroupRequestData data = new JoinGroupRequestData()
            .setGroupId("group1")
            .setSessionTimeoutMs(30000)
            .setMemberId("consumer1")
            .setProtocolType("consumer")
            .setProtocols(protocols)
            .setReason("reason: test");

        // v1 and above contains rebalance timeout
        if (version >= 1)
            data.setRebalanceTimeoutMs(60000);

        // v5 and above could set group instance id
        if (version >= 5)
            data.setGroupInstanceId("groupInstanceId");

        return new JoinGroupRequest.Builder(data).build(version);
    }

    private JoinGroupResponse createJoinGroupResponse(short version) {
        List<JoinGroupResponseData.JoinGroupResponseMember> members = new ArrayList<>();

        for (int i = 0; i < 2; i++) {
            JoinGroupResponseMember member = new JoinGroupResponseData.JoinGroupResponseMember()
                .setMemberId("consumer" + i)
                .setMetadata(new byte[0])
                .setGroupInstanceId("instance" + i);

            members.add(member);
        }

        JoinGroupResponseData data = new JoinGroupResponseData()
            .setErrorCode(Errors.NONE.code())
            .setGenerationId(1)
            .setProtocolType("consumer") // Added in v7 but ignorable
            .setProtocolName("range")
            .setLeader("leader")
            .setMemberId("consumer1")
            .setMembers(members);

        // v1 and above could set throttle time
        if (version >= 1)
            data.setThrottleTimeMs(1000);

        return new JoinGroupResponse(data, version);
    }

    private SyncGroupRequest createSyncGroupRequest(short version) {
        List<SyncGroupRequestAssignment> assignments = singletonList(
            new SyncGroupRequestAssignment()
                .setMemberId("member")
                .setAssignment(new byte[0])
        );

        SyncGroupRequestData data = new SyncGroupRequestData()
            .setGroupId("group1")
            .setGenerationId(1)
            .setMemberId("member")
            .setProtocolType("consumer") // Added in v5 but ignorable
            .setProtocolName("range")    // Added in v5 but ignorable
            .setAssignments(assignments);

        // v3 and above could set group instance id
        if (version >= 3)
            data.setGroupInstanceId("groupInstanceId");

        return new SyncGroupRequest.Builder(data).build(version);
    }

    private SyncGroupResponse createSyncGroupResponse(short version) {
        SyncGroupResponseData data = new SyncGroupResponseData()
            .setErrorCode(Errors.NONE.code())
            .setProtocolType("consumer") // Added in v5 but ignorable
            .setProtocolName("range")    // Added in v5 but ignorable
            .setAssignment(new byte[0]);

        // v1 and above could set throttle time
        if (version >= 1)
            data.setThrottleTimeMs(1000);

        return new SyncGroupResponse(data);
    }

    private ListGroupsRequest createListGroupsRequest(short version) {
        ListGroupsRequestData data = new ListGroupsRequestData();
        if (version >= 4)
            data.setStatesFilter(singletonList("Stable"));
        return new ListGroupsRequest.Builder(data).build(version);
    }

    private ListGroupsResponse createListGroupsResponse(short version) {
        ListGroupsResponseData.ListedGroup group = new ListGroupsResponseData.ListedGroup()
                .setGroupId("test-group")
                .setProtocolType("consumer");
        if (version >= 4)
            group.setGroupState("Stable");
        ListGroupsResponseData data = new ListGroupsResponseData()
                .setErrorCode(Errors.NONE.code())
                .setGroups(singletonList(group));
        return new ListGroupsResponse(data);
    }

    private DescribeGroupsRequest createDescribeGroupRequest(short version) {
        return new DescribeGroupsRequest.Builder(
            new DescribeGroupsRequestData()
                .setGroups(singletonList("test-group"))).build(version);
    }

    private DescribeGroupsResponse createDescribeGroupResponse() {
        String clientId = "consumer-1";
        String clientHost = "localhost";
        DescribeGroupsResponseData describeGroupsResponseData = new DescribeGroupsResponseData();
        DescribeGroupsResponseData.DescribedGroupMember member = DescribeGroupsResponse.groupMember("memberId", null,
                clientId, clientHost, new byte[0], new byte[0]);
        DescribedGroup metadata = DescribeGroupsResponse.groupMetadata("test-group",
                Errors.NONE,
                "STABLE",
                "consumer",
                "roundrobin",
                singletonList(member),
                DescribeGroupsResponse.AUTHORIZED_OPERATIONS_OMITTED);
        describeGroupsResponseData.groups().add(metadata);
        return new DescribeGroupsResponse(describeGroupsResponseData);
    }

    private LeaveGroupRequest createLeaveGroupRequest(short version) {
        MemberIdentity member = new MemberIdentity().setMemberId("consumer1").setReason("reason: test");
        return new LeaveGroupRequest.Builder("group1", Collections.singletonList(member))
                .build(version);
    }

    private LeaveGroupResponse createLeaveGroupResponse() {
        return new LeaveGroupResponse(new LeaveGroupResponseData().setErrorCode(Errors.NONE.code()));
    }

    private DeleteGroupsRequest createDeleteGroupsRequest(short version) {
        return new DeleteGroupsRequest.Builder(
            new DeleteGroupsRequestData()
                .setGroupsNames(singletonList("test-group"))
        ).build(version);
    }

    private DeleteGroupsResponse createDeleteGroupsResponse() {
        DeletableGroupResultCollection result = new DeletableGroupResultCollection();
        result.add(new DeletableGroupResult()
                       .setGroupId("test-group")
                       .setErrorCode(Errors.NONE.code()));
        return new DeleteGroupsResponse(
            new DeleteGroupsResponseData()
                .setResults(result)
        );
    }

    private ListOffsetsRequest createListOffsetRequest(short version) {
        if (version == 0) {
            ListOffsetsTopic topic = new ListOffsetsTopic()
                    .setName("test")
                    .setPartitions(singletonList(new ListOffsetsPartition()
                            .setPartitionIndex(0)
                            .setTimestamp(1000000L)
                            .setMaxNumOffsets(10)
                            .setCurrentLeaderEpoch(5)));
            return ListOffsetsRequest.Builder
                    .forConsumer(false, IsolationLevel.READ_UNCOMMITTED, false)
                    .setTargetTimes(singletonList(topic))
                    .build(version);
        } else if (version == 1) {
            ListOffsetsTopic topic = new ListOffsetsTopic()
                    .setName("test")
                    .setPartitions(singletonList(new ListOffsetsPartition()
                            .setPartitionIndex(0)
                            .setTimestamp(1000000L)
                            .setCurrentLeaderEpoch(5)));
            return ListOffsetsRequest.Builder
                    .forConsumer(true, IsolationLevel.READ_UNCOMMITTED, false)
                    .setTargetTimes(singletonList(topic))
                    .build(version);
        } else if (version >= 2 && version <= LIST_OFFSETS.latestVersion()) {
            ListOffsetsPartition partition = new ListOffsetsPartition()
                    .setPartitionIndex(0)
                    .setTimestamp(1000000L)
                    .setCurrentLeaderEpoch(5);

            ListOffsetsTopic topic = new ListOffsetsTopic()
                    .setName("test")
                    .setPartitions(singletonList(partition));
            return ListOffsetsRequest.Builder
                    .forConsumer(true, IsolationLevel.READ_COMMITTED, false)
                    .setTargetTimes(singletonList(topic))
                    .build(version);
        } else {
            throw new IllegalArgumentException("Illegal ListOffsetRequest version " + version);
        }
    }

    private ListOffsetsResponse createListOffsetResponse(short version) {
        if (version == 0) {
            ListOffsetsResponseData data = new ListOffsetsResponseData()
                    .setTopics(singletonList(new ListOffsetsTopicResponse()
                            .setName("test")
                            .setPartitions(singletonList(new ListOffsetsPartitionResponse()
                                    .setPartitionIndex(0)
                                    .setErrorCode(Errors.NONE.code())
                                    .setOldStyleOffsets(singletonList(100L))))));
            return new ListOffsetsResponse(data);
        } else if (version >= 1 && version <= LIST_OFFSETS.latestVersion()) {
            ListOffsetsPartitionResponse partition = new ListOffsetsPartitionResponse()
                    .setPartitionIndex(0)
                    .setErrorCode(Errors.NONE.code())
                    .setTimestamp(10000L)
                    .setOffset(100L);
            if (version >= 4) {
                partition.setLeaderEpoch(27);
            }
            ListOffsetsResponseData data = new ListOffsetsResponseData()
                    .setTopics(singletonList(new ListOffsetsTopicResponse()
                            .setName("test")
                            .setPartitions(singletonList(partition))));
            return new ListOffsetsResponse(data);
        } else {
            throw new IllegalArgumentException("Illegal ListOffsetResponse version " + version);
        }
    }

    private MetadataRequest createMetadataRequest(short version, List<String> topics) {
        return new MetadataRequest.Builder(topics, true).build(version);
    }

    private MetadataResponse createMetadataResponse() {
        Node node = new Node(1, "host1", 1001);
        List<Integer> replicas = singletonList(node.id());
        List<Integer> isr = singletonList(node.id());
        List<Integer> offlineReplicas = emptyList();

        List<MetadataResponse.TopicMetadata> allTopicMetadata = new ArrayList<>();
        allTopicMetadata.add(new MetadataResponse.TopicMetadata(Errors.NONE, "__consumer_offsets", true,
                singletonList(new MetadataResponse.PartitionMetadata(Errors.NONE,
                        new TopicPartition("__consumer_offsets", 1),
                        Optional.of(node.id()), Optional.of(5), replicas, isr, offlineReplicas))));
        allTopicMetadata.add(new MetadataResponse.TopicMetadata(Errors.LEADER_NOT_AVAILABLE, "topic2", false,
                emptyList()));
        allTopicMetadata.add(new MetadataResponse.TopicMetadata(Errors.NONE, "topic3", false,
                singletonList(new MetadataResponse.PartitionMetadata(Errors.LEADER_NOT_AVAILABLE,
                    new TopicPartition("topic3", 0), Optional.empty(),
                    Optional.empty(), replicas, isr, offlineReplicas))));

        return RequestTestUtils.metadataResponse(singletonList(node), null, MetadataResponse.NO_CONTROLLER_ID, allTopicMetadata);
    }

    private OffsetCommitRequest createOffsetCommitRequest(short version) {
        return new OffsetCommitRequest.Builder(new OffsetCommitRequestData()
                .setGroupId("group1")
                .setMemberId("consumer1")
                .setGroupInstanceId(null)
                .setGenerationIdOrMemberEpoch(100)
                .setTopics(singletonList(
                        new OffsetCommitRequestData.OffsetCommitRequestTopic()
                                .setName("test")
                                .setPartitions(asList(
                                        new OffsetCommitRequestData.OffsetCommitRequestPartition()
                                                .setPartitionIndex(0)
                                                .setCommittedOffset(100)
                                                .setCommittedLeaderEpoch(RecordBatch.NO_PARTITION_LEADER_EPOCH)
                                                .setCommittedMetadata(""),
                                        new OffsetCommitRequestData.OffsetCommitRequestPartition()
                                                .setPartitionIndex(1)
                                                .setCommittedOffset(200)
                                                .setCommittedLeaderEpoch(RecordBatch.NO_PARTITION_LEADER_EPOCH)
                                                .setCommittedMetadata(null)
                                ))
                ))
        ).build(version);
    }

    private OffsetCommitResponse createOffsetCommitResponse() {
        return new OffsetCommitResponse(new OffsetCommitResponseData()
                .setTopics(singletonList(
                        new OffsetCommitResponseData.OffsetCommitResponseTopic()
                                .setName("test")
                                .setPartitions(singletonList(
                                        new OffsetCommitResponseData.OffsetCommitResponsePartition()
                                                .setPartitionIndex(0)
                                                .setErrorCode(Errors.NONE.code())
                                ))
                ))
        );
    }

    private OffsetFetchRequest createOffsetFetchRequest(short version, boolean requireStable) {
        if (version < 8) {
            return new OffsetFetchRequest.Builder(
                "group1",
                requireStable,
                singletonList(new TopicPartition("test11", 1)),
                false)
                .build(version);
        }
        return new OffsetFetchRequest.Builder(
                Collections.singletonMap(
                "group1",
                singletonList(new TopicPartition("test11", 1))),
            requireStable,
            false)
            .build(version);
    }

    private OffsetFetchRequest createOffsetFetchRequestWithMultipleGroups(short version, boolean requireStable) {
        Map<String, List<TopicPartition>> groupToPartitionMap = new HashMap<>();
        List<TopicPartition> topic1 = singletonList(
            new TopicPartition("topic1", 0));
        List<TopicPartition> topic2 = asList(
            new TopicPartition("topic1", 0),
            new TopicPartition("topic2", 0),
            new TopicPartition("topic2", 1));
        List<TopicPartition> topic3 = asList(
            new TopicPartition("topic1", 0),
            new TopicPartition("topic2", 0),
            new TopicPartition("topic2", 1),
            new TopicPartition("topic3", 0),
            new TopicPartition("topic3", 1),
            new TopicPartition("topic3", 2));
        groupToPartitionMap.put("group1", topic1);
        groupToPartitionMap.put("group2", topic2);
        groupToPartitionMap.put("group3", topic3);
        groupToPartitionMap.put("group4", null);
        groupToPartitionMap.put("group5", null);

        return new OffsetFetchRequest.Builder(
            groupToPartitionMap,
            requireStable,
            false
        ).build(version);
    }

    private OffsetFetchRequest createOffsetFetchRequestForAllPartition(short version, boolean requireStable) {
        if (version < 8) {
            return new OffsetFetchRequest.Builder(
                "group1",
                requireStable,
                null,
                false)
                .build(version);
        }
        return new OffsetFetchRequest.Builder(
            Collections.singletonMap(
                "group1", null),
            requireStable,
            false)
            .build(version);
    }

    private OffsetFetchResponse createOffsetFetchResponse(short version) {
        Map<TopicPartition, OffsetFetchResponse.PartitionData> responseData = new HashMap<>();
        responseData.put(new TopicPartition("test", 0), new OffsetFetchResponse.PartitionData(
            100L, Optional.empty(), "", Errors.NONE));
        responseData.put(new TopicPartition("test", 1), new OffsetFetchResponse.PartitionData(
            100L, Optional.of(10), null, Errors.NONE));
        if (version < 8) {
            return new OffsetFetchResponse(Errors.NONE, responseData);
        }
        int throttleMs = 10;
        return new OffsetFetchResponse(throttleMs, Collections.singletonMap("group1", Errors.NONE),
            Collections.singletonMap("group1", responseData));
    }

    private ProduceRequest createProduceRequest(short version) {
        if (version < 2) {
            MemoryRecords records = MemoryRecords.withRecords(CompressionType.NONE, new SimpleRecord("blah".getBytes()));
            ProduceRequestData data = new ProduceRequestData()
                    .setAcks((short) -1)
                    .setTimeoutMs(123)
                    .setTopicData(new ProduceRequestData.TopicProduceDataCollection(singletonList(
                            new ProduceRequestData.TopicProduceData()
                                    .setName("topic1")
                                    .setPartitionData(singletonList(new ProduceRequestData.PartitionProduceData()
                                            .setIndex(1)
                                            .setRecords(records)))).iterator()));
            return new ProduceRequest.Builder(version, version, data).build(version);
        }
        byte magic = version == 2 ? RecordBatch.MAGIC_VALUE_V1 : RecordBatch.MAGIC_VALUE_V2;
        MemoryRecords records = MemoryRecords.withRecords(magic, CompressionType.NONE, new SimpleRecord("woot".getBytes()));
        return ProduceRequest.forMagic(magic,
                new ProduceRequestData()
                        .setTopicData(new ProduceRequestData.TopicProduceDataCollection(singletonList(
                                new ProduceRequestData.TopicProduceData()
                                        .setName("test")
                                        .setPartitionData(singletonList(new ProduceRequestData.PartitionProduceData()
                                                .setIndex(0)
                                                .setRecords(records)))).iterator()))
                        .setAcks((short) 1)
                        .setTimeoutMs(5000)
                        .setTransactionalId(version >= 3 ? "transactionalId" : null))
                .build(version);
    }

    @SuppressWarnings("deprecation")
    private ProduceResponse createProduceResponse() {
        Map<TopicPartition, ProduceResponse.PartitionResponse> responseData = new HashMap<>();
        responseData.put(new TopicPartition("test", 0), new ProduceResponse.PartitionResponse(Errors.NONE,
                10000, RecordBatch.NO_TIMESTAMP, 100));
        return new ProduceResponse(responseData, 0);
    }

    @SuppressWarnings("deprecation")
    private ProduceResponse createProduceResponseWithErrorMessage() {
        Map<TopicPartition, ProduceResponse.PartitionResponse> responseData = new HashMap<>();
        responseData.put(new TopicPartition("test", 0), new ProduceResponse.PartitionResponse(Errors.NONE,
                10000, RecordBatch.NO_TIMESTAMP, 100, singletonList(new ProduceResponse.RecordError(0, "error message")),
                "global error message"));
        return new ProduceResponse(responseData, 0);
    }

    private StopReplicaRequest createStopReplicaRequest(short version, boolean deletePartitions) {
        List<StopReplicaTopicState> topicStates = new ArrayList<>();
        StopReplicaTopicState topic1 = new StopReplicaTopicState()
            .setTopicName("topic1")
            .setPartitionStates(singletonList(new StopReplicaPartitionState()
                .setPartitionIndex(0)
                .setLeaderEpoch(1)
                .setDeletePartition(deletePartitions)));
        topicStates.add(topic1);
        StopReplicaTopicState topic2 = new StopReplicaTopicState()
            .setTopicName("topic2")
            .setPartitionStates(singletonList(new StopReplicaPartitionState()
                .setPartitionIndex(1)
                .setLeaderEpoch(2)
                .setDeletePartition(deletePartitions)));
        topicStates.add(topic2);

        return new StopReplicaRequest.Builder(version, 0, 1, 0,
            deletePartitions, topicStates).build(version);
    }

    private StopReplicaResponse createStopReplicaResponse() {
        List<StopReplicaResponseData.StopReplicaPartitionError> partitions = new ArrayList<>();
        partitions.add(new StopReplicaResponseData.StopReplicaPartitionError()
            .setTopicName("test")
            .setPartitionIndex(0)
            .setErrorCode(Errors.NONE.code()));
        return new StopReplicaResponse(new StopReplicaResponseData()
            .setErrorCode(Errors.NONE.code())
            .setPartitionErrors(partitions));
    }

    private ControlledShutdownRequest createControlledShutdownRequest(short version) {
        ControlledShutdownRequestData data = new ControlledShutdownRequestData()
                .setBrokerId(10)
                .setBrokerEpoch(0L);
        return new ControlledShutdownRequest.Builder(
                data,
                CONTROLLED_SHUTDOWN.latestVersion()).build(version);
    }

    private ControlledShutdownResponse createControlledShutdownResponse() {
        RemainingPartition p1 = new RemainingPartition()
                .setTopicName("test2")
                .setPartitionIndex(5);
        RemainingPartition p2 = new RemainingPartition()
                .setTopicName("test1")
                .setPartitionIndex(10);
        RemainingPartitionCollection pSet = new RemainingPartitionCollection();
        pSet.add(p1);
        pSet.add(p2);
        ControlledShutdownResponseData data = new ControlledShutdownResponseData()
                .setErrorCode(Errors.NONE.code())
                .setRemainingPartitions(pSet);
        return new ControlledShutdownResponse(data);
    }

    private LeaderAndIsrRequest createLeaderAndIsrRequest(short version) {
        List<LeaderAndIsrPartitionState> partitionStates = new ArrayList<>();
        List<Integer> isr = asList(1, 2);
        List<Integer> replicas = asList(1, 2, 3, 4);
        partitionStates.add(new LeaderAndIsrPartitionState()
            .setTopicName("topic5")
            .setPartitionIndex(105)
            .setControllerEpoch(0)
            .setLeader(2)
            .setLeaderEpoch(1)
            .setIsr(isr)
            .setPartitionEpoch(2)
            .setReplicas(replicas)
            .setIsNew(false));
        partitionStates.add(new LeaderAndIsrPartitionState()
            .setTopicName("topic5")
            .setPartitionIndex(1)
            .setControllerEpoch(1)
            .setLeader(1)
            .setLeaderEpoch(1)
            .setIsr(isr)
            .setPartitionEpoch(2)
            .setReplicas(replicas)
            .setIsNew(false));
        partitionStates.add(new LeaderAndIsrPartitionState()
            .setTopicName("topic20")
            .setPartitionIndex(1)
            .setControllerEpoch(1)
            .setLeader(0)
            .setLeaderEpoch(1)
            .setIsr(isr)
            .setPartitionEpoch(2)
            .setReplicas(replicas)
            .setIsNew(false));

        Set<Node> leaders = Utils.mkSet(
                new Node(0, "test0", 1223),
                new Node(1, "test1", 1223)
        );

        Map<String, Uuid> topicIds = new HashMap<>();
        topicIds.put("topic5", Uuid.randomUuid());
        topicIds.put("topic20", Uuid.randomUuid());

        return new LeaderAndIsrRequest.Builder(version, 1, 10, 0,
                partitionStates, topicIds, leaders).build();
    }

    private LeaderAndIsrResponse createLeaderAndIsrResponse(short version) {
        if (version < 5) {
            List<LeaderAndIsrResponseData.LeaderAndIsrPartitionError> partitions = new ArrayList<>();
            partitions.add(new LeaderAndIsrResponseData.LeaderAndIsrPartitionError()
                    .setTopicName("test")
                    .setPartitionIndex(0)
                    .setErrorCode(Errors.NONE.code()));
            return new LeaderAndIsrResponse(new LeaderAndIsrResponseData()
                    .setErrorCode(Errors.NONE.code())
                    .setPartitionErrors(partitions), version);
        } else {
            List<LeaderAndIsrResponseData.LeaderAndIsrPartitionError> partition = singletonList(
                    new LeaderAndIsrResponseData.LeaderAndIsrPartitionError()
                    .setPartitionIndex(0)
                    .setErrorCode(Errors.NONE.code()));
            LeaderAndIsrTopicErrorCollection topics = new LeaderAndIsrTopicErrorCollection();
            topics.add(new LeaderAndIsrResponseData.LeaderAndIsrTopicError()
                    .setTopicId(Uuid.randomUuid())
                    .setPartitionErrors(partition));
            return new LeaderAndIsrResponse(new LeaderAndIsrResponseData()
                    .setTopics(topics), version);
        }
    }

    private UpdateMetadataRequest createUpdateMetadataRequest(short version, String rack) {
        List<UpdateMetadataPartitionState> partitionStates = new ArrayList<>();
        List<Integer> isr = asList(1, 2);
        List<Integer> replicas = asList(1, 2, 3, 4);
        List<Integer> offlineReplicas = emptyList();
        partitionStates.add(new UpdateMetadataPartitionState()
            .setTopicName("topic5")
            .setPartitionIndex(105)
            .setControllerEpoch(0)
            .setLeader(2)
            .setLeaderEpoch(1)
            .setIsr(isr)
            .setZkVersion(2)
            .setReplicas(replicas)
            .setOfflineReplicas(offlineReplicas));
        partitionStates.add(new UpdateMetadataPartitionState()
                .setTopicName("topic5")
                .setPartitionIndex(1)
                .setControllerEpoch(1)
                .setLeader(1)
                .setLeaderEpoch(1)
                .setIsr(isr)
                .setZkVersion(2)
                .setReplicas(replicas)
                .setOfflineReplicas(offlineReplicas));
        partitionStates.add(new UpdateMetadataPartitionState()
                .setTopicName("topic20")
                .setPartitionIndex(1)
                .setControllerEpoch(1)
                .setLeader(0)
                .setLeaderEpoch(1)
                .setIsr(isr)
                .setZkVersion(2)
                .setReplicas(replicas)
                .setOfflineReplicas(offlineReplicas));

        Map<String, Uuid> topicIds = new HashMap<>();
        if (version > 6) {
            topicIds.put("topic5", Uuid.randomUuid());
            topicIds.put("topic20", Uuid.randomUuid());
        }

        SecurityProtocol plaintext = SecurityProtocol.PLAINTEXT;
        List<UpdateMetadataEndpoint> endpoints1 = new ArrayList<>();
        endpoints1.add(new UpdateMetadataEndpoint()
            .setHost("host1")
            .setPort(1223)
            .setSecurityProtocol(plaintext.id)
            .setListener(ListenerName.forSecurityProtocol(plaintext).value()));

        List<UpdateMetadataEndpoint> endpoints2 = new ArrayList<>();
        endpoints2.add(new UpdateMetadataEndpoint()
            .setHost("host1")
            .setPort(1244)
            .setSecurityProtocol(plaintext.id)
            .setListener(ListenerName.forSecurityProtocol(plaintext).value()));
        if (version > 0) {
            SecurityProtocol ssl = SecurityProtocol.SSL;
            endpoints2.add(new UpdateMetadataEndpoint()
                .setHost("host2")
                .setPort(1234)
                .setSecurityProtocol(ssl.id)
                .setListener(ListenerName.forSecurityProtocol(ssl).value()));
            endpoints2.add(new UpdateMetadataEndpoint()
                .setHost("host2")
                .setPort(1334)
                .setSecurityProtocol(ssl.id));
            if (version >= 3)
                endpoints2.get(1).setListener("CLIENT");
        }

        List<UpdateMetadataBroker> liveBrokers = asList(
            new UpdateMetadataBroker()
                .setId(0)
                .setEndpoints(endpoints1)
                .setRack(rack),
            new UpdateMetadataBroker()
                .setId(1)
                .setEndpoints(endpoints2)
                .setRack(rack)
        );
        return new UpdateMetadataRequest.Builder(version, 1, 10, 0, partitionStates,
            liveBrokers, topicIds).build();
    }

    private UpdateMetadataResponse createUpdateMetadataResponse() {
        return new UpdateMetadataResponse(new UpdateMetadataResponseData().setErrorCode(Errors.NONE.code()));
    }

    private SaslHandshakeRequest createSaslHandshakeRequest(short version) {
        return new SaslHandshakeRequest.Builder(
                new SaslHandshakeRequestData().setMechanism("PLAIN")).build(version);
    }

    private SaslHandshakeResponse createSaslHandshakeResponse() {
        return new SaslHandshakeResponse(
                new SaslHandshakeResponseData()
                    .setErrorCode(Errors.NONE.code()).setMechanisms(singletonList("GSSAPI")));
    }

    private SaslAuthenticateRequest createSaslAuthenticateRequest(short version) {
        SaslAuthenticateRequestData data = new SaslAuthenticateRequestData().setAuthBytes(new byte[0]);
        return new SaslAuthenticateRequest(data, version);
    }

    private SaslAuthenticateResponse createSaslAuthenticateResponse() {
        SaslAuthenticateResponseData data = new SaslAuthenticateResponseData()
                .setErrorCode(Errors.NONE.code())
                .setAuthBytes(new byte[0])
                .setSessionLifetimeMs(Long.MAX_VALUE);
        return new SaslAuthenticateResponse(data);
    }

    private ApiVersionsRequest createApiVersionRequest(short version) {
        return new ApiVersionsRequest.Builder().build(version);
    }

    private ApiVersionsResponse createApiVersionResponse() {
        ApiVersionCollection apiVersions = new ApiVersionCollection();
        apiVersions.add(new ApiVersion()
            .setApiKey((short) 0)
            .setMinVersion((short) 0)
            .setMaxVersion((short) 2));

        return new ApiVersionsResponse(new ApiVersionsResponseData()
            .setErrorCode(Errors.NONE.code())
            .setThrottleTimeMs(0)
            .setApiKeys(apiVersions));
    }

    private CreateTopicsRequest createCreateTopicRequest(short version) {
        return createCreateTopicRequest(version, version >= 1);
    }

    private CreateTopicsRequest createCreateTopicRequest(short version, boolean validateOnly) {
        CreateTopicsRequestData data = new CreateTopicsRequestData()
            .setTimeoutMs(123)
            .setValidateOnly(validateOnly);
        data.topics().add(new CreatableTopic()
            .setNumPartitions(3)
            .setReplicationFactor((short) 5));

        CreatableTopic topic2 = new CreatableTopic();
        data.topics().add(topic2);
        topic2.assignments().add(new CreatableReplicaAssignment()
            .setPartitionIndex(0)
            .setBrokerIds(asList(1, 2, 3)));
        topic2.assignments().add(new CreatableReplicaAssignment()
            .setPartitionIndex(1)
            .setBrokerIds(asList(2, 3, 4)));
        topic2.configs().add(new CreateableTopicConfig()
            .setName("config1").setValue("value1"));

        return new CreateTopicsRequest.Builder(data).build(version);
    }

    private CreateTopicsResponse createCreateTopicResponse() {
        CreateTopicsResponseData data = new CreateTopicsResponseData();
        data.topics().add(new CreatableTopicResult()
            .setName("t1")
            .setErrorCode(Errors.INVALID_TOPIC_EXCEPTION.code())
            .setErrorMessage(null));
        data.topics().add(new CreatableTopicResult()
            .setName("t2")
            .setErrorCode(Errors.LEADER_NOT_AVAILABLE.code())
            .setErrorMessage("Leader with id 5 is not available."));
        data.topics().add(new CreatableTopicResult()
            .setName("t3")
            .setErrorCode(Errors.NONE.code())
            .setNumPartitions(1)
            .setReplicationFactor((short) 2)
            .setConfigs(singletonList(new CreatableTopicConfigs()
                .setName("min.insync.replicas")
                .setValue("2"))));
        return new CreateTopicsResponse(data);
    }

    private DeleteTopicsRequest createDeleteTopicsRequest(short version) {
        return new DeleteTopicsRequest.Builder(new DeleteTopicsRequestData()
            .setTopicNames(asList("my_t1", "my_t2"))
            .setTimeoutMs(1000)
        ).build(version);
    }

    private DeleteTopicsResponse createDeleteTopicsResponse() {
        DeleteTopicsResponseData data = new DeleteTopicsResponseData();
        data.responses().add(new DeletableTopicResult()
            .setName("t1")
            .setErrorCode(Errors.INVALID_TOPIC_EXCEPTION.code())
            .setErrorMessage("Error Message"));
        data.responses().add(new DeletableTopicResult()
            .setName("t2")
            .setErrorCode(Errors.TOPIC_AUTHORIZATION_FAILED.code())
            .setErrorMessage("Error Message"));
        data.responses().add(new DeletableTopicResult()
            .setName("t3")
            .setErrorCode(Errors.NOT_CONTROLLER.code()));
        data.responses().add(new DeletableTopicResult()
                .setName("t4")
                .setErrorCode(Errors.NONE.code()));
        return new DeleteTopicsResponse(data);
    }

    private InitProducerIdRequest createInitPidRequest(short version) {
        InitProducerIdRequestData requestData = new InitProducerIdRequestData()
                .setTransactionalId(null)
                .setTransactionTimeoutMs(100);
        return new InitProducerIdRequest.Builder(requestData).build(version);
    }

    private InitProducerIdResponse createInitPidResponse() {
        InitProducerIdResponseData responseData = new InitProducerIdResponseData()
                .setErrorCode(Errors.NONE.code())
                .setProducerEpoch((short) 3)
                .setProducerId(3332)
                .setThrottleTimeMs(0);
        return new InitProducerIdResponse(responseData);
    }

    private OffsetForLeaderTopicCollection createOffsetForLeaderTopicCollection() {
        OffsetForLeaderTopicCollection topics = new OffsetForLeaderTopicCollection();
        topics.add(new OffsetForLeaderTopic()
            .setTopic("topic1")
            .setPartitions(asList(
                new OffsetForLeaderPartition()
                    .setPartition(0)
                    .setLeaderEpoch(1)
                    .setCurrentLeaderEpoch(0),
                new OffsetForLeaderPartition()
                    .setPartition(1)
                    .setLeaderEpoch(1)
                    .setCurrentLeaderEpoch(0))));
        topics.add(new OffsetForLeaderTopic()
            .setTopic("topic2")
            .setPartitions(singletonList(
                new OffsetForLeaderPartition()
                    .setPartition(2)
                    .setLeaderEpoch(3)
                    .setCurrentLeaderEpoch(RecordBatch.NO_PARTITION_LEADER_EPOCH))));
        return topics;
    }

    private OffsetsForLeaderEpochRequest createLeaderEpochRequestForConsumer() {
        OffsetForLeaderTopicCollection epochs = createOffsetForLeaderTopicCollection();
        return OffsetsForLeaderEpochRequest.Builder.forConsumer(epochs).build();
    }

    private OffsetsForLeaderEpochRequest createLeaderEpochRequestForReplica(short version, int replicaId) {
        OffsetForLeaderTopicCollection epochs = createOffsetForLeaderTopicCollection();
        return OffsetsForLeaderEpochRequest.Builder.forFollower(version, epochs, replicaId).build();
    }

    private OffsetsForLeaderEpochResponse createLeaderEpochResponse() {
        OffsetForLeaderEpochResponseData data = new OffsetForLeaderEpochResponseData();
        data.topics().add(new OffsetForLeaderTopicResult()
            .setTopic("topic1")
            .setPartitions(asList(
                new EpochEndOffset()
                    .setPartition(0)
                    .setErrorCode(Errors.NONE.code())
                    .setLeaderEpoch(1)
                    .setEndOffset(0),
                new EpochEndOffset()
                    .setPartition(1)
                    .setErrorCode(Errors.NONE.code())
                    .setLeaderEpoch(1)
                    .setEndOffset(1))));
        data.topics().add(new OffsetForLeaderTopicResult()
            .setTopic("topic2")
            .setPartitions(singletonList(
                new EpochEndOffset()
                    .setPartition(2)
                    .setErrorCode(Errors.NONE.code())
                    .setLeaderEpoch(1)
                    .setEndOffset(1))));

        return new OffsetsForLeaderEpochResponse(data);
    }

    private AddPartitionsToTxnRequest createAddPartitionsToTxnRequest(short version) {
        if (version < 4) {
            return AddPartitionsToTxnRequest.Builder.forClient("tid", 21L, (short) 42,
                    singletonList(new TopicPartition("topic", 73))).build(version);
        } else {
            AddPartitionsToTxnTransactionCollection transactions = new AddPartitionsToTxnTransactionCollection(
                singletonList(new AddPartitionsToTxnTransaction()
                    .setTransactionalId("tid")
                    .setProducerId(21L)
                    .setProducerEpoch((short) 42)
                    .setVerifyOnly(false)
                    .setTopics(new AddPartitionsToTxnTopicCollection(
                        singletonList(new AddPartitionsToTxnTopic()
                            .setName("topic")
                            .setPartitions(Collections.singletonList(73))).iterator())))
                    .iterator());
            return AddPartitionsToTxnRequest.Builder.forBroker(transactions).build(version);  
        }
    }

    private AddPartitionsToTxnResponse createAddPartitionsToTxnResponse(short version) {
        String txnId = version < 4 ? AddPartitionsToTxnResponse.V3_AND_BELOW_TXN_ID : "tid";
        AddPartitionsToTxnResponseData.AddPartitionsToTxnResult result = AddPartitionsToTxnResponse.resultForTransaction(
                txnId, Collections.singletonMap(new TopicPartition("t", 0), Errors.NONE));
        AddPartitionsToTxnResponseData data = new AddPartitionsToTxnResponseData().setThrottleTimeMs(0);
        
        if (version < 4) {
            data.setResultsByTopicV3AndBelow(result.topicResults());
        } else {
            data.setResultsByTransaction(new AddPartitionsToTxnResponseData.AddPartitionsToTxnResultCollection(singletonList(result).iterator()));
        }
        return new AddPartitionsToTxnResponse(data);
    }

    private AddOffsetsToTxnRequest createAddOffsetsToTxnRequest(short version) {
        return new AddOffsetsToTxnRequest.Builder(
            new AddOffsetsToTxnRequestData()
                .setTransactionalId("tid")
                .setProducerId(21L)
                .setProducerEpoch((short) 42)
                .setGroupId("gid")
        ).build(version);
    }

    private AddOffsetsToTxnResponse createAddOffsetsToTxnResponse() {
        return new AddOffsetsToTxnResponse(new AddOffsetsToTxnResponseData()
                                               .setErrorCode(Errors.NONE.code())
                                               .setThrottleTimeMs(0));
    }

    private EndTxnRequest createEndTxnRequest(short version) {
        return new EndTxnRequest.Builder(
            new EndTxnRequestData()
                .setTransactionalId("tid")
                .setProducerId(21L)
                .setProducerEpoch((short) 42)
                .setCommitted(TransactionResult.COMMIT.id)
            ).build(version);
    }

    private EndTxnResponse createEndTxnResponse() {
        return new EndTxnResponse(
            new EndTxnResponseData()
                .setErrorCode(Errors.NONE.code())
                .setThrottleTimeMs(0)
        );
    }

    private WriteTxnMarkersRequest createWriteTxnMarkersRequest(short version) {
        List<TopicPartition> partitions = singletonList(new TopicPartition("topic", 73));
        WriteTxnMarkersRequest.TxnMarkerEntry txnMarkerEntry = new WriteTxnMarkersRequest.TxnMarkerEntry(21L, (short) 42, 73, TransactionResult.ABORT, partitions);
        return new WriteTxnMarkersRequest.Builder(WRITE_TXN_MARKERS.latestVersion(), singletonList(txnMarkerEntry)).build(version);
    }

    private WriteTxnMarkersResponse createWriteTxnMarkersResponse() {
        final Map<TopicPartition, Errors> errorPerPartitions = new HashMap<>();
        errorPerPartitions.put(new TopicPartition("topic", 73), Errors.NONE);
        final Map<Long, Map<TopicPartition, Errors>> response = new HashMap<>();
        response.put(21L, errorPerPartitions);
        return new WriteTxnMarkersResponse(response);
    }

    private TxnOffsetCommitRequest createTxnOffsetCommitRequest(short version) {
        final Map<TopicPartition, TxnOffsetCommitRequest.CommittedOffset> offsets = new HashMap<>();
        offsets.put(new TopicPartition("topic", 73),
                    new TxnOffsetCommitRequest.CommittedOffset(100, null, Optional.empty()));
        offsets.put(new TopicPartition("topic", 74),
                new TxnOffsetCommitRequest.CommittedOffset(100, "blah", Optional.of(27)));

        if (version < 3) {
            return new TxnOffsetCommitRequest.Builder("transactionalId",
                "groupId",
                21L,
                (short) 42,
                offsets).build();
        } else {
            return new TxnOffsetCommitRequest.Builder("transactionalId",
                "groupId",
                21L,
                (short) 42,
                offsets,
                "member",
                2,
                Optional.of("instance")).build(version);
        }
    }

    private TxnOffsetCommitRequest createTxnOffsetCommitRequestWithAutoDowngrade() {
        final Map<TopicPartition, TxnOffsetCommitRequest.CommittedOffset> offsets = new HashMap<>();
        offsets.put(new TopicPartition("topic", 73),
            new TxnOffsetCommitRequest.CommittedOffset(100, null, Optional.empty()));
        offsets.put(new TopicPartition("topic", 74),
            new TxnOffsetCommitRequest.CommittedOffset(100, "blah", Optional.of(27)));

        return new TxnOffsetCommitRequest.Builder("transactionalId",
            "groupId",
            21L,
            (short) 42,
            offsets,
            "member",
            2,
            Optional.of("instance")).build();
    }

    private TxnOffsetCommitResponse createTxnOffsetCommitResponse() {
        final Map<TopicPartition, Errors> errorPerPartitions = new HashMap<>();
        errorPerPartitions.put(new TopicPartition("topic", 73), Errors.NONE);
        return new TxnOffsetCommitResponse(0, errorPerPartitions);
    }

    private DescribeAclsRequest createDescribeAclsRequest(short version) {
        return new DescribeAclsRequest.Builder(new AclBindingFilter(
                new ResourcePatternFilter(ResourceType.TOPIC, "mytopic", PatternType.LITERAL),
                new AccessControlEntryFilter(null, null, AclOperation.ANY, AclPermissionType.ANY))).build(version);
    }

    private DescribeAclsResponse createDescribeAclsResponse() {
        DescribeAclsResponseData data = new DescribeAclsResponseData()
                .setErrorCode(Errors.NONE.code())
                .setErrorMessage(Errors.NONE.message())
                .setThrottleTimeMs(0)
                .setResources(singletonList(new DescribeAclsResource()
                        .setResourceType(ResourceType.TOPIC.code())
                        .setResourceName("mytopic")
                        .setPatternType(PatternType.LITERAL.code())
                        .setAcls(singletonList(new AclDescription()
                                .setHost("*")
                                .setOperation(AclOperation.WRITE.code())
                                .setPermissionType(AclPermissionType.ALLOW.code())
                                .setPrincipal("User:ANONYMOUS")))));
        return new DescribeAclsResponse(data);
    }

    private CreateAclsRequest createCreateAclsRequest(short version) {
        List<CreateAclsRequestData.AclCreation> creations = new ArrayList<>();
        creations.add(CreateAclsRequest.aclCreation(new AclBinding(
            new ResourcePattern(ResourceType.TOPIC, "mytopic", PatternType.LITERAL),
            new AccessControlEntry("User:ANONYMOUS", "127.0.0.1", AclOperation.READ, AclPermissionType.ALLOW))));
        creations.add(CreateAclsRequest.aclCreation(new AclBinding(
            new ResourcePattern(ResourceType.GROUP, "mygroup", PatternType.LITERAL),
            new AccessControlEntry("User:ANONYMOUS", "*", AclOperation.WRITE, AclPermissionType.DENY))));
        CreateAclsRequestData data = new CreateAclsRequestData().setCreations(creations);
        return new CreateAclsRequest.Builder(data).build(version);
    }

    private CreateAclsResponse createCreateAclsResponse() {
        return new CreateAclsResponse(new CreateAclsResponseData().setResults(asList(
            new CreateAclsResponseData.AclCreationResult(),
            new CreateAclsResponseData.AclCreationResult()
                .setErrorCode(Errors.NONE.code())
                .setErrorMessage("Foo bar"))));
    }

    private DeleteAclsRequest createDeleteAclsRequest(short version) {
        DeleteAclsRequestData data = new DeleteAclsRequestData().setFilters(asList(
            new DeleteAclsRequestData.DeleteAclsFilter()
                .setResourceTypeFilter(ResourceType.ANY.code())
                .setResourceNameFilter(null)
                .setPatternTypeFilter(PatternType.LITERAL.code())
                .setPrincipalFilter("User:ANONYMOUS")
                .setHostFilter(null)
                .setOperation(AclOperation.ANY.code())
                .setPermissionType(AclPermissionType.ANY.code()),
            new DeleteAclsRequestData.DeleteAclsFilter()
                .setResourceTypeFilter(ResourceType.ANY.code())
                .setResourceNameFilter(null)
                .setPatternTypeFilter(PatternType.LITERAL.code())
                .setPrincipalFilter("User:bob")
                .setHostFilter(null)
                .setOperation(AclOperation.ANY.code())
                .setPermissionType(AclPermissionType.ANY.code())
        ));
        return new DeleteAclsRequest.Builder(data).build(version);
    }

    private DeleteAclsResponse createDeleteAclsResponse(short version) {
        List<DeleteAclsResponseData.DeleteAclsFilterResult> filterResults = new ArrayList<>();
        filterResults.add(new DeleteAclsResponseData.DeleteAclsFilterResult().setMatchingAcls(asList(
                new DeleteAclsResponseData.DeleteAclsMatchingAcl()
                    .setResourceType(ResourceType.TOPIC.code())
                    .setResourceName("mytopic3")
                    .setPatternType(PatternType.LITERAL.code())
                    .setPrincipal("User:ANONYMOUS")
                    .setHost("*")
                    .setOperation(AclOperation.DESCRIBE.code())
                    .setPermissionType(AclPermissionType.ALLOW.code()),
                new DeleteAclsResponseData.DeleteAclsMatchingAcl()
                    .setResourceType(ResourceType.TOPIC.code())
                    .setResourceName("mytopic4")
                    .setPatternType(PatternType.LITERAL.code())
                    .setPrincipal("User:ANONYMOUS")
                    .setHost("*")
                    .setOperation(AclOperation.DESCRIBE.code())
                    .setPermissionType(AclPermissionType.DENY.code()))));
        filterResults.add(new DeleteAclsResponseData.DeleteAclsFilterResult()
            .setErrorCode(Errors.SECURITY_DISABLED.code())
            .setErrorMessage("No security"));
        return new DeleteAclsResponse(new DeleteAclsResponseData()
            .setThrottleTimeMs(0)
            .setFilterResults(filterResults), version);
    }

    private DescribeConfigsRequest createDescribeConfigsRequest(short version) {
        return new DescribeConfigsRequest.Builder(new DescribeConfigsRequestData()
                .setResources(asList(
                        new DescribeConfigsRequestData.DescribeConfigsResource()
                                .setResourceType(ConfigResource.Type.BROKER.id())
                                .setResourceName("0"),
                        new DescribeConfigsRequestData.DescribeConfigsResource()
                                .setResourceType(ConfigResource.Type.TOPIC.id())
                                .setResourceName("topic"))))
                .build(version);
    }

    private DescribeConfigsRequest createDescribeConfigsRequestWithConfigEntries(short version) {
        return new DescribeConfigsRequest.Builder(new DescribeConfigsRequestData()
            .setResources(asList(
                new DescribeConfigsRequestData.DescribeConfigsResource()
                    .setResourceType(ConfigResource.Type.BROKER.id())
                    .setResourceName("0")
                    .setConfigurationKeys(asList("foo", "bar")),
                new DescribeConfigsRequestData.DescribeConfigsResource()
                    .setResourceType(ConfigResource.Type.TOPIC.id())
                    .setResourceName("topic")
                    .setConfigurationKeys(null),
                new DescribeConfigsRequestData.DescribeConfigsResource()
                    .setResourceType(ConfigResource.Type.TOPIC.id())
                    .setResourceName("topic a")
                    .setConfigurationKeys(emptyList())))).build(version);
    }

    private DescribeConfigsRequest createDescribeConfigsRequestWithDocumentation(short version) {
        DescribeConfigsRequestData data = new DescribeConfigsRequestData()
                .setResources(singletonList(
                        new DescribeConfigsRequestData.DescribeConfigsResource()
                                .setResourceType(ConfigResource.Type.BROKER.id())
                                .setResourceName("0")
                                .setConfigurationKeys(asList("foo", "bar"))));
        if (version == 3) {
            data.setIncludeDocumentation(true);
        }
        return new DescribeConfigsRequest.Builder(data).build(version);
    }

    private DescribeConfigsResponse createDescribeConfigsResponse(short version) {
        return new DescribeConfigsResponse(new DescribeConfigsResponseData().setResults(asList(
                new DescribeConfigsResult()
                        .setErrorCode(Errors.NONE.code())
                        .setResourceType(ConfigResource.Type.BROKER.id())
                        .setResourceName("0")
                        .setConfigs(asList(
                                new DescribeConfigsResourceResult()
                                        .setName("config_name")
                                        .setValue("config_value")
                                        // Note: the v0 default for this field that should be exposed to callers is
                                        // context-dependent. For example, if the resource is a broker, this should default to 4.
                                        // -1 is just a placeholder value.
                                        .setConfigSource(version == 0 ? DescribeConfigsResponse.ConfigSource.STATIC_BROKER_CONFIG.id() : DescribeConfigsResponse.ConfigSource.DYNAMIC_BROKER_CONFIG.id)
                                        .setIsSensitive(true).setReadOnly(false)
                                        .setSynonyms(emptyList()),
                                new DescribeConfigsResourceResult()
                                        .setName("yet_another_name")
                                        .setValue("yet another value")
                                        .setConfigSource(version == 0 ? DescribeConfigsResponse.ConfigSource.STATIC_BROKER_CONFIG.id() : DescribeConfigsResponse.ConfigSource.DEFAULT_CONFIG.id)
                                        .setIsSensitive(false).setReadOnly(true)
                                        .setSynonyms(emptyList())
                                        .setConfigType(ConfigType.BOOLEAN.id())
                                        .setDocumentation("some description"),
                                new DescribeConfigsResourceResult()
                                        .setName("another_name")
                                        .setValue("another value")
                                        .setConfigSource(version == 0 ? DescribeConfigsResponse.ConfigSource.STATIC_BROKER_CONFIG.id() : DescribeConfigsResponse.ConfigSource.DEFAULT_CONFIG.id)
                                        .setIsSensitive(false).setReadOnly(true)
                                        .setSynonyms(emptyList())
                        )),
                new DescribeConfigsResult()
                        .setErrorCode(Errors.NONE.code())
                        .setResourceType(ConfigResource.Type.TOPIC.id())
                        .setResourceName("topic")
                        .setConfigs(emptyList())
        )));

    }

    private AlterConfigsRequest createAlterConfigsRequest(short version) {
        Map<ConfigResource, AlterConfigsRequest.Config> configs = new HashMap<>();
        List<AlterConfigsRequest.ConfigEntry> configEntries = asList(
                new AlterConfigsRequest.ConfigEntry("config_name", "config_value"),
                new AlterConfigsRequest.ConfigEntry("another_name", "another value")
        );
        configs.put(new ConfigResource(ConfigResource.Type.BROKER, "0"), new AlterConfigsRequest.Config(configEntries));
        configs.put(new ConfigResource(ConfigResource.Type.TOPIC, "topic"),
                new AlterConfigsRequest.Config(emptyList()));
        return new AlterConfigsRequest.Builder(configs, false).build(version);
    }

    private AlterConfigsResponse createAlterConfigsResponse() {
        AlterConfigsResponseData data = new AlterConfigsResponseData()
                .setThrottleTimeMs(20);
        data.responses().add(new AlterConfigsResponseData.AlterConfigsResourceResponse()
                .setErrorCode(Errors.NONE.code())
                .setErrorMessage(null)
                .setResourceName("0")
                .setResourceType(ConfigResource.Type.BROKER.id()));
        data.responses().add(new AlterConfigsResponseData.AlterConfigsResourceResponse()
                .setErrorCode(Errors.INVALID_REQUEST.code())
                .setErrorMessage("This request is invalid")
                .setResourceName("topic")
                .setResourceType(ConfigResource.Type.TOPIC.id()));
        return new AlterConfigsResponse(data);
    }

    private CreatePartitionsRequest createCreatePartitionsRequest(short version) {
        CreatePartitionsTopicCollection topics = new CreatePartitionsTopicCollection();
        topics.add(new CreatePartitionsTopic()
                .setName("my_topic")
                .setCount(3)
        );
        topics.add(new CreatePartitionsTopic()
                .setName("my_other_topic")
                .setCount(3)
        );

        CreatePartitionsRequestData data = new CreatePartitionsRequestData()
                .setTimeoutMs(0)
                .setValidateOnly(false)
                .setTopics(topics);

        return new CreatePartitionsRequest(data, version);
    }

    private CreatePartitionsRequest createCreatePartitionsRequestWithAssignments(short version) {
        CreatePartitionsTopicCollection topics = new CreatePartitionsTopicCollection();
        CreatePartitionsAssignment myTopicAssignment = new CreatePartitionsAssignment()
                .setBrokerIds(singletonList(2));
        topics.add(new CreatePartitionsTopic()
                .setName("my_topic")
                .setCount(3)
                .setAssignments(singletonList(myTopicAssignment))
        );

        topics.add(new CreatePartitionsTopic()
                .setName("my_other_topic")
                .setCount(3)
                .setAssignments(asList(
                    new CreatePartitionsAssignment().setBrokerIds(asList(2, 3)),
                    new CreatePartitionsAssignment().setBrokerIds(asList(3, 1))
                ))
        );

        CreatePartitionsRequestData data = new CreatePartitionsRequestData()
                .setTimeoutMs(0)
                .setValidateOnly(false)
                .setTopics(topics);

        return new CreatePartitionsRequest(data, version);
    }

    private CreatePartitionsResponse createCreatePartitionsResponse() {
        List<CreatePartitionsTopicResult> results = new LinkedList<>();
        results.add(new CreatePartitionsTopicResult()
                .setName("my_topic")
                .setErrorCode(Errors.INVALID_REPLICA_ASSIGNMENT.code()));
        results.add(new CreatePartitionsTopicResult()
                .setName("my_topic")
                .setErrorCode(Errors.NONE.code()));
        CreatePartitionsResponseData data = new CreatePartitionsResponseData()
                .setThrottleTimeMs(42)
                .setResults(results);
        return new CreatePartitionsResponse(data);
    }

    private CreateDelegationTokenRequest createCreateTokenRequest(short version) {
        List<CreatableRenewers> renewers = new ArrayList<>();
        renewers.add(new CreatableRenewers()
                .setPrincipalType("User")
                .setPrincipalName("user1"));
        renewers.add(new CreatableRenewers()
                .setPrincipalType("User")
                .setPrincipalName("user2"));
        return new CreateDelegationTokenRequest.Builder(new CreateDelegationTokenRequestData()
                .setRenewers(renewers)
                .setMaxLifetimeMs(System.currentTimeMillis())).build(version);
    }

    private CreateDelegationTokenResponse createCreateTokenResponse() {
        CreateDelegationTokenResponseData data = new CreateDelegationTokenResponseData()
                .setThrottleTimeMs(20)
                .setErrorCode(Errors.NONE.code())
                .setPrincipalType("User")
                .setPrincipalName("user1")
                .setIssueTimestampMs(System.currentTimeMillis())
                .setExpiryTimestampMs(System.currentTimeMillis())
                .setMaxTimestampMs(System.currentTimeMillis())
                .setTokenId("token1")
                .setHmac("test".getBytes());
        return new CreateDelegationTokenResponse(data);
    }

    private RenewDelegationTokenRequest createRenewTokenRequest(short version) {
        RenewDelegationTokenRequestData data = new RenewDelegationTokenRequestData()
                .setHmac("test".getBytes())
                .setRenewPeriodMs(System.currentTimeMillis());
        return new RenewDelegationTokenRequest.Builder(data).build(version);
    }

    private RenewDelegationTokenResponse createRenewTokenResponse() {
        RenewDelegationTokenResponseData data = new RenewDelegationTokenResponseData()
                .setThrottleTimeMs(20)
                .setErrorCode(Errors.NONE.code())
                .setExpiryTimestampMs(System.currentTimeMillis());
        return new RenewDelegationTokenResponse(data);
    }

    private ExpireDelegationTokenRequest createExpireTokenRequest(short version) {
        ExpireDelegationTokenRequestData data = new ExpireDelegationTokenRequestData()
                .setHmac("test".getBytes())
                .setExpiryTimePeriodMs(System.currentTimeMillis());
        return new ExpireDelegationTokenRequest.Builder(data).build(version);
    }

    private ExpireDelegationTokenResponse createExpireTokenResponse() {
        ExpireDelegationTokenResponseData data = new ExpireDelegationTokenResponseData()
                .setThrottleTimeMs(20)
                .setErrorCode(Errors.NONE.code())
                .setExpiryTimestampMs(System.currentTimeMillis());
        return new ExpireDelegationTokenResponse(data);
    }

    private DescribeDelegationTokenRequest createDescribeTokenRequest(short version) {
        List<KafkaPrincipal> owners = new ArrayList<>();
        owners.add(SecurityUtils.parseKafkaPrincipal("User:user1"));
        owners.add(SecurityUtils.parseKafkaPrincipal("User:user2"));
        return new DescribeDelegationTokenRequest.Builder(owners).build(version);
    }

    private DescribeDelegationTokenResponse createDescribeTokenResponse(short version) {
        List<KafkaPrincipal> renewers = new ArrayList<>();
        renewers.add(SecurityUtils.parseKafkaPrincipal("User:user1"));
        renewers.add(SecurityUtils.parseKafkaPrincipal("User:user2"));

        List<DelegationToken> tokenList = new LinkedList<>();

        TokenInformation tokenInfo1 = new TokenInformation("1", SecurityUtils.parseKafkaPrincipal("User:owner"), renewers,
            System.currentTimeMillis(), System.currentTimeMillis(), System.currentTimeMillis());

        TokenInformation tokenInfo2 = new TokenInformation("2", SecurityUtils.parseKafkaPrincipal("User:owner1"), renewers,
            System.currentTimeMillis(), System.currentTimeMillis(), System.currentTimeMillis());

        tokenList.add(new DelegationToken(tokenInfo1, "test".getBytes()));
        tokenList.add(new DelegationToken(tokenInfo2, "test".getBytes()));

        return new DescribeDelegationTokenResponse(version, 20, Errors.NONE, tokenList);
    }

    private ElectLeadersRequest createElectLeadersRequestNullPartitions() {
        return new ElectLeadersRequest.Builder(ElectionType.PREFERRED, null, 100).build((short) 1);
    }

    private ElectLeadersRequest createElectLeadersRequest(short version) {
        List<TopicPartition> partitions = asList(new TopicPartition("data", 1), new TopicPartition("data", 2));

        return new ElectLeadersRequest.Builder(ElectionType.PREFERRED, partitions, 100).build(version);
    }

    private ElectLeadersResponse createElectLeadersResponse() {
        String topic = "myTopic";
        List<ReplicaElectionResult> electionResults = new ArrayList<>();
        ReplicaElectionResult electionResult = new ReplicaElectionResult();
        electionResults.add(electionResult);
        electionResult.setTopic(topic);
        // Add partition 1 result
        PartitionResult partitionResult = new PartitionResult();
        partitionResult.setPartitionId(0);
        partitionResult.setErrorCode(ApiError.NONE.error().code());
        partitionResult.setErrorMessage(ApiError.NONE.message());
        electionResult.partitionResult().add(partitionResult);

        // Add partition 2 result
        partitionResult = new PartitionResult();
        partitionResult.setPartitionId(1);
        partitionResult.setErrorCode(Errors.UNKNOWN_TOPIC_OR_PARTITION.code());
        partitionResult.setErrorMessage(Errors.UNKNOWN_TOPIC_OR_PARTITION.message());
        electionResult.partitionResult().add(partitionResult);

        return new ElectLeadersResponse(200, Errors.NONE.code(), electionResults, ELECT_LEADERS.latestVersion());
    }

    private IncrementalAlterConfigsRequest createIncrementalAlterConfigsRequest(short version) {
        IncrementalAlterConfigsRequestData data = new IncrementalAlterConfigsRequestData();
        AlterableConfig alterableConfig = new AlterableConfig()
                .setName("retention.ms")
                .setConfigOperation((byte) 0)
                .setValue("100");
        IncrementalAlterConfigsRequestData.AlterableConfigCollection alterableConfigs = new IncrementalAlterConfigsRequestData.AlterableConfigCollection();
        alterableConfigs.add(alterableConfig);

        data.resources().add(new AlterConfigsResource()
                .setResourceName("testtopic")
                .setResourceType(ResourceType.TOPIC.code())
                .setConfigs(alterableConfigs));
        return new IncrementalAlterConfigsRequest.Builder(data).build(version);
    }

    private IncrementalAlterConfigsResponse createIncrementalAlterConfigsResponse() {
        IncrementalAlterConfigsResponseData data = new IncrementalAlterConfigsResponseData();

        data.responses().add(new AlterConfigsResourceResponse()
                .setResourceName("testtopic")
                .setResourceType(ResourceType.TOPIC.code())
                .setErrorCode(Errors.NONE.code())
                .setErrorMessage("Duplicate Keys"));
        return new IncrementalAlterConfigsResponse(data);
    }

    private AlterPartitionReassignmentsRequest createAlterPartitionReassignmentsRequest(short version) {
        AlterPartitionReassignmentsRequestData data = new AlterPartitionReassignmentsRequestData();
        data.topics().add(
                new AlterPartitionReassignmentsRequestData.ReassignableTopic().setName("topic").setPartitions(
                        singletonList(
                                new AlterPartitionReassignmentsRequestData.ReassignablePartition().setPartitionIndex(0).setReplicas(null)
                        )
                )
        );
        return new AlterPartitionReassignmentsRequest.Builder(data).build(version);
    }

    private AlterPartitionReassignmentsResponse createAlterPartitionReassignmentsResponse() {
        AlterPartitionReassignmentsResponseData data = new AlterPartitionReassignmentsResponseData();
        data.responses().add(
                new AlterPartitionReassignmentsResponseData.ReassignableTopicResponse()
                        .setName("topic")
                        .setPartitions(singletonList(
                                new AlterPartitionReassignmentsResponseData.ReassignablePartitionResponse()
                                        .setPartitionIndex(0)
                                        .setErrorCode(Errors.NONE.code())
                                        .setErrorMessage("No reassignment is in progress for topic topic partition 0")
                                )
                        )
        );
        return new AlterPartitionReassignmentsResponse(data);
    }

    private ListPartitionReassignmentsRequest createListPartitionReassignmentsRequest(short version) {
        ListPartitionReassignmentsRequestData data = new ListPartitionReassignmentsRequestData();
        data.setTopics(
            singletonList(
                new ListPartitionReassignmentsRequestData.ListPartitionReassignmentsTopics()
                    .setName("topic")
                    .setPartitionIndexes(singletonList(1))
            )
        );
        return new ListPartitionReassignmentsRequest.Builder(data).build(version);
    }

    private ListPartitionReassignmentsResponse createListPartitionReassignmentsResponse() {
        ListPartitionReassignmentsResponseData data = new ListPartitionReassignmentsResponseData();
        data.setTopics(singletonList(
            new ListPartitionReassignmentsResponseData.OngoingTopicReassignment()
                        .setName("topic")
                        .setPartitions(singletonList(
                                new ListPartitionReassignmentsResponseData.OngoingPartitionReassignment()
                                        .setPartitionIndex(0)
                                        .setReplicas(asList(1, 2))
                                        .setAddingReplicas(singletonList(2))
                                        .setRemovingReplicas(singletonList(1))
                                )
                        )
        ));
        return new ListPartitionReassignmentsResponse(data);
    }

    private OffsetDeleteRequest createOffsetDeleteRequest(short version) {
        OffsetDeleteRequestTopicCollection topics = new OffsetDeleteRequestTopicCollection();
        topics.add(new OffsetDeleteRequestTopic()
            .setName("topic1")
            .setPartitions(singletonList(
                new OffsetDeleteRequestPartition()
                    .setPartitionIndex(0)
                )
            )
        );

        OffsetDeleteRequestData data = new OffsetDeleteRequestData();
        data.setGroupId("group1");
        data.setTopics(topics);

        return new OffsetDeleteRequest.Builder(data).build(version);
    }

    private OffsetDeleteResponse createOffsetDeleteResponse() {
        OffsetDeleteResponsePartitionCollection partitions = new OffsetDeleteResponsePartitionCollection();
        partitions.add(new OffsetDeleteResponsePartition()
            .setPartitionIndex(0)
            .setErrorCode(Errors.NONE.code())
        );

        OffsetDeleteResponseTopicCollection topics = new OffsetDeleteResponseTopicCollection();
        topics.add(new OffsetDeleteResponseTopic()
            .setName("topic1")
            .setPartitions(partitions)
        );

        OffsetDeleteResponseData data = new OffsetDeleteResponseData();
        data.setErrorCode(Errors.NONE.code());
        data.setTopics(topics);

        return new OffsetDeleteResponse(data);
    }

    private AlterReplicaLogDirsRequest createAlterReplicaLogDirsRequest(short version) {
        AlterReplicaLogDirsRequestData data = new AlterReplicaLogDirsRequestData();
        data.dirs().add(
                new AlterReplicaLogDirsRequestData.AlterReplicaLogDir()
                        .setPath("/data0")
                        .setTopics(new AlterReplicaLogDirTopicCollection(singletonList(
                                new AlterReplicaLogDirTopic()
                                        .setPartitions(singletonList(0))
                                        .setName("topic")
                        ).iterator())
                )
        );
        return new AlterReplicaLogDirsRequest.Builder(data).build(version);
    }

    private AlterReplicaLogDirsResponse createAlterReplicaLogDirsResponse() {
        AlterReplicaLogDirsResponseData data = new AlterReplicaLogDirsResponseData();
        data.results().add(
                new AlterReplicaLogDirsResponseData.AlterReplicaLogDirTopicResult()
                        .setTopicName("topic")
                        .setPartitions(singletonList(
                                new AlterReplicaLogDirsResponseData.AlterReplicaLogDirPartitionResult()
                                        .setPartitionIndex(0)
                                        .setErrorCode(Errors.NONE.code())
                                )
                        )
        );
        return new AlterReplicaLogDirsResponse(data);
    }

    private DescribeClientQuotasRequest createDescribeClientQuotasRequest(short version) {
        ClientQuotaFilter filter = ClientQuotaFilter.all();
        return new DescribeClientQuotasRequest.Builder(filter).build(version);
    }

    private DescribeClientQuotasResponse createDescribeClientQuotasResponse() {
        DescribeClientQuotasResponseData data = new DescribeClientQuotasResponseData().setEntries(singletonList(
                new DescribeClientQuotasResponseData.EntryData()
                        .setEntity(singletonList(new DescribeClientQuotasResponseData.EntityData()
                            .setEntityType(ClientQuotaEntity.USER)
                            .setEntityName("user")))
                        .setValues(singletonList(new DescribeClientQuotasResponseData.ValueData()
                            .setKey("request_percentage")
                            .setValue(1.0)))));
        return new DescribeClientQuotasResponse(data);
    }

    private AlterClientQuotasRequest createAlterClientQuotasRequest(short version) {
        ClientQuotaEntity entity = new ClientQuotaEntity(Collections.singletonMap(ClientQuotaEntity.USER, "user"));
        ClientQuotaAlteration.Op op = new ClientQuotaAlteration.Op("request_percentage", 2.0);
        ClientQuotaAlteration alteration = new ClientQuotaAlteration(entity, Collections.singleton(op));
        return new AlterClientQuotasRequest.Builder(Collections.singleton(alteration), false).build(version);
    }

    private AlterClientQuotasResponse createAlterClientQuotasResponse() {
        AlterClientQuotasResponseData data = new AlterClientQuotasResponseData()
            .setEntries(singletonList(new AlterClientQuotasResponseData.EntryData()
                .setEntity(singletonList(new AlterClientQuotasResponseData.EntityData()
                    .setEntityType(ClientQuotaEntity.USER)
                    .setEntityName("user")))));
        return new AlterClientQuotasResponse(data);
    }

    private DescribeProducersRequest createDescribeProducersRequest(short version) {
        DescribeProducersRequestData data = new DescribeProducersRequestData();
        DescribeProducersRequestData.TopicRequest topicRequest = new DescribeProducersRequestData.TopicRequest();
        topicRequest.setName("test");
        topicRequest.partitionIndexes().add(0);
        topicRequest.partitionIndexes().add(1);
        data.topics().add(topicRequest);
        return new DescribeProducersRequest.Builder(data).build(version);
    }

    private DescribeProducersResponse createDescribeProducersResponse() {
        DescribeProducersResponseData data = new DescribeProducersResponseData();
        DescribeProducersResponseData.TopicResponse topicResponse = new DescribeProducersResponseData.TopicResponse();
        topicResponse.partitions().add(new DescribeProducersResponseData.PartitionResponse()
            .setErrorCode(Errors.NONE.code())
            .setPartitionIndex(0)
            .setActiveProducers(asList(
                new DescribeProducersResponseData.ProducerState()
                    .setProducerId(1234L)
                    .setProducerEpoch(15)
                    .setLastTimestamp(13490218304L)
                    .setCurrentTxnStartOffset(5000),
                new DescribeProducersResponseData.ProducerState()
                    .setProducerId(9876L)
                    .setProducerEpoch(32)
                    .setLastTimestamp(13490218399L)
            ))
        );
        data.topics().add(topicResponse);
        return new DescribeProducersResponse(data);
    }

    private BrokerHeartbeatRequest createBrokerHeartbeatRequest(short v) {
        BrokerHeartbeatRequestData data = new BrokerHeartbeatRequestData()
                .setBrokerId(1)
                .setBrokerEpoch(1)
                .setCurrentMetadataOffset(1)
                .setWantFence(false)
                .setWantShutDown(false);
        return new BrokerHeartbeatRequest.Builder(data).build(v);
    }

    private BrokerHeartbeatResponse createBrokerHeartbeatResponse() {
        BrokerHeartbeatResponseData data = new BrokerHeartbeatResponseData()
                .setIsFenced(false)
                .setShouldShutDown(false)
                .setThrottleTimeMs(0);
        return new BrokerHeartbeatResponse(data);
    }

    private BrokerRegistrationRequest createBrokerRegistrationRequest(short v) {
        BrokerRegistrationRequestData data = new BrokerRegistrationRequestData()
                .setBrokerId(1)
                .setClusterId(Uuid.randomUuid().toString())
                .setRack("1")
                .setFeatures(new BrokerRegistrationRequestData.FeatureCollection(singletonList(
                        new BrokerRegistrationRequestData.Feature()).iterator()))
                .setListeners(new BrokerRegistrationRequestData.ListenerCollection(singletonList(
                        new BrokerRegistrationRequestData.Listener()).iterator()))
                .setIncarnationId(Uuid.randomUuid());
        return new BrokerRegistrationRequest.Builder(data).build(v);
    }

    private BrokerRegistrationResponse createBrokerRegistrationResponse() {
        BrokerRegistrationResponseData data = new BrokerRegistrationResponseData()
                .setBrokerEpoch(1)
                .setThrottleTimeMs(0);
        return new BrokerRegistrationResponse(data);
    }

    private UnregisterBrokerRequest createUnregisterBrokerRequest(short version) {
        UnregisterBrokerRequestData data = new UnregisterBrokerRequestData().setBrokerId(1);
        return new UnregisterBrokerRequest.Builder(data).build(version);
    }

    private UnregisterBrokerResponse createUnregisterBrokerResponse() {
        return new UnregisterBrokerResponse(new UnregisterBrokerResponseData());
    }

    private DescribeTransactionsRequest createDescribeTransactionsRequest(short version) {
        DescribeTransactionsRequestData data = new DescribeTransactionsRequestData()
            .setTransactionalIds(asList("t1", "t2", "t3"));
        return new DescribeTransactionsRequest.Builder(data).build(version);
    }

    private DescribeTransactionsResponse createDescribeTransactionsResponse() {
        DescribeTransactionsResponseData data = new DescribeTransactionsResponseData();
        data.setTransactionStates(asList(
            new DescribeTransactionsResponseData.TransactionState()
                .setErrorCode(Errors.NONE.code())
                .setTransactionalId("t1")
                .setProducerId(12345L)
                .setProducerEpoch((short) 15)
                .setTransactionStartTimeMs(13490218304L)
                .setTransactionState("Empty"),
            new DescribeTransactionsResponseData.TransactionState()
                .setErrorCode(Errors.NONE.code())
                .setTransactionalId("t2")
                .setProducerId(98765L)
                .setProducerEpoch((short) 30)
                .setTransactionStartTimeMs(13490218304L)
                .setTransactionState("Ongoing")
                .setTopics(new DescribeTransactionsResponseData.TopicDataCollection(
                    asList(
                        new DescribeTransactionsResponseData.TopicData()
                            .setTopic("foo")
                            .setPartitions(asList(1, 3, 5, 7)),
                        new DescribeTransactionsResponseData.TopicData()
                            .setTopic("bar")
                            .setPartitions(asList(1, 3))
                    ).iterator()
                )),
            new DescribeTransactionsResponseData.TransactionState()
                .setErrorCode(Errors.NOT_COORDINATOR.code())
                .setTransactionalId("t3")
        ));
        return new DescribeTransactionsResponse(data);
    }

    private ListTransactionsRequest createListTransactionsRequest(short version) {
        return new ListTransactionsRequest.Builder(new ListTransactionsRequestData()
            .setStateFilters(singletonList("Ongoing"))
            .setProducerIdFilters(asList(1L, 2L, 15L))
        ).build(version);
    }

    private ListTransactionsResponse createListTransactionsResponse() {
        ListTransactionsResponseData response = new ListTransactionsResponseData();
        response.setErrorCode(Errors.NONE.code());
        response.setTransactionStates(asList(
            new ListTransactionsResponseData.TransactionState()
                .setTransactionalId("foo")
                .setProducerId(12345L)
                .setTransactionState("Ongoing"),
            new ListTransactionsResponseData.TransactionState()
                .setTransactionalId("bar")
                .setProducerId(98765L)
                .setTransactionState("PrepareAbort")
        ));
        return new ListTransactionsResponse(response);
    }

    @Test
    public void testInvalidSaslHandShakeRequest() {
        AbstractRequest request = new SaslHandshakeRequest.Builder(
                new SaslHandshakeRequestData().setMechanism("PLAIN")).build();
        ByteBuffer serializedBytes = request.serialize();
        // corrupt the length of the sasl mechanism string
        serializedBytes.putShort(0, Short.MAX_VALUE);

        String msg = assertThrows(RuntimeException.class, () -> AbstractRequest.
            parseRequest(request.apiKey(), request.version(), serializedBytes)).getMessage();
        assertEquals("Error reading byte array of 32767 byte(s): only 5 byte(s) available", msg);
    }

    @Test
    public void testInvalidSaslAuthenticateRequest() {
        short version = (short) 1; // choose a version with fixed length encoding, for simplicity
        byte[] b = new byte[] {
            0x11, 0x1f, 0x15, 0x2c,
            0x5e, 0x2a, 0x20, 0x26,
            0x6c, 0x39, 0x45, 0x1f,
            0x25, 0x1c, 0x2d, 0x25,
            0x43, 0x2a, 0x11, 0x76
        };
        SaslAuthenticateRequestData data = new SaslAuthenticateRequestData().setAuthBytes(b);
        AbstractRequest request = new SaslAuthenticateRequest(data, version);
        ByteBuffer serializedBytes = request.serialize();

        // corrupt the length of the bytes array
        serializedBytes.putInt(0, Integer.MAX_VALUE);

        String msg = assertThrows(RuntimeException.class, () -> AbstractRequest.
                parseRequest(request.apiKey(), request.version(), serializedBytes)).getMessage();
        assertEquals("Error reading byte array of 2147483647 byte(s): only 20 byte(s) available", msg);
    }

    @Test
    public void testValidTaggedFieldsWithSaslAuthenticateRequest() {
        byte[] byteArray = new byte[11];
        ByteBufferAccessor accessor = new ByteBufferAccessor(ByteBuffer.wrap(byteArray));

        //construct a SASL_AUTHENTICATE request
        byte[] authBytes = "test".getBytes(StandardCharsets.UTF_8);
        accessor.writeUnsignedVarint(authBytes.length + 1);
        accessor.writeByteArray(authBytes);

        //write total numbers of tags
        accessor.writeUnsignedVarint(1);

        //write first tag
        RawTaggedField taggedField = new RawTaggedField(1, new byte[] {0x1, 0x2, 0x3});
        accessor.writeUnsignedVarint(taggedField.tag());
        accessor.writeUnsignedVarint(taggedField.size());
        accessor.writeByteArray(taggedField.data());

        accessor.flip();

        SaslAuthenticateRequest saslAuthenticateRequest = (SaslAuthenticateRequest) AbstractRequest.
                parseRequest(SASL_AUTHENTICATE, SASL_AUTHENTICATE.latestVersion(), accessor.buffer()).request;
        Assertions.assertArrayEquals(authBytes, saslAuthenticateRequest.data().authBytes());
        assertEquals(1, saslAuthenticateRequest.data().unknownTaggedFields().size());
        assertEquals(taggedField, saslAuthenticateRequest.data().unknownTaggedFields().get(0));
    }

    @Test
    public void testInvalidTaggedFieldsWithSaslAuthenticateRequest() {
        byte[] byteArray = new byte[13];
        ByteBufferAccessor accessor = new ByteBufferAccessor(ByteBuffer.wrap(byteArray));

        //construct a SASL_AUTHENTICATE request
        byte[] authBytes = "test".getBytes(StandardCharsets.UTF_8);
        accessor.writeUnsignedVarint(authBytes.length + 1);
        accessor.writeByteArray(authBytes);

        //write total numbers of tags
        accessor.writeUnsignedVarint(1);

        //write first tag
        RawTaggedField taggedField = new RawTaggedField(1, new byte[] {0x1, 0x2, 0x3});
        accessor.writeUnsignedVarint(taggedField.tag());
        accessor.writeUnsignedVarint(Short.MAX_VALUE); // set wrong size for tagged field
        accessor.writeByteArray(taggedField.data());

        accessor.flip();

        String msg = assertThrows(RuntimeException.class, () -> AbstractRequest.
                parseRequest(SASL_AUTHENTICATE, SASL_AUTHENTICATE.latestVersion(), accessor.buffer())).getMessage();
        assertEquals("Error reading byte array of 32767 byte(s): only 3 byte(s) available", msg);
    }
}<|MERGE_RESOLUTION|>--- conflicted
+++ resolved
@@ -1061,11 +1061,8 @@
             case LIST_TRANSACTIONS: return createListTransactionsRequest(version);
             case ALLOCATE_PRODUCER_IDS: return createAllocateProducerIdsRequest(version);
             case CONSUMER_GROUP_HEARTBEAT: return createConsumerGroupHeartbeatRequest(version);
-<<<<<<< HEAD
+            case CONSUMER_GROUP_DESCRIBE: return createConsumerGroupDescribeRequest(version);
             case CONTROLLER_REGISTRATION: return createControllerRegistrationRequest(version);
-=======
-            case CONSUMER_GROUP_DESCRIBE: return createConsumerGroupDescribeRequest(version);
->>>>>>> 88b554fd
             default: throw new IllegalArgumentException("Unknown API key " + apikey);
         }
     }
@@ -1141,11 +1138,8 @@
             case LIST_TRANSACTIONS: return createListTransactionsResponse();
             case ALLOCATE_PRODUCER_IDS: return createAllocateProducerIdsResponse();
             case CONSUMER_GROUP_HEARTBEAT: return createConsumerGroupHeartbeatResponse();
-<<<<<<< HEAD
+            case CONSUMER_GROUP_DESCRIBE: return createConsumerGroupDescribeResponse();
             case CONTROLLER_REGISTRATION: return createControllerRegistrationResponse();
-=======
-            case CONSUMER_GROUP_DESCRIBE: return createConsumerGroupDescribeResponse();
->>>>>>> 88b554fd
             default: throw new IllegalArgumentException("Unknown API key " + apikey);
         }
     }
