/*
 * Licensed to the Apache Software Foundation (ASF) under one or more
 * contributor license agreements. See the NOTICE file distributed with
 * this work for additional information regarding copyright ownership.
 * The ASF licenses this file to You under the Apache License, Version 2.0
 * (the "License"); you may not use this file except in compliance with
 * the License. You may obtain a copy of the License at
 *
 *    http://www.apache.org/licenses/LICENSE-2.0
 *
 * Unless required by applicable law or agreed to in writing, software
 * distributed under the License is distributed on an "AS IS" BASIS,
 * WITHOUT WARRANTIES OR CONDITIONS OF ANY KIND, either express or implied.
 * See the License for the specific language governing permissions and
 * limitations under the License.
 */
package org.apache.kafka.common.requests;

import org.apache.kafka.common.ConsumerGroupState;
import org.apache.kafka.common.ElectionType;
import org.apache.kafka.common.IsolationLevel;
import org.apache.kafka.common.Node;
import org.apache.kafka.common.TopicPartition;
import org.apache.kafka.common.Uuid;
import org.apache.kafka.common.acl.AccessControlEntry;
import org.apache.kafka.common.acl.AccessControlEntryFilter;
import org.apache.kafka.common.acl.AclBinding;
import org.apache.kafka.common.acl.AclBindingFilter;
import org.apache.kafka.common.acl.AclOperation;
import org.apache.kafka.common.acl.AclPermissionType;
import org.apache.kafka.common.config.ConfigResource;
import org.apache.kafka.common.errors.NotCoordinatorException;
import org.apache.kafka.common.errors.NotEnoughReplicasException;
import org.apache.kafka.common.errors.SecurityDisabledException;
import org.apache.kafka.common.errors.UnknownServerException;
import org.apache.kafka.common.errors.UnsupportedVersionException;
import org.apache.kafka.common.message.AddOffsetsToTxnRequestData;
import org.apache.kafka.common.message.AddOffsetsToTxnResponseData;
import org.apache.kafka.common.message.AlterClientQuotasResponseData;
import org.apache.kafka.common.message.AlterConfigsResponseData;
import org.apache.kafka.common.message.AlterPartitionReassignmentsRequestData;
import org.apache.kafka.common.message.AlterPartitionReassignmentsResponseData;
import org.apache.kafka.common.message.AlterReplicaLogDirsRequestData;
import org.apache.kafka.common.message.AlterReplicaLogDirsRequestData.AlterReplicaLogDirTopic;
import org.apache.kafka.common.message.AlterReplicaLogDirsRequestData.AlterReplicaLogDirTopicCollection;
import org.apache.kafka.common.message.AlterReplicaLogDirsResponseData;
import org.apache.kafka.common.message.ApiVersionsRequestData;
import org.apache.kafka.common.message.ApiVersionsResponseData;
import org.apache.kafka.common.message.ApiVersionsResponseData.ApiVersion;
import org.apache.kafka.common.message.ApiVersionsResponseData.ApiVersionCollection;
import org.apache.kafka.common.message.BrokerHeartbeatRequestData;
import org.apache.kafka.common.message.BrokerHeartbeatResponseData;
import org.apache.kafka.common.message.BrokerRegistrationRequestData;
import org.apache.kafka.common.message.BrokerRegistrationResponseData;
import org.apache.kafka.common.message.ControlledShutdownRequestData;
import org.apache.kafka.common.message.ControlledShutdownResponseData;
import org.apache.kafka.common.message.ControlledShutdownResponseData.RemainingPartition;
import org.apache.kafka.common.message.ControlledShutdownResponseData.RemainingPartitionCollection;
import org.apache.kafka.common.message.CreateAclsRequestData;
import org.apache.kafka.common.message.CreateAclsResponseData;
import org.apache.kafka.common.message.CreateDelegationTokenRequestData;
import org.apache.kafka.common.message.CreateDelegationTokenRequestData.CreatableRenewers;
import org.apache.kafka.common.message.CreateDelegationTokenResponseData;
import org.apache.kafka.common.message.CreatePartitionsRequestData;
import org.apache.kafka.common.message.CreatePartitionsRequestData.CreatePartitionsAssignment;
import org.apache.kafka.common.message.CreatePartitionsRequestData.CreatePartitionsTopic;
import org.apache.kafka.common.message.CreatePartitionsRequestData.CreatePartitionsTopicCollection;
import org.apache.kafka.common.message.CreatePartitionsResponseData;
import org.apache.kafka.common.message.CreatePartitionsResponseData.CreatePartitionsTopicResult;
import org.apache.kafka.common.message.CreateTopicsRequestData;
import org.apache.kafka.common.message.CreateTopicsRequestData.CreatableReplicaAssignment;
import org.apache.kafka.common.message.CreateTopicsRequestData.CreatableTopic;
import org.apache.kafka.common.message.CreateTopicsRequestData.CreateableTopicConfig;
import org.apache.kafka.common.message.CreateTopicsResponseData;
import org.apache.kafka.common.message.CreateTopicsResponseData.CreatableTopicConfigs;
import org.apache.kafka.common.message.CreateTopicsResponseData.CreatableTopicResult;
import org.apache.kafka.common.message.DecommissionBrokerRequestData;
import org.apache.kafka.common.message.DecommissionBrokerResponseData;
import org.apache.kafka.common.message.DeleteAclsRequestData;
import org.apache.kafka.common.message.DeleteAclsResponseData;
import org.apache.kafka.common.message.DeleteGroupsRequestData;
import org.apache.kafka.common.message.DeleteGroupsResponseData;
import org.apache.kafka.common.message.DeleteGroupsResponseData.DeletableGroupResult;
import org.apache.kafka.common.message.DeleteGroupsResponseData.DeletableGroupResultCollection;
import org.apache.kafka.common.message.DeleteTopicsRequestData;
import org.apache.kafka.common.message.DeleteTopicsResponseData;
import org.apache.kafka.common.message.DeleteTopicsResponseData.DeletableTopicResult;
import org.apache.kafka.common.message.DescribeAclsResponseData;
import org.apache.kafka.common.message.DescribeAclsResponseData.AclDescription;
import org.apache.kafka.common.message.DescribeAclsResponseData.DescribeAclsResource;
import org.apache.kafka.common.message.DescribeClientQuotasResponseData;
import org.apache.kafka.common.message.DescribeClusterRequestData;
import org.apache.kafka.common.message.DescribeClusterResponseData;
import org.apache.kafka.common.message.DescribeClusterResponseData.DescribeClusterBroker;
import org.apache.kafka.common.message.DescribeClusterResponseData.DescribeClusterBrokerCollection;
import org.apache.kafka.common.message.DescribeConfigsRequestData;
import org.apache.kafka.common.message.DescribeConfigsResponseData;
import org.apache.kafka.common.message.DescribeConfigsResponseData.DescribeConfigsResourceResult;
import org.apache.kafka.common.message.DescribeConfigsResponseData.DescribeConfigsResult;
import org.apache.kafka.common.message.DescribeGroupsRequestData;
import org.apache.kafka.common.message.DescribeGroupsResponseData;
import org.apache.kafka.common.message.DescribeGroupsResponseData.DescribedGroup;
import org.apache.kafka.common.message.DescribeProducersRequestData;
import org.apache.kafka.common.message.DescribeProducersResponseData;
import org.apache.kafka.common.message.ElectLeadersResponseData.PartitionResult;
import org.apache.kafka.common.message.ElectLeadersResponseData.ReplicaElectionResult;
import org.apache.kafka.common.message.EndTxnRequestData;
import org.apache.kafka.common.message.EndTxnResponseData;
import org.apache.kafka.common.message.ExpireDelegationTokenRequestData;
import org.apache.kafka.common.message.ExpireDelegationTokenResponseData;
import org.apache.kafka.common.message.FetchRequestData;
import org.apache.kafka.common.message.FetchResponseData;
import org.apache.kafka.common.message.FindCoordinatorRequestData;
import org.apache.kafka.common.message.HeartbeatRequestData;
import org.apache.kafka.common.message.HeartbeatResponseData;
import org.apache.kafka.common.message.IncrementalAlterConfigsRequestData;
import org.apache.kafka.common.message.IncrementalAlterConfigsRequestData.AlterConfigsResource;
import org.apache.kafka.common.message.IncrementalAlterConfigsRequestData.AlterableConfig;
import org.apache.kafka.common.message.IncrementalAlterConfigsResponseData;
import org.apache.kafka.common.message.IncrementalAlterConfigsResponseData.AlterConfigsResourceResponse;
import org.apache.kafka.common.message.InitProducerIdRequestData;
import org.apache.kafka.common.message.InitProducerIdResponseData;
import org.apache.kafka.common.message.JoinGroupRequestData;
import org.apache.kafka.common.message.JoinGroupResponseData;
import org.apache.kafka.common.message.JoinGroupResponseData.JoinGroupResponseMember;
import org.apache.kafka.common.message.LeaderAndIsrRequestData.LeaderAndIsrPartitionState;
import org.apache.kafka.common.message.LeaderAndIsrResponseData;
import org.apache.kafka.common.message.LeaveGroupRequestData.MemberIdentity;
import org.apache.kafka.common.message.LeaveGroupResponseData;
import org.apache.kafka.common.message.ListGroupsRequestData;
import org.apache.kafka.common.message.ListGroupsResponseData;
import org.apache.kafka.common.message.ListOffsetsRequestData.ListOffsetsPartition;
import org.apache.kafka.common.message.ListOffsetsRequestData.ListOffsetsTopic;
import org.apache.kafka.common.message.ListOffsetsResponseData;
import org.apache.kafka.common.message.ListOffsetsResponseData.ListOffsetsPartitionResponse;
import org.apache.kafka.common.message.ListOffsetsResponseData.ListOffsetsTopicResponse;
import org.apache.kafka.common.message.ListPartitionReassignmentsRequestData;
import org.apache.kafka.common.message.ListPartitionReassignmentsResponseData;
import org.apache.kafka.common.message.OffsetCommitRequestData;
import org.apache.kafka.common.message.OffsetCommitResponseData;
import org.apache.kafka.common.message.OffsetDeleteRequestData;
import org.apache.kafka.common.message.OffsetDeleteRequestData.OffsetDeleteRequestPartition;
import org.apache.kafka.common.message.OffsetDeleteRequestData.OffsetDeleteRequestTopic;
import org.apache.kafka.common.message.OffsetDeleteRequestData.OffsetDeleteRequestTopicCollection;
import org.apache.kafka.common.message.OffsetDeleteResponseData;
import org.apache.kafka.common.message.OffsetDeleteResponseData.OffsetDeleteResponsePartition;
import org.apache.kafka.common.message.OffsetDeleteResponseData.OffsetDeleteResponsePartitionCollection;
import org.apache.kafka.common.message.OffsetDeleteResponseData.OffsetDeleteResponseTopic;
import org.apache.kafka.common.message.OffsetDeleteResponseData.OffsetDeleteResponseTopicCollection;
import org.apache.kafka.common.message.OffsetForLeaderEpochResponseData.EpochEndOffset;
import org.apache.kafka.common.message.OffsetForLeaderEpochRequestData.OffsetForLeaderPartition;
import org.apache.kafka.common.message.OffsetForLeaderEpochRequestData.OffsetForLeaderTopic;
import org.apache.kafka.common.message.OffsetForLeaderEpochRequestData.OffsetForLeaderTopicCollection;
import org.apache.kafka.common.message.OffsetForLeaderEpochResponseData;
import org.apache.kafka.common.message.OffsetForLeaderEpochResponseData.OffsetForLeaderTopicResult;
import org.apache.kafka.common.message.ProduceRequestData;
import org.apache.kafka.common.message.RenewDelegationTokenRequestData;
import org.apache.kafka.common.message.RenewDelegationTokenResponseData;
import org.apache.kafka.common.message.SaslAuthenticateRequestData;
import org.apache.kafka.common.message.SaslAuthenticateResponseData;
import org.apache.kafka.common.message.SaslHandshakeRequestData;
import org.apache.kafka.common.message.SaslHandshakeResponseData;
import org.apache.kafka.common.message.StopReplicaRequestData.StopReplicaPartitionState;
import org.apache.kafka.common.message.StopReplicaRequestData.StopReplicaTopicState;
import org.apache.kafka.common.message.StopReplicaResponseData;
import org.apache.kafka.common.message.SyncGroupRequestData;
import org.apache.kafka.common.message.SyncGroupRequestData.SyncGroupRequestAssignment;
import org.apache.kafka.common.message.SyncGroupResponseData;
import org.apache.kafka.common.message.UpdateMetadataRequestData.UpdateMetadataBroker;
import org.apache.kafka.common.message.UpdateMetadataRequestData.UpdateMetadataEndpoint;
import org.apache.kafka.common.message.UpdateMetadataRequestData.UpdateMetadataPartitionState;
import org.apache.kafka.common.message.UpdateMetadataResponseData;
import org.apache.kafka.common.network.ListenerName;
import org.apache.kafka.common.network.Send;
import org.apache.kafka.common.protocol.ApiKeys;
import org.apache.kafka.common.protocol.ByteBufferAccessor;
import org.apache.kafka.common.protocol.Errors;
import org.apache.kafka.common.protocol.ObjectSerializationCache;
import org.apache.kafka.common.quota.ClientQuotaAlteration;
import org.apache.kafka.common.quota.ClientQuotaEntity;
import org.apache.kafka.common.quota.ClientQuotaFilter;
import org.apache.kafka.common.record.CompressionType;
import org.apache.kafka.common.record.MemoryRecords;
import org.apache.kafka.common.record.RecordBatch;
import org.apache.kafka.common.record.SimpleRecord;
import org.apache.kafka.common.requests.CreateTopicsRequest.Builder;
import org.apache.kafka.common.requests.DescribeConfigsResponse.ConfigType;
import org.apache.kafka.common.requests.FindCoordinatorRequest.CoordinatorType;
import org.apache.kafka.common.resource.PatternType;
import org.apache.kafka.common.resource.ResourcePattern;
import org.apache.kafka.common.resource.ResourcePatternFilter;
import org.apache.kafka.common.resource.ResourceType;
import org.apache.kafka.common.security.auth.KafkaPrincipal;
import org.apache.kafka.common.security.auth.SecurityProtocol;
import org.apache.kafka.common.security.token.delegation.DelegationToken;
import org.apache.kafka.common.security.token.delegation.TokenInformation;
import org.apache.kafka.common.utils.SecurityUtils;
import org.apache.kafka.common.utils.Utils;
import org.junit.jupiter.api.Test;

import java.nio.BufferUnderflowException;
import java.nio.ByteBuffer;
import java.util.ArrayList;
import java.util.Arrays;
import java.util.Collections;
import java.util.HashMap;
import java.util.HashSet;
import java.util.LinkedHashMap;
import java.util.LinkedList;
import java.util.List;
import java.util.Map;
import java.util.Optional;
import java.util.Set;

import static java.util.Arrays.asList;
import static java.util.Collections.emptyList;
import static java.util.Collections.singletonList;
import static org.apache.kafka.common.protocol.ApiKeys.DESCRIBE_CONFIGS;
import static org.apache.kafka.common.protocol.ApiKeys.FETCH;
import static org.apache.kafka.common.protocol.ApiKeys.JOIN_GROUP;
import static org.apache.kafka.common.protocol.ApiKeys.LIST_GROUPS;
import static org.apache.kafka.common.protocol.ApiKeys.LIST_OFFSETS;
import static org.apache.kafka.common.protocol.ApiKeys.SYNC_GROUP;
import static org.apache.kafka.common.requests.FetchMetadata.INVALID_SESSION_ID;
import static org.junit.jupiter.api.Assertions.assertEquals;
import static org.junit.jupiter.api.Assertions.assertFalse;
import static org.junit.jupiter.api.Assertions.assertNotNull;
import static org.junit.jupiter.api.Assertions.assertNull;
import static org.junit.jupiter.api.Assertions.assertThrows;
import static org.junit.jupiter.api.Assertions.assertTrue;
import static org.junit.jupiter.api.Assertions.fail;

public class RequestResponseTest {

    // Exception includes a message that we verify is not included in error responses
    private final UnknownServerException unknownServerException = new UnknownServerException("secret");

    @Test
    public void testSerialization() throws Exception {
        checkRequest(createFindCoordinatorRequest(0), true);
        checkRequest(createFindCoordinatorRequest(1), true);
        checkErrorResponse(createFindCoordinatorRequest(0), unknownServerException, true);
        checkErrorResponse(createFindCoordinatorRequest(1), unknownServerException, true);
        checkResponse(createFindCoordinatorResponse(), 0, true);
        checkResponse(createFindCoordinatorResponse(), 1, true);
        checkRequest(createControlledShutdownRequest(), true);
        checkResponse(createControlledShutdownResponse(), 1, true);
        checkErrorResponse(createControlledShutdownRequest(), unknownServerException, true);
        checkErrorResponse(createControlledShutdownRequest(0), unknownServerException, true);
        checkRequest(createFetchRequest(4), true);
        checkResponse(createFetchResponse(true), 4, true);
        List<TopicPartition> toForgetTopics = new ArrayList<>();
        toForgetTopics.add(new TopicPartition("foo", 0));
        toForgetTopics.add(new TopicPartition("foo", 2));
        toForgetTopics.add(new TopicPartition("bar", 0));
        checkRequest(createFetchRequest(7, new FetchMetadata(123, 456), toForgetTopics), true);
        checkResponse(createFetchResponse(123), 7, true);
        checkResponse(createFetchResponse(Errors.FETCH_SESSION_ID_NOT_FOUND, 123), 7, true);
        checkErrorResponse(createFetchRequest(7), unknownServerException, true);
        checkRequest(createHeartBeatRequest(), true);
        checkErrorResponse(createHeartBeatRequest(), unknownServerException, true);
        checkResponse(createHeartBeatResponse(), 0, true);

        for (int v = ApiKeys.JOIN_GROUP.oldestVersion(); v <= ApiKeys.JOIN_GROUP.latestVersion(); v++) {
            checkRequest(createJoinGroupRequest(v), true);
            checkErrorResponse(createJoinGroupRequest(v), unknownServerException, true);
            checkResponse(createJoinGroupResponse(v), v, true);
        }

        for (int v = ApiKeys.SYNC_GROUP.oldestVersion(); v <= ApiKeys.SYNC_GROUP.latestVersion(); v++) {
            checkRequest(createSyncGroupRequest(v), true);
            checkErrorResponse(createSyncGroupRequest(v), unknownServerException, true);
            checkResponse(createSyncGroupResponse(v), v, true);
        }

        checkRequest(createLeaveGroupRequest(), true);
        checkErrorResponse(createLeaveGroupRequest(), unknownServerException, true);
        checkResponse(createLeaveGroupResponse(), 0, true);

        for (short v = ApiKeys.LIST_GROUPS.oldestVersion(); v <= ApiKeys.LIST_GROUPS.latestVersion(); v++) {
            checkRequest(createListGroupsRequest(v), false);
            checkErrorResponse(createListGroupsRequest(v), unknownServerException, true);
            checkResponse(createListGroupsResponse(v), v, true);
        }

        checkRequest(createDescribeGroupRequest(), true);
        checkErrorResponse(createDescribeGroupRequest(), unknownServerException, true);
        checkResponse(createDescribeGroupResponse(), 0, true);
        checkRequest(createDeleteGroupsRequest(), true);
        checkErrorResponse(createDeleteGroupsRequest(), unknownServerException, true);
        checkResponse(createDeleteGroupsResponse(), 0, true);
        for (int i = 0; i < ApiKeys.LIST_OFFSETS.latestVersion(); i++) {
            checkRequest(createListOffsetRequest(i), true);
            checkErrorResponse(createListOffsetRequest(i), unknownServerException, true);
            checkResponse(createListOffsetResponse(i), i, true);
        }
        checkRequest(MetadataRequest.Builder.allTopics().build((short) 2), true);
        checkRequest(createMetadataRequest(1, Collections.singletonList("topic1")), true);
        checkErrorResponse(createMetadataRequest(1, Collections.singletonList("topic1")), unknownServerException, true);
        checkResponse(createMetadataResponse(), 2, true);
        checkErrorResponse(createMetadataRequest(2, Collections.singletonList("topic1")), unknownServerException, true);
        checkResponse(createMetadataResponse(), 3, true);
        checkErrorResponse(createMetadataRequest(3, Collections.singletonList("topic1")), unknownServerException, true);
        checkResponse(createMetadataResponse(), 4, true);
        checkErrorResponse(createMetadataRequest(4, Collections.singletonList("topic1")), unknownServerException, true);
        checkRequest(createOffsetFetchRequestForAllPartition("group1", false), true);
        checkRequest(createOffsetFetchRequestForAllPartition("group1", true), true);
        checkErrorResponse(createOffsetFetchRequestForAllPartition("group1", false), new NotCoordinatorException("Not Coordinator"), true);
        checkErrorResponse(createOffsetFetchRequestForAllPartition("group1", true), new NotCoordinatorException("Not Coordinator"), true);
        checkRequest(createOffsetFetchRequest(0, false), true);
        checkRequest(createOffsetFetchRequest(1, false), true);
        checkRequest(createOffsetFetchRequest(2, false), true);
        checkRequest(createOffsetFetchRequest(7, true), true);
        checkRequest(createOffsetFetchRequestForAllPartition("group1", false), true);
        checkRequest(createOffsetFetchRequestForAllPartition("group1", true), true);
        checkErrorResponse(createOffsetFetchRequest(0, false), unknownServerException, true);
        checkErrorResponse(createOffsetFetchRequest(1, false), unknownServerException, true);
        checkErrorResponse(createOffsetFetchRequest(2, false), unknownServerException, true);
        checkErrorResponse(createOffsetFetchRequest(7, true), unknownServerException, true);
        checkResponse(createOffsetFetchResponse(), 0, true);
        checkRequest(createProduceRequest(2), true);
        checkErrorResponse(createProduceRequest(2), unknownServerException, true);
        checkRequest(createProduceRequest(3), true);
        checkErrorResponse(createProduceRequest(3), unknownServerException, true);
        checkResponse(createProduceResponse(), 2, true);
        checkResponse(createProduceResponseWithErrorMessage(), 8, true);

        for (int v = ApiKeys.STOP_REPLICA.oldestVersion(); v <= ApiKeys.STOP_REPLICA.latestVersion(); v++) {
            checkRequest(createStopReplicaRequest(v, true), true);
            checkRequest(createStopReplicaRequest(v, false), true);
            checkErrorResponse(createStopReplicaRequest(v, true), unknownServerException, true);
            checkErrorResponse(createStopReplicaRequest(v, false), unknownServerException, true);
            checkResponse(createStopReplicaResponse(), v, true);
        }

        for (int v = ApiKeys.LEADER_AND_ISR.oldestVersion(); v <= ApiKeys.LEADER_AND_ISR.latestVersion(); v++) {
            checkRequest(createLeaderAndIsrRequest(v), true);
            checkErrorResponse(createLeaderAndIsrRequest(v), unknownServerException, false);
            checkResponse(createLeaderAndIsrResponse(v), v, true);
        }
        
        checkRequest(createSaslHandshakeRequest(), true);
        checkErrorResponse(createSaslHandshakeRequest(), unknownServerException, true);
        checkResponse(createSaslHandshakeResponse(), 0, true);
        checkRequest(createSaslAuthenticateRequest(), true);
        checkErrorResponse(createSaslAuthenticateRequest(), unknownServerException, true);
        checkResponse(createSaslAuthenticateResponse(), 0, true);
        checkResponse(createSaslAuthenticateResponse(), 1, true);
        checkRequest(createApiVersionRequest(), true);
        checkErrorResponse(createApiVersionRequest(), unknownServerException, true);
        checkErrorResponse(createApiVersionRequest(), new UnsupportedVersionException("Not Supported"), true);
        checkResponse(createApiVersionResponse(), 0, true);
        checkResponse(createApiVersionResponse(), 1, true);
        checkResponse(createApiVersionResponse(), 2, true);
        checkResponse(createApiVersionResponse(), 3, true);
        checkResponse(ApiVersionsResponse.DEFAULT_API_VERSIONS_RESPONSE, 0, true);
        checkResponse(ApiVersionsResponse.DEFAULT_API_VERSIONS_RESPONSE, 1, true);
        checkResponse(ApiVersionsResponse.DEFAULT_API_VERSIONS_RESPONSE, 2, true);
        checkResponse(ApiVersionsResponse.DEFAULT_API_VERSIONS_RESPONSE, 3, true);

        for (int v = ApiKeys.CREATE_TOPICS.oldestVersion(); v <= ApiKeys.CREATE_TOPICS.latestVersion(); v++) {
            checkRequest(createCreateTopicRequest(v), true);
            checkErrorResponse(createCreateTopicRequest(v), unknownServerException, true);
            checkResponse(createCreateTopicResponse(), v, true);
        }

        for (int v = ApiKeys.DELETE_TOPICS.oldestVersion(); v <= ApiKeys.DELETE_TOPICS.latestVersion(); v++) {
            checkRequest(createDeleteTopicsRequest(v), true);
            checkErrorResponse(createDeleteTopicsRequest(v), unknownServerException, true);
            checkResponse(createDeleteTopicsResponse(), v, true);
        }

        for (int v = ApiKeys.CREATE_PARTITIONS.oldestVersion(); v <= ApiKeys.CREATE_PARTITIONS.latestVersion(); v++) {
            checkRequest(createCreatePartitionsRequest(v), true);
            checkRequest(createCreatePartitionsRequestWithAssignments(v), false);
            checkErrorResponse(createCreatePartitionsRequest(v), unknownServerException, true);
            checkResponse(createCreatePartitionsResponse(), v, true);
        }

        checkRequest(createInitPidRequest(), true);
        checkErrorResponse(createInitPidRequest(), unknownServerException, true);
        checkResponse(createInitPidResponse(), 0, true);

        checkRequest(createAddPartitionsToTxnRequest(), true);
        checkResponse(createAddPartitionsToTxnResponse(), 0, true);
        checkErrorResponse(createAddPartitionsToTxnRequest(), unknownServerException, true);
        checkRequest(createAddOffsetsToTxnRequest(), true);
        checkResponse(createAddOffsetsToTxnResponse(), 0, true);
        checkErrorResponse(createAddOffsetsToTxnRequest(), unknownServerException, true);
        checkRequest(createEndTxnRequest(), true);
        checkResponse(createEndTxnResponse(), 0, true);
        checkErrorResponse(createEndTxnRequest(), unknownServerException, true);
        checkRequest(createWriteTxnMarkersRequest(), true);
        checkResponse(createWriteTxnMarkersResponse(), 0, true);
        checkErrorResponse(createWriteTxnMarkersRequest(), unknownServerException, true);

        checkOlderFetchVersions();
        checkResponse(createMetadataResponse(), 0, true);
        checkResponse(createMetadataResponse(), 1, true);
        checkErrorResponse(createMetadataRequest(1, Collections.singletonList("topic1")), unknownServerException, true);
        checkRequest(createOffsetCommitRequest(0), true);
        checkErrorResponse(createOffsetCommitRequest(0), unknownServerException, true);
        checkRequest(createOffsetCommitRequest(1), true);
        checkErrorResponse(createOffsetCommitRequest(1), unknownServerException, true);
        checkRequest(createOffsetCommitRequest(2), true);
        checkErrorResponse(createOffsetCommitRequest(2), unknownServerException, true);
        checkRequest(createOffsetCommitRequest(3), true);
        checkErrorResponse(createOffsetCommitRequest(3), unknownServerException, true);
        checkRequest(createOffsetCommitRequest(4), true);
        checkErrorResponse(createOffsetCommitRequest(4), unknownServerException, true);
        checkResponse(createOffsetCommitResponse(), 4, true);
        checkRequest(createOffsetCommitRequest(5), true);
        checkErrorResponse(createOffsetCommitRequest(5), unknownServerException, true);
        checkResponse(createOffsetCommitResponse(), 5, true);
        checkRequest(createJoinGroupRequest(0), true);
        checkRequest(createUpdateMetadataRequest(0, null), false);
        checkErrorResponse(createUpdateMetadataRequest(0, null), unknownServerException, true);
        checkRequest(createUpdateMetadataRequest(1, null), false);
        checkRequest(createUpdateMetadataRequest(1, "rack1"), false);
        checkErrorResponse(createUpdateMetadataRequest(1, null), unknownServerException, true);
        checkRequest(createUpdateMetadataRequest(2, "rack1"), false);
        checkRequest(createUpdateMetadataRequest(2, null), false);
        checkErrorResponse(createUpdateMetadataRequest(2, "rack1"), unknownServerException, true);
        checkRequest(createUpdateMetadataRequest(3, "rack1"), false);
        checkRequest(createUpdateMetadataRequest(3, null), false);
        checkErrorResponse(createUpdateMetadataRequest(3, "rack1"), unknownServerException, true);
        checkRequest(createUpdateMetadataRequest(4, "rack1"), false);
        checkRequest(createUpdateMetadataRequest(4, null), false);
        checkErrorResponse(createUpdateMetadataRequest(4, "rack1"), unknownServerException, true);
        checkRequest(createUpdateMetadataRequest(5, "rack1"), false);
        checkRequest(createUpdateMetadataRequest(5, null), false);
        checkErrorResponse(createUpdateMetadataRequest(5, "rack1"), unknownServerException, true);
        checkResponse(createUpdateMetadataResponse(), 0, true);
        checkRequest(createListOffsetRequest(0), true);
        checkErrorResponse(createListOffsetRequest(0), unknownServerException, true);
        checkResponse(createListOffsetResponse(0), 0, true);
        checkRequest(createLeaderEpochRequestForReplica(0, 1), true);
        checkRequest(createLeaderEpochRequestForConsumer(), true);
        checkResponse(createLeaderEpochResponse(), 0, true);
        checkErrorResponse(createLeaderEpochRequestForConsumer(), unknownServerException, true);
        checkRequest(createAddPartitionsToTxnRequest(), true);
        checkErrorResponse(createAddPartitionsToTxnRequest(), unknownServerException, true);
        checkResponse(createAddPartitionsToTxnResponse(), 0, true);
        checkRequest(createAddOffsetsToTxnRequest(), true);
        checkErrorResponse(createAddOffsetsToTxnRequest(), unknownServerException, true);
        checkResponse(createAddOffsetsToTxnResponse(), 0, true);
        checkRequest(createEndTxnRequest(), true);
        checkErrorResponse(createEndTxnRequest(), unknownServerException, true);
        checkResponse(createEndTxnResponse(), 0, true);
        checkRequest(createWriteTxnMarkersRequest(), true);
        checkErrorResponse(createWriteTxnMarkersRequest(), unknownServerException, true);
        checkResponse(createWriteTxnMarkersResponse(), 0, true);
        checkRequest(createTxnOffsetCommitRequest(0), true);
        checkRequest(createTxnOffsetCommitRequest(3), true);
        checkRequest(createTxnOffsetCommitRequestWithAutoDowngrade(2), true);
        checkErrorResponse(createTxnOffsetCommitRequest(0), unknownServerException, true);
        checkErrorResponse(createTxnOffsetCommitRequest(3), unknownServerException, true);
        checkErrorResponse(createTxnOffsetCommitRequestWithAutoDowngrade(2), unknownServerException, true);
        checkResponse(createTxnOffsetCommitResponse(), 0, true);
        checkRequest(createDescribeAclsRequest(), true);
        checkErrorResponse(createDescribeAclsRequest(), new SecurityDisabledException("Security is not enabled."), true);
        checkResponse(createDescribeAclsResponse(), ApiKeys.DESCRIBE_ACLS.latestVersion(), true);
        checkRequest(createCreateAclsRequest(), true);
        checkErrorResponse(createCreateAclsRequest(), new SecurityDisabledException("Security is not enabled."), true);
        checkResponse(createCreateAclsResponse(), ApiKeys.CREATE_ACLS.latestVersion(), true);
        checkRequest(createDeleteAclsRequest(), true);
        checkErrorResponse(createDeleteAclsRequest(), new SecurityDisabledException("Security is not enabled."), true);
        checkResponse(createDeleteAclsResponse(ApiKeys.DELETE_ACLS.latestVersion()), ApiKeys.DELETE_ACLS.latestVersion(), true);
        checkRequest(createAlterConfigsRequest(), false);
        checkErrorResponse(createAlterConfigsRequest(), unknownServerException, true);
        checkResponse(createAlterConfigsResponse(), 0, false);
        checkRequest(createDescribeConfigsRequest(0), true);
        checkRequest(createDescribeConfigsRequestWithConfigEntries(0), false);
        checkErrorResponse(createDescribeConfigsRequest(0), unknownServerException, true);
        checkResponse(createDescribeConfigsResponse((short) 0), 0, false);
        checkRequest(createDescribeConfigsRequest(1), true);
        checkRequest(createDescribeConfigsRequestWithConfigEntries(1), false);
        checkRequest(createDescribeConfigsRequestWithDocumentation(1), false);
        checkRequest(createDescribeConfigsRequestWithDocumentation(2), false);
        checkRequest(createDescribeConfigsRequestWithDocumentation(3), false);
        checkErrorResponse(createDescribeConfigsRequest(1), unknownServerException, true);
        checkResponse(createDescribeConfigsResponse((short) 1), 1, false);
        checkDescribeConfigsResponseVersions();
        checkRequest(createCreateTokenRequest(), true);
        checkErrorResponse(createCreateTokenRequest(), unknownServerException, true);
        checkResponse(createCreateTokenResponse(), 0, true);
        checkRequest(createDescribeTokenRequest(), true);
        checkErrorResponse(createDescribeTokenRequest(), unknownServerException, true);
        checkResponse(createDescribeTokenResponse(), 0, true);
        checkRequest(createExpireTokenRequest(), true);
        checkErrorResponse(createExpireTokenRequest(), unknownServerException, true);
        checkResponse(createExpireTokenResponse(), 0, true);
        checkRequest(createRenewTokenRequest(), true);
        checkErrorResponse(createRenewTokenRequest(), unknownServerException, true);
        checkResponse(createRenewTokenResponse(), 0, true);
        checkRequest(createElectLeadersRequest(), true);
        checkRequest(createElectLeadersRequestNullPartitions(), true);
        checkErrorResponse(createElectLeadersRequest(), unknownServerException, true);
        checkResponse(createElectLeadersResponse(), 1, true);
        checkRequest(createIncrementalAlterConfigsRequest(), true);
        checkErrorResponse(createIncrementalAlterConfigsRequest(), unknownServerException, true);
        checkResponse(createIncrementalAlterConfigsResponse(), 0, true);
        checkRequest(createAlterPartitionReassignmentsRequest(), true);
        checkErrorResponse(createAlterPartitionReassignmentsRequest(), unknownServerException, true);
        checkResponse(createAlterPartitionReassignmentsResponse(), 0, true);
        checkRequest(createListPartitionReassignmentsRequest(), true);
        checkErrorResponse(createListPartitionReassignmentsRequest(), unknownServerException, true);
        checkResponse(createListPartitionReassignmentsResponse(), 0, true);
        checkRequest(createOffsetDeleteRequest(), true);
        checkErrorResponse(createOffsetDeleteRequest(), unknownServerException, true);
        checkResponse(createOffsetDeleteResponse(), 0, true);
        checkRequest(createAlterReplicaLogDirsRequest(), true);
        checkErrorResponse(createAlterReplicaLogDirsRequest(), unknownServerException, true);
        checkResponse(createAlterReplicaLogDirsResponse(), 0, true);

        checkRequest(createDescribeClientQuotasRequest(), true);
        checkErrorResponse(createDescribeClientQuotasRequest(), unknownServerException, true);
        checkResponse(createDescribeClientQuotasResponse(), 0, true);
        checkRequest(createAlterClientQuotasRequest(), true);
        checkErrorResponse(createAlterClientQuotasRequest(), unknownServerException, true);
        checkResponse(createAlterClientQuotasResponse(), 0, true);

        checkRequest(createBrokerHeartbeatRequest(), true);
        checkErrorResponse(createBrokerHeartbeatRequest(), unknownServerException, true);
        checkResponse(createBrokerHeartbeatResponse(), 0, true);
        checkRequest(createBrokerRegistrationRequest(), true);
        checkErrorResponse(createBrokerRegistrationRequest(), unknownServerException, true);
        checkResponse(createBrokerRegistrationResponse(), 0, true);
    }

    @Test
    public void testDescribeProducersSerialization() throws Exception {
        for (short v = ApiKeys.DESCRIBE_PRODUCERS.oldestVersion(); v <= ApiKeys.DESCRIBE_PRODUCERS.latestVersion(); v++) {
            checkRequest(createDescribeProducersRequest(v), true);
            checkErrorResponse(createDescribeProducersRequest(v), unknownServerException, true);
            checkResponse(createDescribeProducersResponse(), v, true);
        }
    }

    @Test
    public void testDescribeClusterSerialization() throws Exception {
        for (short v = ApiKeys.DESCRIBE_CLUSTER.oldestVersion(); v <= ApiKeys.DESCRIBE_CLUSTER.latestVersion(); v++) {
            checkRequest(createDescribeClusterRequest(v), true);
            checkErrorResponse(createDescribeClusterRequest(v), unknownServerException, true);
            checkResponse(createDescribeClusterResponse(), v, true);
        }
    }

    @Test
    public void testDecommissionBrokerSerialization() {
        for (short v = ApiKeys.DECOMMISSION_BROKER.oldestVersion(); v <= ApiKeys.DECOMMISSION_BROKER.latestVersion(); v++) {
            checkRequest(createDecommissionBrokerRequest(v), true);
            checkErrorResponse(createDecommissionBrokerRequest(v), unknownServerException, true);
            checkResponse(createDecommissionBrokerResponse(), v, true);
        }
    }

    private DescribeClusterRequest createDescribeClusterRequest(short version) {
        return new DescribeClusterRequest.Builder(
            new DescribeClusterRequestData()
                .setIncludeClusterAuthorizedOperations(true))
            .build(version);
    }

    private DescribeClusterResponse createDescribeClusterResponse() {
        return new DescribeClusterResponse(
            new DescribeClusterResponseData()
                .setBrokers(new DescribeClusterBrokerCollection(
                    Collections.singletonList(new DescribeClusterBroker()
                        .setBrokerId(1)
                        .setHost("localhost")
                        .setPort(9092)
                        .setRack("rack1")).iterator()))
                .setClusterId("clusterId")
                .setControllerId(1)
                .setClusterAuthorizedOperations(10));
    }

    @Test
    public void testResponseHeader() {
        ResponseHeader header = createResponseHeader((short) 1);
        ObjectSerializationCache serializationCache = new ObjectSerializationCache();
        ByteBuffer buffer = ByteBuffer.allocate(header.size(serializationCache));
        header.write(buffer, serializationCache);
        buffer.flip();
        ResponseHeader deserialized = ResponseHeader.parse(buffer, header.headerVersion());
        assertEquals(header.correlationId(), deserialized.correlationId());
    }

    private void checkOlderFetchVersions() {
        int latestVersion = FETCH.latestVersion();
        for (int i = 0; i < latestVersion; ++i) {
            if (i > 7) {
                checkErrorResponse(createFetchRequest(i), unknownServerException, true);
            }
            checkRequest(createFetchRequest(i), true);
            checkResponse(createFetchResponse(i >= 4), i, true);
        }
    }

    private void verifyDescribeConfigsResponse(DescribeConfigsResponse expected, DescribeConfigsResponse actual,
                                               int version) {
        for (Map.Entry<ConfigResource, DescribeConfigsResult> resource : expected.resultMap().entrySet()) {
            List<DescribeConfigsResourceResult> actualEntries = actual.resultMap().get(resource.getKey()).configs();
            List<DescribeConfigsResourceResult> expectedEntries = expected.resultMap().get(resource.getKey()).configs();
            assertEquals(expectedEntries.size(), actualEntries.size());
            for (int i = 0; i < actualEntries.size(); ++i) {
                DescribeConfigsResourceResult actualEntry = actualEntries.get(i);
                DescribeConfigsResourceResult expectedEntry = expectedEntries.get(i);
                assertEquals(expectedEntry.name(), actualEntry.name());
                assertEquals(expectedEntry.value(), actualEntry.value(),
                    "Non-matching values for " + actualEntry.name() + " in version " + version);
                assertEquals(expectedEntry.readOnly(), actualEntry.readOnly(),
                    "Non-matching readonly for " + actualEntry.name() + " in version " + version);
                assertEquals(expectedEntry.isSensitive(), actualEntry.isSensitive(),
                    "Non-matching isSensitive for " + actualEntry.name() + " in version " + version);
                if (version < 3) {
                    assertEquals(ConfigType.UNKNOWN.id(), actualEntry.configType(),
                        "Non-matching configType for " + actualEntry.name() + " in version " + version);
                } else {
                    assertEquals(expectedEntry.configType(), actualEntry.configType(),
                        "Non-matching configType for " + actualEntry.name() + " in version " + version);
                }
                if (version == 0) {
                    assertEquals(DescribeConfigsResponse.ConfigSource.STATIC_BROKER_CONFIG.id(), actualEntry.configSource(),
                        "Non matching configSource for " + actualEntry.name() + " in version " + version);
                } else {
                    assertEquals(expectedEntry.configSource(), actualEntry.configSource(),
                        "Non-matching configSource for " + actualEntry.name() + " in version " + version);
                }
            }
        }
    }

    private void checkDescribeConfigsResponseVersions() {
        for (int version = ApiKeys.DESCRIBE_CONFIGS.oldestVersion(); version < ApiKeys.DESCRIBE_CONFIGS.latestVersion(); ++version) {
            short apiVersion = (short) version;
            DescribeConfigsResponse response = createDescribeConfigsResponse(apiVersion);
            DescribeConfigsResponse deserialized0 = (DescribeConfigsResponse) AbstractResponse.parseResponse(ApiKeys.DESCRIBE_CONFIGS,
                    response.serialize(apiVersion), apiVersion);
            verifyDescribeConfigsResponse(response, deserialized0, apiVersion);
        }
    }

    private void checkErrorResponse(AbstractRequest req, Throwable e, boolean checkEqualityAndHashCode) {
        AbstractResponse response = req.getErrorResponse(e);
        checkResponse(response, req.version(), checkEqualityAndHashCode);
        if (e instanceof UnknownServerException) {
            String responseStr = response.toString();
            assertFalse(responseStr.contains(e.getMessage()),
                String.format("Unknown message included in response for %s: %s ", req.apiKey(), responseStr));
        }
    }

    private void checkRequest(AbstractRequest req, boolean checkEquality) {
        // Check that we can serialize, deserialize and serialize again
        // Check for equality of the ByteBuffer only if indicated (it is likely to fail if any of the fields
        // in the request is a HashMap with multiple elements since ordering of the elements may vary)
        try {
            ByteBuffer serializedBytes = req.serialize();
            AbstractRequest deserialized = AbstractRequest.parseRequest(req.apiKey(), req.version(), serializedBytes).request;
            ByteBuffer serializedBytes2 = deserialized.serialize();
            serializedBytes.rewind();
            if (checkEquality)
                assertEquals(serializedBytes, serializedBytes2, "Request " + req + "failed equality test");
        } catch (Exception e) {
            throw new RuntimeException("Failed to deserialize request " + req + " with type " + req.getClass(), e);
        }
    }

    private void checkResponse(AbstractResponse response, int version, boolean checkEquality) {
        // Check that we can serialize, deserialize and serialize again
        // Check for equality and hashCode of the Struct only if indicated (it is likely to fail if any of the fields
        // in the response is a HashMap with multiple elements since ordering of the elements may vary)
        try {
            ByteBuffer serializedBytes = response.serialize((short) version);
            AbstractResponse deserialized = AbstractResponse.parseResponse(response.apiKey(), serializedBytes, (short) version);
            ByteBuffer serializedBytes2 = deserialized.serialize((short) version);
            serializedBytes.rewind();
            if (checkEquality)
                assertEquals(serializedBytes, serializedBytes2, "Response " + response + "failed equality test");
        } catch (Exception e) {
            throw new RuntimeException("Failed to deserialize response " + response + " with type " + response.getClass(), e);
        }
    }

    @Test
    public void cannotUseFindCoordinatorV0ToFindTransactionCoordinator() {
        FindCoordinatorRequest.Builder builder = new FindCoordinatorRequest.Builder(
                new FindCoordinatorRequestData()
                    .setKeyType(CoordinatorType.TRANSACTION.id)
                    .setKey("foobar"));
        assertThrows(UnsupportedVersionException.class, () -> builder.build((short) 0));
    }

    @Test
    public void testPartitionSize() {
        TopicPartition tp0 = new TopicPartition("test", 0);
        TopicPartition tp1 = new TopicPartition("test", 1);
        MemoryRecords records0 = MemoryRecords.withRecords(RecordBatch.MAGIC_VALUE_V2,
            CompressionType.NONE, new SimpleRecord("woot".getBytes()));
        MemoryRecords records1 = MemoryRecords.withRecords(RecordBatch.MAGIC_VALUE_V2,
            CompressionType.NONE, new SimpleRecord("woot".getBytes()), new SimpleRecord("woot".getBytes()));
        ProduceRequest request = ProduceRequest.forMagic(RecordBatch.MAGIC_VALUE_V2,
                new ProduceRequestData()
                        .setTopicData(new ProduceRequestData.TopicProduceDataCollection(Arrays.asList(
                                new ProduceRequestData.TopicProduceData().setName(tp0.topic()).setPartitionData(
                                        Collections.singletonList(new ProduceRequestData.PartitionProduceData().setIndex(tp0.partition()).setRecords(records0))),
                                new ProduceRequestData.TopicProduceData().setName(tp1.topic()).setPartitionData(
                                        Collections.singletonList(new ProduceRequestData.PartitionProduceData().setIndex(tp1.partition()).setRecords(records1))))
                                .iterator()))
                        .setAcks((short) 1)
                        .setTimeoutMs(5000)
                        .setTransactionalId("transactionalId"))
            .build((short) 3);
        assertEquals(2, request.partitionSizes().size());
        assertEquals(records0.sizeInBytes(), (int) request.partitionSizes().get(tp0));
        assertEquals(records1.sizeInBytes(), (int) request.partitionSizes().get(tp1));
    }

    @Test
    public void produceRequestToStringTest() {
        ProduceRequest request = createProduceRequest(ApiKeys.PRODUCE.latestVersion());
        assertEquals(1, request.data().topicData().size());
        assertFalse(request.toString(false).contains("partitionSizes"));
        assertTrue(request.toString(false).contains("numPartitions=1"));
        assertTrue(request.toString(true).contains("partitionSizes"));
        assertFalse(request.toString(true).contains("numPartitions"));

        request.clearPartitionRecords();
        try {
            request.data();
            fail("dataOrException should fail after clearPartitionRecords()");
        } catch (IllegalStateException e) {
            // OK
        }

        // `toString` should behave the same after `clearPartitionRecords`
        assertFalse(request.toString(false).contains("partitionSizes"));
        assertTrue(request.toString(false).contains("numPartitions=1"));
        assertTrue(request.toString(true).contains("partitionSizes"));
        assertFalse(request.toString(true).contains("numPartitions"));
    }

    @SuppressWarnings("deprecation")
    @Test
    public void produceRequestGetErrorResponseTest() {
        ProduceRequest request = createProduceRequest(ApiKeys.PRODUCE.latestVersion());
        Set<TopicPartition> partitions = new HashSet<>(request.partitionSizes().keySet());

        ProduceResponse errorResponse = (ProduceResponse) request.getErrorResponse(new NotEnoughReplicasException());
        assertEquals(partitions, errorResponse.responses().keySet());
        ProduceResponse.PartitionResponse partitionResponse = errorResponse.responses().values().iterator().next();
        assertEquals(Errors.NOT_ENOUGH_REPLICAS, partitionResponse.error);
        assertEquals(ProduceResponse.INVALID_OFFSET, partitionResponse.baseOffset);
        assertEquals(RecordBatch.NO_TIMESTAMP, partitionResponse.logAppendTime);

        request.clearPartitionRecords();

        // `getErrorResponse` should behave the same after `clearPartitionRecords`
        errorResponse = (ProduceResponse) request.getErrorResponse(new NotEnoughReplicasException());
        assertEquals(partitions, errorResponse.responses().keySet());
        partitionResponse = errorResponse.responses().values().iterator().next();
        assertEquals(Errors.NOT_ENOUGH_REPLICAS, partitionResponse.error);
        assertEquals(ProduceResponse.INVALID_OFFSET, partitionResponse.baseOffset);
        assertEquals(RecordBatch.NO_TIMESTAMP, partitionResponse.logAppendTime);
    }

    @Test
    public void fetchResponseVersionTest() {
        LinkedHashMap<TopicPartition, FetchResponse.PartitionData<MemoryRecords>> responseData = new LinkedHashMap<>();

        MemoryRecords records = MemoryRecords.readableRecords(ByteBuffer.allocate(10));
        responseData.put(new TopicPartition("test", 0), new FetchResponse.PartitionData<>(
                Errors.NONE, 1000000, FetchResponse.INVALID_LAST_STABLE_OFFSET,
                0L, Optional.empty(), Collections.emptyList(), records));

        FetchResponse<MemoryRecords> v0Response = new FetchResponse<>(Errors.NONE, responseData, 0, INVALID_SESSION_ID);
        FetchResponse<MemoryRecords> v1Response = new FetchResponse<>(Errors.NONE, responseData, 10, INVALID_SESSION_ID);
        assertEquals(0, v0Response.throttleTimeMs(), "Throttle time must be zero");
        assertEquals(10, v1Response.throttleTimeMs(), "Throttle time must be 10");
        assertEquals(responseData, v0Response.responseData(), "Response data does not match");
        assertEquals(responseData, v1Response.responseData(), "Response data does not match");
    }

    @Test
    public void testFetchResponseV4() {
        LinkedHashMap<TopicPartition, FetchResponse.PartitionData<MemoryRecords>> responseData = new LinkedHashMap<>();
        MemoryRecords records = MemoryRecords.readableRecords(ByteBuffer.allocate(10));

        List<FetchResponse.AbortedTransaction> abortedTransactions = asList(
                new FetchResponse.AbortedTransaction(10, 100),
                new FetchResponse.AbortedTransaction(15, 50)
        );
        responseData.put(new TopicPartition("bar", 0), new FetchResponse.PartitionData<>(Errors.NONE, 100000,
                FetchResponse.INVALID_LAST_STABLE_OFFSET, FetchResponse.INVALID_LOG_START_OFFSET, Optional.empty(), abortedTransactions, records));
        responseData.put(new TopicPartition("bar", 1), new FetchResponse.PartitionData<>(Errors.NONE, 900000,
                5, FetchResponse.INVALID_LOG_START_OFFSET, Optional.empty(), null, records));
        responseData.put(new TopicPartition("foo", 0), new FetchResponse.PartitionData<>(Errors.NONE, 70000,
                6, FetchResponse.INVALID_LOG_START_OFFSET, Optional.empty(), emptyList(), records));

        FetchResponse<MemoryRecords> response = new FetchResponse<>(Errors.NONE, responseData, 10, INVALID_SESSION_ID);
        FetchResponse<MemoryRecords> deserialized = FetchResponse.parse(response.serialize((short) 4), (short) 4);
        assertEquals(responseData, deserialized.responseData());
    }

    @Test
    public void verifyFetchResponseFullWrites() throws Exception {
        verifyFetchResponseFullWrite(FETCH.latestVersion(), createFetchResponse(123));
        verifyFetchResponseFullWrite(FETCH.latestVersion(),
            createFetchResponse(Errors.FETCH_SESSION_ID_NOT_FOUND, 123));
        for (short version = 0; version <= FETCH.latestVersion(); version++) {
            verifyFetchResponseFullWrite(version, createFetchResponse(version >= 4));
        }
    }

    private void verifyFetchResponseFullWrite(short apiVersion, FetchResponse<MemoryRecords> fetchResponse) throws Exception {
        int correlationId = 15;

        short responseHeaderVersion = FETCH.responseHeaderVersion(apiVersion);
        Send send = fetchResponse.toSend(new ResponseHeader(correlationId, responseHeaderVersion), apiVersion);
        ByteBufferChannel channel = new ByteBufferChannel(send.size());
        send.writeTo(channel);
        channel.close();

        ByteBuffer buf = channel.buffer();

        // read the size
        int size = buf.getInt();
        assertTrue(size > 0);

        // read the header
        ResponseHeader responseHeader = ResponseHeader.parse(channel.buffer(), responseHeaderVersion);
        assertEquals(correlationId, responseHeader.correlationId());

        assertEquals(fetchResponse.serialize(apiVersion), buf);
        FetchResponseData deserialized = new FetchResponseData(new ByteBufferAccessor(buf), apiVersion);
        ObjectSerializationCache serializationCache = new ObjectSerializationCache();
        assertEquals(size, responseHeader.size(serializationCache) + deserialized.size(serializationCache, apiVersion));
    }

    @Test
    public void testControlledShutdownResponse() {
        ControlledShutdownResponse response = createControlledShutdownResponse();
        short version = ApiKeys.CONTROLLED_SHUTDOWN.latestVersion();
        ByteBuffer buffer = response.serialize(version);
        ControlledShutdownResponse deserialized = ControlledShutdownResponse.parse(buffer, version);
        assertEquals(response.error(), deserialized.error());
        assertEquals(response.data().remainingPartitions(), deserialized.data().remainingPartitions());
    }

    @Test
    public void testCreateTopicRequestV0FailsIfValidateOnly() {
        assertThrows(UnsupportedVersionException.class,
            () -> createCreateTopicRequest(0, true));
    }

    @Test
    public void testCreateTopicRequestV3FailsIfNoPartitionsOrReplicas() {
        final UnsupportedVersionException exception = assertThrows(
            UnsupportedVersionException.class, () -> {
                CreateTopicsRequestData data = new CreateTopicsRequestData()
                    .setTimeoutMs(123)
                    .setValidateOnly(false);
                data.topics().add(new CreatableTopic().
                    setName("foo").
                    setNumPartitions(CreateTopicsRequest.NO_NUM_PARTITIONS).
                    setReplicationFactor((short) 1));
                data.topics().add(new CreatableTopic().
                    setName("bar").
                    setNumPartitions(1).
                    setReplicationFactor(CreateTopicsRequest.NO_REPLICATION_FACTOR));

                new Builder(data).build((short) 3);
            });
        assertTrue(exception.getMessage().contains("supported in CreateTopicRequest version 4+"));
        assertTrue(exception.getMessage().contains("[foo, bar]"));
    }

    @Test
    public void testFetchRequestMaxBytesOldVersions() {
        final short version = 1;
        FetchRequest fr = createFetchRequest(version);
        FetchRequest fr2 = FetchRequest.parse(fr.serialize(), version);
        assertEquals(fr2.maxBytes(), fr.maxBytes());
    }

    @Test
    public void testFetchRequestIsolationLevel() throws Exception {
        FetchRequest request = createFetchRequest(4, IsolationLevel.READ_COMMITTED);
        FetchRequest deserialized = (FetchRequest) AbstractRequest.parseRequest(request.apiKey(), request.version(),
                request.serialize()).request;
        assertEquals(request.isolationLevel(), deserialized.isolationLevel());

        request = createFetchRequest(4, IsolationLevel.READ_UNCOMMITTED);
        deserialized = (FetchRequest) AbstractRequest.parseRequest(request.apiKey(), request.version(),
                request.serialize()).request;
        assertEquals(request.isolationLevel(), deserialized.isolationLevel());
    }

    @Test
    public void testFetchRequestWithMetadata() throws Exception {
        FetchRequest request = createFetchRequest(4, IsolationLevel.READ_COMMITTED);
        FetchRequest deserialized = (FetchRequest) AbstractRequest.parseRequest(ApiKeys.FETCH, request.version(),
                request.serialize()).request;
        assertEquals(request.isolationLevel(), deserialized.isolationLevel());

        request = createFetchRequest(4, IsolationLevel.READ_UNCOMMITTED);
        deserialized = (FetchRequest) AbstractRequest.parseRequest(ApiKeys.FETCH, request.version(),
                request.serialize()).request;
        assertEquals(request.isolationLevel(), deserialized.isolationLevel());
    }

    @Test
    public void testFetchRequestCompat() {
        Map<TopicPartition, FetchRequest.PartitionData> fetchData = new HashMap<>();
        fetchData.put(new TopicPartition("test", 0), new FetchRequest.PartitionData(100, 2, 100, Optional.of(42)));
        FetchRequest req = FetchRequest.Builder
                .forConsumer(100, 100, fetchData)
                .metadata(new FetchMetadata(10, 20))
                .isolationLevel(IsolationLevel.READ_COMMITTED)
                .build((short) 2);

        FetchRequestData data = req.data();
        ObjectSerializationCache cache = new ObjectSerializationCache();
        int size = data.size(cache, (short) 2);

        ByteBufferAccessor writer = new ByteBufferAccessor(ByteBuffer.allocate(size));
        data.write(writer, cache, (short) 2);
    }

    @Test
    public void testJoinGroupRequestVersion0RebalanceTimeout() {
        final short version = 0;
        JoinGroupRequest jgr = createJoinGroupRequest(version);
        JoinGroupRequest jgr2 = JoinGroupRequest.parse(jgr.serialize(), version);
        assertEquals(jgr2.data().rebalanceTimeoutMs(), jgr.data().rebalanceTimeoutMs());
    }

    @Test
    public void testOffsetFetchRequestBuilderToString() {
        List<Boolean> stableFlags = Arrays.asList(true, false);
        for (Boolean requireStable : stableFlags) {
            String allTopicPartitionsString = new OffsetFetchRequest.Builder("someGroup", requireStable, null, false).toString();

            assertTrue(allTopicPartitionsString.contains("groupId='someGroup', topics=null, requireStable="
                                                             + requireStable.toString()));
            String string = new OffsetFetchRequest.Builder("group1",
                requireStable, Collections.singletonList(new TopicPartition("test11", 1)), false).toString();
            assertTrue(string.contains("test11"));
            assertTrue(string.contains("group1"));
            assertTrue(string.contains("requireStable=" + requireStable.toString()));
        }
    }

    @Test
    public void testApiVersionsRequestBeforeV3Validation() {
        for (short version = 0; version < 3; version++) {
            ApiVersionsRequest request = new ApiVersionsRequest(new ApiVersionsRequestData(), version);
            assertTrue(request.isValid());
        }
    }

    @Test
    public void testValidApiVersionsRequest() {
        ApiVersionsRequest request;

        request = new ApiVersionsRequest.Builder().build();
        assertTrue(request.isValid());

        request = new ApiVersionsRequest(new ApiVersionsRequestData()
            .setClientSoftwareName("apache-kafka.java")
            .setClientSoftwareVersion("0.0.0-SNAPSHOT"),
            ApiKeys.API_VERSIONS.latestVersion()
        );
        assertTrue(request.isValid());
    }

    @Test
    public void testListGroupRequestV3FailsWithStates() {
        ListGroupsRequestData data = new ListGroupsRequestData()
                .setStatesFilter(asList(ConsumerGroupState.STABLE.name()));
        assertThrows(UnsupportedVersionException.class, () -> new ListGroupsRequest.Builder(data).build((short) 3));
    }

    @Test
    public void testInvalidApiVersionsRequest() {
        testInvalidCase("java@apache_kafka", "0.0.0-SNAPSHOT");
        testInvalidCase("apache-kafka-java", "0.0.0@java");
        testInvalidCase("-apache-kafka-java", "0.0.0");
        testInvalidCase("apache-kafka-java.", "0.0.0");
    }

    private void testInvalidCase(String name, String version) {
        ApiVersionsRequest request = new ApiVersionsRequest(new ApiVersionsRequestData()
            .setClientSoftwareName(name)
            .setClientSoftwareVersion(version),
            ApiKeys.API_VERSIONS.latestVersion()
        );
        assertFalse(request.isValid());
    }

    @Test
    public void testApiVersionResponseWithUnsupportedError() {
        ApiVersionsRequest request = new ApiVersionsRequest.Builder().build();
        ApiVersionsResponse response = request.getErrorResponse(0, Errors.UNSUPPORTED_VERSION.exception());

        assertEquals(Errors.UNSUPPORTED_VERSION.code(), response.data().errorCode());

        ApiVersion apiVersion = response.data().apiKeys().find(ApiKeys.API_VERSIONS.id);
        assertNotNull(apiVersion);
        assertEquals(ApiKeys.API_VERSIONS.id, apiVersion.apiKey());
        assertEquals(ApiKeys.API_VERSIONS.oldestVersion(), apiVersion.minVersion());
        assertEquals(ApiKeys.API_VERSIONS.latestVersion(), apiVersion.maxVersion());
    }

    @Test
    public void testApiVersionResponseWithNotUnsupportedError() {
        ApiVersionsRequest request = new ApiVersionsRequest.Builder().build();
        ApiVersionsResponse response = request.getErrorResponse(0, Errors.INVALID_REQUEST.exception());

        assertEquals(response.data().errorCode(), Errors.INVALID_REQUEST.code());
        assertTrue(response.data().apiKeys().isEmpty());
    }

    @Test
    public void testApiVersionResponseParsingFallback() {
        ByteBuffer buffer = ApiVersionsResponse.DEFAULT_API_VERSIONS_RESPONSE.serialize((short) 0);
        ApiVersionsResponse response = ApiVersionsResponse.parse(buffer, ApiKeys.API_VERSIONS.latestVersion());

        assertEquals(Errors.NONE.code(), response.data().errorCode());
    }

    @Test
    public void testApiVersionResponseParsingFallbackException() {
        short version = 0;
        assertThrows(BufferUnderflowException.class, () -> ApiVersionsResponse.parse(ByteBuffer.allocate(0), version));
    }

    @Test
    public void testApiVersionResponseParsing() {
        ByteBuffer buffer = ApiVersionsResponse.DEFAULT_API_VERSIONS_RESPONSE.serialize(ApiKeys.API_VERSIONS.latestVersion());
        ApiVersionsResponse response = ApiVersionsResponse.parse(buffer, ApiKeys.API_VERSIONS.latestVersion());

        assertEquals(Errors.NONE.code(), response.data().errorCode());
    }

    @Test
    public void testInitProducerIdRequestVersions() {
        InitProducerIdRequest.Builder bld = new InitProducerIdRequest.Builder(
            new InitProducerIdRequestData().setTransactionTimeoutMs(1000).
                setTransactionalId("abracadabra").
                setProducerId(123));
        final UnsupportedVersionException exception = assertThrows(
            UnsupportedVersionException.class, () -> bld.build((short) 2).serialize());
        assertTrue(exception.getMessage().contains("Attempted to write a non-default producerId at version 2"));
        bld.build((short) 3);
    }

    @Test
    public void testDeletableTopicResultErrorMessageIsNullByDefault() {
        DeletableTopicResult result = new DeletableTopicResult()
            .setName("topic")
            .setErrorCode(Errors.THROTTLING_QUOTA_EXCEEDED.code());

        assertEquals("topic", result.name());
        assertEquals(Errors.THROTTLING_QUOTA_EXCEEDED.code(), result.errorCode());
        assertNull(result.errorMessage());
    }

    private ResponseHeader createResponseHeader(short headerVersion) {
        return new ResponseHeader(10, headerVersion);
    }

    private FindCoordinatorRequest createFindCoordinatorRequest(int version) {
        return new FindCoordinatorRequest.Builder(
                new FindCoordinatorRequestData()
                    .setKeyType(CoordinatorType.GROUP.id())
                    .setKey("test-group"))
                .build((short) version);
    }

    private FindCoordinatorResponse createFindCoordinatorResponse() {
        Node node = new Node(10, "host1", 2014);
        return FindCoordinatorResponse.prepareResponse(Errors.NONE, node);
    }

    private FetchRequest createFetchRequest(int version, FetchMetadata metadata, List<TopicPartition> toForget) {
        LinkedHashMap<TopicPartition, FetchRequest.PartitionData> fetchData = new LinkedHashMap<>();
        fetchData.put(new TopicPartition("test1", 0), new FetchRequest.PartitionData(100, -1L,
                1000000, Optional.empty()));
        fetchData.put(new TopicPartition("test2", 0), new FetchRequest.PartitionData(200, -1L,
                1000000, Optional.empty()));
        return FetchRequest.Builder.forConsumer(100, 100000, fetchData).
            metadata(metadata).setMaxBytes(1000).toForget(toForget).build((short) version);
    }

    private FetchRequest createFetchRequest(int version, IsolationLevel isolationLevel) {
        LinkedHashMap<TopicPartition, FetchRequest.PartitionData> fetchData = new LinkedHashMap<>();
        fetchData.put(new TopicPartition("test1", 0), new FetchRequest.PartitionData(100, -1L,
                1000000, Optional.empty()));
        fetchData.put(new TopicPartition("test2", 0), new FetchRequest.PartitionData(200, -1L,
                1000000, Optional.empty()));
        return FetchRequest.Builder.forConsumer(100, 100000, fetchData).
            isolationLevel(isolationLevel).setMaxBytes(1000).build((short) version);
    }

    private FetchRequest createFetchRequest(int version) {
        LinkedHashMap<TopicPartition, FetchRequest.PartitionData> fetchData = new LinkedHashMap<>();
        fetchData.put(new TopicPartition("test1", 0), new FetchRequest.PartitionData(100, -1L,
                1000000, Optional.empty()));
        fetchData.put(new TopicPartition("test2", 0), new FetchRequest.PartitionData(200, -1L,
                1000000, Optional.empty()));
        return FetchRequest.Builder.forConsumer(100, 100000, fetchData).setMaxBytes(1000).build((short) version);
    }

    private FetchResponse<MemoryRecords> createFetchResponse(Errors error, int sessionId) {
        return new FetchResponse<>(error, new LinkedHashMap<>(), 25, sessionId);
    }

    private FetchResponse<MemoryRecords> createFetchResponse(int sessionId) {
        LinkedHashMap<TopicPartition, FetchResponse.PartitionData<MemoryRecords>> responseData = new LinkedHashMap<>();
        MemoryRecords records = MemoryRecords.withRecords(CompressionType.NONE, new SimpleRecord("blah".getBytes()));
        responseData.put(new TopicPartition("test", 0), new FetchResponse.PartitionData<>(Errors.NONE,
            1000000, FetchResponse.INVALID_LAST_STABLE_OFFSET, 0L, Optional.empty(), Collections.emptyList(), records));
        List<FetchResponse.AbortedTransaction> abortedTransactions = Collections.singletonList(
            new FetchResponse.AbortedTransaction(234L, 999L));
        responseData.put(new TopicPartition("test", 1), new FetchResponse.PartitionData<>(Errors.NONE,
            1000000, FetchResponse.INVALID_LAST_STABLE_OFFSET, 0L, Optional.empty(), abortedTransactions, MemoryRecords.EMPTY));
        return new FetchResponse<>(Errors.NONE, responseData, 25, sessionId);
    }

    private FetchResponse<MemoryRecords> createFetchResponse(boolean includeAborted) {
        LinkedHashMap<TopicPartition, FetchResponse.PartitionData<MemoryRecords>> responseData = new LinkedHashMap<>();
        MemoryRecords records = MemoryRecords.withRecords(CompressionType.NONE, new SimpleRecord("blah".getBytes()));

        responseData.put(new TopicPartition("test", 0), new FetchResponse.PartitionData<>(Errors.NONE,
                1000000, FetchResponse.INVALID_LAST_STABLE_OFFSET, 0L, Optional.empty(), Collections.emptyList(), records));

        List<FetchResponse.AbortedTransaction> abortedTransactions = Collections.emptyList();
        if (includeAborted) {
            abortedTransactions = Collections.singletonList(
                    new FetchResponse.AbortedTransaction(234L, 999L));
        }
        responseData.put(new TopicPartition("test", 1), new FetchResponse.PartitionData<>(Errors.NONE,
                1000000, FetchResponse.INVALID_LAST_STABLE_OFFSET, 0L, Optional.empty(), abortedTransactions, MemoryRecords.EMPTY));

        return new FetchResponse<>(Errors.NONE, responseData, 25, INVALID_SESSION_ID);
    }

    private HeartbeatRequest createHeartBeatRequest() {
        return new HeartbeatRequest.Builder(new HeartbeatRequestData()
                .setGroupId("group1")
                .setGenerationId(1)
                .setMemberId("consumer1")).build();
    }

    private HeartbeatResponse createHeartBeatResponse() {
        return new HeartbeatResponse(new HeartbeatResponseData().setErrorCode(Errors.NONE.code()));
    }

    private JoinGroupRequest createJoinGroupRequest(int version) {
        JoinGroupRequestData.JoinGroupRequestProtocolCollection protocols =
            new JoinGroupRequestData.JoinGroupRequestProtocolCollection(
                Collections.singleton(
                new JoinGroupRequestData.JoinGroupRequestProtocol()
                        .setName("consumer-range")
                        .setMetadata(new byte[0])).iterator()
        );

        JoinGroupRequestData data = new JoinGroupRequestData()
            .setGroupId("group1")
            .setSessionTimeoutMs(30000)
            .setMemberId("consumer1")
            .setProtocolType("consumer")
            .setProtocols(protocols);

        // v1 and above contains rebalance timeout
        if (version >= 1)
            data.setRebalanceTimeoutMs(60000);

        // v5 and above could set group instance id
        if (version >= 5)
            data.setGroupInstanceId("groupInstanceId");

        return new JoinGroupRequest.Builder(data).build((short) version);
    }

    private JoinGroupResponse createJoinGroupResponse(int version) {
        List<JoinGroupResponseData.JoinGroupResponseMember> members = new ArrayList<>();

        for (int i = 0; i < 2; i++) {
            JoinGroupResponseMember member = new JoinGroupResponseData.JoinGroupResponseMember()
                .setMemberId("consumer" + i)
                .setMetadata(new byte[0]);

            if (version >= 5)
                member.setGroupInstanceId("instance" + i);

            members.add(member);
        }

        JoinGroupResponseData data = new JoinGroupResponseData()
            .setErrorCode(Errors.NONE.code())
            .setGenerationId(1)
            .setProtocolType("consumer") // Added in v7 but ignorable
            .setProtocolName("range")
            .setLeader("leader")
            .setMemberId("consumer1")
            .setMembers(members);

        // v1 and above could set throttle time
        if (version >= 1)
            data.setThrottleTimeMs(1000);

        return new JoinGroupResponse(data);
    }

    private SyncGroupRequest createSyncGroupRequest(int version) {
        List<SyncGroupRequestAssignment> assignments = Collections.singletonList(
            new SyncGroupRequestAssignment()
                .setMemberId("member")
                .setAssignment(new byte[0])
        );

        SyncGroupRequestData data = new SyncGroupRequestData()
            .setGroupId("group1")
            .setGenerationId(1)
            .setMemberId("member")
            .setProtocolType("consumer") // Added in v5 but ignorable
            .setProtocolName("range")    // Added in v5 but ignorable
            .setAssignments(assignments);

        // v3 and above could set group instance id
        if (version >= 3)
            data.setGroupInstanceId("groupInstanceId");

        return new SyncGroupRequest.Builder(data).build((short) version);
    }

    private SyncGroupResponse createSyncGroupResponse(int version) {
        SyncGroupResponseData data = new SyncGroupResponseData()
            .setErrorCode(Errors.NONE.code())
            .setProtocolType("consumer") // Added in v5 but ignorable
            .setProtocolName("range")    // Added in v5 but ignorable
            .setAssignment(new byte[0]);

        // v1 and above could set throttle time
        if (version >= 1)
            data.setThrottleTimeMs(1000);

        return new SyncGroupResponse(data);
    }

    private ListGroupsRequest createListGroupsRequest(short version) {
        ListGroupsRequestData data = new ListGroupsRequestData();
        if (version >= 4)
            data.setStatesFilter(Arrays.asList("Stable"));
        return new ListGroupsRequest.Builder(data).build(version);
    }

    private ListGroupsResponse createListGroupsResponse(int version) {
        ListGroupsResponseData.ListedGroup group = new ListGroupsResponseData.ListedGroup()
                .setGroupId("test-group")
                .setProtocolType("consumer");
        if (version >= 4)
            group.setGroupState("Stable");
        ListGroupsResponseData data = new ListGroupsResponseData()
                .setErrorCode(Errors.NONE.code())
                .setGroups(Collections.singletonList(group));
        return new ListGroupsResponse(data);
    }

    private DescribeGroupsRequest createDescribeGroupRequest() {
        return new DescribeGroupsRequest.Builder(
            new DescribeGroupsRequestData().
                setGroups(Collections.singletonList("test-group"))).build();
    }

    private DescribeGroupsResponse createDescribeGroupResponse() {
        String clientId = "consumer-1";
        String clientHost = "localhost";
        DescribeGroupsResponseData describeGroupsResponseData = new DescribeGroupsResponseData();
        DescribeGroupsResponseData.DescribedGroupMember member = DescribeGroupsResponse.groupMember("memberId", null,
                clientId, clientHost, new byte[0], new byte[0]);
        DescribedGroup metadata = DescribeGroupsResponse.groupMetadata("test-group",
                Errors.NONE,
                "STABLE",
                "consumer",
                "roundrobin",
                Collections.singletonList(member),
                DescribeGroupsResponse.AUTHORIZED_OPERATIONS_OMITTED);
        describeGroupsResponseData.groups().add(metadata);
        return new DescribeGroupsResponse(describeGroupsResponseData);
    }

    private LeaveGroupRequest createLeaveGroupRequest() {
        return new LeaveGroupRequest.Builder(
            "group1", Collections.singletonList(new MemberIdentity()
                                                    .setMemberId("consumer1"))
            ).build();
    }

    private LeaveGroupResponse createLeaveGroupResponse() {
        return new LeaveGroupResponse(new LeaveGroupResponseData().setErrorCode(Errors.NONE.code()));
    }

    private DeleteGroupsRequest createDeleteGroupsRequest() {
        return new DeleteGroupsRequest.Builder(
            new DeleteGroupsRequestData()
                .setGroupsNames(Collections.singletonList("test-group"))
        ).build();
    }

    private DeleteGroupsResponse createDeleteGroupsResponse() {
        DeletableGroupResultCollection result = new DeletableGroupResultCollection();
        result.add(new DeletableGroupResult()
                       .setGroupId("test-group")
                       .setErrorCode(Errors.NONE.code()));
        return new DeleteGroupsResponse(
            new DeleteGroupsResponseData()
                .setResults(result)
        );
    }

    private ListOffsetsRequest createListOffsetRequest(int version) {
        if (version == 0) {
            ListOffsetsTopic topic = new ListOffsetsTopic()
                    .setName("test")
                    .setPartitions(Arrays.asList(new ListOffsetsPartition()
                            .setPartitionIndex(0)
                            .setTimestamp(1000000L)
                            .setMaxNumOffsets(10)
                            .setCurrentLeaderEpoch(5)));
            return ListOffsetsRequest.Builder
                    .forConsumer(false, IsolationLevel.READ_UNCOMMITTED)
                    .setTargetTimes(Collections.singletonList(topic))
                    .build((short) version);
        } else if (version == 1) {
            ListOffsetsTopic topic = new ListOffsetsTopic()
                    .setName("test")
                    .setPartitions(Arrays.asList(new ListOffsetsPartition()
                            .setPartitionIndex(0)
                            .setTimestamp(1000000L)
                            .setCurrentLeaderEpoch(5)));
            return ListOffsetsRequest.Builder
                    .forConsumer(true, IsolationLevel.READ_UNCOMMITTED)
                    .setTargetTimes(Collections.singletonList(topic))
                    .build((short) version);
        } else if (version >= 2 && version <= LIST_OFFSETS.latestVersion()) {
            ListOffsetsPartition partition = new ListOffsetsPartition()
                    .setPartitionIndex(0)
                    .setTimestamp(1000000L)
                    .setCurrentLeaderEpoch(5);

            ListOffsetsTopic topic = new ListOffsetsTopic()
                    .setName("test")
                    .setPartitions(Arrays.asList(partition));
            return ListOffsetsRequest.Builder
                    .forConsumer(true, IsolationLevel.READ_COMMITTED)
                    .setTargetTimes(Collections.singletonList(topic))
                    .build((short) version);
        } else {
            throw new IllegalArgumentException("Illegal ListOffsetRequest version " + version);
        }
    }

    private ListOffsetsResponse createListOffsetResponse(int version) {
        if (version == 0) {
            ListOffsetsResponseData data = new ListOffsetsResponseData()
                    .setTopics(Collections.singletonList(new ListOffsetsTopicResponse()
                            .setName("test")
                            .setPartitions(Collections.singletonList(new ListOffsetsPartitionResponse()
                                    .setPartitionIndex(0)
                                    .setErrorCode(Errors.NONE.code())
                                    .setOldStyleOffsets(asList(100L))))));
            return new ListOffsetsResponse(data);
        } else if (version >= 1 && version <= LIST_OFFSETS.latestVersion()) {
            ListOffsetsPartitionResponse partition = new ListOffsetsPartitionResponse()
                    .setPartitionIndex(0)
                    .setErrorCode(Errors.NONE.code())
                    .setTimestamp(10000L)
                    .setOffset(100L);
            if (version >= 4) {
                partition.setLeaderEpoch(27);
            }
            ListOffsetsResponseData data = new ListOffsetsResponseData()
                    .setTopics(Collections.singletonList(new ListOffsetsTopicResponse()
                            .setName("test")
                            .setPartitions(Collections.singletonList(partition))));
            return new ListOffsetsResponse(data);
        } else {
            throw new IllegalArgumentException("Illegal ListOffsetResponse version " + version);
        }
    }

    private MetadataRequest createMetadataRequest(int version, List<String> topics) {
        return new MetadataRequest.Builder(topics, true).build((short) version);
    }

    private MetadataResponse createMetadataResponse() {
        Node node = new Node(1, "host1", 1001);
        List<Integer> replicas = singletonList(node.id());
        List<Integer> isr = singletonList(node.id());
        List<Integer> offlineReplicas = emptyList();

        List<MetadataResponse.TopicMetadata> allTopicMetadata = new ArrayList<>();
        allTopicMetadata.add(new MetadataResponse.TopicMetadata(Errors.NONE, "__consumer_offsets", true,
                asList(new MetadataResponse.PartitionMetadata(Errors.NONE,
                        new TopicPartition("__consumer_offsets", 1),
                        Optional.of(node.id()), Optional.of(5), replicas, isr, offlineReplicas))));
        allTopicMetadata.add(new MetadataResponse.TopicMetadata(Errors.LEADER_NOT_AVAILABLE, "topic2", false,
                emptyList()));
        allTopicMetadata.add(new MetadataResponse.TopicMetadata(Errors.NONE, "topic3", false,
            asList(new MetadataResponse.PartitionMetadata(Errors.LEADER_NOT_AVAILABLE,
                    new TopicPartition("topic3", 0), Optional.empty(),
                    Optional.empty(), replicas, isr, offlineReplicas))));

        return RequestTestUtils.metadataResponse(asList(node), null, MetadataResponse.NO_CONTROLLER_ID, allTopicMetadata);
    }

    private OffsetCommitRequest createOffsetCommitRequest(int version) {
        return new OffsetCommitRequest.Builder(new OffsetCommitRequestData()
                .setGroupId("group1")
                .setMemberId("consumer1")
                .setGroupInstanceId(null)
                .setGenerationId(100)
                .setTopics(Collections.singletonList(
                        new OffsetCommitRequestData.OffsetCommitRequestTopic()
                                .setName("test")
                                .setPartitions(Arrays.asList(
                                        new OffsetCommitRequestData.OffsetCommitRequestPartition()
                                                .setPartitionIndex(0)
                                                .setCommittedOffset(100)
                                                .setCommittedLeaderEpoch(RecordBatch.NO_PARTITION_LEADER_EPOCH)
                                                .setCommittedMetadata(""),
                                        new OffsetCommitRequestData.OffsetCommitRequestPartition()
                                                .setPartitionIndex(1)
                                                .setCommittedOffset(200)
                                                .setCommittedLeaderEpoch(RecordBatch.NO_PARTITION_LEADER_EPOCH)
                                                .setCommittedMetadata(null)
                                ))
                ))
        ).build((short) version);
    }

    private OffsetCommitResponse createOffsetCommitResponse() {
        return new OffsetCommitResponse(new OffsetCommitResponseData()
                .setTopics(Collections.singletonList(
                        new OffsetCommitResponseData.OffsetCommitResponseTopic()
                                .setName("test")
                                .setPartitions(Collections.singletonList(
                                        new OffsetCommitResponseData.OffsetCommitResponsePartition()
                                                .setPartitionIndex(0)
                                                .setErrorCode(Errors.NONE.code())
                                ))
                ))
        );
    }

    private OffsetFetchRequest createOffsetFetchRequest(int version, boolean requireStable) {
        return new OffsetFetchRequest.Builder("group1", requireStable, Collections.singletonList(new TopicPartition("test11", 1)), false)
                .build((short) version);
    }

    private OffsetFetchRequest createOffsetFetchRequestForAllPartition(String groupId, boolean requireStable) {
        return new OffsetFetchRequest.Builder(groupId, requireStable, null, false).build();
    }

    private OffsetFetchResponse createOffsetFetchResponse() {
        Map<TopicPartition, OffsetFetchResponse.PartitionData> responseData = new HashMap<>();
        responseData.put(new TopicPartition("test", 0), new OffsetFetchResponse.PartitionData(
                100L, Optional.empty(), "", Errors.NONE));
        responseData.put(new TopicPartition("test", 1), new OffsetFetchResponse.PartitionData(
                100L, Optional.of(10), null, Errors.NONE));
        return new OffsetFetchResponse(Errors.NONE, responseData);
    }

    @SuppressWarnings("deprecation")
    private ProduceRequest createProduceRequest(int version) {
        if (version < 2)
            throw new IllegalArgumentException("Produce request version 2 is not supported");
        byte magic = version == 2 ? RecordBatch.MAGIC_VALUE_V1 : RecordBatch.MAGIC_VALUE_V2;
        MemoryRecords records = MemoryRecords.withRecords(magic, CompressionType.NONE, new SimpleRecord("woot".getBytes()));
        return ProduceRequest.forMagic(magic,
                new ProduceRequestData()
                        .setTopicData(new ProduceRequestData.TopicProduceDataCollection(Collections.singletonList(
                                new ProduceRequestData.TopicProduceData()
                                        .setName("test")
                                        .setPartitionData(Collections.singletonList(new ProduceRequestData.PartitionProduceData()
                                                .setIndex(0)
                                                .setRecords(records)))).iterator()))
                        .setAcks((short) 1)
                        .setTimeoutMs(5000)
                        .setTransactionalId(version >= 3 ? "transactionalId" : null))
                .build((short) version);
    }

    @SuppressWarnings("deprecation")
    private ProduceResponse createProduceResponse() {
        Map<TopicPartition, ProduceResponse.PartitionResponse> responseData = new HashMap<>();
        responseData.put(new TopicPartition("test", 0), new ProduceResponse.PartitionResponse(Errors.NONE,
                10000, RecordBatch.NO_TIMESTAMP, 100));
        return new ProduceResponse(responseData, 0);
    }

    @SuppressWarnings("deprecation")
    private ProduceResponse createProduceResponseWithErrorMessage() {
        Map<TopicPartition, ProduceResponse.PartitionResponse> responseData = new HashMap<>();
        responseData.put(new TopicPartition("test", 0), new ProduceResponse.PartitionResponse(Errors.NONE,
                10000, RecordBatch.NO_TIMESTAMP, 100, Collections.singletonList(new ProduceResponse.RecordError(0, "error message")),
                "global error message"));
        return new ProduceResponse(responseData, 0);
    }

    private StopReplicaRequest createStopReplicaRequest(int version, boolean deletePartitions) {
        List<StopReplicaTopicState> topicStates = new ArrayList<>();
        StopReplicaTopicState topic1 = new StopReplicaTopicState()
            .setTopicName("topic1")
            .setPartitionStates(Collections.singletonList(new StopReplicaPartitionState()
                .setPartitionIndex(0)
                .setLeaderEpoch(1)
                .setDeletePartition(deletePartitions)));
        topicStates.add(topic1);
        StopReplicaTopicState topic2 = new StopReplicaTopicState()
            .setTopicName("topic2")
            .setPartitionStates(Collections.singletonList(new StopReplicaPartitionState()
                .setPartitionIndex(1)
                .setLeaderEpoch(2)
                .setDeletePartition(deletePartitions)));
        topicStates.add(topic2);

        return new StopReplicaRequest.Builder((short) version, 0, 1, 0,
            deletePartitions, topicStates).build((short) version);
    }

    private StopReplicaResponse createStopReplicaResponse() {
        List<StopReplicaResponseData.StopReplicaPartitionError> partitions = new ArrayList<>();
        partitions.add(new StopReplicaResponseData.StopReplicaPartitionError()
            .setTopicName("test")
            .setPartitionIndex(0)
            .setErrorCode(Errors.NONE.code()));
        return new StopReplicaResponse(new StopReplicaResponseData()
            .setErrorCode(Errors.NONE.code())
            .setPartitionErrors(partitions));
    }

    private ControlledShutdownRequest createControlledShutdownRequest() {
        ControlledShutdownRequestData data = new ControlledShutdownRequestData()
                .setBrokerId(10)
                .setBrokerEpoch(0L);
        return new ControlledShutdownRequest.Builder(
                data,
                ApiKeys.CONTROLLED_SHUTDOWN.latestVersion()).build();
    }

    private ControlledShutdownRequest createControlledShutdownRequest(int version) {
        ControlledShutdownRequestData data = new ControlledShutdownRequestData()
                .setBrokerId(10)
                .setBrokerEpoch(0L);
        return new ControlledShutdownRequest.Builder(
                data,
                ApiKeys.CONTROLLED_SHUTDOWN.latestVersion()).build((short) version);
    }

    private ControlledShutdownResponse createControlledShutdownResponse() {
        RemainingPartition p1 = new RemainingPartition()
                .setTopicName("test2")
                .setPartitionIndex(5);
        RemainingPartition p2 = new RemainingPartition()
                .setTopicName("test1")
                .setPartitionIndex(10);
        RemainingPartitionCollection pSet = new RemainingPartitionCollection();
        pSet.add(p1);
        pSet.add(p2);
        ControlledShutdownResponseData data = new ControlledShutdownResponseData()
                .setErrorCode(Errors.NONE.code())
                .setRemainingPartitions(pSet);
        return new ControlledShutdownResponse(data);
    }

    private LeaderAndIsrRequest createLeaderAndIsrRequest(int version) {
        List<LeaderAndIsrPartitionState> partitionStates = new ArrayList<>();
        List<Integer> isr = asList(1, 2);
        List<Integer> replicas = asList(1, 2, 3, 4);
        partitionStates.add(new LeaderAndIsrPartitionState()
            .setTopicName("topic5")
            .setPartitionIndex(105)
            .setControllerEpoch(0)
            .setLeader(2)
            .setLeaderEpoch(1)
            .setIsr(isr)
            .setZkVersion(2)
            .setReplicas(replicas)
            .setIsNew(false));
        partitionStates.add(new LeaderAndIsrPartitionState()
            .setTopicName("topic5")
            .setPartitionIndex(1)
            .setControllerEpoch(1)
            .setLeader(1)
            .setLeaderEpoch(1)
            .setIsr(isr)
            .setZkVersion(2)
            .setReplicas(replicas)
            .setIsNew(false));
        partitionStates.add(new LeaderAndIsrPartitionState()
            .setTopicName("topic20")
            .setPartitionIndex(1)
            .setControllerEpoch(1)
            .setLeader(0)
            .setLeaderEpoch(1)
            .setIsr(isr)
            .setZkVersion(2)
            .setReplicas(replicas)
            .setIsNew(false));

        Set<Node> leaders = Utils.mkSet(
                new Node(0, "test0", 1223),
                new Node(1, "test1", 1223)
        );

        Map<String, Uuid> topicIds = new HashMap<>();
        topicIds.put("topic5", Uuid.randomUuid());
        topicIds.put("topic20", Uuid.randomUuid());

        return new LeaderAndIsrRequest.Builder((short) version, 1, 10, 0,
                partitionStates, topicIds, leaders).build();
    }

    private LeaderAndIsrResponse createLeaderAndIsrResponse(int version) {
        if (version < 5) {
            List<LeaderAndIsrResponseData.LeaderAndIsrPartitionError> partitions = new ArrayList<>();
            partitions.add(new LeaderAndIsrResponseData.LeaderAndIsrPartitionError()
                    .setTopicName("test")
                    .setPartitionIndex(0)
                    .setErrorCode(Errors.NONE.code()));
            return new LeaderAndIsrResponse(new LeaderAndIsrResponseData()
                    .setErrorCode(Errors.NONE.code())
                    .setPartitionErrors(partitions), (short) version);
        } else {
            List<LeaderAndIsrResponseData.LeaderAndIsrPartitionError> partition = Collections.singletonList(
                    new LeaderAndIsrResponseData.LeaderAndIsrPartitionError()
                    .setPartitionIndex(0)
                    .setErrorCode(Errors.NONE.code()));
            List<LeaderAndIsrResponseData.LeaderAndIsrTopicError> topics = new ArrayList<>();
            topics.add(new LeaderAndIsrResponseData.LeaderAndIsrTopicError()
                    .setTopicId(Uuid.randomUuid())
                    .setPartitionErrors(partition));
            return new LeaderAndIsrResponse(new LeaderAndIsrResponseData()
                    .setTopics(topics), (short) version);
        }
    }

    private UpdateMetadataRequest createUpdateMetadataRequest(int version, String rack) {
        List<UpdateMetadataPartitionState> partitionStates = new ArrayList<>();
        List<Integer> isr = asList(1, 2);
        List<Integer> replicas = asList(1, 2, 3, 4);
        List<Integer> offlineReplicas = asList();
        partitionStates.add(new UpdateMetadataPartitionState()
            .setTopicName("topic5")
            .setPartitionIndex(105)
            .setControllerEpoch(0)
            .setLeader(2)
            .setLeaderEpoch(1)
            .setIsr(isr)
            .setZkVersion(2)
            .setReplicas(replicas)
            .setOfflineReplicas(offlineReplicas));
        partitionStates.add(new UpdateMetadataPartitionState()
                .setTopicName("topic5")
                .setPartitionIndex(1)
                .setControllerEpoch(1)
                .setLeader(1)
                .setLeaderEpoch(1)
                .setIsr(isr)
                .setZkVersion(2)
                .setReplicas(replicas)
                .setOfflineReplicas(offlineReplicas));
        partitionStates.add(new UpdateMetadataPartitionState()
                .setTopicName("topic20")
                .setPartitionIndex(1)
                .setControllerEpoch(1)
                .setLeader(0)
                .setLeaderEpoch(1)
                .setIsr(isr)
                .setZkVersion(2)
                .setReplicas(replicas)
                .setOfflineReplicas(offlineReplicas));

        Map<String, Uuid> topicIds = new HashMap<>();
        topicIds.put("topic5", Uuid.randomUuid());
        topicIds.put("topic20", Uuid.randomUuid());

        SecurityProtocol plaintext = SecurityProtocol.PLAINTEXT;
        List<UpdateMetadataEndpoint> endpoints1 = new ArrayList<>();
        endpoints1.add(new UpdateMetadataEndpoint()
            .setHost("host1")
            .setPort(1223)
            .setSecurityProtocol(plaintext.id)
            .setListener(ListenerName.forSecurityProtocol(plaintext).value()));

        List<UpdateMetadataEndpoint> endpoints2 = new ArrayList<>();
        endpoints2.add(new UpdateMetadataEndpoint()
            .setHost("host1")
            .setPort(1244)
            .setSecurityProtocol(plaintext.id)
            .setListener(ListenerName.forSecurityProtocol(plaintext).value()));
        if (version > 0) {
            SecurityProtocol ssl = SecurityProtocol.SSL;
            endpoints2.add(new UpdateMetadataEndpoint()
                .setHost("host2")
                .setPort(1234)
                .setSecurityProtocol(ssl.id)
                .setListener(ListenerName.forSecurityProtocol(ssl).value()));
            endpoints2.add(new UpdateMetadataEndpoint()
                .setHost("host2")
                .setPort(1334)
                .setSecurityProtocol(ssl.id));
            if (version >= 3)
                endpoints2.get(1).setListener("CLIENT");
        }

        List<UpdateMetadataBroker> liveBrokers = Arrays.asList(
            new UpdateMetadataBroker()
                .setId(0)
                .setEndpoints(endpoints1)
                .setRack(rack),
            new UpdateMetadataBroker()
                .setId(1)
                .setEndpoints(endpoints2)
                .setRack(rack)
        );
        return new UpdateMetadataRequest.Builder((short) version, 1, 10, 0, partitionStates,
            liveBrokers, Collections.emptyMap()).build();
    }

    private UpdateMetadataResponse createUpdateMetadataResponse() {
        return new UpdateMetadataResponse(new UpdateMetadataResponseData().setErrorCode(Errors.NONE.code()));
    }

    private SaslHandshakeRequest createSaslHandshakeRequest() {
        return new SaslHandshakeRequest.Builder(
                new SaslHandshakeRequestData().setMechanism("PLAIN")).build();
    }

    private SaslHandshakeResponse createSaslHandshakeResponse() {
        return new SaslHandshakeResponse(
                new SaslHandshakeResponseData()
                .setErrorCode(Errors.NONE.code()).setMechanisms(Collections.singletonList("GSSAPI")));
    }

    private SaslAuthenticateRequest createSaslAuthenticateRequest() {
        SaslAuthenticateRequestData data = new SaslAuthenticateRequestData().setAuthBytes(new byte[0]);
        return new SaslAuthenticateRequest(data, ApiKeys.SASL_AUTHENTICATE.latestVersion());
    }

    private SaslAuthenticateResponse createSaslAuthenticateResponse() {
        SaslAuthenticateResponseData data = new SaslAuthenticateResponseData()
                .setErrorCode(Errors.NONE.code())
                .setAuthBytes(new byte[0])
                .setSessionLifetimeMs(Long.MAX_VALUE);
        return new SaslAuthenticateResponse(data);
    }

    private ApiVersionsRequest createApiVersionRequest() {
        return new ApiVersionsRequest.Builder().build();
    }

    private ApiVersionsResponse createApiVersionResponse() {
        ApiVersionCollection apiVersions = new ApiVersionCollection();
        apiVersions.add(new ApiVersion()
            .setApiKey((short) 0)
            .setMinVersion((short) 0)
            .setMaxVersion((short) 2));

        return new ApiVersionsResponse(new ApiVersionsResponseData()
            .setErrorCode(Errors.NONE.code())
            .setThrottleTimeMs(0)
            .setApiKeys(apiVersions));
    }

    private CreateTopicsRequest createCreateTopicRequest(int version) {
        return createCreateTopicRequest(version, version >= 1);
    }

    private CreateTopicsRequest createCreateTopicRequest(int version, boolean validateOnly) {
        CreateTopicsRequestData data = new CreateTopicsRequestData()
            .setTimeoutMs(123)
            .setValidateOnly(validateOnly);
        data.topics().add(new CreatableTopic()
            .setNumPartitions(3)
            .setReplicationFactor((short) 5));

        CreatableTopic topic2 = new CreatableTopic();
        data.topics().add(topic2);
        topic2.assignments().add(new CreatableReplicaAssignment()
            .setPartitionIndex(0)
            .setBrokerIds(Arrays.asList(1, 2, 3)));
        topic2.assignments().add(new CreatableReplicaAssignment()
            .setPartitionIndex(1)
            .setBrokerIds(Arrays.asList(2, 3, 4)));
        topic2.configs().add(new CreateableTopicConfig()
            .setName("config1").setValue("value1"));

        return new CreateTopicsRequest.Builder(data).build((short) version);
    }

    private CreateTopicsResponse createCreateTopicResponse() {
        CreateTopicsResponseData data = new CreateTopicsResponseData();
        data.topics().add(new CreatableTopicResult()
            .setName("t1")
            .setErrorCode(Errors.INVALID_TOPIC_EXCEPTION.code())
            .setErrorMessage(null));
        data.topics().add(new CreatableTopicResult()
            .setName("t2")
            .setErrorCode(Errors.LEADER_NOT_AVAILABLE.code())
            .setErrorMessage("Leader with id 5 is not available."));
        data.topics().add(new CreatableTopicResult()
            .setName("t3")
            .setErrorCode(Errors.NONE.code())
            .setNumPartitions(1)
            .setReplicationFactor((short) 2)
            .setConfigs(Collections.singletonList(new CreatableTopicConfigs()
                .setName("min.insync.replicas")
                .setValue("2"))));
        return new CreateTopicsResponse(data);
    }

    private DeleteTopicsRequest createDeleteTopicsRequest(int version) {
        return new DeleteTopicsRequest.Builder(new DeleteTopicsRequestData()
            .setTopicNames(Arrays.asList("my_t1", "my_t2"))
            .setTimeoutMs(1000)
        ).build((short) version);
    }

    private DeleteTopicsResponse createDeleteTopicsResponse() {
        DeleteTopicsResponseData data = new DeleteTopicsResponseData();
        data.responses().add(new DeletableTopicResult()
            .setName("t1")
            .setErrorCode(Errors.INVALID_TOPIC_EXCEPTION.code())
            .setErrorMessage("Error Message"));
        data.responses().add(new DeletableTopicResult()
            .setName("t2")
            .setErrorCode(Errors.TOPIC_AUTHORIZATION_FAILED.code())
            .setErrorMessage("Error Message"));
        data.responses().add(new DeletableTopicResult()
            .setName("t3")
            .setErrorCode(Errors.NOT_CONTROLLER.code()));
        data.responses().add(new DeletableTopicResult()
                .setName("t4")
                .setErrorCode(Errors.NONE.code()));
        return new DeleteTopicsResponse(data);
    }

    private InitProducerIdRequest createInitPidRequest() {
        InitProducerIdRequestData requestData = new InitProducerIdRequestData()
                .setTransactionalId(null)
                .setTransactionTimeoutMs(100);
        return new InitProducerIdRequest.Builder(requestData).build();
    }

    private InitProducerIdResponse createInitPidResponse() {
        InitProducerIdResponseData responseData = new InitProducerIdResponseData()
                .setErrorCode(Errors.NONE.code())
                .setProducerEpoch((short) 3)
                .setProducerId(3332)
                .setThrottleTimeMs(0);
        return new InitProducerIdResponse(responseData);
    }

    private OffsetForLeaderTopicCollection createOffsetForLeaderTopicCollection() {
        OffsetForLeaderTopicCollection topics = new OffsetForLeaderTopicCollection();
        topics.add(new OffsetForLeaderTopic()
            .setTopic("topic1")
            .setPartitions(Arrays.asList(
                new OffsetForLeaderPartition()
                    .setPartition(0)
                    .setLeaderEpoch(1)
                    .setCurrentLeaderEpoch(0),
                new OffsetForLeaderPartition()
                    .setPartition(1)
                    .setLeaderEpoch(1)
                    .setCurrentLeaderEpoch(0))));
        topics.add(new OffsetForLeaderTopic()
            .setTopic("topic2")
            .setPartitions(Arrays.asList(
                new OffsetForLeaderPartition()
                    .setPartition(2)
                    .setLeaderEpoch(3)
                    .setCurrentLeaderEpoch(RecordBatch.NO_PARTITION_LEADER_EPOCH))));
        return topics;
    }

    private OffsetsForLeaderEpochRequest createLeaderEpochRequestForConsumer() {
        OffsetForLeaderTopicCollection epochs = createOffsetForLeaderTopicCollection();
        return OffsetsForLeaderEpochRequest.Builder.forConsumer(epochs).build();
    }

    private OffsetsForLeaderEpochRequest createLeaderEpochRequestForReplica(int version, int replicaId) {
        OffsetForLeaderTopicCollection epochs = createOffsetForLeaderTopicCollection();
        return OffsetsForLeaderEpochRequest.Builder.forFollower((short) version, epochs, replicaId).build();
    }

    private OffsetsForLeaderEpochResponse createLeaderEpochResponse() {
        OffsetForLeaderEpochResponseData data = new OffsetForLeaderEpochResponseData();
        data.topics().add(new OffsetForLeaderTopicResult()
            .setTopic("topic1")
            .setPartitions(Arrays.asList(
                new EpochEndOffset()
                    .setPartition(0)
                    .setErrorCode(Errors.NONE.code())
                    .setLeaderEpoch(1)
                    .setEndOffset(0),
                new EpochEndOffset()
                    .setPartition(1)
                    .setErrorCode(Errors.NONE.code())
                    .setLeaderEpoch(1)
                    .setEndOffset(1))));
        data.topics().add(new OffsetForLeaderTopicResult()
            .setTopic("topic2")
            .setPartitions(Arrays.asList(
                new EpochEndOffset()
                    .setPartition(2)
                    .setErrorCode(Errors.NONE.code())
                    .setLeaderEpoch(1)
                    .setEndOffset(1))));

        return new OffsetsForLeaderEpochResponse(data);
    }

    private AddPartitionsToTxnRequest createAddPartitionsToTxnRequest() {
        return new AddPartitionsToTxnRequest.Builder("tid", 21L, (short) 42,
            Collections.singletonList(new TopicPartition("topic", 73))).build();
    }

    private AddPartitionsToTxnResponse createAddPartitionsToTxnResponse() {
        return new AddPartitionsToTxnResponse(0, Collections.singletonMap(new TopicPartition("t", 0), Errors.NONE));
    }

    private AddOffsetsToTxnRequest createAddOffsetsToTxnRequest() {
        return new AddOffsetsToTxnRequest.Builder(
            new AddOffsetsToTxnRequestData()
                .setTransactionalId("tid")
                .setProducerId(21L)
                .setProducerEpoch((short) 42)
                .setGroupId("gid")
        ).build();
    }

    private AddOffsetsToTxnResponse createAddOffsetsToTxnResponse() {
        return new AddOffsetsToTxnResponse(new AddOffsetsToTxnResponseData()
                                               .setErrorCode(Errors.NONE.code())
                                               .setThrottleTimeMs(0));
    }

    private EndTxnRequest createEndTxnRequest() {
        return new EndTxnRequest.Builder(
            new EndTxnRequestData()
                .setTransactionalId("tid")
                .setProducerId(21L)
                .setProducerEpoch((short) 42)
                .setCommitted(TransactionResult.COMMIT.id)
            ).build();
    }

    private EndTxnResponse createEndTxnResponse() {
        return new EndTxnResponse(
            new EndTxnResponseData()
                .setErrorCode(Errors.NONE.code())
                .setThrottleTimeMs(0)
        );
    }

    private WriteTxnMarkersRequest createWriteTxnMarkersRequest() {
        List<TopicPartition> partitions = Collections.singletonList(new TopicPartition("topic", 73));
        WriteTxnMarkersRequest.TxnMarkerEntry txnMarkerEntry = new WriteTxnMarkersRequest.TxnMarkerEntry(21L, (short) 42, 73, TransactionResult.ABORT, partitions);
        return new WriteTxnMarkersRequest.Builder(ApiKeys.WRITE_TXN_MARKERS.latestVersion(), Collections.singletonList(txnMarkerEntry)).build();
    }

    private WriteTxnMarkersResponse createWriteTxnMarkersResponse() {
        final Map<TopicPartition, Errors> errorPerPartitions = new HashMap<>();
        errorPerPartitions.put(new TopicPartition("topic", 73), Errors.NONE);
        final Map<Long, Map<TopicPartition, Errors>> response = new HashMap<>();
        response.put(21L, errorPerPartitions);
        return new WriteTxnMarkersResponse(response);
    }

    private TxnOffsetCommitRequest createTxnOffsetCommitRequest(int version) {
        final Map<TopicPartition, TxnOffsetCommitRequest.CommittedOffset> offsets = new HashMap<>();
        offsets.put(new TopicPartition("topic", 73),
                    new TxnOffsetCommitRequest.CommittedOffset(100, null, Optional.empty()));
        offsets.put(new TopicPartition("topic", 74),
                new TxnOffsetCommitRequest.CommittedOffset(100, "blah", Optional.of(27)));

        if (version < 3) {
            return new TxnOffsetCommitRequest.Builder("transactionalId",
                "groupId",
                21L,
                (short) 42,
                offsets,
                false).build();
        } else {
            return new TxnOffsetCommitRequest.Builder("transactionalId",
                "groupId",
                21L,
                (short) 42,
                offsets,
                "member",
                2,
                Optional.of("instance"),
                false).build();
        }
    }

    private TxnOffsetCommitRequest createTxnOffsetCommitRequestWithAutoDowngrade(int version) {
        final Map<TopicPartition, TxnOffsetCommitRequest.CommittedOffset> offsets = new HashMap<>();
        offsets.put(new TopicPartition("topic", 73),
            new TxnOffsetCommitRequest.CommittedOffset(100, null, Optional.empty()));
        offsets.put(new TopicPartition("topic", 74),
            new TxnOffsetCommitRequest.CommittedOffset(100, "blah", Optional.of(27)));

        return new TxnOffsetCommitRequest.Builder("transactionalId",
            "groupId",
            21L,
            (short) 42,
            offsets,
            "member",
            2,
            Optional.of("instance"),
            true).build();
    }

    private TxnOffsetCommitResponse createTxnOffsetCommitResponse() {
        final Map<TopicPartition, Errors> errorPerPartitions = new HashMap<>();
        errorPerPartitions.put(new TopicPartition("topic", 73), Errors.NONE);
        return new TxnOffsetCommitResponse(0, errorPerPartitions);
    }

    private DescribeAclsRequest createDescribeAclsRequest() {
        return new DescribeAclsRequest.Builder(new AclBindingFilter(
                new ResourcePatternFilter(ResourceType.TOPIC, "mytopic", PatternType.LITERAL),
                new AccessControlEntryFilter(null, null, AclOperation.ANY, AclPermissionType.ANY))).build();
    }

    private DescribeAclsResponse createDescribeAclsResponse() {
        DescribeAclsResponseData data = new DescribeAclsResponseData()
                .setErrorCode(Errors.NONE.code())
                .setErrorMessage(Errors.NONE.message())
                .setThrottleTimeMs(0)
                .setResources(Collections.singletonList(new DescribeAclsResource()
                        .setResourceType(ResourceType.TOPIC.code())
                        .setResourceName("mytopic")
                        .setPatternType(PatternType.LITERAL.code())
                        .setAcls(Collections.singletonList(new AclDescription()
                                .setHost("*")
                                .setOperation(AclOperation.WRITE.code())
                                .setPermissionType(AclPermissionType.ALLOW.code())
                                .setPrincipal("User:ANONYMOUS")))));
        return new DescribeAclsResponse(data);
    }

    private CreateAclsRequest createCreateAclsRequest() {
        List<CreateAclsRequestData.AclCreation> creations = new ArrayList<>();
        creations.add(CreateAclsRequest.aclCreation(new AclBinding(
            new ResourcePattern(ResourceType.TOPIC, "mytopic", PatternType.LITERAL),
            new AccessControlEntry("User:ANONYMOUS", "127.0.0.1", AclOperation.READ, AclPermissionType.ALLOW))));
        creations.add(CreateAclsRequest.aclCreation(new AclBinding(
            new ResourcePattern(ResourceType.GROUP, "mygroup", PatternType.LITERAL),
            new AccessControlEntry("User:ANONYMOUS", "*", AclOperation.WRITE, AclPermissionType.DENY))));
        CreateAclsRequestData data = new CreateAclsRequestData().setCreations(creations);
        return new CreateAclsRequest.Builder(data).build();
    }

    private CreateAclsResponse createCreateAclsResponse() {
        return new CreateAclsResponse(new CreateAclsResponseData().setResults(asList(
            new CreateAclsResponseData.AclCreationResult(),
            new CreateAclsResponseData.AclCreationResult()
                .setErrorCode(Errors.NONE.code())
                .setErrorMessage("Foo bar"))));
    }

    private DeleteAclsRequest createDeleteAclsRequest() {
        DeleteAclsRequestData data = new DeleteAclsRequestData().setFilters(asList(
            new DeleteAclsRequestData.DeleteAclsFilter()
                .setResourceTypeFilter(ResourceType.ANY.code())
                .setResourceNameFilter(null)
                .setPatternTypeFilter(PatternType.LITERAL.code())
                .setPrincipalFilter("User:ANONYMOUS")
                .setHostFilter(null)
                .setOperation(AclOperation.ANY.code())
                .setPermissionType(AclPermissionType.ANY.code()),
            new DeleteAclsRequestData.DeleteAclsFilter()
                .setResourceTypeFilter(ResourceType.ANY.code())
                .setResourceNameFilter(null)
                .setPatternTypeFilter(PatternType.LITERAL.code())
                .setPrincipalFilter("User:bob")
                .setHostFilter(null)
                .setOperation(AclOperation.ANY.code())
                .setPermissionType(AclPermissionType.ANY.code())
        ));
        return new DeleteAclsRequest.Builder(data).build();
    }

    private DeleteAclsResponse createDeleteAclsResponse(int version) {
        List<DeleteAclsResponseData.DeleteAclsFilterResult> filterResults = new ArrayList<>();
        filterResults.add(new DeleteAclsResponseData.DeleteAclsFilterResult().setMatchingAcls(asList(
                new DeleteAclsResponseData.DeleteAclsMatchingAcl()
                    .setResourceType(ResourceType.TOPIC.code())
                    .setResourceName("mytopic3")
                    .setPatternType(PatternType.LITERAL.code())
                    .setPrincipal("User:ANONYMOUS")
                    .setHost("*")
                    .setOperation(AclOperation.DESCRIBE.code())
                    .setPermissionType(AclPermissionType.ALLOW.code()),
                new DeleteAclsResponseData.DeleteAclsMatchingAcl()
                    .setResourceType(ResourceType.TOPIC.code())
                    .setResourceName("mytopic4")
                    .setPatternType(PatternType.LITERAL.code())
                    .setPrincipal("User:ANONYMOUS")
                    .setHost("*")
                    .setOperation(AclOperation.DESCRIBE.code())
                    .setPermissionType(AclPermissionType.DENY.code()))));
        filterResults.add(new DeleteAclsResponseData.DeleteAclsFilterResult()
            .setErrorCode(Errors.SECURITY_DISABLED.code())
            .setErrorMessage("No security"));
        return new DeleteAclsResponse(new DeleteAclsResponseData()
            .setThrottleTimeMs(0)
            .setFilterResults(filterResults), (short) version);
    }

    private DescribeConfigsRequest createDescribeConfigsRequest(int version) {
        return new DescribeConfigsRequest.Builder(new DescribeConfigsRequestData()
                .setResources(asList(
                        new DescribeConfigsRequestData.DescribeConfigsResource()
                                .setResourceType(ConfigResource.Type.BROKER.id())
                                .setResourceName("0"),
                        new DescribeConfigsRequestData.DescribeConfigsResource()
                                .setResourceType(ConfigResource.Type.TOPIC.id())
                                .setResourceName("topic"))))
                .build((short) version);
    }

    private DescribeConfigsRequest createDescribeConfigsRequestWithConfigEntries(int version) {
        return new DescribeConfigsRequest.Builder(new DescribeConfigsRequestData()
            .setResources(asList(
                new DescribeConfigsRequestData.DescribeConfigsResource()
                    .setResourceType(ConfigResource.Type.BROKER.id())
                    .setResourceName("0")
                    .setConfigurationKeys(asList("foo", "bar")),
                new DescribeConfigsRequestData.DescribeConfigsResource()
                    .setResourceType(ConfigResource.Type.TOPIC.id())
                    .setResourceName("topic")
                    .setConfigurationKeys(null),
                new DescribeConfigsRequestData.DescribeConfigsResource()
                    .setResourceType(ConfigResource.Type.TOPIC.id())
                    .setResourceName("topic a")
                    .setConfigurationKeys(emptyList())))).build((short) version);
    }

    private DescribeConfigsRequest createDescribeConfigsRequestWithDocumentation(int version) {
        DescribeConfigsRequestData data = new DescribeConfigsRequestData()
                .setResources(asList(
                        new DescribeConfigsRequestData.DescribeConfigsResource()
                                .setResourceType(ConfigResource.Type.BROKER.id())
                                .setResourceName("0")
                                .setConfigurationKeys(asList("foo", "bar"))));
        if (version == 3) {
            data.setIncludeDocumentation(true);
        }
        return new DescribeConfigsRequest.Builder(data).build((short) version);
    }

    private DescribeConfigsResponse createDescribeConfigsResponse(short version) {
        return new DescribeConfigsResponse(new DescribeConfigsResponseData().setResults(asList(
                new DescribeConfigsResult()
                        .setErrorCode(Errors.NONE.code())
                        .setResourceType(ConfigResource.Type.BROKER.id())
                        .setResourceName("0")
                        .setConfigs(asList(
                                new DescribeConfigsResourceResult()
                                        .setName("config_name")
                                        .setValue("config_value")
                                        // Note: the v0 default for this field that should be exposed to callers is
                                        // context-dependent. For example, if the resource is a broker, this should default to 4.
                                        // -1 is just a placeholder value.
                                        .setConfigSource(version == 0 ? DescribeConfigsResponse.ConfigSource.STATIC_BROKER_CONFIG.id() : DescribeConfigsResponse.ConfigSource.DYNAMIC_BROKER_CONFIG.id)
                                        .setIsSensitive(true).setReadOnly(false)
                                        .setSynonyms(emptyList()),
                                new DescribeConfigsResourceResult()
                                        .setName("yet_another_name")
                                        .setValue("yet another value")
                                        .setConfigSource(version == 0 ? DescribeConfigsResponse.ConfigSource.STATIC_BROKER_CONFIG.id() : DescribeConfigsResponse.ConfigSource.DEFAULT_CONFIG.id)
                                        .setIsSensitive(false).setReadOnly(true)
                                        .setSynonyms(emptyList())
                                        .setConfigType(ConfigType.BOOLEAN.id())
                                        .setDocumentation("some description"),
                                new DescribeConfigsResourceResult()
                                        .setName("another_name")
                                        .setValue("another value")
                                        .setConfigSource(version == 0 ? DescribeConfigsResponse.ConfigSource.STATIC_BROKER_CONFIG.id() : DescribeConfigsResponse.ConfigSource.DEFAULT_CONFIG.id)
                                        .setIsSensitive(false).setReadOnly(true)
                                        .setSynonyms(emptyList())
                        )),
                new DescribeConfigsResult()
                        .setErrorCode(Errors.NONE.code())
                        .setResourceType(ConfigResource.Type.TOPIC.id())
                        .setResourceName("topic")
                        .setConfigs(emptyList())
        )));

    }

    private AlterConfigsRequest createAlterConfigsRequest() {
        Map<ConfigResource, AlterConfigsRequest.Config> configs = new HashMap<>();
        List<AlterConfigsRequest.ConfigEntry> configEntries = asList(
                new AlterConfigsRequest.ConfigEntry("config_name", "config_value"),
                new AlterConfigsRequest.ConfigEntry("another_name", "another value")
        );
        configs.put(new ConfigResource(ConfigResource.Type.BROKER, "0"), new AlterConfigsRequest.Config(configEntries));
        configs.put(new ConfigResource(ConfigResource.Type.TOPIC, "topic"),
                new AlterConfigsRequest.Config(Collections.<AlterConfigsRequest.ConfigEntry>emptyList()));
        return new AlterConfigsRequest.Builder(configs, false).build((short) 0);
    }

    private AlterConfigsResponse createAlterConfigsResponse() {
        AlterConfigsResponseData data = new AlterConfigsResponseData()
                .setThrottleTimeMs(20);
        data.responses().add(new AlterConfigsResponseData.AlterConfigsResourceResponse()
                .setErrorCode(Errors.NONE.code())
                .setErrorMessage(null)
                .setResourceName("0")
                .setResourceType(ConfigResource.Type.BROKER.id()));
        data.responses().add(new AlterConfigsResponseData.AlterConfigsResourceResponse()
                .setErrorCode(Errors.INVALID_REQUEST.code())
                .setErrorMessage("This request is invalid")
                .setResourceName("topic")
                .setResourceType(ConfigResource.Type.TOPIC.id()));
        return new AlterConfigsResponse(data);
    }

    private CreatePartitionsRequest createCreatePartitionsRequest(int version) {
        CreatePartitionsTopicCollection topics = new CreatePartitionsTopicCollection();
        topics.add(new CreatePartitionsTopic()
                .setName("my_topic")
                .setCount(3)
        );
        topics.add(new CreatePartitionsTopic()
                .setName("my_other_topic")
                .setCount(3)
        );

        CreatePartitionsRequestData data = new CreatePartitionsRequestData()
                .setTimeoutMs(0)
                .setValidateOnly(false)
                .setTopics(topics);

        return new CreatePartitionsRequest(data, (short) version);
    }

    private CreatePartitionsRequest createCreatePartitionsRequestWithAssignments(int version) {
        CreatePartitionsTopicCollection topics = new CreatePartitionsTopicCollection();
        CreatePartitionsAssignment myTopicAssignment = new CreatePartitionsAssignment()
                .setBrokerIds(Collections.singletonList(2));
        topics.add(new CreatePartitionsTopic()
                .setName("my_topic")
                .setCount(3)
                .setAssignments(Collections.singletonList(myTopicAssignment))
        );

        topics.add(new CreatePartitionsTopic()
                .setName("my_other_topic")
                .setCount(3)
                .setAssignments(asList(
                    new CreatePartitionsAssignment().setBrokerIds(asList(2, 3)),
                    new CreatePartitionsAssignment().setBrokerIds(asList(3, 1))
                ))
        );

        CreatePartitionsRequestData data = new CreatePartitionsRequestData()
                .setTimeoutMs(0)
                .setValidateOnly(false)
                .setTopics(topics);

        return new CreatePartitionsRequest(data, (short) version);
    }

    private CreatePartitionsResponse createCreatePartitionsResponse() {
        List<CreatePartitionsTopicResult> results = new LinkedList<>();
        results.add(new CreatePartitionsTopicResult()
                .setName("my_topic")
                .setErrorCode(Errors.INVALID_REPLICA_ASSIGNMENT.code()));
        results.add(new CreatePartitionsTopicResult()
                .setName("my_topic")
                .setErrorCode(Errors.NONE.code()));
        CreatePartitionsResponseData data = new CreatePartitionsResponseData()
                .setThrottleTimeMs(42)
                .setResults(results);
        return new CreatePartitionsResponse(data);
    }

    private CreateDelegationTokenRequest createCreateTokenRequest() {
        List<CreatableRenewers> renewers = new ArrayList<>();
        renewers.add(new CreatableRenewers()
                .setPrincipalType("User")
                .setPrincipalName("user1"));
        renewers.add(new CreatableRenewers()
                .setPrincipalType("User")
                .setPrincipalName("user2"));
        return new CreateDelegationTokenRequest.Builder(new CreateDelegationTokenRequestData()
                .setRenewers(renewers)
                .setMaxLifetimeMs(System.currentTimeMillis())).build();
    }

    private CreateDelegationTokenResponse createCreateTokenResponse() {
        CreateDelegationTokenResponseData data = new CreateDelegationTokenResponseData()
                .setThrottleTimeMs(20)
                .setErrorCode(Errors.NONE.code())
                .setPrincipalType("User")
                .setPrincipalName("user1")
                .setIssueTimestampMs(System.currentTimeMillis())
                .setExpiryTimestampMs(System.currentTimeMillis())
                .setMaxTimestampMs(System.currentTimeMillis())
                .setTokenId("token1")
                .setHmac("test".getBytes());
        return new CreateDelegationTokenResponse(data);
    }

    private RenewDelegationTokenRequest createRenewTokenRequest() {
        RenewDelegationTokenRequestData data = new RenewDelegationTokenRequestData()
                .setHmac("test".getBytes())
                .setRenewPeriodMs(System.currentTimeMillis());
        return new RenewDelegationTokenRequest.Builder(data).build();
    }

    private RenewDelegationTokenResponse createRenewTokenResponse() {
        RenewDelegationTokenResponseData data = new RenewDelegationTokenResponseData()
                .setThrottleTimeMs(20)
                .setErrorCode(Errors.NONE.code())
                .setExpiryTimestampMs(System.currentTimeMillis());
        return new RenewDelegationTokenResponse(data);
    }

    private ExpireDelegationTokenRequest createExpireTokenRequest() {
        ExpireDelegationTokenRequestData data = new ExpireDelegationTokenRequestData()
                .setHmac("test".getBytes())
                .setExpiryTimePeriodMs(System.currentTimeMillis());
        return new ExpireDelegationTokenRequest.Builder(data).build();
    }

    private ExpireDelegationTokenResponse createExpireTokenResponse() {
        ExpireDelegationTokenResponseData data = new ExpireDelegationTokenResponseData()
                .setThrottleTimeMs(20)
                .setErrorCode(Errors.NONE.code())
                .setExpiryTimestampMs(System.currentTimeMillis());
        return new ExpireDelegationTokenResponse(data);
    }

    private DescribeDelegationTokenRequest createDescribeTokenRequest() {
        List<KafkaPrincipal> owners = new ArrayList<>();
        owners.add(SecurityUtils.parseKafkaPrincipal("User:user1"));
        owners.add(SecurityUtils.parseKafkaPrincipal("User:user2"));
        return new DescribeDelegationTokenRequest.Builder(owners).build();
    }

    private DescribeDelegationTokenResponse createDescribeTokenResponse() {
        List<KafkaPrincipal> renewers = new ArrayList<>();
        renewers.add(SecurityUtils.parseKafkaPrincipal("User:user1"));
        renewers.add(SecurityUtils.parseKafkaPrincipal("User:user2"));

        List<DelegationToken> tokenList = new LinkedList<>();

        TokenInformation tokenInfo1 = new TokenInformation("1", SecurityUtils.parseKafkaPrincipal("User:owner"), renewers,
            System.currentTimeMillis(), System.currentTimeMillis(), System.currentTimeMillis());

        TokenInformation tokenInfo2 = new TokenInformation("2", SecurityUtils.parseKafkaPrincipal("User:owner1"), renewers,
            System.currentTimeMillis(), System.currentTimeMillis(), System.currentTimeMillis());

        tokenList.add(new DelegationToken(tokenInfo1, "test".getBytes()));
        tokenList.add(new DelegationToken(tokenInfo2, "test".getBytes()));

        return new DescribeDelegationTokenResponse(20, Errors.NONE, tokenList);
    }

    private ElectLeadersRequest createElectLeadersRequestNullPartitions() {
        return new ElectLeadersRequest.Builder(ElectionType.PREFERRED, null, 100).build((short) 1);
    }

    private ElectLeadersRequest createElectLeadersRequest() {
        List<TopicPartition> partitions = asList(new TopicPartition("data", 1), new TopicPartition("data", 2));

        return new ElectLeadersRequest.Builder(ElectionType.PREFERRED, partitions, 100).build((short) 1);
    }

    private ElectLeadersResponse createElectLeadersResponse() {
        String topic = "myTopic";
        List<ReplicaElectionResult> electionResults = new ArrayList<>();
        ReplicaElectionResult electionResult = new ReplicaElectionResult();
        electionResults.add(electionResult);
        electionResult.setTopic(topic);
        // Add partition 1 result
        PartitionResult partitionResult = new PartitionResult();
        partitionResult.setPartitionId(0);
        partitionResult.setErrorCode(ApiError.NONE.error().code());
        partitionResult.setErrorMessage(ApiError.NONE.message());
        electionResult.partitionResult().add(partitionResult);

        // Add partition 2 result
        partitionResult = new PartitionResult();
        partitionResult.setPartitionId(1);
        partitionResult.setErrorCode(Errors.UNKNOWN_TOPIC_OR_PARTITION.code());
        partitionResult.setErrorMessage(Errors.UNKNOWN_TOPIC_OR_PARTITION.message());
        electionResult.partitionResult().add(partitionResult);

        return new ElectLeadersResponse(200, Errors.NONE.code(), electionResults, ApiKeys.ELECT_LEADERS.latestVersion());
    }

    private IncrementalAlterConfigsRequest createIncrementalAlterConfigsRequest() {
        IncrementalAlterConfigsRequestData data = new IncrementalAlterConfigsRequestData();
        AlterableConfig alterableConfig = new AlterableConfig()
                .setName("retention.ms")
                .setConfigOperation((byte) 0)
                .setValue("100");
        IncrementalAlterConfigsRequestData.AlterableConfigCollection alterableConfigs = new IncrementalAlterConfigsRequestData.AlterableConfigCollection();
        alterableConfigs.add(alterableConfig);

        data.resources().add(new AlterConfigsResource()
                .setResourceName("testtopic")
                .setResourceType(ResourceType.TOPIC.code())
                .setConfigs(alterableConfigs));
        return new IncrementalAlterConfigsRequest.Builder(data).build((short) 0);
    }

    private IncrementalAlterConfigsResponse createIncrementalAlterConfigsResponse() {
        IncrementalAlterConfigsResponseData data = new IncrementalAlterConfigsResponseData();

        data.responses().add(new AlterConfigsResourceResponse()
                .setResourceName("testtopic")
                .setResourceType(ResourceType.TOPIC.code())
                .setErrorCode(Errors.NONE.code())
                .setErrorMessage("Duplicate Keys"));
        return new IncrementalAlterConfigsResponse(data);
    }

    private AlterPartitionReassignmentsRequest createAlterPartitionReassignmentsRequest() {
        AlterPartitionReassignmentsRequestData data = new AlterPartitionReassignmentsRequestData();
        data.topics().add(
                new AlterPartitionReassignmentsRequestData.ReassignableTopic().setName("topic").setPartitions(
                        Collections.singletonList(
                                new AlterPartitionReassignmentsRequestData.ReassignablePartition().setPartitionIndex(0).setReplicas(null)
                        )
                )
        );
        return new AlterPartitionReassignmentsRequest.Builder(data).build((short) 0);
    }

    private AlterPartitionReassignmentsResponse createAlterPartitionReassignmentsResponse() {
        AlterPartitionReassignmentsResponseData data = new AlterPartitionReassignmentsResponseData();
        data.responses().add(
                new AlterPartitionReassignmentsResponseData.ReassignableTopicResponse()
                        .setName("topic")
                        .setPartitions(Collections.singletonList(
                                new AlterPartitionReassignmentsResponseData.ReassignablePartitionResponse()
                                        .setPartitionIndex(0)
                                        .setErrorCode(Errors.NONE.code())
                                        .setErrorMessage("No reassignment is in progress for topic topic partition 0")
                                )
                        )
        );
        return new AlterPartitionReassignmentsResponse(data);
    }

    private ListPartitionReassignmentsRequest createListPartitionReassignmentsRequest() {
        ListPartitionReassignmentsRequestData data = new ListPartitionReassignmentsRequestData();
        data.setTopics(
            Collections.singletonList(
                new ListPartitionReassignmentsRequestData.ListPartitionReassignmentsTopics()
                    .setName("topic")
                    .setPartitionIndexes(Collections.singletonList(1))
            )
        );
        return new ListPartitionReassignmentsRequest.Builder(data).build((short) 0);
    }

    private ListPartitionReassignmentsResponse createListPartitionReassignmentsResponse() {
        ListPartitionReassignmentsResponseData data = new ListPartitionReassignmentsResponseData();
        data.setTopics(Collections.singletonList(
            new ListPartitionReassignmentsResponseData.OngoingTopicReassignment()
                        .setName("topic")
                        .setPartitions(Collections.singletonList(
                                new ListPartitionReassignmentsResponseData.OngoingPartitionReassignment()
                                        .setPartitionIndex(0)
                                        .setReplicas(Arrays.asList(1, 2))
                                        .setAddingReplicas(Collections.singletonList(2))
                                        .setRemovingReplicas(Collections.singletonList(1))
                                )
                        )
        ));
        return new ListPartitionReassignmentsResponse(data);
    }

    private OffsetDeleteRequest createOffsetDeleteRequest() {
        OffsetDeleteRequestTopicCollection topics = new OffsetDeleteRequestTopicCollection();
        topics.add(new OffsetDeleteRequestTopic()
            .setName("topic1")
            .setPartitions(Collections.singletonList(
                new OffsetDeleteRequestPartition()
                    .setPartitionIndex(0)
                )
            )
        );

        OffsetDeleteRequestData data = new OffsetDeleteRequestData();
        data.setGroupId("group1");
        data.setTopics(topics);

        return new OffsetDeleteRequest.Builder(data).build((short) 0);
    }

    private OffsetDeleteResponse createOffsetDeleteResponse() {
        OffsetDeleteResponsePartitionCollection partitions = new OffsetDeleteResponsePartitionCollection();
        partitions.add(new OffsetDeleteResponsePartition()
            .setPartitionIndex(0)
            .setErrorCode(Errors.NONE.code())
        );

        OffsetDeleteResponseTopicCollection topics = new OffsetDeleteResponseTopicCollection();
        topics.add(new OffsetDeleteResponseTopic()
            .setName("topic1")
            .setPartitions(partitions)
        );

        OffsetDeleteResponseData data = new OffsetDeleteResponseData();
        data.setErrorCode(Errors.NONE.code());
        data.setTopics(topics);

        return new OffsetDeleteResponse(data);
    }

    private AlterReplicaLogDirsRequest createAlterReplicaLogDirsRequest() {
        AlterReplicaLogDirsRequestData data = new AlterReplicaLogDirsRequestData();
        data.dirs().add(
                new AlterReplicaLogDirsRequestData.AlterReplicaLogDir()
                        .setPath("/data0")
                        .setTopics(new AlterReplicaLogDirTopicCollection(Collections.singletonList(
                                new AlterReplicaLogDirTopic()
                                        .setPartitions(singletonList(0))
                                        .setName("topic")
                        ).iterator())
                )
        );
        return new AlterReplicaLogDirsRequest.Builder(data).build((short) 0);
    }

    private AlterReplicaLogDirsResponse createAlterReplicaLogDirsResponse() {
        AlterReplicaLogDirsResponseData data = new AlterReplicaLogDirsResponseData();
        data.results().add(
                new AlterReplicaLogDirsResponseData.AlterReplicaLogDirTopicResult()
                        .setTopicName("topic")
                        .setPartitions(Collections.singletonList(
                                new AlterReplicaLogDirsResponseData.AlterReplicaLogDirPartitionResult()
                                        .setPartitionIndex(0)
                                        .setErrorCode(Errors.NONE.code())
                                )
                        )
        );
        return new AlterReplicaLogDirsResponse(data);
    }

    private DescribeClientQuotasRequest createDescribeClientQuotasRequest() {
        ClientQuotaFilter filter = ClientQuotaFilter.all();
        return new DescribeClientQuotasRequest.Builder(filter).build((short) 0);
    }

    private DescribeClientQuotasResponse createDescribeClientQuotasResponse() {
        DescribeClientQuotasResponseData data = new DescribeClientQuotasResponseData().setEntries(asList(
                new DescribeClientQuotasResponseData.EntryData()
                        .setEntity(asList(new DescribeClientQuotasResponseData.EntityData()
                            .setEntityType(ClientQuotaEntity.USER)
                            .setEntityName("user")))
                        .setValues(asList(new DescribeClientQuotasResponseData.ValueData()
                            .setKey("request_percentage")
                            .setValue(1.0)))));
        return new DescribeClientQuotasResponse(data);
    }

    private AlterClientQuotasRequest createAlterClientQuotasRequest() {
        ClientQuotaEntity entity = new ClientQuotaEntity(Collections.singletonMap(ClientQuotaEntity.USER, "user"));
        ClientQuotaAlteration.Op op = new ClientQuotaAlteration.Op("request_percentage", 2.0);
        ClientQuotaAlteration alteration = new ClientQuotaAlteration(entity, Collections.singleton(op));
        return new AlterClientQuotasRequest.Builder(Collections.singleton(alteration), false).build((short) 0);
    }

    private AlterClientQuotasResponse createAlterClientQuotasResponse() {
        AlterClientQuotasResponseData data = new AlterClientQuotasResponseData()
            .setEntries(asList(new AlterClientQuotasResponseData.EntryData()
                .setEntity(asList(new AlterClientQuotasResponseData.EntityData()
                    .setEntityType(ClientQuotaEntity.USER)
                    .setEntityName("user")))));
        return new AlterClientQuotasResponse(data);
    }

    private DescribeProducersRequest createDescribeProducersRequest(short version) {
        DescribeProducersRequestData data = new DescribeProducersRequestData();
        DescribeProducersRequestData.TopicRequest topicRequest = new DescribeProducersRequestData.TopicRequest();
        topicRequest.partitionIndexes().add(0);
        topicRequest.partitionIndexes().add(1);
        data.topics().add(topicRequest);
        return new DescribeProducersRequest.Builder(data).build(version);
    }

    private DescribeProducersResponse createDescribeProducersResponse() {
        DescribeProducersResponseData data = new DescribeProducersResponseData();
        DescribeProducersResponseData.TopicResponse topicResponse = new DescribeProducersResponseData.TopicResponse();
        topicResponse.partitions().add(new DescribeProducersResponseData.PartitionResponse()
            .setErrorCode(Errors.NONE.code())
            .setPartitionIndex(0)
            .setActiveProducers(Arrays.asList(
                new DescribeProducersResponseData.ProducerState()
                    .setProducerId(1234L)
                    .setProducerEpoch(15)
                    .setLastTimestamp(13490218304L)
                    .setCurrentTxnStartOffset(5000),
                new DescribeProducersResponseData.ProducerState()
                    .setProducerId(9876L)
                    .setProducerEpoch(32)
                    .setLastTimestamp(13490218399L)
            ))
        );
        data.topics().add(topicResponse);
        return new DescribeProducersResponse(data);
    }

<<<<<<< HEAD
    private DecommissionBrokerRequest createDecommissionBrokerRequest(short version) {
        DecommissionBrokerRequestData data = new DecommissionBrokerRequestData().setBrokerId(1);
        return new DecommissionBrokerRequest.Builder(data).build(version);
    }

    private DecommissionBrokerResponse createDecommissionBrokerResponse() {
        return new DecommissionBrokerResponse(new DecommissionBrokerResponseData());
=======
    private BrokerHeartbeatRequest createBrokerHeartbeatRequest() {
        BrokerHeartbeatRequestData data = new BrokerHeartbeatRequestData()
                .setBrokerId(1)
                .setBrokerEpoch(1)
                .setCurrentMetadataOffset(1)
                .setWantFence(false)
                .setWantShutDown(false);
        return new BrokerHeartbeatRequest.Builder(data).build((short) 0);
    }

    private BrokerHeartbeatResponse createBrokerHeartbeatResponse() {
        BrokerHeartbeatResponseData data = new BrokerHeartbeatResponseData()
                .setIsCaughtUp(true)
                .setIsFenced(false)
                .setShouldShutDown(false)
                .setThrottleTimeMs(0);
        return new BrokerHeartbeatResponse(data);
    }

    private BrokerRegistrationRequest createBrokerRegistrationRequest() {
        BrokerRegistrationRequestData data = new BrokerRegistrationRequestData()
                .setBrokerId(1)
                .setClusterId(Uuid.randomUuid())
                .setRack("1")
                .setFeatures(new BrokerRegistrationRequestData.FeatureCollection(asList(
                        new BrokerRegistrationRequestData.Feature()).iterator()))
                .setListeners(new BrokerRegistrationRequestData.ListenerCollection(asList(
                        new BrokerRegistrationRequestData.Listener()).iterator()))
                .setIncarnationId(Uuid.randomUuid());
        return new BrokerRegistrationRequest.Builder(data).build((short) 0);
    }

    private BrokerRegistrationResponse createBrokerRegistrationResponse() {
        BrokerRegistrationResponseData data = new BrokerRegistrationResponseData()
                .setBrokerEpoch(1)
                .setThrottleTimeMs(0);
        return new BrokerRegistrationResponse(data);
>>>>>>> a022072d
    }

    /**
     * Check that all error codes in the response get included in {@link AbstractResponse#errorCounts()}.
     */
    @Test
    public void testErrorCountsIncludesNone() {
        assertEquals(Integer.valueOf(1), createAddOffsetsToTxnResponse().errorCounts().get(Errors.NONE));
        assertEquals(Integer.valueOf(1), createAddPartitionsToTxnResponse().errorCounts().get(Errors.NONE));
        assertEquals(Integer.valueOf(1), createAlterClientQuotasResponse().errorCounts().get(Errors.NONE));
        assertEquals(Integer.valueOf(1), createAlterConfigsResponse().errorCounts().get(Errors.NONE));
        assertEquals(Integer.valueOf(2), createAlterPartitionReassignmentsResponse().errorCounts().get(Errors.NONE));
        assertEquals(Integer.valueOf(1), createAlterReplicaLogDirsResponse().errorCounts().get(Errors.NONE));
        assertEquals(Integer.valueOf(1), createApiVersionResponse().errorCounts().get(Errors.NONE));
        assertEquals(Integer.valueOf(1), createBrokerHeartbeatResponse().errorCounts().get(Errors.NONE));
        assertEquals(Integer.valueOf(1), createBrokerRegistrationResponse().errorCounts().get(Errors.NONE));
        assertEquals(Integer.valueOf(1), createControlledShutdownResponse().errorCounts().get(Errors.NONE));
        assertEquals(Integer.valueOf(2), createCreateAclsResponse().errorCounts().get(Errors.NONE));
        assertEquals(Integer.valueOf(1), createCreatePartitionsResponse().errorCounts().get(Errors.NONE));
        assertEquals(Integer.valueOf(1), createCreateTokenResponse().errorCounts().get(Errors.NONE));
        assertEquals(Integer.valueOf(1), createCreateTopicResponse().errorCounts().get(Errors.NONE));
        assertEquals(Integer.valueOf(1), createDeleteAclsResponse(ApiKeys.DELETE_ACLS.latestVersion()).errorCounts().get(Errors.NONE));
        assertEquals(Integer.valueOf(1), createDeleteGroupsResponse().errorCounts().get(Errors.NONE));
        assertEquals(Integer.valueOf(1), createDeleteTopicsResponse().errorCounts().get(Errors.NONE));
        assertEquals(Integer.valueOf(1), createDescribeAclsResponse().errorCounts().get(Errors.NONE));
        assertEquals(Integer.valueOf(1), createDescribeClientQuotasResponse().errorCounts().get(Errors.NONE));
        assertEquals(Integer.valueOf(2), createDescribeConfigsResponse(DESCRIBE_CONFIGS.latestVersion()).errorCounts().get(Errors.NONE));
        assertEquals(Integer.valueOf(1), createDescribeGroupResponse().errorCounts().get(Errors.NONE));
        assertEquals(Integer.valueOf(1), createDescribeTokenResponse().errorCounts().get(Errors.NONE));
        assertEquals(Integer.valueOf(2), createElectLeadersResponse().errorCounts().get(Errors.NONE));
        assertEquals(Integer.valueOf(1), createEndTxnResponse().errorCounts().get(Errors.NONE));
        assertEquals(Integer.valueOf(1), createExpireTokenResponse().errorCounts().get(Errors.NONE));
        assertEquals(Integer.valueOf(3), createFetchResponse(123).errorCounts().get(Errors.NONE));
        assertEquals(Integer.valueOf(1), createFindCoordinatorResponse().errorCounts().get(Errors.NONE));
        assertEquals(Integer.valueOf(1), createHeartBeatResponse().errorCounts().get(Errors.NONE));
        assertEquals(Integer.valueOf(1), createIncrementalAlterConfigsResponse().errorCounts().get(Errors.NONE));
        assertEquals(Integer.valueOf(1), createJoinGroupResponse(JOIN_GROUP.latestVersion()).errorCounts().get(Errors.NONE));
        assertEquals(Integer.valueOf(2), createLeaderAndIsrResponse(4).errorCounts().get(Errors.NONE));
        assertEquals(Integer.valueOf(2), createLeaderAndIsrResponse(5).errorCounts().get(Errors.NONE));
        assertEquals(Integer.valueOf(3), createLeaderEpochResponse().errorCounts().get(Errors.NONE));
        assertEquals(Integer.valueOf(1), createLeaveGroupResponse().errorCounts().get(Errors.NONE));
        assertEquals(Integer.valueOf(1), createListGroupsResponse(LIST_GROUPS.latestVersion()).errorCounts().get(Errors.NONE));
        assertEquals(Integer.valueOf(1), createListOffsetResponse(LIST_OFFSETS.latestVersion()).errorCounts().get(Errors.NONE));
        assertEquals(Integer.valueOf(1), createListPartitionReassignmentsResponse().errorCounts().get(Errors.NONE));
        assertEquals(Integer.valueOf(3), createMetadataResponse().errorCounts().get(Errors.NONE));
        assertEquals(Integer.valueOf(1), createOffsetCommitResponse().errorCounts().get(Errors.NONE));
        assertEquals(Integer.valueOf(2), createOffsetDeleteResponse().errorCounts().get(Errors.NONE));
        assertEquals(Integer.valueOf(3), createOffsetFetchResponse().errorCounts().get(Errors.NONE));
        assertEquals(Integer.valueOf(1), createProduceResponse().errorCounts().get(Errors.NONE));
        assertEquals(Integer.valueOf(1), createRenewTokenResponse().errorCounts().get(Errors.NONE));
        assertEquals(Integer.valueOf(1), createSaslAuthenticateResponse().errorCounts().get(Errors.NONE));
        assertEquals(Integer.valueOf(1), createSaslHandshakeResponse().errorCounts().get(Errors.NONE));
        assertEquals(Integer.valueOf(2), createStopReplicaResponse().errorCounts().get(Errors.NONE));
        assertEquals(Integer.valueOf(1), createSyncGroupResponse(SYNC_GROUP.latestVersion()).errorCounts().get(Errors.NONE));
        assertEquals(Integer.valueOf(1), createTxnOffsetCommitResponse().errorCounts().get(Errors.NONE));
        assertEquals(Integer.valueOf(1), createUpdateMetadataResponse().errorCounts().get(Errors.NONE));
        assertEquals(Integer.valueOf(1), createWriteTxnMarkersResponse().errorCounts().get(Errors.NONE));
    }
}<|MERGE_RESOLUTION|>--- conflicted
+++ resolved
@@ -519,13 +519,24 @@
         checkRequest(createAlterClientQuotasRequest(), true);
         checkErrorResponse(createAlterClientQuotasRequest(), unknownServerException, true);
         checkResponse(createAlterClientQuotasResponse(), 0, true);
-
-        checkRequest(createBrokerHeartbeatRequest(), true);
-        checkErrorResponse(createBrokerHeartbeatRequest(), unknownServerException, true);
-        checkResponse(createBrokerHeartbeatResponse(), 0, true);
-        checkRequest(createBrokerRegistrationRequest(), true);
-        checkErrorResponse(createBrokerRegistrationRequest(), unknownServerException, true);
-        checkResponse(createBrokerRegistrationResponse(), 0, true);
+    }
+
+    @Test
+    public void testBrokerHeartbeatSerialization() {
+        for (short v = ApiKeys.BROKER_HEARTBEAT.oldestVersion(); v <= ApiKeys.BROKER_HEARTBEAT.latestVersion(); v++) {
+            checkRequest(createBrokerHeartbeatRequest(v), true);
+            checkErrorResponse(createBrokerHeartbeatRequest(v), unknownServerException, true);
+            checkResponse(createBrokerHeartbeatResponse(), v, true);
+        }
+    }
+
+    @Test
+    public void testBrokerRegistrationSerialization() {
+        for (short v = ApiKeys.BROKER_REGISTRATION.oldestVersion(); v <= ApiKeys.BROKER_REGISTRATION.latestVersion(); v++) {
+            checkRequest(createBrokerRegistrationRequest(v), true);
+            checkErrorResponse(createBrokerRegistrationRequest(v), unknownServerException, true);
+            checkResponse(createBrokerRegistrationResponse(), 0, true);
+        }
     }
 
     @Test
@@ -2630,23 +2641,14 @@
         return new DescribeProducersResponse(data);
     }
 
-<<<<<<< HEAD
-    private DecommissionBrokerRequest createDecommissionBrokerRequest(short version) {
-        DecommissionBrokerRequestData data = new DecommissionBrokerRequestData().setBrokerId(1);
-        return new DecommissionBrokerRequest.Builder(data).build(version);
-    }
-
-    private DecommissionBrokerResponse createDecommissionBrokerResponse() {
-        return new DecommissionBrokerResponse(new DecommissionBrokerResponseData());
-=======
-    private BrokerHeartbeatRequest createBrokerHeartbeatRequest() {
+    private BrokerHeartbeatRequest createBrokerHeartbeatRequest(short v) {
         BrokerHeartbeatRequestData data = new BrokerHeartbeatRequestData()
                 .setBrokerId(1)
                 .setBrokerEpoch(1)
                 .setCurrentMetadataOffset(1)
                 .setWantFence(false)
                 .setWantShutDown(false);
-        return new BrokerHeartbeatRequest.Builder(data).build((short) 0);
+        return new BrokerHeartbeatRequest.Builder(data).build(v);
     }
 
     private BrokerHeartbeatResponse createBrokerHeartbeatResponse() {
@@ -2658,17 +2660,17 @@
         return new BrokerHeartbeatResponse(data);
     }
 
-    private BrokerRegistrationRequest createBrokerRegistrationRequest() {
+    private BrokerRegistrationRequest createBrokerRegistrationRequest(short v) {
         BrokerRegistrationRequestData data = new BrokerRegistrationRequestData()
                 .setBrokerId(1)
                 .setClusterId(Uuid.randomUuid())
                 .setRack("1")
-                .setFeatures(new BrokerRegistrationRequestData.FeatureCollection(asList(
+                .setFeatures(new BrokerRegistrationRequestData.FeatureCollection(singletonList(
                         new BrokerRegistrationRequestData.Feature()).iterator()))
-                .setListeners(new BrokerRegistrationRequestData.ListenerCollection(asList(
+                .setListeners(new BrokerRegistrationRequestData.ListenerCollection(singletonList(
                         new BrokerRegistrationRequestData.Listener()).iterator()))
                 .setIncarnationId(Uuid.randomUuid());
-        return new BrokerRegistrationRequest.Builder(data).build((short) 0);
+        return new BrokerRegistrationRequest.Builder(data).build(v);
     }
 
     private BrokerRegistrationResponse createBrokerRegistrationResponse() {
@@ -2676,7 +2678,15 @@
                 .setBrokerEpoch(1)
                 .setThrottleTimeMs(0);
         return new BrokerRegistrationResponse(data);
->>>>>>> a022072d
+    }
+
+    private DecommissionBrokerRequest createDecommissionBrokerRequest(short version) {
+        DecommissionBrokerRequestData data = new DecommissionBrokerRequestData().setBrokerId(1);
+        return new DecommissionBrokerRequest.Builder(data).build(version);
+    }
+
+    private DecommissionBrokerResponse createDecommissionBrokerResponse() {
+        return new DecommissionBrokerResponse(new DecommissionBrokerResponseData());
     }
 
     /**
