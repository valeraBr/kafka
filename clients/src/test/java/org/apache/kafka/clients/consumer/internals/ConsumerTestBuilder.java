/*
 * Licensed to the Apache Software Foundation (ASF) under one or more
 * contributor license agreements. See the NOTICE file distributed with
 * this work for additional information regarding copyright ownership.
 * The ASF licenses this file to You under the Apache License, Version 2.0
 * (the "License"); you may not use this file except in compliance with
 * the License. You may obtain a copy of the License at
 *
 *    http://www.apache.org/licenses/LICENSE-2.0
 *
 * Unless required by applicable law or agreed to in writing, software
 * distributed under the License is distributed on an "AS IS" BASIS,
 * WITHOUT WARRANTIES OR CONDITIONS OF ANY KIND, either express or implied.
 * See the License for the specific language governing permissions and
 * limitations under the License.
 */
package org.apache.kafka.clients.consumer.internals;

import org.apache.kafka.clients.ApiVersions;
import org.apache.kafka.clients.CommonClientConfigs;
import org.apache.kafka.clients.GroupRebalanceConfig;
import org.apache.kafka.clients.MockClient;
import org.apache.kafka.clients.consumer.ConsumerConfig;
import org.apache.kafka.clients.consumer.ConsumerPartitionAssignor;
import org.apache.kafka.clients.consumer.internals.events.ApplicationEvent;
import org.apache.kafka.clients.consumer.internals.events.ApplicationEventHandler;
import org.apache.kafka.clients.consumer.internals.events.ApplicationEventProcessor;
import org.apache.kafka.clients.consumer.internals.events.BackgroundEvent;
import org.apache.kafka.clients.consumer.internals.events.BackgroundEventHandler;
import org.apache.kafka.clients.consumer.internals.events.BackgroundEventProcessor;
import org.apache.kafka.common.internals.ClusterResourceListeners;
import org.apache.kafka.common.metrics.Metrics;
import org.apache.kafka.common.requests.MetadataResponse;
import org.apache.kafka.common.requests.RequestTestUtils;
import org.apache.kafka.common.serialization.StringDeserializer;
import org.apache.kafka.common.utils.LogContext;
import org.apache.kafka.common.utils.MockTime;
import org.apache.kafka.common.utils.Time;

import java.io.Closeable;
import java.util.Collections;
import java.util.HashMap;
import java.util.List;
import java.util.Optional;
import java.util.Properties;
import java.util.concurrent.BlockingQueue;
import java.util.concurrent.LinkedBlockingQueue;

import static org.apache.kafka.clients.consumer.ConsumerConfig.GROUP_ID_CONFIG;
import static org.apache.kafka.clients.consumer.ConsumerConfig.GROUP_INSTANCE_ID_CONFIG;
import static org.apache.kafka.clients.consumer.ConsumerConfig.KEY_DESERIALIZER_CLASS_CONFIG;
import static org.apache.kafka.clients.consumer.ConsumerConfig.VALUE_DESERIALIZER_CLASS_CONFIG;
import static org.apache.kafka.clients.consumer.internals.ConsumerUtils.CONSUMER_METRIC_GROUP_PREFIX;
import static org.apache.kafka.clients.consumer.internals.ConsumerUtils.createFetchMetricsManager;
import static org.apache.kafka.clients.consumer.internals.ConsumerUtils.createMetrics;
import static org.apache.kafka.clients.consumer.internals.ConsumerUtils.createSubscriptionState;
import static org.apache.kafka.common.utils.Utils.closeQuietly;
import static org.mockito.Mockito.spy;

@SuppressWarnings("ClassDataAbstractionCoupling")
public class ConsumerTestBuilder implements Closeable {

    static final long DEFAULT_RETRY_BACKOFF_MS = 80;
    static final long DEFAULT_RETRY_BACKOFF_MAX_MS = 1000;
    static final int DEFAULT_REQUEST_TIMEOUT_MS = 500;
    static final int DEFAULT_MAX_POLL_INTERVAL_MS = 10000;
    static final String DEFAULT_GROUP_INSTANCE_ID = "group-instance-id";
    static final String DEFAULT_GROUP_ID = "group-id";
    static final int DEFAULT_HEARTBEAT_INTERVAL_MS = 1000;
    static final double DEFAULT_HEARTBEAT_JITTER_MS = 0.0;

    final LogContext logContext = new LogContext();
    final Time time = new MockTime(0);
    public final BlockingQueue<ApplicationEvent> applicationEventQueue;
    public final BlockingQueue<BackgroundEvent> backgroundEventQueue;
    final ConsumerConfig config;
    final long retryBackoffMs;
    final SubscriptionState subscriptions;
    final ConsumerMetadata metadata;
    final FetchConfig fetchConfig;
    final FetchBuffer fetchBuffer;
    final Metrics metrics;
    final FetchMetricsManager metricsManager;
    final NetworkClientDelegate networkClientDelegate;
    final OffsetsRequestManager offsetsRequestManager;
    final Optional<CoordinatorRequestManager> coordinatorRequestManager;
    final Optional<CommitRequestManager> commitRequestManager;
    final Optional<HeartbeatRequestManager> heartbeatRequestManager;
    final Optional<MembershipManager> membershipManager;
    final Optional<HeartbeatRequestManager.HeartbeatRequestState> heartbeatRequestState;
    final TopicMetadataRequestManager topicMetadataRequestManager;
    final FetchRequestManager fetchRequestManager;
    final RequestManagers requestManagers;
    public final ApplicationEventProcessor applicationEventProcessor;
    public final BackgroundEventProcessor backgroundEventProcessor;
    public ApplicationEventHandler applicationEventHandler;
    public final BackgroundEventHandler backgroundEventHandler;
    public final ConsumerRebalanceListenerInvoker rebalanceListenerInvoker;
    final MockClient client;
    final Optional<GroupInformation> groupInfo;

    public ConsumerTestBuilder() {
        this(Optional.empty());
    }

    public ConsumerTestBuilder(Optional<GroupInformation> groupInfo) {
        this.groupInfo = groupInfo;
        this.applicationEventQueue = new LinkedBlockingQueue<>();
        this.backgroundEventQueue = new LinkedBlockingQueue<>();
        this.applicationEventHandler = spy(new ApplicationEventHandler(
                logContext,
                applicationEventQueue
        ));
        this.backgroundEventHandler = spy(new BackgroundEventHandler(logContext, backgroundEventQueue));
        GroupRebalanceConfig groupRebalanceConfig = new GroupRebalanceConfig(
                100,
                DEFAULT_MAX_POLL_INTERVAL_MS,
                DEFAULT_HEARTBEAT_INTERVAL_MS,
                groupInfo.map(gi -> gi.groupState.groupId).orElse(null),
                groupInfo.flatMap(gi -> gi.groupState.groupInstanceId),
                DEFAULT_RETRY_BACKOFF_MS,
                DEFAULT_RETRY_BACKOFF_MAX_MS,
                true);
        GroupState groupState = new GroupState(groupRebalanceConfig);
        ApiVersions apiVersions = new ApiVersions();

        Properties properties = new Properties();
        properties.put(KEY_DESERIALIZER_CLASS_CONFIG, StringDeserializer.class);
        properties.put(VALUE_DESERIALIZER_CLASS_CONFIG, StringDeserializer.class);
        properties.put(CommonClientConfigs.RETRY_BACKOFF_MS_CONFIG, DEFAULT_RETRY_BACKOFF_MS);
        properties.put(CommonClientConfigs.REQUEST_TIMEOUT_MS_CONFIG, DEFAULT_REQUEST_TIMEOUT_MS);
        properties.put(CommonClientConfigs.MAX_POLL_INTERVAL_MS_CONFIG, DEFAULT_MAX_POLL_INTERVAL_MS);

        groupInfo.ifPresent(gi -> {
            properties.put(GROUP_ID_CONFIG, gi.groupState.groupId);
            gi.groupState.groupInstanceId.ifPresent(groupInstanceId -> properties.put(GROUP_INSTANCE_ID_CONFIG, groupInstanceId));
        });

        this.config = new ConsumerConfig(properties);

        this.fetchConfig = new FetchConfig(config);
        this.retryBackoffMs = config.getLong(ConsumerConfig.RETRY_BACKOFF_MS_CONFIG);
        final long requestTimeoutMs = config.getInt(ConsumerConfig.REQUEST_TIMEOUT_MS_CONFIG);
        this.metrics = createMetrics(config, time);

        this.subscriptions = spy(createSubscriptionState(config, logContext));
        this.metadata = spy(new ConsumerMetadata(config, subscriptions, logContext, new ClusterResourceListeners()));
        this.metricsManager = createFetchMetricsManager(metrics);

        this.client = new MockClient(time, metadata);
        MetadataResponse metadataResponse = RequestTestUtils.metadataUpdateWith(1, new HashMap<String, Integer>() {
            {
                String topic1 = "test1";
                put(topic1, 1);
                String topic2 = "test2";
                put(topic2, 1);
            }
        });
        this.client.updateMetadata(metadataResponse);

        this.networkClientDelegate = spy(new NetworkClientDelegate(time,
                config,
                logContext,
                client));
        this.offsetsRequestManager = spy(new OffsetsRequestManager(subscriptions,
                metadata,
                fetchConfig.isolationLevel,
                time,
                retryBackoffMs,
                requestTimeoutMs,
                apiVersions,
                networkClientDelegate,
                backgroundEventHandler,
                logContext));

        this.topicMetadataRequestManager = spy(new TopicMetadataRequestManager(logContext, config));

        if (groupInfo.isPresent()) {
            GroupInformation gi = groupInfo.get();
            CoordinatorRequestManager coordinator = spy(new CoordinatorRequestManager(
                    time,
                    logContext,
                    DEFAULT_RETRY_BACKOFF_MS,
                    DEFAULT_RETRY_BACKOFF_MAX_MS,
                    backgroundEventHandler,
                    gi.groupState.groupId
            ));
            CommitRequestManager commit = spy(new CommitRequestManager(time,
                    logContext,
                    subscriptions,
                    config,
                    coordinator,
                    groupState));
            MembershipManager mm = spy(
                    new MembershipManagerImpl(
                        gi.groupState.groupId,
                        gi.groupState.groupInstanceId,
                        Optional.empty(),
                        subscriptions,
                        commit,
                        metadata,
                        logContext
                )
            );
            HeartbeatRequestManager.HeartbeatRequestState state = spy(new HeartbeatRequestManager.HeartbeatRequestState(logContext,
                    time,
                    gi.heartbeatIntervalMs,
                    retryBackoffMs,
                    DEFAULT_RETRY_BACKOFF_MAX_MS,
                    gi.heartbeatJitterMs));
            HeartbeatRequestManager heartbeat = spy(new HeartbeatRequestManager(
                    logContext,
                    config,
                    coordinator,
                    subscriptions,
                    mm,
                    state,
                    backgroundEventHandler));

            this.coordinatorRequestManager = Optional.of(coordinator);
            this.commitRequestManager = Optional.of(commit);
            this.heartbeatRequestManager = Optional.of(heartbeat);
            this.heartbeatRequestState = Optional.of(state);
            this.membershipManager = Optional.of(mm);
        } else {
            this.coordinatorRequestManager = Optional.empty();
            this.commitRequestManager = Optional.empty();
            this.heartbeatRequestManager = Optional.empty();
            this.heartbeatRequestState = Optional.empty();
            this.membershipManager = Optional.empty();
        }

        this.fetchBuffer = new FetchBuffer(logContext);
        this.fetchRequestManager = spy(new FetchRequestManager(logContext,
                time,
                metadata,
                subscriptions,
                fetchConfig,
                fetchBuffer,
                metricsManager,
                networkClientDelegate,
                apiVersions));
        this.requestManagers = new RequestManagers(logContext,
                offsetsRequestManager,
                topicMetadataRequestManager,
                fetchRequestManager,
                coordinatorRequestManager,
                commitRequestManager,
                heartbeatRequestManager,
                membershipManager);
        this.applicationEventProcessor = spy(new ApplicationEventProcessor(
                logContext,
                applicationEventQueue,
                requestManagers,
                metadata)
        );
        ConsumerCoordinatorMetrics consumerCoordinatorMetrics = new ConsumerCoordinatorMetrics(
                subscriptions,
                metrics,
                CONSUMER_METRIC_GROUP_PREFIX
        );
        this.rebalanceListenerInvoker = new ConsumerRebalanceListenerInvoker(
                logContext,
                subscriptions,
                time,
                consumerCoordinatorMetrics
        );
        this.backgroundEventProcessor = spy(
                new BackgroundEventProcessor(
                        logContext,
                        backgroundEventQueue,
                        applicationEventHandler,
                        rebalanceListenerInvoker
                )
        );
    }

    @Override
    public void close() {
        closeQuietly(requestManagers, RequestManagers.class.getSimpleName());
        closeQuietly(applicationEventProcessor, ApplicationEventProcessor.class.getSimpleName());
        closeQuietly(backgroundEventProcessor, BackgroundEventProcessor.class.getSimpleName());
    }

    public static class ConsumerNetworkThreadTestBuilder extends ConsumerTestBuilder {

        final ConsumerNetworkThread consumerNetworkThread;

        public ConsumerNetworkThreadTestBuilder() {
            this(createDefaultGroupInformation());
        }

        public ConsumerNetworkThreadTestBuilder(Optional<GroupInformation> groupInfo) {
            super(groupInfo);
            this.consumerNetworkThread = new ConsumerNetworkThread(
                    logContext,
                    time,
                    () -> applicationEventProcessor,
                    () -> networkClientDelegate,
                    () -> requestManagers
            );
        }

        @Override
        public void close() {
            closeQuietly(consumerNetworkThread, ConsumerNetworkThread.class.getSimpleName());
        }
    }

<<<<<<< HEAD
    public static class PrototypeAsyncConsumerTestBuilder extends ConsumerTestBuilder {
=======
    public static class ApplicationEventHandlerTestBuilder extends ConsumerTestBuilder {

        public final ApplicationEventHandler applicationEventHandler;

        public ApplicationEventHandlerTestBuilder() {
            this(createDefaultGroupInformation());
        }

        public ApplicationEventHandlerTestBuilder(Optional<GroupInformation> groupInfo) {
            super(groupInfo);
            this.applicationEventHandler = spy(new ApplicationEventHandler(
                    logContext,
                    time,
                    applicationEventQueue,
                    () -> applicationEventProcessor,
                    () -> networkClientDelegate,
                    () -> requestManagers));
        }

        @Override
        public void close() {
            closeQuietly(applicationEventHandler, ApplicationEventHandler.class.getSimpleName());
        }
    }

    public static class AsyncKafkaConsumerTestBuilder extends ApplicationEventHandlerTestBuilder {
>>>>>>> e905ef1e

        final AsyncKafkaConsumer<String, String> consumer;

        public AsyncKafkaConsumerTestBuilder(Optional<GroupInformation> groupInfo) {
            super(groupInfo);
            String clientId = config.getString(CommonClientConfigs.CLIENT_ID_CONFIG);
            List<ConsumerPartitionAssignor> assignors = ConsumerPartitionAssignor.getAssignorInstances(
                    config.getList(ConsumerConfig.PARTITION_ASSIGNMENT_STRATEGY_CONFIG),
                    config.originals(Collections.singletonMap(ConsumerConfig.CLIENT_ID_CONFIG, clientId))
            );
            Deserializers<String, String> deserializers = new Deserializers<>(new StringDeserializer(), new StringDeserializer());
            FetchCollector<String, String> fetchCollector = new FetchCollector<>(logContext,
                    metadata,
                    subscriptions,
                    fetchConfig,
                    deserializers,
                    metricsManager,
                    time);
<<<<<<< HEAD
            ConsumerNetworkThread networkThread = new ConsumerNetworkThread(logContext,
                    time,
                    () -> applicationEventProcessor,
                    () -> networkClientDelegate,
                    () -> requestManagers);
            this.applicationEventHandler = spy(new InternalApplicationEventHandler(
                    logContext,
                    applicationEventQueue,
                    networkThread));
            this.consumer = spy(new PrototypeAsyncConsumer<>(
=======
            this.consumer = spy(new AsyncKafkaConsumer<>(
>>>>>>> e905ef1e
                    logContext,
                    clientId,
                    deserializers,
                    new FetchBuffer(logContext),
                    fetchCollector,
                    new ConsumerInterceptors<>(Collections.emptyList()),
                    time,
                    applicationEventHandler,
                    backgroundEventProcessor,
                    metrics,
                    subscriptions,
                    metadata,
                    retryBackoffMs,
                    60000,
                    assignors,
                    groupInfo.map(groupInformation -> groupInformation.groupState.groupId).orElse(null)));
        }

        @Override
        public void close() {
            consumer.close();
        }
    }

    public static class GroupInformation {

        final GroupState groupState;
        final int heartbeatIntervalMs;
        final double heartbeatJitterMs;

        public GroupInformation(GroupState groupState) {
            this(groupState, DEFAULT_HEARTBEAT_INTERVAL_MS, DEFAULT_HEARTBEAT_JITTER_MS);
        }

        public GroupInformation(GroupState groupState, int heartbeatIntervalMs, double heartbeatJitterMs) {
            this.groupState = groupState;
            this.heartbeatIntervalMs = heartbeatIntervalMs;
            this.heartbeatJitterMs = heartbeatJitterMs;
        }
    }

    static Optional<GroupInformation> createDefaultGroupInformation() {
        return Optional.of(new GroupInformation(new GroupState(DEFAULT_GROUP_ID, Optional.empty())));
    }
}<|MERGE_RESOLUTION|>--- conflicted
+++ resolved
@@ -307,36 +307,7 @@
         }
     }
 
-<<<<<<< HEAD
-    public static class PrototypeAsyncConsumerTestBuilder extends ConsumerTestBuilder {
-=======
-    public static class ApplicationEventHandlerTestBuilder extends ConsumerTestBuilder {
-
-        public final ApplicationEventHandler applicationEventHandler;
-
-        public ApplicationEventHandlerTestBuilder() {
-            this(createDefaultGroupInformation());
-        }
-
-        public ApplicationEventHandlerTestBuilder(Optional<GroupInformation> groupInfo) {
-            super(groupInfo);
-            this.applicationEventHandler = spy(new ApplicationEventHandler(
-                    logContext,
-                    time,
-                    applicationEventQueue,
-                    () -> applicationEventProcessor,
-                    () -> networkClientDelegate,
-                    () -> requestManagers));
-        }
-
-        @Override
-        public void close() {
-            closeQuietly(applicationEventHandler, ApplicationEventHandler.class.getSimpleName());
-        }
-    }
-
-    public static class AsyncKafkaConsumerTestBuilder extends ApplicationEventHandlerTestBuilder {
->>>>>>> e905ef1e
+    public static class AsyncKafkaConsumerTestBuilder extends ConsumerTestBuilder {
 
         final AsyncKafkaConsumer<String, String> consumer;
 
@@ -355,36 +326,24 @@
                     deserializers,
                     metricsManager,
                     time);
-<<<<<<< HEAD
-            ConsumerNetworkThread networkThread = new ConsumerNetworkThread(logContext,
-                    time,
-                    () -> applicationEventProcessor,
-                    () -> networkClientDelegate,
-                    () -> requestManagers);
-            this.applicationEventHandler = spy(new InternalApplicationEventHandler(
-                    logContext,
-                    applicationEventQueue,
-                    networkThread));
-            this.consumer = spy(new PrototypeAsyncConsumer<>(
-=======
             this.consumer = spy(new AsyncKafkaConsumer<>(
->>>>>>> e905ef1e
-                    logContext,
-                    clientId,
-                    deserializers,
-                    new FetchBuffer(logContext),
-                    fetchCollector,
-                    new ConsumerInterceptors<>(Collections.emptyList()),
-                    time,
-                    applicationEventHandler,
-                    backgroundEventProcessor,
-                    metrics,
-                    subscriptions,
-                    metadata,
-                    retryBackoffMs,
-                    60000,
-                    assignors,
-                    groupInfo.map(groupInformation -> groupInformation.groupState.groupId).orElse(null)));
+                logContext,
+                clientId,
+                deserializers,
+                new FetchBuffer(logContext),
+                fetchCollector,
+                new ConsumerInterceptors<>(Collections.emptyList()),
+                time,
+                applicationEventHandler,
+                backgroundEventProcessor,
+                metrics,
+                subscriptions,
+                metadata,
+                retryBackoffMs,
+                60000,
+                assignors,
+                groupInfo.map(groupInformation -> groupInformation.groupState.groupId).orElse(null)
+            ));
         }
 
         @Override
