--- conflicted
+++ resolved
@@ -234,14 +234,8 @@
                 fetchConfig,
                 fetchBuffer,
                 metricsManager,
-<<<<<<< HEAD
-                networkClientDelegate));
-=======
                 networkClientDelegate,
                 apiVersions));
-        this.topicMetadataRequestManager = spy(new TopicMetadataRequestManager(logContext,
-                config));
->>>>>>> a9565a79
         this.requestManagers = new RequestManagers(logContext,
                 offsetsRequestManager,
                 topicMetadataRequestManager,
