--- conflicted
+++ resolved
@@ -1403,19 +1403,18 @@
         assertEquals(MemberState.JOINING, membershipManager.state());
     }
 
-<<<<<<< HEAD
     @Test
     public void testMemberJoiningTransitionsToStableWhenReceivingEmptyAssignment() {
         MembershipManagerImpl membershipManager = createMembershipManagerJoiningGroup(null);
         assertEquals(MemberState.JOINING, membershipManager.state());
         receiveEmptyAssignment(membershipManager);
         assertEquals(MemberState.STABLE, membershipManager.state());
-=======
+    }
+
     private void dropAssignedPartitions() {
         SortedSet<TopicPartition> droppedPartitions = new TreeSet<>(MembershipManagerImpl.TOPIC_PARTITION_COMPARATOR);
         droppedPartitions.addAll(subscriptionState.assignedPartitions());
         subscriptionState.assignFromSubscribed(Collections.emptySet());
->>>>>>> 5e37ec80
     }
 
     private MembershipManagerImpl mockMemberSuccessfullyReceivesAndAcksAssignment(
