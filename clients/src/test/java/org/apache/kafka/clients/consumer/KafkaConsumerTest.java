/*
 * Licensed to the Apache Software Foundation (ASF) under one or more
 * contributor license agreements. See the NOTICE file distributed with
 * this work for additional information regarding copyright ownership.
 * The ASF licenses this file to You under the Apache License, Version 2.0
 * (the "License"); you may not use this file except in compliance with
 * the License. You may obtain a copy of the License at
 *
 *    http://www.apache.org/licenses/LICENSE-2.0
 *
 * Unless required by applicable law or agreed to in writing, software
 * distributed under the License is distributed on an "AS IS" BASIS,
 * WITHOUT WARRANTIES OR CONDITIONS OF ANY KIND, either express or implied.
 * See the License for the specific language governing permissions and
 * limitations under the License.
 */
package org.apache.kafka.clients.consumer;

import org.apache.kafka.clients.ApiVersions;
import org.apache.kafka.clients.ClientRequest;
import org.apache.kafka.clients.GroupRebalanceConfig;
import org.apache.kafka.clients.KafkaClient;
import org.apache.kafka.clients.MockClient;
import org.apache.kafka.clients.consumer.internals.ConsumerCoordinator;
import org.apache.kafka.clients.consumer.internals.ConsumerInterceptors;
import org.apache.kafka.clients.consumer.internals.ConsumerMetadata;
import org.apache.kafka.clients.consumer.internals.ConsumerMetrics;
import org.apache.kafka.clients.consumer.internals.ConsumerNetworkClient;
import org.apache.kafka.clients.consumer.internals.ConsumerProtocol;
import org.apache.kafka.clients.consumer.internals.Fetcher;
import org.apache.kafka.clients.consumer.internals.SubscriptionState;
import org.apache.kafka.common.Cluster;
import org.apache.kafka.common.IsolationLevel;
import org.apache.kafka.common.KafkaException;
import org.apache.kafka.common.MetricName;
import org.apache.kafka.common.Node;
import org.apache.kafka.common.TopicPartition;
import org.apache.kafka.common.errors.AuthenticationException;
import org.apache.kafka.common.errors.InterruptException;
import org.apache.kafka.common.errors.InvalidConfigurationException;
import org.apache.kafka.common.errors.InvalidGroupIdException;
import org.apache.kafka.common.errors.InvalidTopicException;
import org.apache.kafka.common.errors.WakeupException;
import org.apache.kafka.common.message.HeartbeatResponseData;
import org.apache.kafka.common.message.JoinGroupRequestData;
import org.apache.kafka.common.message.JoinGroupResponseData;
import org.apache.kafka.common.message.LeaveGroupResponseData;
import org.apache.kafka.common.internals.ClusterResourceListeners;
import org.apache.kafka.common.message.SyncGroupResponseData;
import org.apache.kafka.common.metrics.Metrics;
import org.apache.kafka.common.metrics.Sensor;
import org.apache.kafka.common.network.Selectable;
import org.apache.kafka.common.protocol.ApiKeys;
import org.apache.kafka.common.protocol.Errors;
import org.apache.kafka.common.record.CompressionType;
import org.apache.kafka.common.record.MemoryRecords;
import org.apache.kafka.common.record.MemoryRecordsBuilder;
import org.apache.kafka.common.record.TimestampType;
import org.apache.kafka.common.requests.AbstractRequest;
import org.apache.kafka.common.requests.AbstractResponse;
import org.apache.kafka.common.requests.FetchRequest;
import org.apache.kafka.common.requests.FetchResponse;
import org.apache.kafka.common.requests.FindCoordinatorResponse;
import org.apache.kafka.common.requests.HeartbeatResponse;
import org.apache.kafka.common.requests.JoinGroupRequest;
import org.apache.kafka.common.requests.JoinGroupResponse;
import org.apache.kafka.common.requests.LeaveGroupResponse;
import org.apache.kafka.common.requests.ListOffsetRequest;
import org.apache.kafka.common.requests.ListOffsetResponse;
import org.apache.kafka.common.requests.MetadataResponse;
import org.apache.kafka.common.requests.OffsetCommitRequest;
import org.apache.kafka.common.requests.OffsetCommitResponse;
import org.apache.kafka.common.requests.OffsetFetchResponse;
import org.apache.kafka.common.requests.SyncGroupResponse;
import org.apache.kafka.common.serialization.ByteArrayDeserializer;
import org.apache.kafka.common.serialization.Deserializer;
import org.apache.kafka.common.serialization.StringDeserializer;
import org.apache.kafka.common.utils.LogContext;
import org.apache.kafka.common.utils.MockTime;
import org.apache.kafka.common.utils.Time;
import org.apache.kafka.common.utils.Utils;
import org.apache.kafka.test.MockConsumerInterceptor;
import org.apache.kafka.test.MockMetricsReporter;
import org.apache.kafka.test.TestCondition;
import org.apache.kafka.test.TestUtils;
import org.junit.Assert;
import org.junit.Test;

import java.nio.ByteBuffer;
import java.time.Duration;
import java.util.ArrayList;
import java.util.Arrays;
import java.util.Collection;
import java.util.Collections;
import java.util.HashMap;
import java.util.HashSet;
import java.util.Iterator;
import java.util.LinkedHashMap;
import java.util.List;
import java.util.Map;
import java.util.Optional;
import java.util.Properties;
import java.util.Queue;
import java.util.Set;
import java.util.concurrent.ExecutorService;
import java.util.concurrent.Executors;
import java.util.concurrent.Future;
import java.util.concurrent.ScheduledExecutorService;
import java.util.concurrent.TimeUnit;
import java.util.concurrent.TimeoutException;
import java.util.concurrent.atomic.AtomicBoolean;
import java.util.concurrent.atomic.AtomicReference;
import java.util.regex.Pattern;

import static java.util.Collections.singleton;
import static java.util.Collections.singletonList;
import static java.util.Collections.singletonMap;
import static org.apache.kafka.common.requests.FetchMetadata.INVALID_SESSION_ID;
import static org.junit.Assert.assertEquals;
import static org.junit.Assert.assertFalse;
import static org.junit.Assert.assertNotSame;
import static org.junit.Assert.assertNull;
import static org.junit.Assert.assertThrows;
import static org.junit.Assert.assertTrue;
import static org.junit.Assert.fail;
import static org.mockito.ArgumentMatchers.any;
import static org.mockito.ArgumentMatchers.anyLong;
import static org.mockito.Mockito.doCallRealMethod;
import static org.mockito.Mockito.mock;
import static org.mockito.Mockito.verify;

public class KafkaConsumerTest {
    private final String topic = "test";
    private final TopicPartition tp0 = new TopicPartition(topic, 0);
    private final TopicPartition tp1 = new TopicPartition(topic, 1);

    private final String topic2 = "test2";
    private final TopicPartition t2p0 = new TopicPartition(topic2, 0);

    private final String topic3 = "test3";
    private final TopicPartition t3p0 = new TopicPartition(topic3, 0);

    private final int sessionTimeoutMs = 10000;
    private final int heartbeatIntervalMs = 1000;

    // Set auto commit interval lower than heartbeat so we don't need to deal with
    // a concurrent heartbeat request
    private final int autoCommitIntervalMs = 500;

    private final String groupId = "mock-group";
    private final String memberId = "memberId";
    private final String leaderId = "leaderId";
    private final Optional<String> groupInstanceId = Optional.of("mock-instance");

    private final String partitionRevoked = "Hit partition revoke ";
    private final String partitionAssigned = "Hit partition assign ";
    private final String partitionLost = "Hit partition lost ";

    private final Collection<TopicPartition> singleTopicPartition = Collections.singleton(new TopicPartition(topic, 0));

    @Test
    public void testMetricsReporterAutoGeneratedClientId() {
        Properties props = new Properties();
        props.setProperty(ConsumerConfig.BOOTSTRAP_SERVERS_CONFIG, "localhost:9999");
        props.setProperty(ConsumerConfig.METRIC_REPORTER_CLASSES_CONFIG, MockMetricsReporter.class.getName());
        KafkaConsumer<String, String> consumer = new KafkaConsumer<>(
                props, new StringDeserializer(), new StringDeserializer());

        MockMetricsReporter mockMetricsReporter = (MockMetricsReporter) consumer.metrics.reporters().get(0);

        Assert.assertEquals(consumer.getClientId(), mockMetricsReporter.clientId);
        consumer.close();
    }

    @Test
    public void testConstructorClose() {
        Properties props = new Properties();
        props.setProperty(ConsumerConfig.CLIENT_ID_CONFIG, "testConstructorClose");
        props.setProperty(ConsumerConfig.BOOTSTRAP_SERVERS_CONFIG, "invalid-23-8409-adsfsdj");
        props.setProperty(ConsumerConfig.METRIC_REPORTER_CLASSES_CONFIG, MockMetricsReporter.class.getName());

        final int oldInitCount = MockMetricsReporter.INIT_COUNT.get();
        final int oldCloseCount = MockMetricsReporter.CLOSE_COUNT.get();
        try {
            new KafkaConsumer<>(props, new ByteArrayDeserializer(), new ByteArrayDeserializer());
            Assert.fail("should have caught an exception and returned");
        } catch (KafkaException e) {
            assertEquals(oldInitCount + 1, MockMetricsReporter.INIT_COUNT.get());
            assertEquals(oldCloseCount + 1, MockMetricsReporter.CLOSE_COUNT.get());
            assertEquals("Failed to construct kafka consumer", e.getMessage());
        }
    }

    @Test
    public void testOsDefaultSocketBufferSizes() {
        Map<String, Object> config = new HashMap<>();
        config.put(ConsumerConfig.BOOTSTRAP_SERVERS_CONFIG, "localhost:9999");
        config.put(ConsumerConfig.SEND_BUFFER_CONFIG, Selectable.USE_DEFAULT_BUFFER_SIZE);
        config.put(ConsumerConfig.RECEIVE_BUFFER_CONFIG, Selectable.USE_DEFAULT_BUFFER_SIZE);
        KafkaConsumer<byte[], byte[]> consumer = new KafkaConsumer<>(
                config, new ByteArrayDeserializer(), new ByteArrayDeserializer());
        consumer.close();
    }

    @Test(expected = KafkaException.class)
    public void testInvalidSocketSendBufferSize() {
        Map<String, Object> config = new HashMap<>();
        config.put(ConsumerConfig.BOOTSTRAP_SERVERS_CONFIG, "localhost:9999");
        config.put(ConsumerConfig.SEND_BUFFER_CONFIG, -2);
        new KafkaConsumer<>(config, new ByteArrayDeserializer(), new ByteArrayDeserializer());
    }

    @Test(expected = KafkaException.class)
    public void testInvalidSocketReceiveBufferSize() {
        Map<String, Object> config = new HashMap<>();
        config.put(ConsumerConfig.BOOTSTRAP_SERVERS_CONFIG, "localhost:9999");
        config.put(ConsumerConfig.RECEIVE_BUFFER_CONFIG, -2);
        new KafkaConsumer<>(config, new ByteArrayDeserializer(), new ByteArrayDeserializer());
    }

    @Test
    public void shouldIgnoreGroupInstanceIdForEmptyGroupId() {
        Map<String, Object> config = new HashMap<>();
        config.put(ConsumerConfig.BOOTSTRAP_SERVERS_CONFIG, "localhost:9999");
        config.put(ConsumerConfig.GROUP_INSTANCE_ID_CONFIG, "instance_id");
        KafkaConsumer<byte[], byte[]> consumer = new KafkaConsumer<>(
                config, new ByteArrayDeserializer(), new ByteArrayDeserializer());
        consumer.close();
    }

    @Test
    public void testSubscription() {
        KafkaConsumer<byte[], byte[]> consumer = newConsumer(groupId);

        consumer.subscribe(singletonList(topic));
        assertEquals(singleton(topic), consumer.subscription());
        assertTrue(consumer.assignment().isEmpty());

        consumer.subscribe(Collections.<String>emptyList());
        assertTrue(consumer.subscription().isEmpty());
        assertTrue(consumer.assignment().isEmpty());

        consumer.assign(singletonList(tp0));
        assertTrue(consumer.subscription().isEmpty());
        assertEquals(singleton(tp0), consumer.assignment());

        consumer.unsubscribe();
        assertTrue(consumer.subscription().isEmpty());
        assertTrue(consumer.assignment().isEmpty());

        consumer.close();
    }

    @Test(expected = IllegalArgumentException.class)
    public void testSubscriptionOnNullTopicCollection() {
        try (KafkaConsumer<byte[], byte[]> consumer = newConsumer(groupId)) {
            consumer.subscribe((List<String>) null);
        }
    }

    @Test(expected = IllegalArgumentException.class)
    public void testSubscriptionOnNullTopic() {
        try (KafkaConsumer<byte[], byte[]> consumer = newConsumer(groupId)) {
            consumer.subscribe(singletonList(null));
        }
    }

    @Test(expected = IllegalArgumentException.class)
    public void testSubscriptionOnEmptyTopic() {
        try (KafkaConsumer<byte[], byte[]> consumer = newConsumer(groupId)) {
            String emptyTopic = "  ";
            consumer.subscribe(singletonList(emptyTopic));
        }
    }

    @Test(expected = IllegalArgumentException.class)
    public void testSubscriptionOnNullPattern() {
        try (KafkaConsumer<byte[], byte[]> consumer = newConsumer(groupId)) {
            consumer.subscribe((Pattern) null);
        }
    }

    @Test(expected = IllegalStateException.class)
    public void testSubscriptionWithEmptyPartitionAssignment() {
        Properties props = new Properties();
        props.setProperty(ConsumerConfig.BOOTSTRAP_SERVERS_CONFIG, "localhost:9999");
        props.setProperty(ConsumerConfig.PARTITION_ASSIGNMENT_STRATEGY_CONFIG, "");
        props.setProperty(ConsumerConfig.GROUP_ID_CONFIG, groupId);
        try (KafkaConsumer<byte[], byte[]> consumer = newConsumer(props)) {
            consumer.subscribe(singletonList(topic));
        }
    }

    @Test(expected = IllegalArgumentException.class)
    public void testSeekNegative() {
        try (KafkaConsumer<byte[], byte[]> consumer = newConsumer((String) null)) {
            consumer.assign(singleton(new TopicPartition("nonExistTopic", 0)));
            consumer.seek(new TopicPartition("nonExistTopic", 0), -1);
        }
    }

    @Test(expected = IllegalArgumentException.class)
    public void testAssignOnNullTopicPartition() {
        try (KafkaConsumer<byte[], byte[]> consumer = newConsumer((String) null)) {
            consumer.assign(null);
        }
    }

    @Test
    public void testAssignOnEmptyTopicPartition() {
        try (KafkaConsumer<byte[], byte[]> consumer = newConsumer(groupId)) {
            consumer.assign(Collections.<TopicPartition>emptyList());
            assertTrue(consumer.subscription().isEmpty());
            assertTrue(consumer.assignment().isEmpty());
        }
    }

    @Test(expected = IllegalArgumentException.class)
    public void testAssignOnNullTopicInPartition() {
        try (KafkaConsumer<byte[], byte[]> consumer = newConsumer((String) null)) {
            consumer.assign(singleton(new TopicPartition(null, 0)));
        }
    }

    @Test(expected = IllegalArgumentException.class)
    public void testAssignOnEmptyTopicInPartition() {
        try (KafkaConsumer<byte[], byte[]> consumer = newConsumer((String) null)) {
            consumer.assign(singleton(new TopicPartition("  ", 0)));
        }
    }

    @Test
    public void testInterceptorConstructorClose() throws Exception {
        try {
            Properties props = new Properties();
            // test with client ID assigned by KafkaConsumer
            props.setProperty(ConsumerConfig.BOOTSTRAP_SERVERS_CONFIG, "localhost:9999");
            props.setProperty(ConsumerConfig.INTERCEPTOR_CLASSES_CONFIG, MockConsumerInterceptor.class.getName());

            KafkaConsumer<String, String> consumer = new KafkaConsumer<>(
                    props, new StringDeserializer(), new StringDeserializer());
            assertEquals(1, MockConsumerInterceptor.INIT_COUNT.get());
            assertEquals(0, MockConsumerInterceptor.CLOSE_COUNT.get());

            consumer.close();
            assertEquals(1, MockConsumerInterceptor.INIT_COUNT.get());
            assertEquals(1, MockConsumerInterceptor.CLOSE_COUNT.get());
            // Cluster metadata will only be updated on calling poll.
            Assert.assertNull(MockConsumerInterceptor.CLUSTER_META.get());

        } finally {
            // cleanup since we are using mutable static variables in MockConsumerInterceptor
            MockConsumerInterceptor.resetCounters();
        }
    }

    @Test
    public void testPause() {
        KafkaConsumer<byte[], byte[]> consumer = newConsumer(groupId);

        consumer.assign(singletonList(tp0));
        assertEquals(singleton(tp0), consumer.assignment());
        assertTrue(consumer.paused().isEmpty());

        consumer.pause(singleton(tp0));
        assertEquals(singleton(tp0), consumer.paused());

        consumer.resume(singleton(tp0));
        assertTrue(consumer.paused().isEmpty());

        consumer.unsubscribe();
        assertTrue(consumer.paused().isEmpty());

        consumer.close();
    }

    private KafkaConsumer<byte[], byte[]> newConsumer(String groupId) {
        return newConsumer(groupId, Optional.empty());
    }

    private KafkaConsumer<byte[], byte[]> newConsumer(String groupId, Optional<Boolean> enableAutoCommit) {
        Properties props = new Properties();
        props.setProperty(ConsumerConfig.CLIENT_ID_CONFIG, "my.consumer");
        props.setProperty(ConsumerConfig.BOOTSTRAP_SERVERS_CONFIG, "localhost:9999");
        props.setProperty(ConsumerConfig.METRIC_REPORTER_CLASSES_CONFIG, MockMetricsReporter.class.getName());
        if (groupId != null)
            props.setProperty(ConsumerConfig.GROUP_ID_CONFIG, groupId);
        if (enableAutoCommit.isPresent())
            props.setProperty(ConsumerConfig.ENABLE_AUTO_COMMIT_CONFIG, enableAutoCommit.get().toString());
        return newConsumer(props);
    }

    private KafkaConsumer<byte[], byte[]> newConsumer(Properties props) {
        return new KafkaConsumer<>(props, new ByteArrayDeserializer(), new ByteArrayDeserializer());
    }

    @Test
    public void verifyHeartbeatSent() throws Exception {
        Time time = new MockTime();
        SubscriptionState subscription = new SubscriptionState(new LogContext(), OffsetResetStrategy.EARLIEST);
        ConsumerMetadata metadata = createMetadata(subscription);
        MockClient client = new MockClient(time, metadata);

        initMetadata(client, Collections.singletonMap(topic, 1));
        Node node = metadata.fetch().nodes().get(0);

        ConsumerPartitionAssignor assignor = new RoundRobinAssignor();

        KafkaConsumer<String, String> consumer = newConsumer(time, client, subscription, metadata, assignor, true, groupInstanceId);

        consumer.subscribe(singleton(topic), getConsumerRebalanceListener(consumer));
        Node coordinator = prepareRebalance(client, node, assignor, singletonList(tp0), null);

        // initial fetch
        client.prepareResponseFrom(fetchResponse(tp0, 0, 0), node);
        consumer.updateAssignmentMetadataIfNeeded(time.timer(Long.MAX_VALUE));

        assertEquals(singleton(tp0), consumer.assignment());

        AtomicBoolean heartbeatReceived = prepareHeartbeatResponse(client, coordinator, Errors.NONE);

        // heartbeat interval is 2 seconds
        time.sleep(heartbeatIntervalMs);
        Thread.sleep(heartbeatIntervalMs);

        consumer.updateAssignmentMetadataIfNeeded(time.timer(Long.MAX_VALUE));

        assertTrue(heartbeatReceived.get());
        consumer.close(Duration.ofMillis(0));
    }

    @Test
    public void verifyHeartbeatSentWhenFetchedDataReady() throws Exception {
        Time time = new MockTime();
        SubscriptionState subscription = new SubscriptionState(new LogContext(), OffsetResetStrategy.EARLIEST);
        ConsumerMetadata metadata = createMetadata(subscription);
        MockClient client = new MockClient(time, metadata);

        initMetadata(client, Collections.singletonMap(topic, 1));
        Node node = metadata.fetch().nodes().get(0);
        ConsumerPartitionAssignor assignor = new RoundRobinAssignor();

        KafkaConsumer<String, String> consumer = newConsumer(time, client, subscription, metadata, assignor, true, groupInstanceId);
        consumer.subscribe(singleton(topic), getConsumerRebalanceListener(consumer));
        Node coordinator = prepareRebalance(client, node, assignor, singletonList(tp0), null);

        consumer.updateAssignmentMetadataIfNeeded(time.timer(Long.MAX_VALUE));
        consumer.poll(Duration.ZERO);

        // respond to the outstanding fetch so that we have data available on the next poll
        client.respondFrom(fetchResponse(tp0, 0, 5), node);
        client.poll(0, time.milliseconds());

        client.prepareResponseFrom(fetchResponse(tp0, 5, 0), node);
        AtomicBoolean heartbeatReceived = prepareHeartbeatResponse(client, coordinator, Errors.NONE);

        time.sleep(heartbeatIntervalMs);
        Thread.sleep(heartbeatIntervalMs);

        consumer.poll(Duration.ZERO);

        assertTrue(heartbeatReceived.get());
        consumer.close(Duration.ofMillis(0));
    }

    @Test
    public void verifyPollTimesOutDuringMetadataUpdate() {
        final Time time = new MockTime();
        final SubscriptionState subscription = new SubscriptionState(new LogContext(), OffsetResetStrategy.EARLIEST);
        final ConsumerMetadata metadata = createMetadata(subscription);
        final MockClient client = new MockClient(time, metadata);

        initMetadata(client, Collections.singletonMap(topic, 1));
        Node node = metadata.fetch().nodes().get(0);

        final ConsumerPartitionAssignor assignor = new RoundRobinAssignor();

        final KafkaConsumer<String, String> consumer = newConsumer(time, client, subscription, metadata, assignor, true, groupInstanceId);
        consumer.subscribe(singleton(topic), getConsumerRebalanceListener(consumer));
        prepareRebalance(client, node, assignor, singletonList(tp0), null);

        consumer.poll(Duration.ZERO);

        // The underlying client should NOT get a fetch request
        final Queue<ClientRequest> requests = client.requests();
        Assert.assertEquals(0, requests.size());
    }

    @SuppressWarnings("deprecation")
    @Test
    public void verifyDeprecatedPollDoesNotTimeOutDuringMetadataUpdate() {
        final Time time = new MockTime();
        final SubscriptionState subscription = new SubscriptionState(new LogContext(), OffsetResetStrategy.EARLIEST);
        final ConsumerMetadata metadata = createMetadata(subscription);
        final MockClient client = new MockClient(time, metadata);

        initMetadata(client, Collections.singletonMap(topic, 1));
        Node node = metadata.fetch().nodes().get(0);

        final ConsumerPartitionAssignor assignor = new RoundRobinAssignor();

        final KafkaConsumer<String, String> consumer = newConsumer(time, client, subscription, metadata, assignor, true, groupInstanceId);
        consumer.subscribe(singleton(topic), getConsumerRebalanceListener(consumer));
        prepareRebalance(client, node, assignor, singletonList(tp0), null);

        consumer.poll(0L);

        // The underlying client SHOULD get a fetch request
        final Queue<ClientRequest> requests = client.requests();
        Assert.assertEquals(1, requests.size());
        final Class<? extends AbstractRequest.Builder> aClass = requests.peek().requestBuilder().getClass();
        Assert.assertEquals(FetchRequest.Builder.class, aClass);
    }

    @Test
    public void verifyNoCoordinatorLookupForManualAssignmentWithSeek() {
        Time time = new MockTime();
        SubscriptionState subscription = new SubscriptionState(new LogContext(), OffsetResetStrategy.EARLIEST);
        ConsumerMetadata metadata = createMetadata(subscription);
        MockClient client = new MockClient(time, metadata);

        initMetadata(client, Collections.singletonMap(topic, 1));
        ConsumerPartitionAssignor assignor = new RoundRobinAssignor();

        KafkaConsumer<String, String> consumer = newConsumer(time, client, subscription, metadata, assignor, true, groupInstanceId);
        consumer.assign(singleton(tp0));
        consumer.seekToBeginning(singleton(tp0));

        // there shouldn't be any need to lookup the coordinator or fetch committed offsets.
        // we just lookup the starting position and send the record fetch.
        client.prepareResponse(listOffsetsResponse(Collections.singletonMap(tp0, 50L)));
        client.prepareResponse(fetchResponse(tp0, 50L, 5));

        ConsumerRecords<String, String> records = consumer.poll(Duration.ofMillis(1));
        assertEquals(5, records.count());
        assertEquals(55L, consumer.position(tp0));
        consumer.close(Duration.ofMillis(0));
    }

    @Test
    public void testFetchProgressWithMissingPartitionPosition() {
        // Verifies that we can make progress on one partition while we are awaiting
        // a reset on another partition.

        Time time = new MockTime();
        SubscriptionState subscription = new SubscriptionState(new LogContext(), OffsetResetStrategy.EARLIEST);
        ConsumerMetadata metadata = createMetadata(subscription);
        MockClient client = new MockClient(time, metadata);
        initMetadata(client, Collections.singletonMap(topic, 2));

        KafkaConsumer<String, String> consumer = newConsumerNoAutoCommit(time, client, subscription, metadata);
        consumer.assign(Arrays.asList(tp0, tp1));
        consumer.seekToEnd(singleton(tp0));
        consumer.seekToBeginning(singleton(tp1));

        client.prepareResponse(
                new MockClient.RequestMatcher() {
                    @Override
                    public boolean matches(AbstractRequest body) {
                        ListOffsetRequest request = (ListOffsetRequest) body;
                        Map<TopicPartition, ListOffsetRequest.PartitionData> timestamps = request.partitionTimestamps();
                        return timestamps.get(tp0).timestamp == ListOffsetRequest.LATEST_TIMESTAMP &&
                                timestamps.get(tp1).timestamp == ListOffsetRequest.EARLIEST_TIMESTAMP;
                    }
                }, listOffsetsResponse(Collections.singletonMap(tp0, 50L),
                        Collections.singletonMap(tp1, Errors.NOT_LEADER_FOR_PARTITION)));
        client.prepareResponse(
                new MockClient.RequestMatcher() {
                    @Override
                    public boolean matches(AbstractRequest body) {
                        FetchRequest request = (FetchRequest) body;
                        return request.fetchData().keySet().equals(singleton(tp0)) &&
                                request.fetchData().get(tp0).fetchOffset == 50L;

                    }
                }, fetchResponse(tp0, 50L, 5));

        ConsumerRecords<String, String> records = consumer.poll(Duration.ofMillis(1));
        assertEquals(5, records.count());
        assertEquals(singleton(tp0), records.partitions());
    }

    private void initMetadata(MockClient mockClient, Map<String, Integer> partitionCounts) {
        MetadataResponse initialMetadata = TestUtils.metadataUpdateWith(1, partitionCounts);
        mockClient.updateMetadata(initialMetadata);
    }

    @Test(expected = NoOffsetForPartitionException.class)
    public void testMissingOffsetNoResetPolicy() {
        Time time = new MockTime();
        SubscriptionState subscription = new SubscriptionState(new LogContext(), OffsetResetStrategy.NONE);
        ConsumerMetadata metadata = createMetadata(subscription);
        MockClient client = new MockClient(time, metadata);

        initMetadata(client, Collections.singletonMap(topic, 1));
        Node node = metadata.fetch().nodes().get(0);

        ConsumerPartitionAssignor assignor = new RoundRobinAssignor();

        KafkaConsumer<String, String> consumer = newConsumer(time, client, subscription, metadata, assignor,
                true, groupId, groupInstanceId);
        consumer.assign(singletonList(tp0));

        client.prepareResponseFrom(FindCoordinatorResponse.prepareResponse(Errors.NONE, node), node);
        Node coordinator = new Node(Integer.MAX_VALUE - node.id(), node.host(), node.port());

        // lookup committed offset and find nothing
        client.prepareResponseFrom(offsetResponse(Collections.singletonMap(tp0, -1L), Errors.NONE), coordinator);
        consumer.poll(Duration.ZERO);
    }

    @Test
    public void testResetToCommittedOffset() {
        Time time = new MockTime();
        SubscriptionState subscription = new SubscriptionState(new LogContext(), OffsetResetStrategy.NONE);
        ConsumerMetadata metadata = createMetadata(subscription);
        MockClient client = new MockClient(time, metadata);

        initMetadata(client, Collections.singletonMap(topic, 1));
        Node node = metadata.fetch().nodes().get(0);

        ConsumerPartitionAssignor assignor = new RoundRobinAssignor();

        KafkaConsumer<String, String> consumer = newConsumer(time, client, subscription, metadata, assignor,
                true, groupId, groupInstanceId);
        consumer.assign(singletonList(tp0));

        client.prepareResponseFrom(FindCoordinatorResponse.prepareResponse(Errors.NONE, node), node);
        Node coordinator = new Node(Integer.MAX_VALUE - node.id(), node.host(), node.port());

        client.prepareResponseFrom(offsetResponse(Collections.singletonMap(tp0, 539L), Errors.NONE), coordinator);
        consumer.poll(Duration.ZERO);

        assertEquals(539L, consumer.position(tp0));
    }

    @Test
    public void testResetUsingAutoResetPolicy() {
        Time time = new MockTime();
        SubscriptionState subscription = new SubscriptionState(new LogContext(), OffsetResetStrategy.LATEST);
        ConsumerMetadata metadata = createMetadata(subscription);
        MockClient client = new MockClient(time, metadata);

        initMetadata(client, Collections.singletonMap(topic, 1));
        Node node = metadata.fetch().nodes().get(0);

        ConsumerPartitionAssignor assignor = new RoundRobinAssignor();

        KafkaConsumer<String, String> consumer = newConsumer(time, client, subscription, metadata, assignor,
                true, groupId, groupInstanceId);
        consumer.assign(singletonList(tp0));

        client.prepareResponseFrom(FindCoordinatorResponse.prepareResponse(Errors.NONE, node), node);
        Node coordinator = new Node(Integer.MAX_VALUE - node.id(), node.host(), node.port());

        client.prepareResponseFrom(offsetResponse(Collections.singletonMap(tp0, -1L), Errors.NONE), coordinator);
        client.prepareResponse(listOffsetsResponse(Collections.singletonMap(tp0, 50L)));

        consumer.poll(Duration.ZERO);

        assertEquals(50L, consumer.position(tp0));
    }

    @Test
    public void testOffsetIsValidAfterSeek() {
        Time time = new MockTime();
        SubscriptionState subscription = new SubscriptionState(new LogContext(), OffsetResetStrategy.LATEST);
        ConsumerMetadata metadata = createMetadata(subscription);
        MockClient client = new MockClient(time, metadata);

        initMetadata(client, Collections.singletonMap(topic, 1));

        ConsumerPartitionAssignor assignor = new RoundRobinAssignor();

        KafkaConsumer<String, String> consumer = newConsumer(time, client, subscription, metadata, assignor,
                true, groupId, Optional.empty());
        consumer.assign(singletonList(tp0));
        consumer.seek(tp0, 20L);
        consumer.poll(Duration.ZERO);
        assertEquals(subscription.validPosition(tp0).offset, 20L);
    }

    @Test
    public void testCommitsFetchedDuringAssign() {
        long offset1 = 10000;
        long offset2 = 20000;

        Time time = new MockTime();
        SubscriptionState subscription = new SubscriptionState(new LogContext(), OffsetResetStrategy.EARLIEST);
        ConsumerMetadata metadata = createMetadata(subscription);
        MockClient client = new MockClient(time, metadata);

        initMetadata(client, Collections.singletonMap(topic, 2));
        Node node = metadata.fetch().nodes().get(0);

        ConsumerPartitionAssignor assignor = new RoundRobinAssignor();

        KafkaConsumer<String, String> consumer = newConsumer(time, client, subscription, metadata, assignor, true, groupInstanceId);
        consumer.assign(singletonList(tp0));

        // lookup coordinator
        client.prepareResponseFrom(FindCoordinatorResponse.prepareResponse(Errors.NONE, node), node);
        Node coordinator = new Node(Integer.MAX_VALUE - node.id(), node.host(), node.port());

        // fetch offset for one topic
        client.prepareResponseFrom(offsetResponse(Collections.singletonMap(tp0, offset1), Errors.NONE), coordinator);
        assertEquals(offset1, consumer.committed(Collections.singleton(tp0)).get(tp0).offset());

        consumer.assign(Arrays.asList(tp0, tp1));

        // fetch offset for two topics
        Map<TopicPartition, Long> offsets = new HashMap<>();
        offsets.put(tp0, offset1);
        client.prepareResponseFrom(offsetResponse(offsets, Errors.NONE), coordinator);
        assertEquals(offset1, consumer.committed(Collections.singleton(tp0)).get(tp0).offset());

        offsets.remove(tp0);
        offsets.put(tp1, offset2);
        client.prepareResponseFrom(offsetResponse(offsets, Errors.NONE), coordinator);
        assertEquals(offset2, consumer.committed(Collections.singleton(tp1)).get(tp1).offset());
        consumer.close(Duration.ofMillis(0));
    }

    @Test
    public void testNoCommittedOffsets() {
        long offset1 = 10000;

        Time time = new MockTime();
        SubscriptionState subscription = new SubscriptionState(new LogContext(), OffsetResetStrategy.EARLIEST);
        ConsumerMetadata metadata = createMetadata(subscription);
        MockClient client = new MockClient(time, metadata);

        initMetadata(client, Collections.singletonMap(topic, 2));
        Node node = metadata.fetch().nodes().get(0);

        ConsumerPartitionAssignor assignor = new RoundRobinAssignor();

        KafkaConsumer<String, String> consumer = newConsumer(time, client, subscription, metadata, assignor, true, groupInstanceId);
        consumer.assign(Arrays.asList(tp0, tp1));

        // lookup coordinator
        client.prepareResponseFrom(FindCoordinatorResponse.prepareResponse(Errors.NONE, node), node);
        Node coordinator = new Node(Integer.MAX_VALUE - node.id(), node.host(), node.port());

        // fetch offset for one topic
        client.prepareResponseFrom(offsetResponse(Utils.mkMap(Utils.mkEntry(tp0, offset1), Utils.mkEntry(tp1, -1L)), Errors.NONE), coordinator);
        final Map<TopicPartition, OffsetAndMetadata> committed = consumer.committed(Utils.mkSet(tp0, tp1));
        assertEquals(2, committed.size());
        assertEquals(offset1, committed.get(tp0).offset());
        assertNull(committed.get(tp1));

        consumer.close(Duration.ofMillis(0));
    }

    @Test
    public void testAutoCommitSentBeforePositionUpdate() {
        Time time = new MockTime();
        SubscriptionState subscription = new SubscriptionState(new LogContext(), OffsetResetStrategy.EARLIEST);
        ConsumerMetadata metadata = createMetadata(subscription);
        MockClient client = new MockClient(time, metadata);

        initMetadata(client, Collections.singletonMap(topic, 1));
        Node node = metadata.fetch().nodes().get(0);

        ConsumerPartitionAssignor assignor = new RoundRobinAssignor();

        KafkaConsumer<String, String> consumer = newConsumer(time, client, subscription, metadata, assignor, true, groupInstanceId);
        consumer.subscribe(singleton(topic), getConsumerRebalanceListener(consumer));
        Node coordinator = prepareRebalance(client, node, assignor, singletonList(tp0), null);

        consumer.updateAssignmentMetadataIfNeeded(time.timer(Long.MAX_VALUE));
        consumer.poll(Duration.ZERO);

        // respond to the outstanding fetch so that we have data available on the next poll
        client.respondFrom(fetchResponse(tp0, 0, 5), node);
        client.poll(0, time.milliseconds());

        time.sleep(autoCommitIntervalMs);

        client.prepareResponseFrom(fetchResponse(tp0, 5, 0), node);

        // no data has been returned to the user yet, so the committed offset should be 0
        AtomicBoolean commitReceived = prepareOffsetCommitResponse(client, coordinator, tp0, 0);

        consumer.poll(Duration.ZERO);

        assertTrue(commitReceived.get());
        consumer.close(Duration.ofMillis(0));
    }

    @Test
    public void testRegexSubscription() {
        String unmatchedTopic = "unmatched";
        Time time = new MockTime();
        SubscriptionState subscription = new SubscriptionState(new LogContext(), OffsetResetStrategy.EARLIEST);
        ConsumerMetadata metadata = createMetadata(subscription);
        MockClient client = new MockClient(time, metadata);

        Map<String, Integer> partitionCounts = new HashMap<>();
        partitionCounts.put(topic, 1);
        partitionCounts.put(unmatchedTopic, 1);
        initMetadata(client, partitionCounts);
        Node node = metadata.fetch().nodes().get(0);

        ConsumerPartitionAssignor assignor = new RoundRobinAssignor();

        KafkaConsumer<String, String> consumer = newConsumer(time, client, subscription, metadata, assignor, true, groupInstanceId);
        prepareRebalance(client, node, singleton(topic), assignor, singletonList(tp0), null);

        consumer.subscribe(Pattern.compile(topic), getConsumerRebalanceListener(consumer));

        client.prepareMetadataUpdate(TestUtils.metadataUpdateWith(1, partitionCounts));

        consumer.updateAssignmentMetadataIfNeeded(time.timer(Long.MAX_VALUE));

        assertEquals(singleton(topic), consumer.subscription());
        assertEquals(singleton(tp0), consumer.assignment());
        consumer.close(Duration.ofMillis(0));
    }

    @Test
    public void testChangingRegexSubscription() {
        ConsumerPartitionAssignor assignor = new RoundRobinAssignor();

        String otherTopic = "other";
        TopicPartition otherTopicPartition = new TopicPartition(otherTopic, 0);

        Time time = new MockTime();
        SubscriptionState subscription = new SubscriptionState(new LogContext(), OffsetResetStrategy.EARLIEST);
        ConsumerMetadata metadata = createMetadata(subscription);
        MockClient client = new MockClient(time, metadata);

        Map<String, Integer> partitionCounts = new HashMap<>();
        partitionCounts.put(topic, 1);
        partitionCounts.put(otherTopic, 1);
        initMetadata(client, partitionCounts);
        Node node = metadata.fetch().nodes().get(0);

        KafkaConsumer<String, String> consumer = newConsumer(time, client, subscription, metadata, assignor, false, groupInstanceId);

        Node coordinator = prepareRebalance(client, node, singleton(topic), assignor, singletonList(tp0), null);
        consumer.subscribe(Pattern.compile(topic), getConsumerRebalanceListener(consumer));

        consumer.updateAssignmentMetadataIfNeeded(time.timer(Long.MAX_VALUE));
        consumer.poll(Duration.ZERO);

        assertEquals(singleton(topic), consumer.subscription());

        consumer.subscribe(Pattern.compile(otherTopic), getConsumerRebalanceListener(consumer));

        client.prepareMetadataUpdate(TestUtils.metadataUpdateWith(1, partitionCounts));
        prepareRebalance(client, node, singleton(otherTopic), assignor, singletonList(otherTopicPartition), coordinator);
        consumer.poll(Duration.ZERO);

        assertEquals(singleton(otherTopic), consumer.subscription());
        consumer.close(Duration.ofMillis(0));
    }

    @Test
    public void testWakeupWithFetchDataAvailable() throws Exception {
        final Time time = new MockTime();
        SubscriptionState subscription = new SubscriptionState(new LogContext(), OffsetResetStrategy.EARLIEST);
        ConsumerMetadata metadata = createMetadata(subscription);
        MockClient client = new MockClient(time, metadata);

        initMetadata(client, Collections.singletonMap(topic, 1));
        Node node = metadata.fetch().nodes().get(0);

        ConsumerPartitionAssignor assignor = new RoundRobinAssignor();

        KafkaConsumer<String, String> consumer = newConsumer(time, client, subscription, metadata, assignor, true, groupInstanceId);
        consumer.subscribe(singleton(topic), getConsumerRebalanceListener(consumer));
        prepareRebalance(client, node, assignor, singletonList(tp0), null);

        consumer.updateAssignmentMetadataIfNeeded(time.timer(Long.MAX_VALUE));
        consumer.poll(Duration.ZERO);

        // respond to the outstanding fetch so that we have data available on the next poll
        client.respondFrom(fetchResponse(tp0, 0, 5), node);
        client.poll(0, time.milliseconds());

        consumer.wakeup();

        try {
            consumer.poll(Duration.ZERO);
            fail();
        } catch (WakeupException e) {
        }

        // make sure the position hasn't been updated
        assertEquals(0, consumer.position(tp0));

        // the next poll should return the completed fetch
        ConsumerRecords<String, String> records = consumer.poll(Duration.ZERO);
        assertEquals(5, records.count());
        // Increment time asynchronously to clear timeouts in closing the consumer
        final ScheduledExecutorService exec = Executors.newSingleThreadScheduledExecutor();
        exec.scheduleAtFixedRate(new Runnable() {
            @Override
            public void run() {
                time.sleep(sessionTimeoutMs);
            }
        }, 0L, 10L, TimeUnit.MILLISECONDS);
        consumer.close();
        exec.shutdownNow();
        exec.awaitTermination(5L, TimeUnit.SECONDS);
    }

    @Test
    public void testPollThrowsInterruptExceptionIfInterrupted() {
        final Time time = new MockTime();
        final SubscriptionState subscription = new SubscriptionState(new LogContext(), OffsetResetStrategy.EARLIEST);
        final ConsumerMetadata metadata = createMetadata(subscription);
        final MockClient client = new MockClient(time, metadata);

        initMetadata(client, Collections.singletonMap(topic, 1));
        Node node = metadata.fetch().nodes().get(0);

        final ConsumerPartitionAssignor assignor = new RoundRobinAssignor();

        KafkaConsumer<String, String> consumer = newConsumer(time, client, subscription, metadata, assignor, false, groupInstanceId);
        consumer.subscribe(singleton(topic), getConsumerRebalanceListener(consumer));
        prepareRebalance(client, node, assignor, singletonList(tp0), null);

        consumer.updateAssignmentMetadataIfNeeded(time.timer(Long.MAX_VALUE));
        consumer.poll(Duration.ZERO);

        // interrupt the thread and call poll
        try {
            Thread.currentThread().interrupt();
            assertThrows(InterruptException.class, () -> consumer.poll(Duration.ZERO));
        } finally {
            // clear interrupted state again since this thread may be reused by JUnit
            Thread.interrupted();
            consumer.close(Duration.ofMillis(0));
        }
    }

    @Test
    public void fetchResponseWithUnexpectedPartitionIsIgnored() {
        Time time = new MockTime();
        SubscriptionState subscription = new SubscriptionState(new LogContext(), OffsetResetStrategy.EARLIEST);
        ConsumerMetadata metadata = createMetadata(subscription);
        MockClient client = new MockClient(time, metadata);

        initMetadata(client, Collections.singletonMap(topic, 1));
        Node node = metadata.fetch().nodes().get(0);

        ConsumerPartitionAssignor assignor = new RangeAssignor();

        KafkaConsumer<String, String> consumer = newConsumer(time, client, subscription, metadata, assignor, true, groupInstanceId);
        consumer.subscribe(singletonList(topic), getConsumerRebalanceListener(consumer));

        prepareRebalance(client, node, assignor, singletonList(tp0), null);

        Map<TopicPartition, FetchInfo> fetches1 = new HashMap<>();
        fetches1.put(tp0, new FetchInfo(0, 1));
        fetches1.put(t2p0, new FetchInfo(0, 10)); // not assigned and not fetched
        client.prepareResponseFrom(fetchResponse(fetches1), node);

        consumer.updateAssignmentMetadataIfNeeded(time.timer(Long.MAX_VALUE));

        ConsumerRecords<String, String> records = consumer.poll(Duration.ZERO);
        assertEquals(0, records.count());
        consumer.close(Duration.ofMillis(0));
    }

    /**
     * Verify that when a consumer changes its topic subscription its assigned partitions
     * do not immediately change, and the latest consumed offsets of its to-be-revoked
     * partitions are properly committed (when auto-commit is enabled).
     * Upon unsubscribing from subscribed topics the consumer subscription and assignment
     * are both updated right away but its consumed offsets are not auto committed.
     */
    @Test
    public void testSubscriptionChangesWithAutoCommitEnabled() {
        Time time = new MockTime();
        SubscriptionState subscription = new SubscriptionState(new LogContext(), OffsetResetStrategy.EARLIEST);
        ConsumerMetadata metadata = createMetadata(subscription);
        MockClient client = new MockClient(time, metadata);

        Map<String, Integer> tpCounts = new HashMap<>();
        tpCounts.put(topic, 1);
        tpCounts.put(topic2, 1);
        tpCounts.put(topic3, 1);
        initMetadata(client, tpCounts);
        Node node = metadata.fetch().nodes().get(0);

        ConsumerPartitionAssignor assignor = new RangeAssignor();

        KafkaConsumer<String, String> consumer = newConsumer(time, client, subscription, metadata, assignor, true, groupInstanceId);

        // initial subscription
        consumer.subscribe(Arrays.asList(topic, topic2), getConsumerRebalanceListener(consumer));

        // verify that subscription has changed but assignment is still unchanged
        assertTrue(consumer.subscription().size() == 2);
        assertTrue(consumer.subscription().contains(topic) && consumer.subscription().contains(topic2));
        assertTrue(consumer.assignment().isEmpty());

        // mock rebalance responses
        Node coordinator = prepareRebalance(client, node, assignor, Arrays.asList(tp0, t2p0), null);

        consumer.updateAssignmentMetadataIfNeeded(time.timer(Long.MAX_VALUE));
        consumer.poll(Duration.ZERO);

        // verify that subscription is still the same, and now assignment has caught up
        assertEquals(2, consumer.subscription().size());
        assertTrue(consumer.subscription().contains(topic) && consumer.subscription().contains(topic2));
        assertEquals(2, consumer.assignment().size());
        assertTrue(consumer.assignment().contains(tp0) && consumer.assignment().contains(t2p0));

        // mock a response to the outstanding fetch so that we have data available on the next poll
        Map<TopicPartition, FetchInfo> fetches1 = new HashMap<>();
        fetches1.put(tp0, new FetchInfo(0, 1));
        fetches1.put(t2p0, new FetchInfo(0, 10));
        client.respondFrom(fetchResponse(fetches1), node);
        client.poll(0, time.milliseconds());

        ConsumerRecords<String, String> records = consumer.poll(Duration.ofMillis(1));

        // clear out the prefetch so it doesn't interfere with the rest of the test
        fetches1.put(tp0, new FetchInfo(1, 0));
        fetches1.put(t2p0, new FetchInfo(10, 0));
        client.respondFrom(fetchResponse(fetches1), node);
        client.poll(0, time.milliseconds());

        // verify that the fetch occurred as expected
        assertEquals(11, records.count());
        assertEquals(1L, consumer.position(tp0));
        assertEquals(10L, consumer.position(t2p0));

        // subscription change
        consumer.subscribe(Arrays.asList(topic, topic3), getConsumerRebalanceListener(consumer));

        // verify that subscription has changed but assignment is still unchanged
        assertTrue(consumer.subscription().size() == 2);
        assertTrue(consumer.subscription().contains(topic) && consumer.subscription().contains(topic3));
        assertTrue(consumer.assignment().size() == 2);
        assertTrue(consumer.assignment().contains(tp0) && consumer.assignment().contains(t2p0));

        // mock the offset commit response for to be revoked partitions
        Map<TopicPartition, Long> partitionOffsets1 = new HashMap<>();
        partitionOffsets1.put(tp0, 1L);
        partitionOffsets1.put(t2p0, 10L);
        AtomicBoolean commitReceived = prepareOffsetCommitResponse(client, coordinator, partitionOffsets1);

        // mock rebalance responses
        prepareRebalance(client, node, assignor, Arrays.asList(tp0, t3p0), coordinator);

        // mock a response to the next fetch from the new assignment
        Map<TopicPartition, FetchInfo> fetches2 = new HashMap<>();
        fetches2.put(tp0, new FetchInfo(1, 1));
        fetches2.put(t3p0, new FetchInfo(0, 100));
        client.prepareResponse(fetchResponse(fetches2));

        records = consumer.poll(Duration.ofMillis(1));

        // verify that the fetch occurred as expected
        assertEquals(101, records.count());
        assertEquals(2L, consumer.position(tp0));
        assertEquals(100L, consumer.position(t3p0));

        // verify that the offset commits occurred as expected
        assertTrue(commitReceived.get());

        // verify that subscription is still the same, and now assignment has caught up
        assertTrue(consumer.subscription().size() == 2);
        assertTrue(consumer.subscription().contains(topic) && consumer.subscription().contains(topic3));
        assertTrue(consumer.assignment().size() == 2);
        assertTrue(consumer.assignment().contains(tp0) && consumer.assignment().contains(t3p0));

        consumer.unsubscribe();

        // verify that subscription and assignment are both cleared
        assertTrue(consumer.subscription().isEmpty());
        assertTrue(consumer.assignment().isEmpty());

        client.requests().clear();
        consumer.close();
    }

    /**
     * Verify that when a consumer changes its topic subscription its assigned partitions
     * do not immediately change, and the consumed offsets of its to-be-revoked partitions
     * are not committed (when auto-commit is disabled).
     * Upon unsubscribing from subscribed topics, the assigned partitions immediately
     * change but if auto-commit is disabled the consumer offsets are not committed.
     */
    @Test
    public void testSubscriptionChangesWithAutoCommitDisabled() {
        Time time = new MockTime();
        SubscriptionState subscription = new SubscriptionState(new LogContext(), OffsetResetStrategy.EARLIEST);
        ConsumerMetadata metadata = createMetadata(subscription);
        MockClient client = new MockClient(time, metadata);

        Map<String, Integer> tpCounts = new HashMap<>();
        tpCounts.put(topic, 1);
        tpCounts.put(topic2, 1);
        initMetadata(client, tpCounts);
        Node node = metadata.fetch().nodes().get(0);

        ConsumerPartitionAssignor assignor = new RangeAssignor();

        KafkaConsumer<String, String> consumer = newConsumer(time, client, subscription, metadata, assignor, false, groupInstanceId);

        initializeSubscriptionWithSingleTopic(consumer, getConsumerRebalanceListener(consumer));

        // mock rebalance responses
        prepareRebalance(client, node, assignor, singletonList(tp0), null);

        consumer.updateAssignmentMetadataIfNeeded(time.timer(Long.MAX_VALUE));
        consumer.poll(Duration.ZERO);

        // verify that subscription is still the same, and now assignment has caught up
        assertEquals(singleton(topic), consumer.subscription());
        assertEquals(singleton(tp0), consumer.assignment());

        consumer.poll(Duration.ZERO);

        // subscription change
        consumer.subscribe(singleton(topic2), getConsumerRebalanceListener(consumer));

        // verify that subscription has changed but assignment is still unchanged
        assertEquals(singleton(topic2), consumer.subscription());
        assertEquals(singleton(tp0), consumer.assignment());

        // the auto commit is disabled, so no offset commit request should be sent
        for (ClientRequest req: client.requests())
            assertNotSame(ApiKeys.OFFSET_COMMIT, req.requestBuilder().apiKey());

        // subscription change
        consumer.unsubscribe();

        // verify that subscription and assignment are both updated
        assertEquals(Collections.emptySet(), consumer.subscription());
        assertEquals(Collections.emptySet(), consumer.assignment());

        // the auto commit is disabled, so no offset commit request should be sent
        for (ClientRequest req: client.requests())
            assertNotSame(ApiKeys.OFFSET_COMMIT, req.requestBuilder().apiKey());

        client.requests().clear();
        consumer.close();
    }

    @Test
    public void testUnsubscribeShouldTriggerPartitionsRevokedWithValidGeneration() {
        Time time = new MockTime();
        SubscriptionState subscription = new SubscriptionState(new LogContext(), OffsetResetStrategy.EARLIEST);
        ConsumerMetadata metadata = createMetadata(subscription);
        MockClient client = new MockClient(time, metadata);

        initMetadata(client, Collections.singletonMap(topic, 1));
        Node node = metadata.fetch().nodes().get(0);

        CooperativeStickyAssignor assignor = new CooperativeStickyAssignor();
        KafkaConsumer<String, String> consumer = newConsumer(time, client, subscription, metadata, assignor, false, groupInstanceId);

        initializeSubscriptionWithSingleTopic(consumer, getExceptionConsumerRebalanceListener());

        prepareRebalance(client, node, assignor, singletonList(tp0), null);

        RuntimeException assignmentException = assertThrows(RuntimeException.class,
            () -> consumer.updateAssignmentMetadataIfNeeded(time.timer(Long.MAX_VALUE)));
        assertEquals(partitionAssigned + singleTopicPartition, assignmentException.getCause().getMessage());

        RuntimeException unsubscribeException = assertThrows(RuntimeException.class, consumer::unsubscribe);
        assertEquals(partitionRevoked + singleTopicPartition, unsubscribeException.getCause().getMessage());
    }

    @Test
    public void testUnsubscribeShouldTriggerPartitionsLostWithNoGeneration() throws Exception {
        Time time = new MockTime();
        SubscriptionState subscription = new SubscriptionState(new LogContext(), OffsetResetStrategy.EARLIEST);
        ConsumerMetadata metadata = createMetadata(subscription);
        MockClient client = new MockClient(time, metadata);

        initMetadata(client, Collections.singletonMap(topic, 1));
        Node node = metadata.fetch().nodes().get(0);

        CooperativeStickyAssignor assignor = new CooperativeStickyAssignor();
        KafkaConsumer<String, String> consumer = newConsumer(time, client, subscription, metadata, assignor, false, groupInstanceId);

        initializeSubscriptionWithSingleTopic(consumer, getExceptionConsumerRebalanceListener());
        Node coordinator = prepareRebalance(client, node, assignor, singletonList(tp0), null);

        RuntimeException assignException = assertThrows(RuntimeException.class,
            () -> consumer.updateAssignmentMetadataIfNeeded(time.timer(Long.MAX_VALUE)));
        assertEquals(partitionAssigned + singleTopicPartition, assignException.getCause().getMessage());

        AtomicBoolean heartbeatReceived = prepareHeartbeatResponse(client, coordinator, Errors.UNKNOWN_MEMBER_ID);

        time.sleep(heartbeatIntervalMs);
        TestUtils.waitForCondition(heartbeatReceived::get, "Heartbeat response did not occur within timeout.");

        consumer.updateAssignmentMetadataIfNeeded(time.timer(Long.MAX_VALUE));
        assertTrue(heartbeatReceived.get());

        RuntimeException unsubscribeException = assertThrows(RuntimeException.class, consumer::unsubscribe);
        assertEquals(partitionLost + singleTopicPartition, unsubscribeException.getCause().getMessage());
    }

    private void initializeSubscriptionWithSingleTopic(KafkaConsumer<String, String> consumer,
                                                       ConsumerRebalanceListener consumerRebalanceListener) {
        consumer.subscribe(singleton(topic), consumerRebalanceListener);
        // verify that subscription has changed but assignment is still unchanged
        assertEquals(singleton(topic), consumer.subscription());
        assertEquals(Collections.emptySet(), consumer.assignment());
    }

    @Test
    public void testManualAssignmentChangeWithAutoCommitEnabled() {
        Time time = new MockTime();
        SubscriptionState subscription = new SubscriptionState(new LogContext(), OffsetResetStrategy.EARLIEST);
        ConsumerMetadata metadata = createMetadata(subscription);
        MockClient client = new MockClient(time, metadata);

        Map<String, Integer> tpCounts = new HashMap<>();
        tpCounts.put(topic, 1);
        tpCounts.put(topic2, 1);
        initMetadata(client, tpCounts);
        Node node = metadata.fetch().nodes().get(0);

        ConsumerPartitionAssignor assignor = new RangeAssignor();

        KafkaConsumer<String, String> consumer = newConsumer(time, client, subscription, metadata, assignor, true, groupInstanceId);

        // lookup coordinator
        client.prepareResponseFrom(FindCoordinatorResponse.prepareResponse(Errors.NONE, node), node);
        Node coordinator = new Node(Integer.MAX_VALUE - node.id(), node.host(), node.port());

        // manual assignment
        consumer.assign(singleton(tp0));
        consumer.seekToBeginning(singleton(tp0));

        // fetch offset for one topic
        client.prepareResponseFrom(offsetResponse(Collections.singletonMap(tp0, 0L), Errors.NONE), coordinator);
        assertEquals(0, consumer.committed(Collections.singleton(tp0)).get(tp0).offset());

        // verify that assignment immediately changes
        assertTrue(consumer.assignment().equals(singleton(tp0)));

        // there shouldn't be any need to lookup the coordinator or fetch committed offsets.
        // we just lookup the starting position and send the record fetch.
        client.prepareResponse(listOffsetsResponse(Collections.singletonMap(tp0, 10L)));
        client.prepareResponse(fetchResponse(tp0, 10L, 1));

        ConsumerRecords<String, String> records = consumer.poll(Duration.ofMillis(1));
        assertEquals(1, records.count());
        assertEquals(11L, consumer.position(tp0));

        // mock the offset commit response for to be revoked partitions
        AtomicBoolean commitReceived = prepareOffsetCommitResponse(client, coordinator, tp0, 11);

        // new manual assignment
        consumer.assign(singleton(t2p0));

        // verify that assignment immediately changes
        assertTrue(consumer.assignment().equals(singleton(t2p0)));
        // verify that the offset commits occurred as expected
        assertTrue(commitReceived.get());

        client.requests().clear();
        consumer.close();
    }

    @Test
    public void testManualAssignmentChangeWithAutoCommitDisabled() {
        Time time = new MockTime();
        SubscriptionState subscription = new SubscriptionState(new LogContext(), OffsetResetStrategy.EARLIEST);
        ConsumerMetadata metadata = createMetadata(subscription);
        MockClient client = new MockClient(time, metadata);

        Map<String, Integer> tpCounts = new HashMap<>();
        tpCounts.put(topic, 1);
        tpCounts.put(topic2, 1);
        initMetadata(client, tpCounts);
        Node node = metadata.fetch().nodes().get(0);

        ConsumerPartitionAssignor assignor = new RangeAssignor();

        KafkaConsumer<String, String> consumer = newConsumer(time, client, subscription, metadata, assignor, false, groupInstanceId);

        // lookup coordinator
        client.prepareResponseFrom(FindCoordinatorResponse.prepareResponse(Errors.NONE, node), node);
        Node coordinator = new Node(Integer.MAX_VALUE - node.id(), node.host(), node.port());

        // manual assignment
        consumer.assign(singleton(tp0));
        consumer.seekToBeginning(singleton(tp0));

        // fetch offset for one topic
        client.prepareResponseFrom(
                offsetResponse(Collections.singletonMap(tp0, 0L), Errors.NONE),
                coordinator);
        assertEquals(0, consumer.committed(Collections.singleton(tp0)).get(tp0).offset());

        // verify that assignment immediately changes
        assertTrue(consumer.assignment().equals(singleton(tp0)));

        // there shouldn't be any need to lookup the coordinator or fetch committed offsets.
        // we just lookup the starting position and send the record fetch.
        client.prepareResponse(listOffsetsResponse(Collections.singletonMap(tp0, 10L)));
        client.prepareResponse(fetchResponse(tp0, 10L, 1));

        ConsumerRecords<String, String> records = consumer.poll(Duration.ofMillis(1));
        assertEquals(1, records.count());
        assertEquals(11L, consumer.position(tp0));

        // new manual assignment
        consumer.assign(singleton(t2p0));

        // verify that assignment immediately changes
        assertTrue(consumer.assignment().equals(singleton(t2p0)));

        // the auto commit is disabled, so no offset commit request should be sent
        for (ClientRequest req : client.requests())
            assertTrue(req.requestBuilder().apiKey() != ApiKeys.OFFSET_COMMIT);

        client.requests().clear();
        consumer.close();
    }

    @Test
    public void testOffsetOfPausedPartitions() {
        Time time = new MockTime();
        SubscriptionState subscription = new SubscriptionState(new LogContext(), OffsetResetStrategy.EARLIEST);
        ConsumerMetadata metadata = createMetadata(subscription);
        MockClient client = new MockClient(time, metadata);

        initMetadata(client, Collections.singletonMap(topic, 2));
        Node node = metadata.fetch().nodes().get(0);

        ConsumerPartitionAssignor assignor = new RangeAssignor();

        KafkaConsumer<String, String> consumer = newConsumer(time, client, subscription, metadata, assignor, true, groupInstanceId);

        // lookup coordinator
        client.prepareResponseFrom(FindCoordinatorResponse.prepareResponse(Errors.NONE, node), node);
        Node coordinator = new Node(Integer.MAX_VALUE - node.id(), node.host(), node.port());

        // manual assignment
        Set<TopicPartition> partitions = Utils.mkSet(tp0, tp1);
        consumer.assign(partitions);
        // verify consumer's assignment
        assertEquals(partitions, consumer.assignment());

        consumer.pause(partitions);
        consumer.seekToEnd(partitions);

        // fetch and verify committed offset of two partitions
        Map<TopicPartition, Long> offsets = new HashMap<>();
        offsets.put(tp0, 0L);
        offsets.put(tp1, 0L);

        client.prepareResponseFrom(offsetResponse(offsets, Errors.NONE), coordinator);
        assertEquals(0, consumer.committed(Collections.singleton(tp0)).get(tp0).offset());

        offsets.remove(tp0);
        offsets.put(tp1, 0L);
        client.prepareResponseFrom(offsetResponse(offsets, Errors.NONE), coordinator);
        assertEquals(0, consumer.committed(Collections.singleton(tp1)).get(tp1).offset());

        // fetch and verify consumer's position in the two partitions
        final Map<TopicPartition, Long> offsetResponse = new HashMap<>();
        offsetResponse.put(tp0, 3L);
        offsetResponse.put(tp1, 3L);
        client.prepareResponse(listOffsetsResponse(offsetResponse));
        assertEquals(3L, consumer.position(tp0));
        assertEquals(3L, consumer.position(tp1));

        client.requests().clear();
        consumer.unsubscribe();
        consumer.close();
    }

    @Test(expected = IllegalStateException.class)
    public void testPollWithNoSubscription() {
        try (KafkaConsumer<byte[], byte[]> consumer = newConsumer((String) null)) {
            consumer.poll(Duration.ZERO);
        }
    }

    @Test(expected = IllegalStateException.class)
    public void testPollWithEmptySubscription() {
        try (KafkaConsumer<byte[], byte[]> consumer = newConsumer(groupId)) {
            consumer.subscribe(Collections.<String>emptyList());
            consumer.poll(Duration.ZERO);
        }
    }

    @Test(expected = IllegalStateException.class)
    public void testPollWithEmptyUserAssignment() {
        try (KafkaConsumer<byte[], byte[]> consumer = newConsumer(groupId)) {
            consumer.assign(Collections.<TopicPartition>emptySet());
            consumer.poll(Duration.ZERO);
        }
    }

    @Test
    public void testGracefulClose() throws Exception {
        Map<TopicPartition, Errors> response = new HashMap<>();
        response.put(tp0, Errors.NONE);
        OffsetCommitResponse commitResponse = offsetCommitResponse(response);
        LeaveGroupResponse leaveGroupResponse = new LeaveGroupResponse(new LeaveGroupResponseData().setErrorCode(Errors.NONE.code()));
        consumerCloseTest(5000, Arrays.asList(commitResponse, leaveGroupResponse), 0, false);
    }

    @Test
    public void testCloseTimeout() throws Exception {
        consumerCloseTest(5000, Collections.<AbstractResponse>emptyList(), 5000, false);
    }

    @Test
    public void testLeaveGroupTimeout() throws Exception {
        Map<TopicPartition, Errors> response = new HashMap<>();
        response.put(tp0, Errors.NONE);
        OffsetCommitResponse commitResponse = offsetCommitResponse(response);
        consumerCloseTest(5000, singletonList(commitResponse), 5000, false);
    }

    @Test
    public void testCloseNoWait() throws Exception {
        consumerCloseTest(0, Collections.<AbstractResponse>emptyList(), 0, false);
    }

    @Test
    public void testCloseInterrupt() throws Exception {
        consumerCloseTest(Long.MAX_VALUE, Collections.emptyList(), 0, true);
    }

    @Test
    public void testCloseShouldBeIdempotent() {
        KafkaConsumer<byte[], byte[]> consumer = newConsumer((String) null);
        consumer.close();
        consumer.close();
        consumer.close();
    }

    @Test
    public void testOperationsBySubscribingConsumerWithDefaultGroupId() {
        try {
            newConsumer(null, Optional.of(Boolean.TRUE));
            fail("Expected an InvalidConfigurationException");
        } catch (KafkaException e) {
            assertEquals(InvalidConfigurationException.class, e.getCause().getClass());
        }

        try {
            newConsumer((String) null).subscribe(Collections.singleton(topic));
            fail("Expected an InvalidGroupIdException");
        } catch (InvalidGroupIdException e) {
            // OK, expected
        }

        try {
            newConsumer((String) null).committed(Collections.singleton(tp0)).get(tp0);
            fail("Expected an InvalidGroupIdException");
        } catch (InvalidGroupIdException e) {
            // OK, expected
        }

        try {
            newConsumer((String) null).commitAsync();
            fail("Expected an InvalidGroupIdException");
        } catch (InvalidGroupIdException e) {
            // OK, expected
        }

        try {
            newConsumer((String) null).commitSync();
            fail("Expected an InvalidGroupIdException");
        } catch (InvalidGroupIdException e) {
            // OK, expected
        }
    }

    @Test
    public void testOperationsByAssigningConsumerWithDefaultGroupId() {
        KafkaConsumer<byte[], byte[]> consumer = newConsumer((String) null);
        consumer.assign(singleton(tp0));

        try {
            consumer.committed(Collections.singleton(tp0)).get(tp0);
            fail("Expected an InvalidGroupIdException");
        } catch (InvalidGroupIdException e) {
            // OK, expected
        }

        try {
            consumer.commitAsync();
            fail("Expected an InvalidGroupIdException");
        } catch (InvalidGroupIdException e) {
            // OK, expected
        }

        try {
            consumer.commitSync();
            fail("Expected an InvalidGroupIdException");
        } catch (InvalidGroupIdException e) {
            // OK, expected
        }
    }

    @Test
    public void testMetricConfigRecordingLevel() {
        Properties props = new Properties();
        props.put(ConsumerConfig.BOOTSTRAP_SERVERS_CONFIG, "localhost:9000");
        try (KafkaConsumer consumer = new KafkaConsumer<>(props, new ByteArrayDeserializer(), new ByteArrayDeserializer())) {
            assertEquals(Sensor.RecordingLevel.INFO, consumer.metrics.config().recordLevel());
        }

        props.put(ConsumerConfig.METRICS_RECORDING_LEVEL_CONFIG, "DEBUG");
        try (KafkaConsumer consumer = new KafkaConsumer<>(props, new ByteArrayDeserializer(), new ByteArrayDeserializer())) {
            assertEquals(Sensor.RecordingLevel.DEBUG, consumer.metrics.config().recordLevel());
        }
    }

    @Test
    public void testShouldAttemptToRejoinGroupAfterSyncGroupFailed() throws Exception {
        Time time = new MockTime();
        SubscriptionState subscription = new SubscriptionState(new LogContext(), OffsetResetStrategy.EARLIEST);
        ConsumerMetadata metadata = createMetadata(subscription);
        MockClient client = new MockClient(time, metadata);

        initMetadata(client, Collections.singletonMap(topic, 1));
        Node node = metadata.fetch().nodes().get(0);

        ConsumerPartitionAssignor assignor = new RoundRobinAssignor();

        KafkaConsumer<String, String> consumer = newConsumer(time, client, subscription, metadata, assignor, false, groupInstanceId);
        consumer.subscribe(singleton(topic), getConsumerRebalanceListener(consumer));
        client.prepareResponseFrom(FindCoordinatorResponse.prepareResponse(Errors.NONE, node), node);
        Node coordinator = new Node(Integer.MAX_VALUE - node.id(), node.host(), node.port());


        client.prepareResponseFrom(joinGroupFollowerResponse(assignor, 1, memberId, leaderId, Errors.NONE), coordinator);
        client.prepareResponseFrom(syncGroupResponse(singletonList(tp0), Errors.NONE), coordinator);

        client.prepareResponseFrom(fetchResponse(tp0, 0, 1), node);
        client.prepareResponseFrom(fetchResponse(tp0, 1, 0), node);

        consumer.updateAssignmentMetadataIfNeeded(time.timer(Long.MAX_VALUE));
        consumer.poll(Duration.ZERO);

        // heartbeat fails due to rebalance in progress
        client.prepareResponseFrom(body -> true, new HeartbeatResponse(
            new HeartbeatResponseData().setErrorCode(Errors.REBALANCE_IN_PROGRESS.code())), coordinator);

        // join group
        final ByteBuffer byteBuffer = ConsumerProtocol.serializeSubscription(new ConsumerPartitionAssignor.Subscription(singletonList(topic)));

        // This member becomes the leader
        final JoinGroupResponse leaderResponse = new JoinGroupResponse(
                new JoinGroupResponseData()
                        .setErrorCode(Errors.NONE.code())
                        .setGenerationId(1).setProtocolName(assignor.name())
                        .setLeader(memberId).setMemberId(memberId)
                        .setMembers(Collections.singletonList(
                                new JoinGroupResponseData.JoinGroupResponseMember()
                                        .setMemberId(memberId)
                                        .setMetadata(byteBuffer.array())
                                )
                        )
        );

        client.prepareResponseFrom(leaderResponse, coordinator);

        // sync group fails due to disconnect
        client.prepareResponseFrom(syncGroupResponse(singletonList(tp0), Errors.NONE), coordinator, true);

        // should try and find the new coordinator
        client.prepareResponseFrom(FindCoordinatorResponse.prepareResponse(Errors.NONE, node), node);

        // rejoin group
        client.prepareResponseFrom(joinGroupFollowerResponse(assignor, 1, memberId, leaderId, Errors.NONE), coordinator);
        client.prepareResponseFrom(syncGroupResponse(singletonList(tp0), Errors.NONE), coordinator);

        client.prepareResponseFrom(body -> body instanceof FetchRequest 
            && ((FetchRequest) body).fetchData().containsKey(tp0), fetchResponse(tp0, 1, 1), node);
        time.sleep(heartbeatIntervalMs);
        Thread.sleep(heartbeatIntervalMs);
        consumer.updateAssignmentMetadataIfNeeded(time.timer(Long.MAX_VALUE));
        final ConsumerRecords<String, String> records = consumer.poll(Duration.ZERO);
        assertFalse(records.isEmpty());
        consumer.close(Duration.ofMillis(0));
    }

    private void consumerCloseTest(final long closeTimeoutMs,
                                   List<? extends AbstractResponse> responses,
                                   long waitMs,
                                   boolean interrupt) throws Exception {
        Time time = new MockTime();
        SubscriptionState subscription = new SubscriptionState(new LogContext(), OffsetResetStrategy.EARLIEST);
        ConsumerMetadata metadata = createMetadata(subscription);
        MockClient client = new MockClient(time, metadata);

        initMetadata(client, Collections.singletonMap(topic, 1));
        Node node = metadata.fetch().nodes().get(0);

        ConsumerPartitionAssignor assignor = new RoundRobinAssignor();

        final KafkaConsumer<String, String> consumer = newConsumer(time, client, subscription, metadata, assignor, false, Optional.empty());
        consumer.subscribe(singleton(topic), getConsumerRebalanceListener(consumer));
        Node coordinator = prepareRebalance(client, node, assignor, singletonList(tp0), null);

        client.prepareMetadataUpdate(TestUtils.metadataUpdateWith(1, Collections.singletonMap(topic, 1)));

        consumer.updateAssignmentMetadataIfNeeded(time.timer(Long.MAX_VALUE));

        // Poll with responses
        client.prepareResponseFrom(fetchResponse(tp0, 0, 1), node);
        client.prepareResponseFrom(fetchResponse(tp0, 1, 0), node);
        consumer.poll(Duration.ZERO);

        // Initiate close() after a commit request on another thread.
        // Kafka consumer is single-threaded, but the implementation allows calls on a
        // different thread as long as the calls are not executed concurrently. So this is safe.
        ExecutorService executor = Executors.newSingleThreadExecutor();
        final AtomicReference<Exception> closeException = new AtomicReference<>();
        try {
            Future<?> future = executor.submit(new Runnable() {
                @Override
                public void run() {
                    consumer.commitAsync();
                    try {
                        consumer.close(Duration.ofMillis(closeTimeoutMs));
                    } catch (Exception e) {
                        closeException.set(e);
                    }
                }
            });

            // Close task should not complete until commit succeeds or close times out
            // if close timeout is not zero.
            try {
                future.get(100, TimeUnit.MILLISECONDS);
                if (closeTimeoutMs != 0)
                    fail("Close completed without waiting for commit or leave response");
            } catch (TimeoutException e) {
                // Expected exception
            }

            // Ensure close has started and queued at least one more request after commitAsync
            client.waitForRequests(2, 1000);

            // In graceful mode, commit response results in close() completing immediately without a timeout
            // In non-graceful mode, close() times out without an exception even though commit response is pending
            for (int i = 0; i < responses.size(); i++) {
                client.waitForRequests(1, 1000);
                client.respondFrom(responses.get(i), coordinator);
                if (i != responses.size() - 1) {
                    try {
                        future.get(100, TimeUnit.MILLISECONDS);
                        fail("Close completed without waiting for response");
                    } catch (TimeoutException e) {
                        // Expected exception
                    }
                }
            }

            if (waitMs > 0)
                time.sleep(waitMs);
            if (interrupt) {
                assertTrue("Close terminated prematurely", future.cancel(true));

                TestUtils.waitForCondition(new TestCondition() {
                    @Override
                    public boolean conditionMet() {
                        return closeException.get() != null;
                    }
                }, "InterruptException did not occur within timeout.");

                assertTrue("Expected exception not thrown " + closeException, closeException.get() instanceof InterruptException);
            } else {
                future.get(500, TimeUnit.MILLISECONDS); // Should succeed without TimeoutException or ExecutionException
                assertNull("Unexpected exception during close", closeException.get());
            }
        } finally {
            executor.shutdownNow();
        }
    }

    @Test(expected = AuthenticationException.class)
    public void testPartitionsForAuthenticationFailure() {
        final KafkaConsumer<String, String> consumer = consumerWithPendingAuthenticationError();
        consumer.partitionsFor("some other topic");
    }

    @Test(expected = AuthenticationException.class)
    public void testBeginningOffsetsAuthenticationFailure() {
        final KafkaConsumer<String, String> consumer = consumerWithPendingAuthenticationError();
        consumer.beginningOffsets(Collections.singleton(tp0));
    }

    @Test(expected = AuthenticationException.class)
    public void testEndOffsetsAuthenticationFailure() {
        final KafkaConsumer<String, String> consumer = consumerWithPendingAuthenticationError();
        consumer.endOffsets(Collections.singleton(tp0));
    }

    @Test(expected = AuthenticationException.class)
    public void testPollAuthenticationFailure() {
        final KafkaConsumer<String, String> consumer = consumerWithPendingAuthenticationError();
        consumer.subscribe(singleton(topic));
        consumer.poll(Duration.ZERO);
    }

    @Test(expected = AuthenticationException.class)
    public void testOffsetsForTimesAuthenticationFailure() {
        final KafkaConsumer<String, String> consumer = consumerWithPendingAuthenticationError();
        consumer.offsetsForTimes(singletonMap(tp0, 0L));
    }

    @Test(expected = AuthenticationException.class)
    public void testCommitSyncAuthenticationFailure() {
        final KafkaConsumer<String, String> consumer = consumerWithPendingAuthenticationError();
        Map<TopicPartition, OffsetAndMetadata> offsets = new HashMap<>();
        offsets.put(tp0, new OffsetAndMetadata(10L));
        consumer.commitSync(offsets);
    }

    @Test(expected = AuthenticationException.class)
    public void testCommittedAuthenticationFaiure() {
        final KafkaConsumer<String, String> consumer = consumerWithPendingAuthenticationError();
        consumer.committed(Collections.singleton(tp0)).get(tp0);
    }

    @Test
    public void testRebalanceException() {
        Time time = new MockTime();
        SubscriptionState subscription = new SubscriptionState(new LogContext(), OffsetResetStrategy.EARLIEST);
        ConsumerMetadata metadata = createMetadata(subscription);
        MockClient client = new MockClient(time, metadata);

        initMetadata(client, Collections.singletonMap(topic, 1));
        Node node = metadata.fetch().nodes().get(0);

        ConsumerPartitionAssignor assignor = new RoundRobinAssignor();

        KafkaConsumer<String, String> consumer = newConsumer(time, client, subscription, metadata, assignor, true, groupInstanceId);

        consumer.subscribe(singleton(topic), getExceptionConsumerRebalanceListener());
        Node coordinator = new Node(Integer.MAX_VALUE - node.id(), node.host(), node.port());

        client.prepareResponseFrom(FindCoordinatorResponse.prepareResponse(Errors.NONE, node), node);
        client.prepareResponseFrom(joinGroupFollowerResponse(assignor, 1, memberId, leaderId, Errors.NONE), coordinator);
        client.prepareResponseFrom(syncGroupResponse(singletonList(tp0), Errors.NONE), coordinator);

        // assign throws
        try {
            consumer.updateAssignmentMetadataIfNeeded(time.timer(Long.MAX_VALUE));
            fail("Should throw exception");
        } catch (Throwable e) {
            assertEquals(partitionAssigned + singleTopicPartition, e.getCause().getMessage());
        }

        // the assignment is still updated regardless of the exception
        assertEquals(singleton(tp0), subscription.assignedPartitions());

        // close's revoke throws
        try {
            consumer.close(Duration.ofMillis(0));
            fail("Should throw exception");
        } catch (Throwable e) {
            assertEquals(partitionRevoked + singleTopicPartition, e.getCause().getCause().getMessage());
        }

        consumer.close(Duration.ofMillis(0));

        // the assignment is still updated regardless of the exception
        assertTrue(subscription.assignedPartitions().isEmpty());
    }

    @Test
<<<<<<< HEAD
    public void testReturnRecordsDuringRebalance() {
        Time time = new MockTime(1L);
        SubscriptionState subscription = new SubscriptionState(new LogContext(), OffsetResetStrategy.EARLIEST);
        ConsumerMetadata metadata = createMetadata(subscription);
        MockClient client = new MockClient(time, metadata);
        ConsumerPartitionAssignor assignor = new CooperativeStickyAssignor();
        KafkaConsumer<String, String> consumer = newConsumer(time, client, subscription, metadata, assignor, true, groupInstanceId);

        initMetadata(client, Utils.mkMap(Utils.mkEntry(topic, 1), Utils.mkEntry(topic2, 1), Utils.mkEntry(topic3, 1)));

        consumer.subscribe(Arrays.asList(topic, topic2), getConsumerRebalanceListener(consumer));
        Node node = metadata.fetch().nodes().get(0);
        Node coordinator = prepareRebalance(client, node, assignor, Arrays.asList(tp0, t2p0), null);

        // a first rebalance to get the assignment, we need two poll calls since we need two round trips to finish join / sync-group
        consumer.poll(Duration.ZERO);
        consumer.poll(Duration.ZERO);

        assertEquals(Utils.mkSet(topic, topic2), consumer.subscription());
        assertEquals(Utils.mkSet(tp0, t2p0), consumer.assignment());

        // prepare a response of the outstanding fetch so that we have data available on the next poll
        Map<TopicPartition, FetchInfo> fetches1 = new HashMap<>();
        fetches1.put(tp0, new FetchInfo(0, 1));
        fetches1.put(t2p0, new FetchInfo(0, 10));
        client.respondFrom(fetchResponse(fetches1), node);

        ConsumerRecords<String, String> records = consumer.poll(Duration.ZERO);

        // verify that the fetch occurred as expected
        assertEquals(11, records.count());
        assertEquals(1L, consumer.position(tp0));
        assertEquals(10L, consumer.position(t2p0));

        // prepare the next response of the prefetch
        fetches1.clear();
        fetches1.put(tp0, new FetchInfo(1, 1));
        fetches1.put(t2p0, new FetchInfo(10, 20));
        client.respondFrom(fetchResponse(fetches1), node);

        // subscription change
        consumer.subscribe(Arrays.asList(topic, topic3), getConsumerRebalanceListener(consumer));

        // verify that subscription has changed but assignment is still unchanged
        assertEquals(Utils.mkSet(topic, topic3), consumer.subscription());
        assertEquals(Utils.mkSet(tp0, t2p0), consumer.assignment());

        // mock the offset commit response for to be revoked partitions
        Map<TopicPartition, Long> partitionOffsets1 = new HashMap<>();
        partitionOffsets1.put(t2p0, 10L);
        AtomicBoolean commitReceived = prepareOffsetCommitResponse(client, coordinator, partitionOffsets1);

        // poll once which would not complete the rebalance
        records = consumer.poll(Duration.ZERO);

        // clear out the prefetch so it doesn't interfere with the rest of the test
        fetches1.clear();
        fetches1.put(tp0, new FetchInfo(2, 1));
        client.respondFrom(fetchResponse(fetches1), node);

        // verify that the fetch still occurred as expected
        assertEquals(Utils.mkSet(topic, topic3), consumer.subscription());
        assertEquals(Collections.singleton(tp0), consumer.assignment());
        assertEquals(1, records.count());
        assertEquals(2L, consumer.position(tp0));

        // verify that the offset commits occurred as expected
        assertTrue(commitReceived.get());

        // mock rebalance responses
        client.respondFrom(joinGroupFollowerResponse(assignor, 2, "memberId", "leaderId", Errors.NONE), coordinator);
        client.prepareResponseFrom(syncGroupResponse(Arrays.asList(tp0, t3p0), Errors.NONE), coordinator);

        // we need to poll 1) for getting the join response, and then send the sync request;
        //                 2) for getting the sync response
        records = consumer.poll(Duration.ZERO);

        // should not finish the response yet
        assertEquals(Utils.mkSet(topic, topic3), consumer.subscription());
        assertEquals(Collections.singleton(tp0), consumer.assignment());
        assertEquals(1, records.count());
        assertEquals(3L, consumer.position(tp0));

        fetches1.clear();
        fetches1.put(tp0, new FetchInfo(3, 1));
        client.respondFrom(fetchResponse(fetches1), node);

        records = consumer.poll(Duration.ZERO);

        // should have t3 but not sent yet the t3 records
        assertEquals(Utils.mkSet(topic, topic3), consumer.subscription());
        assertEquals(Utils.mkSet(tp0, t3p0), consumer.assignment());
        assertEquals(1, records.count());
        assertEquals(4L, consumer.position(tp0));
        assertEquals(0L, consumer.position(t3p0));

        fetches1.clear();
        fetches1.put(tp0, new FetchInfo(4, 1));
        fetches1.put(t3p0, new FetchInfo(0, 100));
        client.respondFrom(fetchResponse(fetches1), node);

        records = consumer.poll(Duration.ZERO);

        // should have t3 but not sent yet the t3 records
        assertEquals(101, records.count());
        assertEquals(5L, consumer.position(tp0));
        assertEquals(100L, consumer.position(t3p0));

        client.requests().clear();
        consumer.unsubscribe();
        consumer.close();
=======
    public void testGetGroupMetadata() {
        final Time time = new MockTime();
        final SubscriptionState subscription = new SubscriptionState(new LogContext(), OffsetResetStrategy.EARLIEST);
        final ConsumerMetadata metadata = createMetadata(subscription);
        final MockClient client = new MockClient(time, metadata);

        initMetadata(client, Collections.singletonMap(topic, 1));
        final Node node = metadata.fetch().nodes().get(0);

        final ConsumerPartitionAssignor assignor = new RoundRobinAssignor();

        final KafkaConsumer<String, String> consumer = newConsumer(time, client, subscription, metadata, assignor, true, groupInstanceId);

        final ConsumerGroupMetadata groupMetadataOnStart = consumer.groupMetadata();
        assertEquals(groupId, groupMetadataOnStart.groupId());
        assertEquals(JoinGroupRequest.UNKNOWN_MEMBER_ID, groupMetadataOnStart.memberId());
        assertEquals(JoinGroupResponse.UNKNOWN_GENERATION_ID, groupMetadataOnStart.generationId());
        assertEquals(groupInstanceId, groupMetadataOnStart.groupInstanceId());

        consumer.subscribe(singleton(topic), getConsumerRebalanceListener(consumer));
        prepareRebalance(client, node, assignor, singletonList(tp0), null);

        // initial fetch
        client.prepareResponseFrom(fetchResponse(tp0, 0, 0), node);
        consumer.updateAssignmentMetadataIfNeeded(time.timer(Long.MAX_VALUE));

        final ConsumerGroupMetadata groupMetadataAfterPoll = consumer.groupMetadata();
        assertEquals(groupId, groupMetadataAfterPoll.groupId());
        assertEquals(memberId, groupMetadataAfterPoll.memberId());
        assertEquals(1, groupMetadataAfterPoll.generationId());
        assertEquals(groupInstanceId, groupMetadataAfterPoll.groupInstanceId());
>>>>>>> dbbe0fcf
    }

    private KafkaConsumer<String, String> consumerWithPendingAuthenticationError() {
        Time time = new MockTime();
        SubscriptionState subscription = new SubscriptionState(new LogContext(), OffsetResetStrategy.EARLIEST);
        ConsumerMetadata metadata = createMetadata(subscription);
        MockClient client = new MockClient(time, metadata);

        initMetadata(client, singletonMap(topic, 1));
        Node node = metadata.fetch().nodes().get(0);

        ConsumerPartitionAssignor assignor = new RangeAssignor();

        client.createPendingAuthenticationError(node, 0);
        return newConsumer(time, client, subscription, metadata, assignor, false, groupInstanceId);
    }

    private ConsumerRebalanceListener getConsumerRebalanceListener(final KafkaConsumer<String, String> consumer) {
        return new ConsumerRebalanceListener() {
            @Override
            public void onPartitionsRevoked(Collection<TopicPartition> partitions) {
            }

            @Override
            public void onPartitionsAssigned(Collection<TopicPartition> partitions) {
                // set initial position so we don't need a lookup
                for (TopicPartition partition : partitions)
                    consumer.seek(partition, 0);
            }
        };
    }

    private ConsumerRebalanceListener getExceptionConsumerRebalanceListener() {
        return new ConsumerRebalanceListener() {
            @Override
            public void onPartitionsRevoked(Collection<TopicPartition> partitions) {
                throw new RuntimeException(partitionRevoked + partitions);
            }

            @Override
            public void onPartitionsAssigned(Collection<TopicPartition> partitions) {
                throw new RuntimeException(partitionAssigned + partitions);
            }

            @Override
            public void onPartitionsLost(Collection<TopicPartition> partitions) {
                throw new RuntimeException(partitionLost + partitions);
            }
        };
    }

    private ConsumerMetadata createMetadata(SubscriptionState subscription) {
        return new ConsumerMetadata(0, Long.MAX_VALUE, false, false,
                                    subscription, new LogContext(), new ClusterResourceListeners());
    }

    private Node prepareRebalance(MockClient client, Node node, final Set<String> subscribedTopics, ConsumerPartitionAssignor assignor, List<TopicPartition> partitions, Node coordinator) {
        if (coordinator == null) {
            // lookup coordinator
            client.prepareResponseFrom(FindCoordinatorResponse.prepareResponse(Errors.NONE, node), node);
            coordinator = new Node(Integer.MAX_VALUE - node.id(), node.host(), node.port());
        }

        // join group
        client.prepareResponseFrom(new MockClient.RequestMatcher() {
            @Override
            public boolean matches(AbstractRequest body) {
                JoinGroupRequest joinGroupRequest = (JoinGroupRequest) body;
                Iterator<JoinGroupRequestData.JoinGroupRequestProtocol> protocolIterator =
                        joinGroupRequest.data().protocols().iterator();
                assertTrue(protocolIterator.hasNext());

                ByteBuffer protocolMetadata = ByteBuffer.wrap(protocolIterator.next().metadata());
                ConsumerPartitionAssignor.Subscription subscription = ConsumerProtocol.deserializeSubscription(protocolMetadata);
                return subscribedTopics.equals(new HashSet<>(subscription.topics()));
            }
        }, joinGroupFollowerResponse(assignor, 1, memberId, leaderId, Errors.NONE), coordinator);

        // sync group
        client.prepareResponseFrom(syncGroupResponse(partitions, Errors.NONE), coordinator);

        return coordinator;
    }

    private Node prepareRebalance(MockClient client, Node node, ConsumerPartitionAssignor assignor, List<TopicPartition> partitions, Node coordinator) {
        if (coordinator == null) {
            // lookup coordinator
            client.prepareResponseFrom(FindCoordinatorResponse.prepareResponse(Errors.NONE, node), node);
            coordinator = new Node(Integer.MAX_VALUE - node.id(), node.host(), node.port());
        }

        // join group
        client.prepareResponseFrom(joinGroupFollowerResponse(assignor, 1, memberId, leaderId, Errors.NONE), coordinator);

        // sync group
        client.prepareResponseFrom(syncGroupResponse(partitions, Errors.NONE), coordinator);

        return coordinator;
    }

    private AtomicBoolean prepareHeartbeatResponse(MockClient client, Node coordinator, Errors error) {
        final AtomicBoolean heartbeatReceived = new AtomicBoolean(false);
        client.prepareResponseFrom(body -> {
            heartbeatReceived.set(true);
            return true;
        }, new HeartbeatResponse(new HeartbeatResponseData().setErrorCode(error.code())), coordinator);
        return heartbeatReceived;
    }

    private AtomicBoolean prepareOffsetCommitResponse(MockClient client, Node coordinator, final Map<TopicPartition, Long> partitionOffsets) {
        final AtomicBoolean commitReceived = new AtomicBoolean(true);
        Map<TopicPartition, Errors> response = new HashMap<>();
        for (TopicPartition partition : partitionOffsets.keySet())
            response.put(partition, Errors.NONE);

        client.prepareResponseFrom(new MockClient.RequestMatcher() {
            @Override
            public boolean matches(AbstractRequest body) {
                OffsetCommitRequest commitRequest = (OffsetCommitRequest) body;
                Map<TopicPartition, Long> commitErrors = commitRequest.offsets();

                for (Map.Entry<TopicPartition, Long> partitionOffset : partitionOffsets.entrySet()) {
                    // verify that the expected offset has been committed
                    if (!commitErrors.get(partitionOffset.getKey()).equals(partitionOffset.getValue())) {
                        commitReceived.set(false);
                        return false;
                    }
                }
                return true;
            }
        }, offsetCommitResponse(response), coordinator);
        return commitReceived;
    }

    private AtomicBoolean prepareOffsetCommitResponse(MockClient client, Node coordinator, final TopicPartition partition, final long offset) {
        return prepareOffsetCommitResponse(client, coordinator, Collections.singletonMap(partition, offset));
    }

    private OffsetCommitResponse offsetCommitResponse(Map<TopicPartition, Errors> responseData) {
        return new OffsetCommitResponse(responseData);
    }

    private JoinGroupResponse joinGroupFollowerResponse(ConsumerPartitionAssignor assignor, int generationId, String memberId, String leaderId, Errors error) {
        return new JoinGroupResponse(
                new JoinGroupResponseData()
                        .setErrorCode(error.code())
                        .setGenerationId(generationId)
                        .setProtocolName(assignor.name())
                        .setLeader(leaderId)
                        .setMemberId(memberId)
                        .setMembers(Collections.emptyList())
        );
    }

    private SyncGroupResponse syncGroupResponse(List<TopicPartition> partitions, Errors error) {
        ByteBuffer buf = ConsumerProtocol.serializeAssignment(new ConsumerPartitionAssignor.Assignment(partitions));
        return new SyncGroupResponse(
                new SyncGroupResponseData()
                        .setErrorCode(error.code())
                        .setAssignment(Utils.toArray(buf))
        );
    }

    private OffsetFetchResponse offsetResponse(Map<TopicPartition, Long> offsets, Errors error) {
        Map<TopicPartition, OffsetFetchResponse.PartitionData> partitionData = new HashMap<>();
        for (Map.Entry<TopicPartition, Long> entry : offsets.entrySet()) {
            partitionData.put(entry.getKey(), new OffsetFetchResponse.PartitionData(entry.getValue(),
                    Optional.empty(), "", error));
        }
        return new OffsetFetchResponse(Errors.NONE, partitionData);
    }

    private ListOffsetResponse listOffsetsResponse(Map<TopicPartition, Long> offsets) {
        return listOffsetsResponse(offsets, Collections.emptyMap());
    }

    private ListOffsetResponse listOffsetsResponse(Map<TopicPartition, Long> partitionOffsets,
                                                   Map<TopicPartition, Errors> partitionErrors) {
        Map<TopicPartition, ListOffsetResponse.PartitionData> partitionData = new HashMap<>();
        for (Map.Entry<TopicPartition, Long> partitionOffset : partitionOffsets.entrySet()) {
            partitionData.put(partitionOffset.getKey(), new ListOffsetResponse.PartitionData(Errors.NONE,
                    ListOffsetResponse.UNKNOWN_TIMESTAMP, partitionOffset.getValue(),
                    Optional.empty()));
        }

        for (Map.Entry<TopicPartition, Errors> partitionError : partitionErrors.entrySet()) {
            partitionData.put(partitionError.getKey(), new ListOffsetResponse.PartitionData(
                    partitionError.getValue(), ListOffsetResponse.UNKNOWN_TIMESTAMP,
                    ListOffsetResponse.UNKNOWN_OFFSET, Optional.empty()));
        }

        return new ListOffsetResponse(partitionData);
    }

    private FetchResponse<MemoryRecords> fetchResponse(Map<TopicPartition, FetchInfo> fetches) {
        LinkedHashMap<TopicPartition, FetchResponse.PartitionData<MemoryRecords>> tpResponses = new LinkedHashMap<>();
        for (Map.Entry<TopicPartition, FetchInfo> fetchEntry : fetches.entrySet()) {
            TopicPartition partition = fetchEntry.getKey();
            long fetchOffset = fetchEntry.getValue().offset;
            int fetchCount = fetchEntry.getValue().count;
            final MemoryRecords records;
            if (fetchCount == 0) {
                records = MemoryRecords.EMPTY;
            } else {
                MemoryRecordsBuilder builder = MemoryRecords.builder(ByteBuffer.allocate(1024), CompressionType.NONE,
                        TimestampType.CREATE_TIME, fetchOffset);
                for (int i = 0; i < fetchCount; i++)
                    builder.append(0L, ("key-" + i).getBytes(), ("value-" + i).getBytes());
                records = builder.build();
            }
            tpResponses.put(partition, new FetchResponse.PartitionData<>(
                    Errors.NONE, 0, FetchResponse.INVALID_LAST_STABLE_OFFSET,
                    0L, null, records));
        }
        return new FetchResponse<>(Errors.NONE, tpResponses, 0, INVALID_SESSION_ID);
    }

    private FetchResponse fetchResponse(TopicPartition partition, long fetchOffset, int count) {
        FetchInfo fetchInfo = new FetchInfo(fetchOffset, count);
        return fetchResponse(Collections.singletonMap(partition, fetchInfo));
    }

    private KafkaConsumer<String, String> newConsumer(Time time,
                                                      KafkaClient client,
                                                      SubscriptionState subscription,
                                                      ConsumerMetadata metadata,
                                                      ConsumerPartitionAssignor assignor,
                                                      boolean autoCommitEnabled,
                                                      Optional<String> groupInstanceId) {
        return newConsumer(time, client, subscription, metadata, assignor, autoCommitEnabled, groupId, groupInstanceId);
    }

    private KafkaConsumer<String, String> newConsumerNoAutoCommit(Time time,
                                                                  KafkaClient client,
                                                                  SubscriptionState subscription,
                                                                  ConsumerMetadata metadata) {
        return newConsumer(time, client, subscription, metadata, new RangeAssignor(), false, groupId, groupInstanceId);
    }

    private KafkaConsumer<String, String> newConsumer(Time time,
                                                      KafkaClient client,
                                                      SubscriptionState subscription,
                                                      ConsumerMetadata metadata,
                                                      ConsumerPartitionAssignor assignor,
                                                      boolean autoCommitEnabled,
                                                      String groupId,
                                                      Optional<String> groupInstanceId) {
        String clientId = "mock-consumer";
        String metricGroupPrefix = "consumer";
        long retryBackoffMs = 100;
        int requestTimeoutMs = 30000;
        int defaultApiTimeoutMs = 30000;
        int minBytes = 1;
        int maxBytes = Integer.MAX_VALUE;
        int maxWaitMs = 500;
        int fetchSize = 1024 * 1024;
        int maxPollRecords = Integer.MAX_VALUE;
        boolean checkCrcs = true;
        int rebalanceTimeoutMs = 60000;

        Deserializer<String> keyDeserializer = new StringDeserializer();
        Deserializer<String> valueDeserializer = new StringDeserializer();

        List<ConsumerPartitionAssignor> assignors = singletonList(assignor);
        ConsumerInterceptors<String, String> interceptors = new ConsumerInterceptors<>(Collections.emptyList());

        Metrics metrics = new Metrics(time);
        ConsumerMetrics metricsRegistry = new ConsumerMetrics(metricGroupPrefix);

        LogContext loggerFactory = new LogContext();
        ConsumerNetworkClient consumerClient = new ConsumerNetworkClient(loggerFactory, client, metadata, time,
                retryBackoffMs, requestTimeoutMs, heartbeatIntervalMs);

        GroupRebalanceConfig rebalanceConfig = new GroupRebalanceConfig(sessionTimeoutMs,
                                                                        rebalanceTimeoutMs,
                                                                        heartbeatIntervalMs,
                                                                        groupId,
                                                                        groupInstanceId,
                                                                        retryBackoffMs,
                                                                        true);
        ConsumerCoordinator consumerCoordinator = new ConsumerCoordinator(rebalanceConfig,
                                                                          loggerFactory,
                                                                          consumerClient,
                                                                          assignors,
                                                                          metadata,
                                                                          subscription,
                                                                          metrics,
                                                                          metricGroupPrefix,
                                                                          time,
                                                                          autoCommitEnabled,
                                                                          autoCommitIntervalMs,
                                                                          interceptors);
        Fetcher<String, String> fetcher = new Fetcher<>(
                loggerFactory,
                consumerClient,
                minBytes,
                maxBytes,
                maxWaitMs,
                fetchSize,
                maxPollRecords,
                checkCrcs,
                "",
                keyDeserializer,
                valueDeserializer,
                metadata,
                subscription,
                metrics,
                metricsRegistry.fetcherMetrics,
                time,
                retryBackoffMs,
                requestTimeoutMs,
                IsolationLevel.READ_UNCOMMITTED,
                new ApiVersions());

        return new KafkaConsumer<>(
                loggerFactory,
                clientId,
                consumerCoordinator,
                keyDeserializer,
                valueDeserializer,
                fetcher,
                interceptors,
                time,
                consumerClient,
                metrics,
                subscription,
                metadata,
                retryBackoffMs,
                requestTimeoutMs,
                defaultApiTimeoutMs,
                assignors,
                groupId);
    }

    private static class FetchInfo {
        long offset;
        int count;

        FetchInfo(long offset, int count) {
            this.offset = offset;
            this.count = count;
        }
    }

    @Test
    @SuppressWarnings("deprecation")
    public void testCloseWithTimeUnit() {
        KafkaConsumer consumer = mock(KafkaConsumer.class);
        doCallRealMethod().when(consumer).close(anyLong(), any());
        consumer.close(1, TimeUnit.SECONDS);
        verify(consumer).close(Duration.ofSeconds(1));
    }

    @Test(expected = InvalidTopicException.class)
    public void testSubscriptionOnInvalidTopic() {
        Time time = new MockTime();
        SubscriptionState subscription = new SubscriptionState(new LogContext(), OffsetResetStrategy.EARLIEST);
        ConsumerMetadata metadata = createMetadata(subscription);
        MockClient client = new MockClient(time, metadata);

        initMetadata(client, Collections.singletonMap(topic, 1));
        Cluster cluster = metadata.fetch();

        ConsumerPartitionAssignor assignor = new RoundRobinAssignor();

        String invalidTopicName = "topic abc";  // Invalid topic name due to space

        List<MetadataResponse.TopicMetadata> topicMetadata = new ArrayList<>();
        topicMetadata.add(new MetadataResponse.TopicMetadata(Errors.INVALID_TOPIC_EXCEPTION,
                invalidTopicName, false, Collections.emptyList()));
        MetadataResponse updateResponse = MetadataResponse.prepareResponse(cluster.nodes(),
                cluster.clusterResource().clusterId(),
                cluster.controller().id(),
                topicMetadata);
        client.prepareMetadataUpdate(updateResponse);

        KafkaConsumer<String, String> consumer = newConsumer(time, client, subscription, metadata, assignor, true, groupInstanceId);
        consumer.subscribe(singleton(invalidTopicName), getConsumerRebalanceListener(consumer));

        consumer.poll(Duration.ZERO);
    }

    @Test
    public void testPollTimeMetrics() {
        Time time = new MockTime();
        SubscriptionState subscription = new SubscriptionState(new LogContext(), OffsetResetStrategy.EARLIEST);
        ConsumerMetadata metadata = createMetadata(subscription);
        MockClient client = new MockClient(time, metadata);
        initMetadata(client, Collections.singletonMap(topic, 1));

        ConsumerPartitionAssignor assignor = new RoundRobinAssignor();

        KafkaConsumer<String, String> consumer = newConsumer(time, client, subscription, metadata, assignor, true, groupInstanceId);
        consumer.subscribe(singletonList(topic));
        // MetricName objects to check
        Metrics metrics = consumer.metrics;
        MetricName lastPollSecondsAgoName = metrics.metricName("last-poll-seconds-ago", "consumer-metrics");
        MetricName timeBetweenPollAvgName = metrics.metricName("time-between-poll-avg", "consumer-metrics");
        MetricName timeBetweenPollMaxName = metrics.metricName("time-between-poll-max", "consumer-metrics");
        // Test default values
        assertEquals(-1.0d, consumer.metrics().get(lastPollSecondsAgoName).metricValue());
        assertEquals(Double.NaN, consumer.metrics().get(timeBetweenPollAvgName).metricValue());
        assertEquals(Double.NaN, consumer.metrics().get(timeBetweenPollMaxName).metricValue());
        // Call first poll
        consumer.poll(Duration.ZERO);
        assertEquals(0.0d, consumer.metrics().get(lastPollSecondsAgoName).metricValue());
        assertEquals(0.0d, consumer.metrics().get(timeBetweenPollAvgName).metricValue());
        assertEquals(0.0d, consumer.metrics().get(timeBetweenPollMaxName).metricValue());
        // Advance time by 5,000 (total time = 5,000)
        time.sleep(5 * 1000L);
        assertEquals(5.0d, consumer.metrics().get(lastPollSecondsAgoName).metricValue());
        // Call second poll
        consumer.poll(Duration.ZERO);
        assertEquals(2.5 * 1000d, consumer.metrics().get(timeBetweenPollAvgName).metricValue());
        assertEquals(5 * 1000d, consumer.metrics().get(timeBetweenPollMaxName).metricValue());
        // Advance time by 10,000 (total time = 15,000)
        time.sleep(10 * 1000L);
        assertEquals(10.0d, consumer.metrics().get(lastPollSecondsAgoName).metricValue());
        // Call third poll
        consumer.poll(Duration.ZERO);
        assertEquals(5 * 1000d, consumer.metrics().get(timeBetweenPollAvgName).metricValue());
        assertEquals(10 * 1000d, consumer.metrics().get(timeBetweenPollMaxName).metricValue());
        // Advance time by 5,000 (total time = 20,000)
        time.sleep(5 * 1000L);
        assertEquals(5.0d, consumer.metrics().get(lastPollSecondsAgoName).metricValue());
        // Call fourth poll
        consumer.poll(Duration.ZERO);
        assertEquals(5 * 1000d, consumer.metrics().get(timeBetweenPollAvgName).metricValue());
        assertEquals(10 * 1000d, consumer.metrics().get(timeBetweenPollMaxName).metricValue());
    }

    @Test
    public void testPollIdleRatio() {
        Time time = new MockTime();
        SubscriptionState subscription = new SubscriptionState(new LogContext(), OffsetResetStrategy.EARLIEST);
        ConsumerMetadata metadata = createMetadata(subscription);
        MockClient client = new MockClient(time, metadata);
        initMetadata(client, Collections.singletonMap(topic, 1));

        ConsumerPartitionAssignor assignor = new RoundRobinAssignor();

        KafkaConsumer<String, String> consumer = newConsumer(time, client, subscription, metadata, assignor, true, groupInstanceId);
        // MetricName object to check
        Metrics metrics = consumer.metrics;
        MetricName pollIdleRatio = metrics.metricName("poll-idle-ratio-avg", "consumer-metrics");
        // Test default value
        assertEquals(Double.NaN, consumer.metrics().get(pollIdleRatio).metricValue());

        // 1st poll
        // Spend 50ms in poll so value = 1.0
        consumer.kafkaConsumerMetrics.recordPollStart(time.milliseconds());
        time.sleep(50);
        consumer.kafkaConsumerMetrics.recordPollEnd(time.milliseconds());

        assertEquals(1.0d, consumer.metrics().get(pollIdleRatio).metricValue());

        // 2nd poll
        // Spend 50m outside poll and 0ms in poll so value = 0.0
        time.sleep(50);
        consumer.kafkaConsumerMetrics.recordPollStart(time.milliseconds());
        consumer.kafkaConsumerMetrics.recordPollEnd(time.milliseconds());

        // Avg of first two data points
        assertEquals((1.0d + 0.0d) / 2, consumer.metrics().get(pollIdleRatio).metricValue());

        // 3rd poll
        // Spend 25ms outside poll and 25ms in poll so value = 0.5
        time.sleep(25);
        consumer.kafkaConsumerMetrics.recordPollStart(time.milliseconds());
        time.sleep(25);
        consumer.kafkaConsumerMetrics.recordPollEnd(time.milliseconds());

        // Avg of three data points
        assertEquals((1.0d + 0.0d + 0.5d) / 3, consumer.metrics().get(pollIdleRatio).metricValue());
    }

    private static boolean consumerMetricPresent(KafkaConsumer consumer, String name) {
        MetricName metricName = new MetricName(name, "consumer-metrics", "", Collections.emptyMap());
        return consumer.metrics.metrics().containsKey(metricName);
    }

    @Test
    public void testClosingConsumerUnregistersConsumerMetrics() {
        Time time = new MockTime();
        SubscriptionState subscription = new SubscriptionState(new LogContext(), OffsetResetStrategy.EARLIEST);
        ConsumerMetadata metadata = createMetadata(subscription);
        MockClient client = new MockClient(time, metadata);
        initMetadata(client, Collections.singletonMap(topic, 1));
        KafkaConsumer<String, String> consumer = newConsumer(time, client, subscription, metadata,
            new RoundRobinAssignor(), true, groupInstanceId);
        consumer.subscribe(singletonList(topic));
        assertTrue(consumerMetricPresent(consumer, "last-poll-seconds-ago"));
        assertTrue(consumerMetricPresent(consumer, "time-between-poll-avg"));
        assertTrue(consumerMetricPresent(consumer, "time-between-poll-max"));
        consumer.close();
        assertFalse(consumerMetricPresent(consumer, "last-poll-seconds-ago"));
        assertFalse(consumerMetricPresent(consumer, "time-between-poll-avg"));
        assertFalse(consumerMetricPresent(consumer, "time-between-poll-max"));
    }
}<|MERGE_RESOLUTION|>--- conflicted
+++ resolved
@@ -1774,7 +1774,6 @@
     }
 
     @Test
-<<<<<<< HEAD
     public void testReturnRecordsDuringRebalance() {
         Time time = new MockTime(1L);
         SubscriptionState subscription = new SubscriptionState(new LogContext(), OffsetResetStrategy.EARLIEST);
@@ -1886,7 +1885,9 @@
         client.requests().clear();
         consumer.unsubscribe();
         consumer.close();
-=======
+    }
+
+    @Test
     public void testGetGroupMetadata() {
         final Time time = new MockTime();
         final SubscriptionState subscription = new SubscriptionState(new LogContext(), OffsetResetStrategy.EARLIEST);
@@ -1918,7 +1919,6 @@
         assertEquals(memberId, groupMetadataAfterPoll.memberId());
         assertEquals(1, groupMetadataAfterPoll.generationId());
         assertEquals(groupInstanceId, groupMetadataAfterPoll.groupInstanceId());
->>>>>>> dbbe0fcf
     }
 
     private KafkaConsumer<String, String> consumerWithPendingAuthenticationError() {
