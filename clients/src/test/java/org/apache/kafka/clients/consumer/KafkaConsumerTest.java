--- conflicted
+++ resolved
@@ -2182,7 +2182,7 @@
         }
 
         // accessing closed consumer is illegal
-        consumer.close(Duration.ZERO);
+        consumer.close(Duration.ofSeconds(5));
         assertThrows(IllegalStateException.class, consumer::groupMetadata);
     }
 
@@ -2766,11 +2766,6 @@
 
     @Test
     public void testClosingConsumerUnregistersConsumerMetrics() {
-<<<<<<< HEAD
-        Time time = new MockTime(1L);
-        SubscriptionState subscription = new SubscriptionState(new LogContext(), OffsetResetStrategy.EARLIEST);
-=======
->>>>>>> 7c2d6724
         ConsumerMetadata metadata = createMetadata(subscription);
         MockClient client = new MockClient(time, metadata);
         initMetadata(client, Collections.singletonMap(topic, 1));
