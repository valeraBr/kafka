--- conflicted
+++ resolved
@@ -309,9 +309,7 @@
         }
     }
 
-<<<<<<< HEAD
-    @Test
-=======
+    @Test
     @Test(expected = IllegalArgumentException.class)
     public void testSubscriptionOnEmptyPattern() {
         try (KafkaConsumer<byte[], byte[]> consumer = newConsumer(groupId)) {
@@ -320,7 +318,6 @@
     }
 
     @Test(expected = IllegalStateException.class)
->>>>>>> d163e79f
     public void testSubscriptionWithEmptyPartitionAssignment() {
         Properties props = new Properties();
         props.setProperty(ConsumerConfig.BOOTSTRAP_SERVERS_CONFIG, "localhost:9999");
