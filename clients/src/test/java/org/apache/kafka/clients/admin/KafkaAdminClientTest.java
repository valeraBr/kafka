/*
 * Licensed to the Apache Software Foundation (ASF) under one or more
 * contributor license agreements. See the NOTICE file distributed with
 * this work for additional information regarding copyright ownership.
 * The ASF licenses this file to You under the Apache License, Version 2.0
 * (the "License"); you may not use this file except in compliance with
 * the License. You may obtain a copy of the License at
 *
 *    http://www.apache.org/licenses/LICENSE-2.0
 *
 * Unless required by applicable law or agreed to in writing, software
 * distributed under the License is distributed on an "AS IS" BASIS,
 * WITHOUT WARRANTIES OR CONDITIONS OF ANY KIND, either express or implied.
 * See the License for the specific language governing permissions and
 * limitations under the License.
 */
package org.apache.kafka.clients.admin;

import org.apache.kafka.clients.ApiVersion;
import org.apache.kafka.clients.ClientDnsLookup;
import org.apache.kafka.clients.ClientUtils;
import org.apache.kafka.clients.MockClient;
import org.apache.kafka.clients.NodeApiVersions;
import org.apache.kafka.clients.admin.DeleteAclsResult.FilterResults;
import org.apache.kafka.clients.admin.ListOffsetsResult.ListOffsetsResultInfo;
import org.apache.kafka.clients.consumer.ConsumerPartitionAssignor;
import org.apache.kafka.clients.consumer.OffsetAndMetadata;
import org.apache.kafka.clients.consumer.internals.ConsumerProtocol;
import org.apache.kafka.common.Cluster;
import org.apache.kafka.common.ConsumerGroupState;
import org.apache.kafka.common.ElectionType;
import org.apache.kafka.common.KafkaException;
import org.apache.kafka.common.KafkaFuture;
import org.apache.kafka.common.Node;
import org.apache.kafka.common.PartitionInfo;
import org.apache.kafka.common.TopicPartition;
import org.apache.kafka.common.TopicPartitionReplica;
import org.apache.kafka.common.acl.AccessControlEntry;
import org.apache.kafka.common.acl.AccessControlEntryFilter;
import org.apache.kafka.common.acl.AclBinding;
import org.apache.kafka.common.acl.AclBindingFilter;
import org.apache.kafka.common.acl.AclOperation;
import org.apache.kafka.common.acl.AclPermissionType;
import org.apache.kafka.common.config.ConfigException;
import org.apache.kafka.common.config.ConfigResource;
import org.apache.kafka.common.errors.ApiException;
import org.apache.kafka.common.errors.AuthenticationException;
import org.apache.kafka.common.errors.ClusterAuthorizationException;
import org.apache.kafka.common.errors.FencedInstanceIdException;
import org.apache.kafka.common.errors.GroupAuthorizationException;
import org.apache.kafka.common.errors.GroupSubscribedToTopicException;
import org.apache.kafka.common.errors.InvalidRequestException;
import org.apache.kafka.common.errors.InvalidTopicException;
import org.apache.kafka.common.errors.LeaderNotAvailableException;
import org.apache.kafka.common.errors.LogDirNotFoundException;
import org.apache.kafka.common.errors.ThrottlingQuotaExceededException;
import org.apache.kafka.common.errors.TimeoutException;
import org.apache.kafka.common.errors.NotLeaderOrFollowerException;
import org.apache.kafka.common.errors.OffsetOutOfRangeException;
import org.apache.kafka.common.errors.SaslAuthenticationException;
import org.apache.kafka.common.errors.SecurityDisabledException;
import org.apache.kafka.common.errors.TopicAuthorizationException;
import org.apache.kafka.common.errors.TopicDeletionDisabledException;
import org.apache.kafka.common.errors.TopicExistsException;
import org.apache.kafka.common.errors.UnknownMemberIdException;
import org.apache.kafka.common.errors.UnknownServerException;
import org.apache.kafka.common.errors.UnknownTopicOrPartitionException;
import org.apache.kafka.common.errors.UnsupportedVersionException;
import org.apache.kafka.common.message.AlterPartitionReassignmentsResponseData;
import org.apache.kafka.common.message.AlterReplicaLogDirsResponseData;
import org.apache.kafka.common.message.AlterReplicaLogDirsResponseData.AlterReplicaLogDirPartitionResult;
import org.apache.kafka.common.message.AlterReplicaLogDirsResponseData.AlterReplicaLogDirTopicResult;
import org.apache.kafka.common.message.CreatePartitionsResponseData;
import org.apache.kafka.common.message.CreatePartitionsResponseData.CreatePartitionsTopicResult;
import org.apache.kafka.common.message.CreateAclsResponseData;
import org.apache.kafka.common.message.CreateTopicsResponseData;
import org.apache.kafka.common.message.CreateTopicsResponseData.CreatableTopicResult;
import org.apache.kafka.common.message.CreateTopicsResponseData.CreatableTopicResultCollection;
import org.apache.kafka.common.message.DeleteAclsResponseData;
import org.apache.kafka.common.message.DeleteGroupsResponseData;
import org.apache.kafka.common.message.DeleteGroupsResponseData.DeletableGroupResult;
import org.apache.kafka.common.message.DeleteGroupsResponseData.DeletableGroupResultCollection;
import org.apache.kafka.common.message.DeleteRecordsResponseData;
import org.apache.kafka.common.message.DeleteTopicsResponseData;
import org.apache.kafka.common.message.DeleteTopicsResponseData.DeletableTopicResult;
import org.apache.kafka.common.message.DeleteTopicsResponseData.DeletableTopicResultCollection;
import org.apache.kafka.common.message.DescribeAclsResponseData;
import org.apache.kafka.common.message.DescribeConfigsResponseData;
import org.apache.kafka.common.message.DescribeGroupsResponseData;
import org.apache.kafka.common.message.DescribeGroupsResponseData.DescribedGroupMember;
import org.apache.kafka.common.message.DescribeLogDirsResponseData;
import org.apache.kafka.common.message.DescribeLogDirsResponseData.DescribeLogDirsTopic;
import org.apache.kafka.common.message.ElectLeadersResponseData.PartitionResult;
import org.apache.kafka.common.message.ElectLeadersResponseData.ReplicaElectionResult;
import org.apache.kafka.common.message.IncrementalAlterConfigsResponseData;
import org.apache.kafka.common.message.IncrementalAlterConfigsResponseData.AlterConfigsResourceResponse;
import org.apache.kafka.common.message.LeaveGroupRequestData.MemberIdentity;
import org.apache.kafka.common.message.LeaveGroupResponseData;
import org.apache.kafka.common.message.LeaveGroupResponseData.MemberResponse;
import org.apache.kafka.common.message.ListGroupsResponseData;
import org.apache.kafka.common.message.ListPartitionReassignmentsResponseData;
import org.apache.kafka.common.message.MetadataResponseData.MetadataResponseTopic;
import org.apache.kafka.common.message.MetadataResponseData.MetadataResponsePartition;
import org.apache.kafka.common.message.OffsetDeleteResponseData;
import org.apache.kafka.common.message.OffsetDeleteResponseData.OffsetDeleteResponsePartition;
import org.apache.kafka.common.message.OffsetDeleteResponseData.OffsetDeleteResponsePartitionCollection;
import org.apache.kafka.common.message.OffsetDeleteResponseData.OffsetDeleteResponseTopic;
import org.apache.kafka.common.message.OffsetDeleteResponseData.OffsetDeleteResponseTopicCollection;
import org.apache.kafka.common.protocol.ApiKeys;
import org.apache.kafka.common.protocol.Errors;
import org.apache.kafka.common.quota.ClientQuotaAlteration;
import org.apache.kafka.common.quota.ClientQuotaEntity;
import org.apache.kafka.common.quota.ClientQuotaFilter;
import org.apache.kafka.common.quota.ClientQuotaFilterComponent;
import org.apache.kafka.common.requests.AlterClientQuotasResponse;
import org.apache.kafka.common.requests.AlterPartitionReassignmentsResponse;
import org.apache.kafka.common.requests.AlterReplicaLogDirsResponse;
import org.apache.kafka.common.requests.ApiError;
import org.apache.kafka.common.requests.CreateAclsResponse;
import org.apache.kafka.common.requests.CreatePartitionsRequest;
import org.apache.kafka.common.requests.CreatePartitionsResponse;
import org.apache.kafka.common.requests.CreateTopicsRequest;
import org.apache.kafka.common.requests.CreateTopicsResponse;
import org.apache.kafka.common.requests.DeleteAclsResponse;
import org.apache.kafka.common.requests.DeleteGroupsResponse;
import org.apache.kafka.common.requests.DeleteRecordsResponse;
import org.apache.kafka.common.requests.DeleteTopicsRequest;
import org.apache.kafka.common.requests.DeleteTopicsResponse;
import org.apache.kafka.common.requests.DescribeAclsResponse;
import org.apache.kafka.common.requests.DescribeClientQuotasResponse;
import org.apache.kafka.common.requests.DescribeConfigsResponse;
import org.apache.kafka.common.requests.DescribeGroupsResponse;
import org.apache.kafka.common.requests.DescribeLogDirsResponse;
import org.apache.kafka.common.requests.ElectLeadersResponse;
import org.apache.kafka.common.requests.FindCoordinatorResponse;
import org.apache.kafka.common.requests.IncrementalAlterConfigsResponse;
import org.apache.kafka.common.requests.JoinGroupRequest;
import org.apache.kafka.common.requests.LeaveGroupResponse;
import org.apache.kafka.common.requests.ListGroupsRequest;
import org.apache.kafka.common.requests.ListGroupsResponse;
import org.apache.kafka.common.requests.ListOffsetResponse;
import org.apache.kafka.common.requests.ListOffsetResponse.PartitionData;
import org.apache.kafka.common.requests.ListPartitionReassignmentsResponse;
import org.apache.kafka.common.requests.MetadataRequest;
import org.apache.kafka.common.requests.MetadataResponse;
import org.apache.kafka.common.requests.OffsetCommitResponse;
import org.apache.kafka.common.requests.OffsetDeleteResponse;
import org.apache.kafka.common.requests.OffsetFetchResponse;
import org.apache.kafka.common.resource.PatternType;
import org.apache.kafka.common.resource.ResourcePattern;
import org.apache.kafka.common.resource.ResourcePatternFilter;
import org.apache.kafka.common.resource.ResourceType;
import org.apache.kafka.common.utils.MockTime;
import org.apache.kafka.common.utils.Time;
import org.apache.kafka.common.utils.Utils;
import org.apache.kafka.test.TestUtils;
import org.junit.Rule;
import org.junit.Test;
import org.junit.rules.Timeout;
import org.slf4j.Logger;
import org.slf4j.LoggerFactory;

import java.net.InetSocketAddress;
import java.nio.ByteBuffer;
import java.util.ArrayList;
import java.util.Arrays;
import java.util.Collection;
import java.util.Collections;
import java.util.HashMap;
import java.util.HashSet;
import java.util.List;
import java.util.Map;
import java.util.Optional;
import java.util.OptionalInt;
import java.util.Set;
import java.util.concurrent.ExecutionException;
import java.util.concurrent.Future;
import java.util.concurrent.Semaphore;
import java.util.concurrent.TimeUnit;
import java.util.stream.Collectors;
import java.util.stream.Stream;

import static java.util.Arrays.asList;
import static java.util.Collections.emptyList;
import static java.util.Collections.emptySet;
import static java.util.Collections.singletonList;
import static org.apache.kafka.common.message.AlterPartitionReassignmentsResponseData.ReassignablePartitionResponse;
import static org.apache.kafka.common.message.AlterPartitionReassignmentsResponseData.ReassignableTopicResponse;
import static org.apache.kafka.common.message.ListPartitionReassignmentsResponseData.OngoingPartitionReassignment;
import static org.apache.kafka.common.message.ListPartitionReassignmentsResponseData.OngoingTopicReassignment;
import static org.junit.Assert.assertEquals;
import static org.junit.Assert.assertFalse;
import static org.junit.Assert.assertNotEquals;
import static org.junit.Assert.assertNotNull;
import static org.junit.Assert.assertNull;
import static org.junit.Assert.assertThrows;
import static org.junit.Assert.assertTrue;
import static org.junit.Assert.fail;

/**
 * A unit test for KafkaAdminClient.
 *
 * See AdminClientIntegrationTest for an integration test.
 */
public class KafkaAdminClientTest {
    private static final Logger log = LoggerFactory.getLogger(KafkaAdminClientTest.class);
    private final double retryBackoffJitter = KafkaAdminClient.RETRY_BACKOFF_JITTER;
    private final int retryBackoffExpBase = KafkaAdminClient.RETRY_BACKOFF_EXP_BASE;

    @Rule
    final public Timeout globalTimeout = Timeout.millis(120000);

    @Test
    public void testDefaultApiTimeoutAndRequestTimeoutConflicts() {
        final AdminClientConfig config = newConfMap(AdminClientConfig.DEFAULT_API_TIMEOUT_MS_CONFIG, "500");
        KafkaException exception = assertThrows(KafkaException.class,
            () -> KafkaAdminClient.createInternal(config, null));
        assertTrue(exception.getCause() instanceof ConfigException);
    }

    @Test
    public void testGetOrCreateListValue() {
        Map<String, List<String>> map = new HashMap<>();
        List<String> fooList = KafkaAdminClient.getOrCreateListValue(map, "foo");
        assertNotNull(fooList);
        fooList.add("a");
        fooList.add("b");
        List<String> fooList2 = KafkaAdminClient.getOrCreateListValue(map, "foo");
        assertEquals(fooList, fooList2);
        assertTrue(fooList2.contains("a"));
        assertTrue(fooList2.contains("b"));
        List<String> barList = KafkaAdminClient.getOrCreateListValue(map, "bar");
        assertNotNull(barList);
        assertTrue(barList.isEmpty());
    }

    @Test
    public void testCalcTimeoutMsRemainingAsInt() {
        assertEquals(0, KafkaAdminClient.calcTimeoutMsRemainingAsInt(1000, 1000));
        assertEquals(100, KafkaAdminClient.calcTimeoutMsRemainingAsInt(1000, 1100));
        assertEquals(Integer.MAX_VALUE, KafkaAdminClient.calcTimeoutMsRemainingAsInt(0, Long.MAX_VALUE));
        assertEquals(Integer.MIN_VALUE, KafkaAdminClient.calcTimeoutMsRemainingAsInt(Long.MAX_VALUE, 0));
    }

    @Test
    public void testPrettyPrintException() {
        assertEquals("Null exception.", KafkaAdminClient.prettyPrintException(null));
        assertEquals("TimeoutException", KafkaAdminClient.prettyPrintException(new TimeoutException()));
        assertEquals("TimeoutException: The foobar timed out.",
                KafkaAdminClient.prettyPrintException(new TimeoutException("The foobar timed out.")));
    }

    private static Map<String, Object> newStrMap(String... vals) {
        Map<String, Object> map = new HashMap<>();
        map.put(AdminClientConfig.BOOTSTRAP_SERVERS_CONFIG, "localhost:8121");
        map.put(AdminClientConfig.REQUEST_TIMEOUT_MS_CONFIG, "1000");
        if (vals.length % 2 != 0) {
            throw new IllegalStateException();
        }
        for (int i = 0; i < vals.length; i += 2) {
            map.put(vals[i], vals[i + 1]);
        }
        return map;
    }

    private static AdminClientConfig newConfMap(String... vals) {
        return new AdminClientConfig(newStrMap(vals));
    }

    @Test
    public void testGenerateClientId() {
        Set<String> ids = new HashSet<>();
        for (int i = 0; i < 10; i++) {
            String id = KafkaAdminClient.generateClientId(newConfMap(AdminClientConfig.CLIENT_ID_CONFIG, ""));
            assertTrue("Got duplicate id " + id, !ids.contains(id));
            ids.add(id);
        }
        assertEquals("myCustomId",
                KafkaAdminClient.generateClientId(newConfMap(AdminClientConfig.CLIENT_ID_CONFIG, "myCustomId")));
    }

    private static Cluster mockCluster(int numNodes, int controllerIndex) {
        HashMap<Integer, Node> nodes = new HashMap<>();
        for (int i = 0; i < numNodes; i++)
            nodes.put(i, new Node(i, "localhost", 8121 + i));
        return new Cluster("mockClusterId", nodes.values(),
            Collections.emptySet(), Collections.emptySet(),
            Collections.emptySet(), nodes.get(controllerIndex));
    }

    private static Cluster mockBootstrapCluster() {
        return Cluster.bootstrap(ClientUtils.parseAndValidateAddresses(
                singletonList("localhost:8121"), ClientDnsLookup.USE_ALL_DNS_IPS));
    }

    private static AdminClientUnitTestEnv mockClientEnv(String... configVals) {
        return new AdminClientUnitTestEnv(mockCluster(3, 0), configVals);
    }

    private static AdminClientUnitTestEnv mockClientEnv(Time time, String... configVals) {
        return new AdminClientUnitTestEnv(time, mockCluster(3, 0), configVals);
    }

    @Test
    public void testCloseAdminClient() {
        try (AdminClientUnitTestEnv env = mockClientEnv()) {
        }
    }

    /**
     * Test if admin client can be closed in the callback invoked when
     * an api call completes. If calling {@link Admin#close()} in callback, AdminClient thread hangs
     */
    @Test(timeout = 10_000)
    public void testCloseAdminClientInCallback() throws InterruptedException {
        MockTime time = new MockTime();
        AdminClientUnitTestEnv env = new AdminClientUnitTestEnv(time, mockCluster(3, 0));

        final ListTopicsResult result = env.adminClient().listTopics(new ListTopicsOptions().timeoutMs(1000));
        final KafkaFuture<Collection<TopicListing>> kafkaFuture = result.listings();
        final Semaphore callbackCalled = new Semaphore(0);
        kafkaFuture.whenComplete((topicListings, throwable) -> {
            env.close();
            callbackCalled.release();
        });

        time.sleep(2000); // Advance time to timeout and complete listTopics request
        callbackCalled.acquire();
    }

    private static OffsetDeleteResponse prepareOffsetDeleteResponse(Errors error) {
        return new OffsetDeleteResponse(
            new OffsetDeleteResponseData()
                .setErrorCode(error.code())
                .setTopics(new OffsetDeleteResponseTopicCollection())
        );
    }

    private static OffsetDeleteResponse prepareOffsetDeleteResponse(String topic, int partition, Errors error) {
        return new OffsetDeleteResponse(
            new OffsetDeleteResponseData()
                .setErrorCode(Errors.NONE.code())
                .setTopics(new OffsetDeleteResponseTopicCollection(Stream.of(
                    new OffsetDeleteResponseTopic()
                        .setName(topic)
                        .setPartitions(new OffsetDeleteResponsePartitionCollection(Collections.singletonList(
                            new OffsetDeleteResponsePartition()
                                .setPartitionIndex(partition)
                                .setErrorCode(error.code())
                        ).iterator()))
                ).collect(Collectors.toList()).iterator()))
        );
    }

    private static OffsetCommitResponse prepareOffsetCommitResponse(TopicPartition tp, Errors error) {
        Map<TopicPartition, Errors> responseData = new HashMap<>();
        responseData.put(tp, error);
        return new OffsetCommitResponse(0, responseData);
    }

    private static CreateTopicsResponse prepareCreateTopicsResponse(String topicName, Errors error) {
        CreateTopicsResponseData data = new CreateTopicsResponseData();
        data.topics().add(new CreatableTopicResult()
            .setName(topicName)
            .setErrorCode(error.code()));
        return new CreateTopicsResponse(data);
    }

    public static CreateTopicsResponse prepareCreateTopicsResponse(int throttleTimeMs, CreatableTopicResult... topics) {
        CreateTopicsResponseData data = new CreateTopicsResponseData()
            .setThrottleTimeMs(throttleTimeMs)
            .setTopics(new CreatableTopicResultCollection(Arrays.stream(topics).iterator()));
        return new CreateTopicsResponse(data);
    }

    public static CreatableTopicResult creatableTopicResult(String name, Errors error) {
        return new CreatableTopicResult()
            .setName(name)
            .setErrorCode(error.code());
    }

    public static DeleteTopicsResponse prepareDeleteTopicsResponse(int throttleTimeMs, DeletableTopicResult... topics) {
        DeleteTopicsResponseData data = new DeleteTopicsResponseData()
            .setThrottleTimeMs(throttleTimeMs)
            .setResponses(new DeletableTopicResultCollection(Arrays.stream(topics).iterator()));
        return new DeleteTopicsResponse(data);
    }

    public static DeletableTopicResult deletableTopicResult(String topicName, Errors error) {
        return new DeletableTopicResult()
            .setName(topicName)
            .setErrorCode(error.code());
    }

    public static CreatePartitionsResponse prepareCreatePartitionsResponse(int throttleTimeMs, CreatePartitionsTopicResult... topics) {
        CreatePartitionsResponseData data = new CreatePartitionsResponseData()
            .setThrottleTimeMs(throttleTimeMs)
            .setResults(Arrays.asList(topics));
        return new CreatePartitionsResponse(data);
    }

    public static CreatePartitionsTopicResult createPartitionsTopicResult(String name, Errors error) {
        return createPartitionsTopicResult(name, error, null);
    }

    public static CreatePartitionsTopicResult createPartitionsTopicResult(String name, Errors error, String errorMessage) {
        return new CreatePartitionsTopicResult()
            .setName(name)
            .setErrorCode(error.code())
            .setErrorMessage(errorMessage);
    }

    private static DeleteTopicsResponse prepareDeleteTopicsResponse(String topicName, Errors error) {
        DeleteTopicsResponseData data = new DeleteTopicsResponseData();
        data.responses().add(new DeletableTopicResult()
            .setName(topicName)
            .setErrorCode(error.code()));
        return new DeleteTopicsResponse(data);
    }

    private static FindCoordinatorResponse prepareFindCoordinatorResponse(Errors error, Node node) {
        return FindCoordinatorResponse.prepareResponse(error, node);
    }

    private static MetadataResponse prepareMetadataResponse(Cluster cluster, Errors error) {
        List<MetadataResponseTopic> metadata = new ArrayList<>();
        for (String topic : cluster.topics()) {
            List<MetadataResponsePartition> pms = new ArrayList<>();
            for (PartitionInfo pInfo : cluster.availablePartitionsForTopic(topic)) {
                MetadataResponsePartition pm  = new MetadataResponsePartition()
                    .setErrorCode(error.code())
                    .setPartitionIndex(pInfo.partition())
                    .setLeaderId(pInfo.leader().id())
                    .setLeaderEpoch(234)
                    .setReplicaNodes(Arrays.stream(pInfo.replicas()).map(Node::id).collect(Collectors.toList()))
                    .setIsrNodes(Arrays.stream(pInfo.inSyncReplicas()).map(Node::id).collect(Collectors.toList()))
                    .setOfflineReplicas(Arrays.stream(pInfo.offlineReplicas()).map(Node::id).collect(Collectors.toList()));
                pms.add(pm);
            }
            MetadataResponseTopic tm = new MetadataResponseTopic()
                .setErrorCode(error.code())
                .setName(topic)
                .setIsInternal(false)
                .setPartitions(pms);
            metadata.add(tm);
        }
        return MetadataResponse.prepareResponse(0,
            metadata,
            cluster.nodes(),
            cluster.clusterResource().clusterId(),
            cluster.controller().id(),
            MetadataResponse.AUTHORIZED_OPERATIONS_OMITTED);
    }

    private static DescribeGroupsResponseData prepareDescribeGroupsResponseData(String groupId,
                                                                                List<String> groupInstances,
                                                                                List<TopicPartition> topicPartitions) {
        final ByteBuffer memberAssignment = ConsumerProtocol.serializeAssignment(new ConsumerPartitionAssignor.Assignment(topicPartitions));
        List<DescribedGroupMember> describedGroupMembers = groupInstances.stream().map(groupInstance -> DescribeGroupsResponse.groupMember(JoinGroupRequest.UNKNOWN_MEMBER_ID,
                groupInstance, "clientId0", "clientHost", new byte[memberAssignment.remaining()], null)).collect(Collectors.toList());
        DescribeGroupsResponseData data = new DescribeGroupsResponseData();
        data.groups().add(DescribeGroupsResponse.groupMetadata(
                groupId,
                Errors.NONE,
                "",
                ConsumerProtocol.PROTOCOL_TYPE,
                "",
                describedGroupMembers,
                Collections.emptySet()));
        return data;
    }
    /**
     * Test that the client properly times out when we don't receive any metadata.
     */
    @Test
    public void testTimeoutWithoutMetadata() throws Exception {
        try (final AdminClientUnitTestEnv env = new AdminClientUnitTestEnv(Time.SYSTEM, mockBootstrapCluster(),
                newStrMap(AdminClientConfig.REQUEST_TIMEOUT_MS_CONFIG, "10"))) {
            env.kafkaClient().setNodeApiVersions(NodeApiVersions.create());
            env.kafkaClient().prepareResponse(prepareCreateTopicsResponse("myTopic", Errors.NONE));
            KafkaFuture<Void> future = env.adminClient().createTopics(
                    Collections.singleton(new NewTopic("myTopic", Collections.singletonMap(0, asList(0, 1, 2)))),
                    new CreateTopicsOptions().timeoutMs(1000)).all();
            TestUtils.assertFutureError(future, TimeoutException.class);
        }
    }

    @Test
    public void testConnectionFailureOnMetadataUpdate() throws Exception {
        // This tests the scenario in which we successfully connect to the bootstrap server, but
        // the server disconnects before sending the full response

        Cluster cluster = mockBootstrapCluster();
        try (final AdminClientUnitTestEnv env = new AdminClientUnitTestEnv(Time.SYSTEM, cluster)) {
            Cluster discoveredCluster = mockCluster(3, 0);
            env.kafkaClient().setNodeApiVersions(NodeApiVersions.create());
            env.kafkaClient().prepareResponse(request -> request instanceof MetadataRequest, null, true);
            env.kafkaClient().prepareResponse(request -> request instanceof MetadataRequest,
                    MetadataResponse.prepareResponse(discoveredCluster.nodes(), discoveredCluster.clusterResource().clusterId(),
                            1, Collections.emptyList()));
            env.kafkaClient().prepareResponse(body -> body instanceof CreateTopicsRequest,
                    prepareCreateTopicsResponse("myTopic", Errors.NONE));

            KafkaFuture<Void> future = env.adminClient().createTopics(
                    Collections.singleton(new NewTopic("myTopic", Collections.singletonMap(0, asList(0, 1, 2)))),
                    new CreateTopicsOptions().timeoutMs(10000)).all();

            future.get();
        }
    }

    @Test
    public void testUnreachableBootstrapServer() throws Exception {
        // This tests the scenario in which the bootstrap server is unreachable for a short while,
        // which prevents AdminClient from being able to send the initial metadata request

        Cluster cluster = Cluster.bootstrap(singletonList(new InetSocketAddress("localhost", 8121)));
        Map<Node, Long> unreachableNodes = Collections.singletonMap(cluster.nodes().get(0), 200L);
        try (final AdminClientUnitTestEnv env = new AdminClientUnitTestEnv(Time.SYSTEM, cluster,
                AdminClientUnitTestEnv.clientConfigs(), unreachableNodes)) {
            Cluster discoveredCluster = mockCluster(3, 0);
            env.kafkaClient().setNodeApiVersions(NodeApiVersions.create());
            env.kafkaClient().prepareResponse(body -> body instanceof MetadataRequest,
                    MetadataResponse.prepareResponse(discoveredCluster.nodes(), discoveredCluster.clusterResource().clusterId(),
                            1, Collections.emptyList()));
            env.kafkaClient().prepareResponse(body -> body instanceof CreateTopicsRequest,
                prepareCreateTopicsResponse("myTopic", Errors.NONE));

            KafkaFuture<Void> future = env.adminClient().createTopics(
                    Collections.singleton(new NewTopic("myTopic", Collections.singletonMap(0, asList(0, 1, 2)))),
                    new CreateTopicsOptions().timeoutMs(10000)).all();

            future.get();
        }
    }

    /**
     * Test that we propagate exceptions encountered when fetching metadata.
     */
    @Test
    public void testPropagatedMetadataFetchException() throws Exception {
        try (final AdminClientUnitTestEnv env = new AdminClientUnitTestEnv(Time.SYSTEM,
                mockCluster(3, 0),
                newStrMap(AdminClientConfig.BOOTSTRAP_SERVERS_CONFIG, "localhost:8121",
                AdminClientConfig.REQUEST_TIMEOUT_MS_CONFIG, "10"))) {
            env.kafkaClient().setNodeApiVersions(NodeApiVersions.create());
            env.kafkaClient().createPendingAuthenticationError(env.cluster().nodeById(0),
                    TimeUnit.DAYS.toMillis(1));
            env.kafkaClient().prepareResponse(prepareCreateTopicsResponse("myTopic", Errors.NONE));
            KafkaFuture<Void> future = env.adminClient().createTopics(
                Collections.singleton(new NewTopic("myTopic", Collections.singletonMap(0, asList(0, 1, 2)))),
                new CreateTopicsOptions().timeoutMs(1000)).all();
            TestUtils.assertFutureError(future, SaslAuthenticationException.class);
        }
    }

    @Test
    public void testCreateTopics() throws Exception {
        try (AdminClientUnitTestEnv env = mockClientEnv()) {
            env.kafkaClient().setNodeApiVersions(NodeApiVersions.create());
            env.kafkaClient().prepareResponse(
                expectCreateTopicsRequestWithTopics("myTopic"),
                prepareCreateTopicsResponse("myTopic", Errors.NONE));
            KafkaFuture<Void> future = env.adminClient().createTopics(
                    Collections.singleton(new NewTopic("myTopic", Collections.singletonMap(0, asList(0, 1, 2)))),
                    new CreateTopicsOptions().timeoutMs(10000)).all();
            future.get();
        }
    }

    @Test
    public void testCreateTopicsPartialResponse() throws Exception {
        try (AdminClientUnitTestEnv env = mockClientEnv()) {
            env.kafkaClient().setNodeApiVersions(NodeApiVersions.create());
            env.kafkaClient().prepareResponse(
                expectCreateTopicsRequestWithTopics("myTopic", "myTopic2"),
                prepareCreateTopicsResponse("myTopic", Errors.NONE));
            CreateTopicsResult topicsResult = env.adminClient().createTopics(
                    asList(new NewTopic("myTopic", Collections.singletonMap(0, asList(0, 1, 2))),
                           new NewTopic("myTopic2", Collections.singletonMap(0, asList(0, 1, 2)))),
                    new CreateTopicsOptions().timeoutMs(10000));
            topicsResult.values().get("myTopic").get();
            TestUtils.assertFutureThrows(topicsResult.values().get("myTopic2"), ApiException.class);
        }
    }

    @Test
    public void testCreateTopicsRetryBackoff() throws Exception {
        MockTime time = new MockTime();
        int retryBackoff = 100;

        try (final AdminClientUnitTestEnv env = new AdminClientUnitTestEnv(time,
                mockCluster(3, 0),
                newStrMap(AdminClientConfig.RETRY_BACKOFF_MS_CONFIG, "" + retryBackoff))) {
            MockClient mockClient = env.kafkaClient();

            mockClient.setNodeApiVersions(NodeApiVersions.create());

            mockClient.prepareResponse(null, true);
            mockClient.prepareResponse(prepareCreateTopicsResponse("myTopic", Errors.NONE));

            KafkaFuture<Void> future = env.adminClient().createTopics(
                Collections.singleton(new NewTopic("myTopic", Collections.singletonMap(0, asList(0, 1, 2)))),
                new CreateTopicsOptions().timeoutMs(10000)).all();

            // Wait until the first attempt has failed, then advance the time
            TestUtils.waitForCondition(() -> mockClient.numAwaitingResponses() == 1,
                "Failed awaiting CreateTopics first request failure");

            // Wait until the retry call added to the queue in AdminClient
            TestUtils.waitForCondition(() -> ((KafkaAdminClient) env.adminClient()).numPendingCalls() == 1,
                "Failed to add retry CreateTopics call");

            long sleepTime1 = (long) (retryBackoff * Math.pow(retryBackoffExpBase, 0) * (1 - retryBackoffJitter)) - 1;
            long sleepTime2 = (long) (retryBackoff * Math.pow(retryBackoffExpBase, 0) * (retryBackoffJitter * 2)) + 2;

            time.sleep(sleepTime1);
            assertEquals(1, ((KafkaAdminClient) env.adminClient()).numPendingCalls());

            time.sleep(sleepTime2);
            future.get();
        }
    }

    @Test
    public void testCreateTopicsHandleNotControllerException() throws Exception {
        try (AdminClientUnitTestEnv env = mockClientEnv()) {
            env.kafkaClient().setNodeApiVersions(NodeApiVersions.create());
            env.kafkaClient().prepareResponseFrom(
                prepareCreateTopicsResponse("myTopic", Errors.NOT_CONTROLLER),
                env.cluster().nodeById(0));
            env.kafkaClient().prepareResponse(MetadataResponse.prepareResponse(env.cluster().nodes(),
                env.cluster().clusterResource().clusterId(),
                1,
                Collections.<MetadataResponse.TopicMetadata>emptyList()));
            env.kafkaClient().prepareResponseFrom(
                prepareCreateTopicsResponse("myTopic", Errors.NONE),
                env.cluster().nodeById(1));
            KafkaFuture<Void> future = env.adminClient().createTopics(
                Collections.singleton(new NewTopic("myTopic", Collections.singletonMap(0, asList(0, 1, 2)))),
                new CreateTopicsOptions().timeoutMs(10000)).all();
            future.get();
        }
    }

    @Test
    public void testCreateTopicsRetryThrottlingExceptionWhenEnabled() throws Exception {
        try (AdminClientUnitTestEnv env = mockClientEnv()) {
            env.kafkaClient().setNodeApiVersions(NodeApiVersions.create());

            env.kafkaClient().prepareResponse(
                expectCreateTopicsRequestWithTopics("topic1", "topic2", "topic3"),
                prepareCreateTopicsResponse(1000,
                    creatableTopicResult("topic1", Errors.NONE),
                    creatableTopicResult("topic2", Errors.THROTTLING_QUOTA_EXCEEDED),
                    creatableTopicResult("topic3", Errors.TOPIC_ALREADY_EXISTS)));

            env.kafkaClient().prepareResponse(
                expectCreateTopicsRequestWithTopics("topic2"),
                prepareCreateTopicsResponse(1000,
                    creatableTopicResult("topic2", Errors.THROTTLING_QUOTA_EXCEEDED)));

            env.kafkaClient().prepareResponse(
                expectCreateTopicsRequestWithTopics("topic2"),
                prepareCreateTopicsResponse(0,
                    creatableTopicResult("topic2", Errors.NONE)));

            CreateTopicsResult result = env.adminClient().createTopics(
                asList(
                    new NewTopic("topic1", 1, (short) 1),
                    new NewTopic("topic2", 1, (short) 1),
                    new NewTopic("topic3", 1, (short) 1)),
                new CreateTopicsOptions().retryOnQuotaViolation(true));

            assertNull(result.values().get("topic1").get());
            assertNull(result.values().get("topic2").get());
            TestUtils.assertFutureThrows(result.values().get("topic3"), TopicExistsException.class);
        }
    }

    @Test
    public void testCreateTopicsRetryThrottlingExceptionWhenEnabledUntilRequestTimeOut() throws Exception {
        long defaultApiTimeout = 60000;
        MockTime time = new MockTime();

        try (AdminClientUnitTestEnv env = mockClientEnv(time,
            AdminClientConfig.DEFAULT_API_TIMEOUT_MS_CONFIG, String.valueOf(defaultApiTimeout))) {

            env.kafkaClient().setNodeApiVersions(NodeApiVersions.create());

            env.kafkaClient().prepareResponse(
                expectCreateTopicsRequestWithTopics("topic1", "topic2", "topic3"),
                prepareCreateTopicsResponse(1000,
                    creatableTopicResult("topic1", Errors.NONE),
                    creatableTopicResult("topic2", Errors.THROTTLING_QUOTA_EXCEEDED),
                    creatableTopicResult("topic3", Errors.TOPIC_ALREADY_EXISTS)));

            env.kafkaClient().prepareResponse(
                expectCreateTopicsRequestWithTopics("topic2"),
                prepareCreateTopicsResponse(1000,
                    creatableTopicResult("topic2", Errors.THROTTLING_QUOTA_EXCEEDED)));

            CreateTopicsResult result = env.adminClient().createTopics(
                asList(
                    new NewTopic("topic1", 1, (short) 1),
                    new NewTopic("topic2", 1, (short) 1),
                    new NewTopic("topic3", 1, (short) 1)),
                new CreateTopicsOptions().retryOnQuotaViolation(true));

            // Wait until the prepared attempts have consumed
            TestUtils.waitForCondition(() -> env.kafkaClient().numAwaitingResponses() == 0,
                "Failed awaiting CreateTopics requests");

            // Wait until the next request is sent out
            TestUtils.waitForCondition(() -> env.kafkaClient().inFlightRequestCount() == 1,
                "Failed awaiting next CreateTopics request");

            // Advance time past the default api timeout to time out the inflight request
            time.sleep(defaultApiTimeout + 1);

            assertNull(result.values().get("topic1").get());
            TestUtils.assertFutureThrows(result.values().get("topic2"), TimeoutException.class);
            TestUtils.assertFutureThrows(result.values().get("topic3"), TopicExistsException.class);
        }
    }

    @Test
    public void testCreateTopicsDontRetryThrottlingExceptionWhenDisabled() throws Exception {
        try (AdminClientUnitTestEnv env = mockClientEnv()) {
            env.kafkaClient().setNodeApiVersions(NodeApiVersions.create());

            env.kafkaClient().prepareResponse(
                expectCreateTopicsRequestWithTopics("topic1", "topic2", "topic3"),
                prepareCreateTopicsResponse(1000,
                    creatableTopicResult("topic1", Errors.NONE),
                    creatableTopicResult("topic2", Errors.THROTTLING_QUOTA_EXCEEDED),
                    creatableTopicResult("topic3", Errors.TOPIC_ALREADY_EXISTS)));

            CreateTopicsResult result = env.adminClient().createTopics(
                asList(
                    new NewTopic("topic1", 1, (short) 1),
                    new NewTopic("topic2", 1, (short) 1),
                    new NewTopic("topic3", 1, (short) 1)),
                new CreateTopicsOptions().retryOnQuotaViolation(false));

            assertNull(result.values().get("topic1").get());
            ThrottlingQuotaExceededException e = TestUtils.assertFutureThrows(result.values().get("topic2"),
                ThrottlingQuotaExceededException.class);
            assertEquals(1000, e.throttleTimeMs());
            TestUtils.assertFutureThrows(result.values().get("topic3"), TopicExistsException.class);
        }
    }

    private MockClient.RequestMatcher expectCreateTopicsRequestWithTopics(final String... topics) {
        return body -> {
            if (body instanceof CreateTopicsRequest) {
                CreateTopicsRequest request = (CreateTopicsRequest) body;
                for (String topic : topics) {
                    if (request.data().topics().find(topic) == null)
                        return false;
                }
                return topics.length == request.data().topics().size();
            }
            return false;
        };
    }

    @Test
    public void testDeleteTopics() throws Exception {
        try (AdminClientUnitTestEnv env = mockClientEnv()) {
            env.kafkaClient().setNodeApiVersions(NodeApiVersions.create());

            env.kafkaClient().prepareResponse(
                expectDeleteTopicsRequestWithTopics("myTopic"),
                prepareDeleteTopicsResponse("myTopic", Errors.NONE));
            KafkaFuture<Void> future = env.adminClient().deleteTopics(singletonList("myTopic"),
                new DeleteTopicsOptions()).all();
            assertNull(future.get());

            env.kafkaClient().prepareResponse(
                expectDeleteTopicsRequestWithTopics("myTopic"),
                prepareDeleteTopicsResponse("myTopic", Errors.TOPIC_DELETION_DISABLED));
            future = env.adminClient().deleteTopics(singletonList("myTopic"),
                new DeleteTopicsOptions()).all();
            TestUtils.assertFutureError(future, TopicDeletionDisabledException.class);

            env.kafkaClient().prepareResponse(
                expectDeleteTopicsRequestWithTopics("myTopic"),
                prepareDeleteTopicsResponse("myTopic", Errors.UNKNOWN_TOPIC_OR_PARTITION));
            future = env.adminClient().deleteTopics(singletonList("myTopic"),
                new DeleteTopicsOptions()).all();
            TestUtils.assertFutureError(future, UnknownTopicOrPartitionException.class);
        }
    }

    @Test
    public void testDeleteTopicsPartialResponse() throws Exception {
        try (AdminClientUnitTestEnv env = mockClientEnv()) {
            env.kafkaClient().setNodeApiVersions(NodeApiVersions.create());

            env.kafkaClient().prepareResponse(
                expectDeleteTopicsRequestWithTopics("myTopic", "myOtherTopic"),
                prepareDeleteTopicsResponse(1000,
                    deletableTopicResult("myTopic", Errors.NONE)));

            DeleteTopicsResult result = env.adminClient().deleteTopics(
                asList("myTopic", "myOtherTopic"), new DeleteTopicsOptions());

            result.values().get("myTopic").get();
            TestUtils.assertFutureThrows(result.values().get("myOtherTopic"), ApiException.class);
        }
    }

    @Test
    public void testDeleteTopicsRetryThrottlingExceptionWhenEnabled() throws Exception {
        try (AdminClientUnitTestEnv env = mockClientEnv()) {
            env.kafkaClient().setNodeApiVersions(NodeApiVersions.create());

            env.kafkaClient().prepareResponse(
                expectDeleteTopicsRequestWithTopics("topic1", "topic2", "topic3"),
                prepareDeleteTopicsResponse(1000,
                    deletableTopicResult("topic1", Errors.NONE),
                    deletableTopicResult("topic2", Errors.THROTTLING_QUOTA_EXCEEDED),
                    deletableTopicResult("topic3", Errors.TOPIC_ALREADY_EXISTS)));

            env.kafkaClient().prepareResponse(
                expectDeleteTopicsRequestWithTopics("topic2"),
                prepareDeleteTopicsResponse(1000,
                    deletableTopicResult("topic2", Errors.THROTTLING_QUOTA_EXCEEDED)));

            env.kafkaClient().prepareResponse(
                expectDeleteTopicsRequestWithTopics("topic2"),
                prepareDeleteTopicsResponse(0,
                    deletableTopicResult("topic2", Errors.NONE)));

            DeleteTopicsResult result = env.adminClient().deleteTopics(
                asList("topic1", "topic2", "topic3"),
                new DeleteTopicsOptions().retryOnQuotaViolation(true));

            assertNull(result.values().get("topic1").get());
            assertNull(result.values().get("topic2").get());
            TestUtils.assertFutureThrows(result.values().get("topic3"), TopicExistsException.class);
        }
    }

    @Test
    public void testDeleteTopicsRetryThrottlingExceptionWhenEnabledUntilRequestTimeOut() throws Exception {
        long defaultApiTimeout = 60000;
        MockTime time = new MockTime();

        try (AdminClientUnitTestEnv env = mockClientEnv(time,
            AdminClientConfig.DEFAULT_API_TIMEOUT_MS_CONFIG, String.valueOf(defaultApiTimeout))) {

            env.kafkaClient().setNodeApiVersions(NodeApiVersions.create());

            env.kafkaClient().prepareResponse(
                expectDeleteTopicsRequestWithTopics("topic1", "topic2", "topic3"),
                prepareDeleteTopicsResponse(1000,
                    deletableTopicResult("topic1", Errors.NONE),
                    deletableTopicResult("topic2", Errors.THROTTLING_QUOTA_EXCEEDED),
                    deletableTopicResult("topic3", Errors.TOPIC_ALREADY_EXISTS)));

            env.kafkaClient().prepareResponse(
                expectDeleteTopicsRequestWithTopics("topic2"),
                prepareDeleteTopicsResponse(1000,
                    deletableTopicResult("topic2", Errors.THROTTLING_QUOTA_EXCEEDED)));

            DeleteTopicsResult result = env.adminClient().deleteTopics(
                asList("topic1", "topic2", "topic3"),
                new DeleteTopicsOptions().retryOnQuotaViolation(true));

            // Wait until the prepared attempts have consumed
            TestUtils.waitForCondition(() -> env.kafkaClient().numAwaitingResponses() == 0,
                "Failed awaiting DeleteTopics requests");

            // Wait until the next request is sent out
            TestUtils.waitForCondition(() -> env.kafkaClient().inFlightRequestCount() == 1,
                "Failed awaiting next DeleteTopics request");

            // Advance time past the default api timeout to time out the inflight request
            time.sleep(defaultApiTimeout + 1);

            assertNull(result.values().get("topic1").get());
            TestUtils.assertFutureThrows(result.values().get("topic2"), TimeoutException.class);
            TestUtils.assertFutureThrows(result.values().get("topic3"), TopicExistsException.class);
        }
    }

    @Test
    public void testDeleteTopicsDontRetryThrottlingExceptionWhenDisabled() throws Exception {
        try (AdminClientUnitTestEnv env = mockClientEnv()) {
            env.kafkaClient().setNodeApiVersions(NodeApiVersions.create());

            env.kafkaClient().prepareResponse(
                expectDeleteTopicsRequestWithTopics("topic1", "topic2", "topic3"),
                prepareDeleteTopicsResponse(1000,
                    deletableTopicResult("topic1", Errors.NONE),
                    deletableTopicResult("topic2", Errors.THROTTLING_QUOTA_EXCEEDED),
                    deletableTopicResult("topic3", Errors.TOPIC_ALREADY_EXISTS)));

            DeleteTopicsResult result = env.adminClient().deleteTopics(
                asList("topic1", "topic2", "topic3"),
                new DeleteTopicsOptions().retryOnQuotaViolation(false));

            assertNull(result.values().get("topic1").get());
            ThrottlingQuotaExceededException e = TestUtils.assertFutureThrows(result.values().get("topic2"),
                ThrottlingQuotaExceededException.class);
            assertEquals(1000, e.throttleTimeMs());
            TestUtils.assertFutureError(result.values().get("topic3"), TopicExistsException.class);
        }
    }

    private MockClient.RequestMatcher expectDeleteTopicsRequestWithTopics(final String... topics) {
        return body -> {
            if (body instanceof DeleteTopicsRequest) {
                DeleteTopicsRequest request = (DeleteTopicsRequest) body;
                return request.data().topicNames().equals(Arrays.asList(topics));
            }
            return false;
        };
    }

    @Test
    public void testInvalidTopicNames() throws Exception {
        try (AdminClientUnitTestEnv env = mockClientEnv()) {
            env.kafkaClient().setNodeApiVersions(NodeApiVersions.create());

            List<String> sillyTopicNames = asList("", null);
            Map<String, KafkaFuture<Void>> deleteFutures = env.adminClient().deleteTopics(sillyTopicNames).values();
            for (String sillyTopicName : sillyTopicNames) {
                TestUtils.assertFutureError(deleteFutures.get(sillyTopicName), InvalidTopicException.class);
            }
            assertEquals(0, env.kafkaClient().inFlightRequestCount());

            Map<String, KafkaFuture<TopicDescription>> describeFutures =
                    env.adminClient().describeTopics(sillyTopicNames).values();
            for (String sillyTopicName : sillyTopicNames) {
                TestUtils.assertFutureError(describeFutures.get(sillyTopicName), InvalidTopicException.class);
            }
            assertEquals(0, env.kafkaClient().inFlightRequestCount());

            List<NewTopic> newTopics = new ArrayList<>();
            for (String sillyTopicName : sillyTopicNames) {
                newTopics.add(new NewTopic(sillyTopicName, 1, (short) 1));
            }

            Map<String, KafkaFuture<Void>> createFutures = env.adminClient().createTopics(newTopics).values();
            for (String sillyTopicName : sillyTopicNames) {
                TestUtils.assertFutureError(createFutures .get(sillyTopicName), InvalidTopicException.class);
            }
            assertEquals(0, env.kafkaClient().inFlightRequestCount());
        }
    }

    @Test
    public void testMetadataRetries() throws Exception {
        // We should continue retrying on metadata update failures in spite of retry configuration

        String topic = "topic";
        Cluster bootstrapCluster = Cluster.bootstrap(singletonList(new InetSocketAddress("localhost", 9999)));
        Cluster initializedCluster = mockCluster(3, 0);

        try (final AdminClientUnitTestEnv env = new AdminClientUnitTestEnv(Time.SYSTEM, bootstrapCluster,
                newStrMap(AdminClientConfig.BOOTSTRAP_SERVERS_CONFIG, "localhost:9999",
                        AdminClientConfig.DEFAULT_API_TIMEOUT_MS_CONFIG, "10000000",
                        AdminClientConfig.REQUEST_TIMEOUT_MS_CONFIG, "100",
                        AdminClientConfig.DEFAULT_API_TIMEOUT_MS_CONFIG, "100"))) {

            // The first request fails with a disconnect
            env.kafkaClient().prepareResponse(null, true);

            // The next one succeeds and gives us the controller id
            env.kafkaClient().prepareResponse(MetadataResponse.prepareResponse(initializedCluster.nodes(),
                    initializedCluster.clusterResource().clusterId(),
                    initializedCluster.controller().id(),
                    Collections.emptyList()));

            // Then we respond to the DescribeTopic request
            Node leader = initializedCluster.nodes().get(0);
            MetadataResponse.PartitionMetadata partitionMetadata = new MetadataResponse.PartitionMetadata(
                    Errors.NONE, new TopicPartition(topic, 0), Optional.of(leader.id()), Optional.of(10),
                    singletonList(leader.id()), singletonList(leader.id()), singletonList(leader.id()));
            env.kafkaClient().prepareResponse(MetadataResponse.prepareResponse(initializedCluster.nodes(),
                    initializedCluster.clusterResource().clusterId(), 1,
                    singletonList(new MetadataResponse.TopicMetadata(Errors.NONE, topic, false,
                            singletonList(partitionMetadata), MetadataResponse.AUTHORIZED_OPERATIONS_OMITTED))));

            DescribeTopicsResult result = env.adminClient().describeTopics(Collections.singleton(topic));
            Map<String, TopicDescription> topicDescriptions = result.all().get();
            assertEquals(leader, topicDescriptions.get(topic).partitions().get(0).leader());
            assertEquals(null, topicDescriptions.get(topic).authorizedOperations());
        }
    }

    @Test
    public void testAdminClientApisAuthenticationFailure() throws Exception {
        Cluster cluster = mockBootstrapCluster();
        try (final AdminClientUnitTestEnv env = new AdminClientUnitTestEnv(Time.SYSTEM, cluster,
                newStrMap(AdminClientConfig.REQUEST_TIMEOUT_MS_CONFIG, "1000"))) {
            env.kafkaClient().setNodeApiVersions(NodeApiVersions.create());
            env.kafkaClient().createPendingAuthenticationError(cluster.nodes().get(0),
                    TimeUnit.DAYS.toMillis(1));
            callAdminClientApisAndExpectAnAuthenticationError(env);
            callClientQuotasApisAndExpectAnAuthenticationError(env);
        }
    }

    private void callAdminClientApisAndExpectAnAuthenticationError(AdminClientUnitTestEnv env) throws InterruptedException {
        try {
            env.adminClient().createTopics(
                    Collections.singleton(new NewTopic("myTopic", Collections.singletonMap(0, asList(0, 1, 2)))),
                    new CreateTopicsOptions().timeoutMs(10000)).all().get();
            fail("Expected an authentication error.");
        } catch (ExecutionException e) {
            assertTrue("Expected an authentication error, but got " + Utils.stackTrace(e),
                e.getCause() instanceof AuthenticationException);
        }

        try {
            Map<String, NewPartitions> counts = new HashMap<>();
            counts.put("my_topic", NewPartitions.increaseTo(3));
            counts.put("other_topic", NewPartitions.increaseTo(3, asList(asList(2), asList(3))));
            env.adminClient().createPartitions(counts).all().get();
            fail("Expected an authentication error.");
        } catch (ExecutionException e) {
            assertTrue("Expected an authentication error, but got " + Utils.stackTrace(e),
                e.getCause() instanceof AuthenticationException);
        }

        try {
            env.adminClient().createAcls(asList(ACL1, ACL2)).all().get();
            fail("Expected an authentication error.");
        } catch (ExecutionException e) {
            assertTrue("Expected an authentication error, but got " + Utils.stackTrace(e),
                e.getCause() instanceof AuthenticationException);
        }

        try {
            env.adminClient().describeAcls(FILTER1).values().get();
            fail("Expected an authentication error.");
        } catch (ExecutionException e) {
            assertTrue("Expected an authentication error, but got " + Utils.stackTrace(e),
                e.getCause() instanceof AuthenticationException);
        }

        try {
            env.adminClient().deleteAcls(asList(FILTER1, FILTER2)).all().get();
            fail("Expected an authentication error.");
        } catch (ExecutionException e) {
            assertTrue("Expected an authentication error, but got " + Utils.stackTrace(e),
                e.getCause() instanceof AuthenticationException);
        }

        try {
            env.adminClient().describeConfigs(Collections.singleton(new ConfigResource(ConfigResource.Type.BROKER, "0"))).all().get();
            fail("Expected an authentication error.");
        } catch (ExecutionException e) {
            assertTrue("Expected an authentication error, but got " + Utils.stackTrace(e),
                e.getCause() instanceof AuthenticationException);
        }
    }

    private void callClientQuotasApisAndExpectAnAuthenticationError(AdminClientUnitTestEnv env) throws InterruptedException {
        try {
            env.adminClient().describeClientQuotas(ClientQuotaFilter.all()).entities().get();
            fail("Expected an authentication error.");
        } catch (ExecutionException e) {
            assertTrue("Expected an authentication error, but got " + Utils.stackTrace(e),
                e.getCause() instanceof AuthenticationException);
        }

        try {
            ClientQuotaEntity entity = new ClientQuotaEntity(Collections.singletonMap(ClientQuotaEntity.USER, "user"));
            ClientQuotaAlteration alteration = new ClientQuotaAlteration(entity, asList(new ClientQuotaAlteration.Op("consumer_byte_rate", 1000.0)));
            env.adminClient().alterClientQuotas(asList(alteration)).all().get();
            fail("Expected an authentication error.");
        } catch (ExecutionException e) {
            assertTrue("Expected an authentication error, but got " + Utils.stackTrace(e),
                e.getCause() instanceof AuthenticationException);
        }
    }

    private static final AclBinding ACL1 = new AclBinding(new ResourcePattern(ResourceType.TOPIC, "mytopic3", PatternType.LITERAL),
        new AccessControlEntry("User:ANONYMOUS", "*", AclOperation.DESCRIBE, AclPermissionType.ALLOW));
    private static final AclBinding ACL2 = new AclBinding(new ResourcePattern(ResourceType.TOPIC, "mytopic4", PatternType.LITERAL),
        new AccessControlEntry("User:ANONYMOUS", "*", AclOperation.DESCRIBE, AclPermissionType.DENY));
    private static final AclBindingFilter FILTER1 = new AclBindingFilter(new ResourcePatternFilter(ResourceType.ANY, null, PatternType.LITERAL),
        new AccessControlEntryFilter("User:ANONYMOUS", null, AclOperation.ANY, AclPermissionType.ANY));
    private static final AclBindingFilter FILTER2 = new AclBindingFilter(new ResourcePatternFilter(ResourceType.ANY, null, PatternType.LITERAL),
        new AccessControlEntryFilter("User:bob", null, AclOperation.ANY, AclPermissionType.ANY));
    private static final AclBindingFilter UNKNOWN_FILTER = new AclBindingFilter(
        new ResourcePatternFilter(ResourceType.UNKNOWN, null, PatternType.LITERAL),
        new AccessControlEntryFilter("User:bob", null, AclOperation.ANY, AclPermissionType.ANY));

    @Test
    public void testDescribeAcls() throws Exception {
        try (AdminClientUnitTestEnv env = mockClientEnv()) {
            env.kafkaClient().setNodeApiVersions(NodeApiVersions.create());

            // Test a call where we get back ACL1 and ACL2.
            env.kafkaClient().prepareResponse(new DescribeAclsResponse(new DescribeAclsResponseData()
                .setResources(DescribeAclsResponse.aclsResources(asList(ACL1, ACL2)))));
            assertCollectionIs(env.adminClient().describeAcls(FILTER1).values().get(), ACL1, ACL2);

            // Test a call where we get back no results.
            env.kafkaClient().prepareResponse(new DescribeAclsResponse(new DescribeAclsResponseData()));
            assertTrue(env.adminClient().describeAcls(FILTER2).values().get().isEmpty());

            // Test a call where we get back an error.
            env.kafkaClient().prepareResponse(new DescribeAclsResponse(new DescribeAclsResponseData()
                .setErrorCode(Errors.SECURITY_DISABLED.code())
                .setErrorMessage("Security is disabled")));
            TestUtils.assertFutureError(env.adminClient().describeAcls(FILTER2).values(), SecurityDisabledException.class);

            // Test a call where we supply an invalid filter.
            TestUtils.assertFutureError(env.adminClient().describeAcls(UNKNOWN_FILTER).values(),
                InvalidRequestException.class);
        }
    }

    @Test
    public void testCreateAcls() throws Exception {
        try (AdminClientUnitTestEnv env = mockClientEnv()) {
            env.kafkaClient().setNodeApiVersions(NodeApiVersions.create());

            // Test a call where we successfully create two ACLs.
            env.kafkaClient().prepareResponse(new CreateAclsResponse(new CreateAclsResponseData().setResults(asList(
                new CreateAclsResponseData.AclCreationResult(),
                new CreateAclsResponseData.AclCreationResult()))));
            CreateAclsResult results = env.adminClient().createAcls(asList(ACL1, ACL2));
            assertCollectionIs(results.values().keySet(), ACL1, ACL2);
            for (KafkaFuture<Void> future : results.values().values())
                future.get();
            results.all().get();

            // Test a call where we fail to create one ACL.
            env.kafkaClient().prepareResponse(new CreateAclsResponse(new CreateAclsResponseData().setResults(asList(
                new CreateAclsResponseData.AclCreationResult()
                    .setErrorCode(Errors.SECURITY_DISABLED.code())
                    .setErrorMessage("Security is disabled"),
                new CreateAclsResponseData.AclCreationResult()))));
            results = env.adminClient().createAcls(asList(ACL1, ACL2));
            assertCollectionIs(results.values().keySet(), ACL1, ACL2);
            TestUtils.assertFutureError(results.values().get(ACL1), SecurityDisabledException.class);
            results.values().get(ACL2).get();
            TestUtils.assertFutureError(results.all(), SecurityDisabledException.class);
        }
    }

    @Test
    public void testDeleteAcls() throws Exception {
        try (AdminClientUnitTestEnv env = mockClientEnv()) {
            env.kafkaClient().setNodeApiVersions(NodeApiVersions.create());

            // Test a call where one filter has an error.
            env.kafkaClient().prepareResponse(new DeleteAclsResponse(new DeleteAclsResponseData()
                .setThrottleTimeMs(0)
                .setFilterResults(asList(
                    new DeleteAclsResponseData.DeleteAclsFilterResult()
                        .setMatchingAcls(asList(
                            DeleteAclsResponse.matchingAcl(ACL1, ApiError.NONE),
                            DeleteAclsResponse.matchingAcl(ACL2, ApiError.NONE))),
                    new DeleteAclsResponseData.DeleteAclsFilterResult()
                        .setErrorCode(Errors.SECURITY_DISABLED.code())
                        .setErrorMessage("No security")))));
            DeleteAclsResult results = env.adminClient().deleteAcls(asList(FILTER1, FILTER2));
            Map<AclBindingFilter, KafkaFuture<FilterResults>> filterResults = results.values();
            FilterResults filter1Results = filterResults.get(FILTER1).get();
            assertEquals(null, filter1Results.values().get(0).exception());
            assertEquals(ACL1, filter1Results.values().get(0).binding());
            assertEquals(null, filter1Results.values().get(1).exception());
            assertEquals(ACL2, filter1Results.values().get(1).binding());
            TestUtils.assertFutureError(filterResults.get(FILTER2), SecurityDisabledException.class);
            TestUtils.assertFutureError(results.all(), SecurityDisabledException.class);

            // Test a call where one deletion result has an error.
            env.kafkaClient().prepareResponse(new DeleteAclsResponse(new DeleteAclsResponseData()
                .setThrottleTimeMs(0)
                .setFilterResults(asList(
                    new DeleteAclsResponseData.DeleteAclsFilterResult()
                        .setMatchingAcls(asList(
                            DeleteAclsResponse.matchingAcl(ACL1, ApiError.NONE),
                            new DeleteAclsResponseData.DeleteAclsMatchingAcl()
                                .setErrorCode(Errors.SECURITY_DISABLED.code())
                                .setErrorMessage("No security"))),
                    new DeleteAclsResponseData.DeleteAclsFilterResult()))));
            results = env.adminClient().deleteAcls(asList(FILTER1, FILTER2));
            assertTrue(results.values().get(FILTER2).get().values().isEmpty());
            TestUtils.assertFutureError(results.all(), SecurityDisabledException.class);

            // Test a call where there are no errors.
            env.kafkaClient().prepareResponse(new DeleteAclsResponse(new DeleteAclsResponseData()
                .setThrottleTimeMs(0)
                .setFilterResults(asList(
                    new DeleteAclsResponseData.DeleteAclsFilterResult()
                        .setMatchingAcls(asList(DeleteAclsResponse.matchingAcl(ACL1, ApiError.NONE))),
                    new DeleteAclsResponseData.DeleteAclsFilterResult()
                        .setMatchingAcls(asList(DeleteAclsResponse.matchingAcl(ACL2, ApiError.NONE)))))));
            results = env.adminClient().deleteAcls(asList(FILTER1, FILTER2));
            Collection<AclBinding> deleted = results.all().get();
            assertCollectionIs(deleted, ACL1, ACL2);
        }
    }

    @Test
    public void testElectLeaders()  throws Exception {
        TopicPartition topic1 = new TopicPartition("topic", 0);
        TopicPartition topic2 = new TopicPartition("topic", 2);
        try (AdminClientUnitTestEnv env = mockClientEnv()) {
            for (ElectionType electionType : ElectionType.values()) {
                env.kafkaClient().setNodeApiVersions(NodeApiVersions.create());

                // Test a call where one partition has an error.
                ApiError value = ApiError.fromThrowable(new ClusterAuthorizationException(null));
                List<ReplicaElectionResult> electionResults = new ArrayList<>();
                ReplicaElectionResult electionResult = new ReplicaElectionResult();
                electionResult.setTopic(topic1.topic());
                // Add partition 1 result
                PartitionResult partition1Result = new PartitionResult();
                partition1Result.setPartitionId(topic1.partition());
                partition1Result.setErrorCode(value.error().code());
                partition1Result.setErrorMessage(value.message());
                electionResult.partitionResult().add(partition1Result);

                // Add partition 2 result
                PartitionResult partition2Result = new PartitionResult();
                partition2Result.setPartitionId(topic2.partition());
                partition2Result.setErrorCode(value.error().code());
                partition2Result.setErrorMessage(value.message());
                electionResult.partitionResult().add(partition2Result);

                electionResults.add(electionResult);

                env.kafkaClient().prepareResponse(new ElectLeadersResponse(0, Errors.NONE.code(), electionResults));
                ElectLeadersResult results = env.adminClient().electLeaders(
                        electionType,
                        new HashSet<>(asList(topic1, topic2)));
                assertEquals(results.partitions().get().get(topic2).get().getClass(), ClusterAuthorizationException.class);

                // Test a call where there are no errors. By mutating the internal of election results
                partition1Result.setErrorCode(ApiError.NONE.error().code());
                partition1Result.setErrorMessage(ApiError.NONE.message());

                partition2Result.setErrorCode(ApiError.NONE.error().code());
                partition2Result.setErrorMessage(ApiError.NONE.message());

                env.kafkaClient().prepareResponse(new ElectLeadersResponse(0, Errors.NONE.code(), electionResults));
                results = env.adminClient().electLeaders(electionType, new HashSet<>(asList(topic1, topic2)));
                assertFalse(results.partitions().get().get(topic1).isPresent());
                assertFalse(results.partitions().get().get(topic2).isPresent());

                // Now try a timeout
                results = env.adminClient().electLeaders(
                        electionType,
                        new HashSet<>(asList(topic1, topic2)),
                        new ElectLeadersOptions().timeoutMs(100));
                TestUtils.assertFutureError(results.partitions(), TimeoutException.class);
            }
        }
    }

    @Test
    public void testDescribeBrokerConfigs() throws Exception {
        ConfigResource broker0Resource = new ConfigResource(ConfigResource.Type.BROKER, "0");
        ConfigResource broker1Resource = new ConfigResource(ConfigResource.Type.BROKER, "1");
        try (AdminClientUnitTestEnv env = mockClientEnv()) {
            env.kafkaClient().setNodeApiVersions(NodeApiVersions.create());
            env.kafkaClient().prepareResponseFrom(new DescribeConfigsResponse(
                    new DescribeConfigsResponseData().setResults(asList(new DescribeConfigsResponseData.DescribeConfigsResult()
                            .setResourceName(broker0Resource.name()).setResourceType(broker0Resource.type().id()).setErrorCode(Errors.NONE.code())
                            .setConfigs(emptyList())))), env.cluster().nodeById(0));
            env.kafkaClient().prepareResponseFrom(new DescribeConfigsResponse(
                    new DescribeConfigsResponseData().setResults(asList(new DescribeConfigsResponseData.DescribeConfigsResult()
                            .setResourceName(broker1Resource.name()).setResourceType(broker1Resource.type().id()).setErrorCode(Errors.NONE.code())
                            .setConfigs(emptyList())))), env.cluster().nodeById(1));
            Map<ConfigResource, KafkaFuture<Config>> result = env.adminClient().describeConfigs(asList(
                    broker0Resource,
                    broker1Resource)).values();
            assertEquals(new HashSet<>(asList(broker0Resource, broker1Resource)), result.keySet());
            result.get(broker0Resource).get();
            result.get(broker1Resource).get();
        }
    }

    @Test
    public void testDescribeBrokerAndLogConfigs() throws Exception {
        ConfigResource brokerResource = new ConfigResource(ConfigResource.Type.BROKER, "0");
        ConfigResource brokerLoggerResource = new ConfigResource(ConfigResource.Type.BROKER_LOGGER, "0");
        try (AdminClientUnitTestEnv env = mockClientEnv()) {
            env.kafkaClient().setNodeApiVersions(NodeApiVersions.create());
            env.kafkaClient().prepareResponseFrom(new DescribeConfigsResponse(
                new DescribeConfigsResponseData().setResults(asList(new DescribeConfigsResponseData.DescribeConfigsResult()
                    .setResourceName(brokerResource.name()).setResourceType(brokerResource.type().id()).setErrorCode(Errors.NONE.code())
                    .setConfigs(emptyList()),
                new DescribeConfigsResponseData.DescribeConfigsResult()
                    .setResourceName(brokerLoggerResource.name()).setResourceType(brokerLoggerResource.type().id()).setErrorCode(Errors.NONE.code())
                    .setConfigs(emptyList())))), env.cluster().nodeById(0));
            Map<ConfigResource, KafkaFuture<Config>> result = env.adminClient().describeConfigs(asList(
                    brokerResource,
                    brokerLoggerResource)).values();
            assertEquals(new HashSet<>(asList(brokerResource, brokerLoggerResource)), result.keySet());
            result.get(brokerResource).get();
            result.get(brokerLoggerResource).get();
        }
    }

    @Test
    public void testDescribeConfigsPartialResponse() throws Exception {
        ConfigResource topic = new ConfigResource(ConfigResource.Type.TOPIC, "topic");
        ConfigResource topic2 = new ConfigResource(ConfigResource.Type.TOPIC, "topic2");
        try (AdminClientUnitTestEnv env = mockClientEnv()) {
            env.kafkaClient().setNodeApiVersions(NodeApiVersions.create());
            env.kafkaClient().prepareResponse(new DescribeConfigsResponse(
                    new DescribeConfigsResponseData().setResults(asList(new DescribeConfigsResponseData.DescribeConfigsResult()
                                    .setResourceName(topic.name()).setResourceType(topic.type().id()).setErrorCode(Errors.NONE.code())
                                    .setConfigs(emptyList())))));
            Map<ConfigResource, KafkaFuture<Config>> result = env.adminClient().describeConfigs(asList(
                    topic,
                    topic2)).values();
            assertEquals(new HashSet<>(asList(topic, topic2)), result.keySet());
            result.get(topic);
            TestUtils.assertFutureThrows(result.get(topic2), ApiException.class);
        }
    }

    @Test
    public void testDescribeConfigsUnrequested() throws Exception {
        ConfigResource topic = new ConfigResource(ConfigResource.Type.TOPIC, "topic");
        ConfigResource unrequested = new ConfigResource(ConfigResource.Type.TOPIC, "unrequested");
        try (AdminClientUnitTestEnv env = mockClientEnv()) {
            env.kafkaClient().setNodeApiVersions(NodeApiVersions.create());
            env.kafkaClient().prepareResponse(new DescribeConfigsResponse(
                new DescribeConfigsResponseData().setResults(asList(new DescribeConfigsResponseData.DescribeConfigsResult()
                        .setResourceName(topic.name()).setResourceType(topic.type().id()).setErrorCode(Errors.NONE.code())
                        .setConfigs(emptyList()),
                new DescribeConfigsResponseData.DescribeConfigsResult()
                        .setResourceName(unrequested.name()).setResourceType(unrequested.type().id()).setErrorCode(Errors.NONE.code())
                        .setConfigs(emptyList())))));
            Map<ConfigResource, KafkaFuture<Config>> result = env.adminClient().describeConfigs(asList(
                    topic)).values();
            assertEquals(new HashSet<>(asList(topic)), result.keySet());
            assertNotNull(result.get(topic).get());
            assertNull(result.get(unrequested));
        }
    }

    private static DescribeLogDirsResponse prepareDescribeLogDirsResponse(Errors error, String logDir, TopicPartition tp, long partitionSize, long offsetLag) {
        return prepareDescribeLogDirsResponse(error, logDir,
                prepareDescribeLogDirsTopics(partitionSize, offsetLag, tp.topic(), tp.partition(), false));
    }

    private static List<DescribeLogDirsTopic> prepareDescribeLogDirsTopics(
            long partitionSize, long offsetLag, String topic, int partition, boolean isFuture) {
        return singletonList(new DescribeLogDirsTopic()
                .setName(topic)
                .setPartitions(singletonList(new DescribeLogDirsResponseData.DescribeLogDirsPartition()
                        .setPartitionIndex(partition)
                        .setPartitionSize(partitionSize)
                        .setIsFutureKey(isFuture)
                        .setOffsetLag(offsetLag))));
    }

    private static DescribeLogDirsResponse prepareDescribeLogDirsResponse(Errors error, String logDir,
                                                                   List<DescribeLogDirsTopic> topics) {
        return new DescribeLogDirsResponse(
                new DescribeLogDirsResponseData().setResults(singletonList(new DescribeLogDirsResponseData.DescribeLogDirsResult()
                        .setErrorCode(error.code())
                        .setLogDir(logDir)
                        .setTopics(topics)
                )));
    }

    @Test
    public void testDescribeLogDirs() throws ExecutionException, InterruptedException {
        Set<Integer> brokers = Collections.singleton(0);
        String logDir = "/var/data/kafka";
        TopicPartition tp = new TopicPartition("topic", 12);
        long partitionSize = 1234567890;
        long offsetLag = 24;

        try (AdminClientUnitTestEnv env = mockClientEnv()) {
            env.kafkaClient().setNodeApiVersions(NodeApiVersions.create());
            env.kafkaClient().prepareResponseFrom(
                    prepareDescribeLogDirsResponse(Errors.NONE, logDir, tp, partitionSize, offsetLag),
                    env.cluster().nodeById(0));

            DescribeLogDirsResult result = env.adminClient().describeLogDirs(brokers);

            Map<Integer, KafkaFuture<Map<String, LogDirDescription>>> descriptions = result.descriptions();
            assertEquals(brokers, descriptions.keySet());
            assertNotNull(descriptions.get(0));
            assertDescriptionContains(descriptions.get(0).get(), logDir, tp, partitionSize, offsetLag);

            Map<Integer, Map<String, LogDirDescription>> allDescriptions = result.allDescriptions().get();
            assertEquals(brokers, allDescriptions.keySet());
            assertDescriptionContains(allDescriptions.get(0), logDir, tp, partitionSize, offsetLag);
        }
    }

    private static void assertDescriptionContains(Map<String, LogDirDescription> descriptionsMap, String logDir,
                                           TopicPartition tp, long partitionSize, long offsetLag) {
        assertNotNull(descriptionsMap);
        assertEquals(Collections.singleton(logDir), descriptionsMap.keySet());
        assertNull(descriptionsMap.get(logDir).error());
        Map<TopicPartition, ReplicaInfo> descriptionsReplicaInfos = descriptionsMap.get(logDir).replicaInfos();
        assertEquals(Collections.singleton(tp), descriptionsReplicaInfos.keySet());
        assertEquals(partitionSize, descriptionsReplicaInfos.get(tp).size());
        assertEquals(offsetLag, descriptionsReplicaInfos.get(tp).offsetLag());
        assertFalse(descriptionsReplicaInfos.get(tp).isFuture());
    }

    @SuppressWarnings("deprecation")
    @Test
    public void testDescribeLogDirsDeprecated() throws ExecutionException, InterruptedException {
        Set<Integer> brokers = Collections.singleton(0);
        TopicPartition tp = new TopicPartition("topic", 12);
        String logDir = "/var/data/kafka";
        Errors error = Errors.NONE;
        int offsetLag = 24;
        long partitionSize = 1234567890;

        try (AdminClientUnitTestEnv env = mockClientEnv()) {
            env.kafkaClient().setNodeApiVersions(NodeApiVersions.create());
            env.kafkaClient().prepareResponseFrom(
                    prepareDescribeLogDirsResponse(error, logDir, tp, partitionSize, offsetLag),
                    env.cluster().nodeById(0));

            DescribeLogDirsResult result = env.adminClient().describeLogDirs(brokers);

            Map<Integer, KafkaFuture<Map<String, DescribeLogDirsResponse.LogDirInfo>>> deprecatedValues = result.values();
            assertEquals(brokers, deprecatedValues.keySet());
            assertNotNull(deprecatedValues.get(0));
            assertDescriptionContains(deprecatedValues.get(0).get(), logDir, tp, error, offsetLag, partitionSize);

            Map<Integer, Map<String, DescribeLogDirsResponse.LogDirInfo>> deprecatedAll = result.all().get();
            assertEquals(brokers, deprecatedAll.keySet());
            assertDescriptionContains(deprecatedAll.get(0), logDir, tp, error, offsetLag, partitionSize);
        }
    }

    @SuppressWarnings("deprecation")
    private static  void assertDescriptionContains(Map<String, DescribeLogDirsResponse.LogDirInfo> descriptionsMap,
                                           String logDir, TopicPartition tp, Errors error,
                                           int offsetLag, long partitionSize) {
        assertNotNull(descriptionsMap);
        assertEquals(Collections.singleton(logDir), descriptionsMap.keySet());
        assertEquals(error, descriptionsMap.get(logDir).error);
        Map<TopicPartition, DescribeLogDirsResponse.ReplicaInfo> allReplicaInfos =
                descriptionsMap.get(logDir).replicaInfos;
        assertEquals(Collections.singleton(tp), allReplicaInfos.keySet());
        assertEquals(partitionSize, allReplicaInfos.get(tp).size);
        assertEquals(offsetLag, allReplicaInfos.get(tp).offsetLag);
        assertFalse(allReplicaInfos.get(tp).isFuture);
    }

    @Test
    public void testDescribeLogDirsOfflineDir() throws ExecutionException, InterruptedException {
        Set<Integer> brokers = Collections.singleton(0);
        String logDir = "/var/data/kafka";
        Errors error = Errors.KAFKA_STORAGE_ERROR;

        try (AdminClientUnitTestEnv env = mockClientEnv()) {
            env.kafkaClient().setNodeApiVersions(NodeApiVersions.create());
            env.kafkaClient().prepareResponseFrom(
                    prepareDescribeLogDirsResponse(error, logDir, emptyList()),
                    env.cluster().nodeById(0));

            DescribeLogDirsResult result = env.adminClient().describeLogDirs(brokers);

            Map<Integer, KafkaFuture<Map<String, LogDirDescription>>> descriptions = result.descriptions();
            assertEquals(brokers, descriptions.keySet());
            assertNotNull(descriptions.get(0));
            Map<String, LogDirDescription> descriptionsMap = descriptions.get(0).get();
            assertEquals(Collections.singleton(logDir), descriptionsMap.keySet());
            assertEquals(error.exception().getClass(), descriptionsMap.get(logDir).error().getClass());
            assertEquals(emptySet(), descriptionsMap.get(logDir).replicaInfos().keySet());

            Map<Integer, Map<String, LogDirDescription>> allDescriptions = result.allDescriptions().get();
            assertEquals(brokers, allDescriptions.keySet());
            Map<String, LogDirDescription> allMap = allDescriptions.get(0);
            assertNotNull(allMap);
            assertEquals(Collections.singleton(logDir), allMap.keySet());
            assertEquals(error.exception().getClass(), allMap.get(logDir).error().getClass());
            assertEquals(emptySet(), allMap.get(logDir).replicaInfos().keySet());
        }
    }

    @SuppressWarnings("deprecation")
    @Test
    public void testDescribeLogDirsOfflineDirDeprecated() throws ExecutionException, InterruptedException {
        Set<Integer> brokers = Collections.singleton(0);
        String logDir = "/var/data/kafka";
        Errors error = Errors.KAFKA_STORAGE_ERROR;

        try (AdminClientUnitTestEnv env = mockClientEnv()) {
            env.kafkaClient().setNodeApiVersions(NodeApiVersions.create());
            env.kafkaClient().prepareResponseFrom(
                    prepareDescribeLogDirsResponse(error, logDir, emptyList()),
                    env.cluster().nodeById(0));

            DescribeLogDirsResult result = env.adminClient().describeLogDirs(brokers);

            Map<Integer, KafkaFuture<Map<String, DescribeLogDirsResponse.LogDirInfo>>> deprecatedValues = result.values();
            assertEquals(brokers, deprecatedValues.keySet());
            assertNotNull(deprecatedValues.get(0));
            Map<String, DescribeLogDirsResponse.LogDirInfo> valuesMap = deprecatedValues.get(0).get();
            assertEquals(Collections.singleton(logDir), valuesMap.keySet());
            assertEquals(error, valuesMap.get(logDir).error);
            assertEquals(emptySet(), valuesMap.get(logDir).replicaInfos.keySet());

            Map<Integer, Map<String, DescribeLogDirsResponse.LogDirInfo>> deprecatedAll = result.all().get();
            assertEquals(brokers, deprecatedAll.keySet());
            Map<String, DescribeLogDirsResponse.LogDirInfo> allMap = deprecatedAll.get(0);
            assertNotNull(allMap);
            assertEquals(Collections.singleton(logDir), allMap.keySet());
            assertEquals(error, allMap.get(logDir).error);
            assertEquals(emptySet(), allMap.get(logDir).replicaInfos.keySet());
        }
    }

    @Test
    public void testDescribeReplicaLogDirs() throws ExecutionException, InterruptedException {
        TopicPartitionReplica tpr1 = new TopicPartitionReplica("topic", 12, 1);
        TopicPartitionReplica tpr2 = new TopicPartitionReplica("topic", 12, 2);

        try (AdminClientUnitTestEnv env = mockClientEnv()) {
            env.kafkaClient().setNodeApiVersions(NodeApiVersions.create());
            String broker1log0 = "/var/data/kafka0";
            String broker1log1 = "/var/data/kafka1";
            String broker2log0 = "/var/data/kafka2";
            int broker1Log0OffsetLag = 24;
            int broker1Log0PartitionSize = 987654321;
            int broker1Log1PartitionSize = 123456789;
            int broker1Log1OffsetLag = 4321;
            env.kafkaClient().prepareResponseFrom(
                    new DescribeLogDirsResponse(
                            new DescribeLogDirsResponseData().setResults(asList(
                                    prepareDescribeLogDirsResult(tpr1, broker1log0, broker1Log0PartitionSize, broker1Log0OffsetLag, false),
                                    prepareDescribeLogDirsResult(tpr1, broker1log1, broker1Log1PartitionSize, broker1Log1OffsetLag, true)))),
                    env.cluster().nodeById(tpr1.brokerId()));
            env.kafkaClient().prepareResponseFrom(
                    prepareDescribeLogDirsResponse(Errors.KAFKA_STORAGE_ERROR, broker2log0),
                    env.cluster().nodeById(tpr2.brokerId()));

            DescribeReplicaLogDirsResult result = env.adminClient().describeReplicaLogDirs(asList(tpr1, tpr2));

            Map<TopicPartitionReplica, KafkaFuture<DescribeReplicaLogDirsResult.ReplicaLogDirInfo>> values = result.values();
            assertEquals(TestUtils.toSet(asList(tpr1, tpr2)), values.keySet());

            assertNotNull(values.get(tpr1));
            assertEquals(broker1log0, values.get(tpr1).get().getCurrentReplicaLogDir());
            assertEquals(broker1Log0OffsetLag, values.get(tpr1).get().getCurrentReplicaOffsetLag());
            assertEquals(broker1log1, values.get(tpr1).get().getFutureReplicaLogDir());
            assertEquals(broker1Log1OffsetLag, values.get(tpr1).get().getFutureReplicaOffsetLag());

            assertNotNull(values.get(tpr2));
            assertNull(values.get(tpr2).get().getCurrentReplicaLogDir());
            assertEquals(-1, values.get(tpr2).get().getCurrentReplicaOffsetLag());
            assertNull(values.get(tpr2).get().getFutureReplicaLogDir());
            assertEquals(-1, values.get(tpr2).get().getFutureReplicaOffsetLag());
        }
    }

    private static DescribeLogDirsResponseData.DescribeLogDirsResult prepareDescribeLogDirsResult(TopicPartitionReplica tpr, String logDir, int partitionSize, int offsetLag, boolean isFuture) {
        return new DescribeLogDirsResponseData.DescribeLogDirsResult()
                .setErrorCode(Errors.NONE.code())
                .setLogDir(logDir)
                .setTopics(prepareDescribeLogDirsTopics(partitionSize, offsetLag, tpr.topic(), tpr.partition(), isFuture));
    }

    @Test
    public void testDescribeReplicaLogDirsUnexpected() throws ExecutionException, InterruptedException {
        TopicPartitionReplica expected = new TopicPartitionReplica("topic", 12, 1);
        TopicPartitionReplica unexpected = new TopicPartitionReplica("topic", 12, 2);

        try (AdminClientUnitTestEnv env = mockClientEnv()) {
            env.kafkaClient().setNodeApiVersions(NodeApiVersions.create());
            String broker1log0 = "/var/data/kafka0";
            String broker1log1 = "/var/data/kafka1";
            int broker1Log0PartitionSize = 987654321;
            int broker1Log0OffsetLag = 24;
            int broker1Log1PartitionSize = 123456789;
            int broker1Log1OffsetLag = 4321;
            env.kafkaClient().prepareResponseFrom(
                    new DescribeLogDirsResponse(
                            new DescribeLogDirsResponseData().setResults(asList(
                                    prepareDescribeLogDirsResult(expected, broker1log0, broker1Log0PartitionSize, broker1Log0OffsetLag, false),
                                    prepareDescribeLogDirsResult(unexpected, broker1log1, broker1Log1PartitionSize, broker1Log1OffsetLag, true)))),
                    env.cluster().nodeById(expected.brokerId()));

            DescribeReplicaLogDirsResult result = env.adminClient().describeReplicaLogDirs(asList(expected));

            Map<TopicPartitionReplica, KafkaFuture<DescribeReplicaLogDirsResult.ReplicaLogDirInfo>> values = result.values();
            assertEquals(TestUtils.toSet(asList(expected)), values.keySet());

            assertNotNull(values.get(expected));
            assertEquals(broker1log0, values.get(expected).get().getCurrentReplicaLogDir());
            assertEquals(broker1Log0OffsetLag, values.get(expected).get().getCurrentReplicaOffsetLag());
            assertEquals(broker1log1, values.get(expected).get().getFutureReplicaLogDir());
            assertEquals(broker1Log1OffsetLag, values.get(expected).get().getFutureReplicaOffsetLag());
        }
    }

    @Test
    public void testCreatePartitions() throws Exception {
        try (AdminClientUnitTestEnv env = mockClientEnv()) {
            env.kafkaClient().setNodeApiVersions(NodeApiVersions.create());

            // Test a call where one filter has an error.
            env.kafkaClient().prepareResponse(
                expectCreatePartitionsRequestWithTopics("my_topic", "other_topic"),
                prepareCreatePartitionsResponse(1000,
                    createPartitionsTopicResult("my_topic", Errors.NONE),
                    createPartitionsTopicResult("other_topic", Errors.INVALID_TOPIC_EXCEPTION,
                        "some detailed reason")));


            Map<String, NewPartitions> counts = new HashMap<>();
            counts.put("my_topic", NewPartitions.increaseTo(3));
            counts.put("other_topic", NewPartitions.increaseTo(3, asList(asList(2), asList(3))));

            CreatePartitionsResult results = env.adminClient().createPartitions(counts);
            Map<String, KafkaFuture<Void>> values = results.values();
            KafkaFuture<Void> myTopicResult = values.get("my_topic");
            myTopicResult.get();
            KafkaFuture<Void> otherTopicResult = values.get("other_topic");
            try {
                otherTopicResult.get();
                fail("get() should throw ExecutionException");
            } catch (ExecutionException e0) {
                assertTrue(e0.getCause() instanceof InvalidTopicException);
                InvalidTopicException e = (InvalidTopicException) e0.getCause();
                assertEquals("some detailed reason", e.getMessage());
            }
        }
    }

    @Test
    public void testCreatePartitionsRetryThrottlingExceptionWhenEnabled() throws Exception {
        try (AdminClientUnitTestEnv env = mockClientEnv()) {
            env.kafkaClient().setNodeApiVersions(NodeApiVersions.create());

            env.kafkaClient().prepareResponse(
                expectCreatePartitionsRequestWithTopics("topic1", "topic2", "topic3"),
                prepareCreatePartitionsResponse(1000,
                    createPartitionsTopicResult("topic1", Errors.NONE),
                    createPartitionsTopicResult("topic2", Errors.THROTTLING_QUOTA_EXCEEDED),
                    createPartitionsTopicResult("topic3", Errors.TOPIC_ALREADY_EXISTS)));

            env.kafkaClient().prepareResponse(
                expectCreatePartitionsRequestWithTopics("topic2"),
                prepareCreatePartitionsResponse(1000,
                    createPartitionsTopicResult("topic2", Errors.THROTTLING_QUOTA_EXCEEDED)));

            env.kafkaClient().prepareResponse(
                expectCreatePartitionsRequestWithTopics("topic2"),
                prepareCreatePartitionsResponse(0,
                    createPartitionsTopicResult("topic2", Errors.NONE)));

            Map<String, NewPartitions> counts = new HashMap<>();
            counts.put("topic1", NewPartitions.increaseTo(1));
            counts.put("topic2", NewPartitions.increaseTo(2));
            counts.put("topic3", NewPartitions.increaseTo(3));

            CreatePartitionsResult result = env.adminClient().createPartitions(
                counts, new CreatePartitionsOptions().retryOnQuotaViolation(true));

            assertNull(result.values().get("topic1").get());
            assertNull(result.values().get("topic2").get());
            TestUtils.assertFutureThrows(result.values().get("topic3"), TopicExistsException.class);
        }
    }

    @Test
    public void testCreatePartitionsRetryThrottlingExceptionWhenEnabledUntilRequestTimeOut() throws Exception {
        long defaultApiTimeout = 60000;
        MockTime time = new MockTime();

        try (AdminClientUnitTestEnv env = mockClientEnv(time,
            AdminClientConfig.DEFAULT_API_TIMEOUT_MS_CONFIG, String.valueOf(defaultApiTimeout))) {

            env.kafkaClient().setNodeApiVersions(NodeApiVersions.create());

            env.kafkaClient().prepareResponse(
                expectCreatePartitionsRequestWithTopics("topic1", "topic2", "topic3"),
                prepareCreatePartitionsResponse(1000,
                    createPartitionsTopicResult("topic1", Errors.NONE),
                    createPartitionsTopicResult("topic2", Errors.THROTTLING_QUOTA_EXCEEDED),
                    createPartitionsTopicResult("topic3", Errors.TOPIC_ALREADY_EXISTS)));

            env.kafkaClient().prepareResponse(
                expectCreatePartitionsRequestWithTopics("topic2"),
                prepareCreatePartitionsResponse(1000,
                    createPartitionsTopicResult("topic2", Errors.THROTTLING_QUOTA_EXCEEDED)));

            Map<String, NewPartitions> counts = new HashMap<>();
            counts.put("topic1", NewPartitions.increaseTo(1));
            counts.put("topic2", NewPartitions.increaseTo(2));
            counts.put("topic3", NewPartitions.increaseTo(3));

            CreatePartitionsResult result = env.adminClient().createPartitions(
                counts, new CreatePartitionsOptions().retryOnQuotaViolation(true));

            // Wait until the prepared attempts have consumed
            TestUtils.waitForCondition(() -> env.kafkaClient().numAwaitingResponses() == 0,
                "Failed awaiting CreatePartitions requests");

            // Wait until the next request is sent out
            TestUtils.waitForCondition(() -> env.kafkaClient().inFlightRequestCount() == 1,
                "Failed awaiting next CreatePartitions request");

            // Advance time past the default api timeout to time out the inflight request
            time.sleep(defaultApiTimeout + 1);

            assertNull(result.values().get("topic1").get());
            TestUtils.assertFutureThrows(result.values().get("topic2"), TimeoutException.class);
            TestUtils.assertFutureThrows(result.values().get("topic3"), TopicExistsException.class);
        }
    }

    @Test
    public void testCreatePartitionsDontRetryThrottlingExceptionWhenDisabled() throws Exception {
        try (AdminClientUnitTestEnv env = mockClientEnv()) {
            env.kafkaClient().setNodeApiVersions(NodeApiVersions.create());

            env.kafkaClient().prepareResponse(
                expectCreatePartitionsRequestWithTopics("topic1", "topic2", "topic3"),
                prepareCreatePartitionsResponse(1000,
                    createPartitionsTopicResult("topic1", Errors.NONE),
                    createPartitionsTopicResult("topic2", Errors.THROTTLING_QUOTA_EXCEEDED),
                    createPartitionsTopicResult("topic3", Errors.TOPIC_ALREADY_EXISTS)));

            Map<String, NewPartitions> counts = new HashMap<>();
            counts.put("topic1", NewPartitions.increaseTo(1));
            counts.put("topic2", NewPartitions.increaseTo(2));
            counts.put("topic3", NewPartitions.increaseTo(3));

            CreatePartitionsResult result = env.adminClient().createPartitions(
                counts, new CreatePartitionsOptions().retryOnQuotaViolation(false));

            assertNull(result.values().get("topic1").get());
            ThrottlingQuotaExceededException e = TestUtils.assertFutureThrows(result.values().get("topic2"),
                ThrottlingQuotaExceededException.class);
            assertEquals(1000, e.throttleTimeMs());
            TestUtils.assertFutureThrows(result.values().get("topic3"), TopicExistsException.class);
        }
    }

    private MockClient.RequestMatcher expectCreatePartitionsRequestWithTopics(final String... topics) {
        return body -> {
            if (body instanceof CreatePartitionsRequest) {
                CreatePartitionsRequest request = (CreatePartitionsRequest) body;
                for (String topic : topics) {
                    if (request.data().topics().find(topic) == null)
                        return false;
                }
                return topics.length == request.data().topics().size();
            }
            return false;
        };
    }

    @Test
    public void testDeleteRecordsTopicAuthorizationError() {
        String topic = "foo";
        TopicPartition partition = new TopicPartition(topic, 0);

        try (AdminClientUnitTestEnv env = mockClientEnv()) {
            List<MetadataResponse.TopicMetadata> topics = new ArrayList<>();
            topics.add(new MetadataResponse.TopicMetadata(Errors.TOPIC_AUTHORIZATION_FAILED, topic, false,
                    Collections.emptyList()));

            env.kafkaClient().prepareResponse(MetadataResponse.prepareResponse(env.cluster().nodes(),
                    env.cluster().clusterResource().clusterId(), env.cluster().controller().id(), topics));

            Map<TopicPartition, RecordsToDelete> recordsToDelete = new HashMap<>();
            recordsToDelete.put(partition, RecordsToDelete.beforeOffset(10L));
            DeleteRecordsResult results = env.adminClient().deleteRecords(recordsToDelete);

            TestUtils.assertFutureThrows(results.lowWatermarks().get(partition), TopicAuthorizationException.class);
        }
    }

    @Test
    public void testDeleteRecordsMultipleSends() throws Exception {
        String topic = "foo";
        TopicPartition tp0 = new TopicPartition(topic, 0);
        TopicPartition tp1 = new TopicPartition(topic, 1);

        MockTime time = new MockTime();

        try (AdminClientUnitTestEnv env = new AdminClientUnitTestEnv(time, mockCluster(3, 0))) {
            List<Node> nodes = env.cluster().nodes();

            List<MetadataResponse.PartitionMetadata> partitionMetadata = new ArrayList<>();
            partitionMetadata.add(new MetadataResponse.PartitionMetadata(Errors.NONE, tp0,
                    Optional.of(nodes.get(0).id()), Optional.of(5), singletonList(nodes.get(0).id()),
                    singletonList(nodes.get(0).id()), Collections.emptyList()));
            partitionMetadata.add(new MetadataResponse.PartitionMetadata(Errors.NONE, tp1,
                    Optional.of(nodes.get(1).id()), Optional.of(5), singletonList(nodes.get(1).id()),
                    singletonList(nodes.get(1).id()), Collections.emptyList()));

            List<MetadataResponse.TopicMetadata> topicMetadata = new ArrayList<>();
            topicMetadata.add(new MetadataResponse.TopicMetadata(Errors.NONE, topic, false, partitionMetadata));

            env.kafkaClient().prepareResponse(MetadataResponse.prepareResponse(env.cluster().nodes(),
                    env.cluster().clusterResource().clusterId(), env.cluster().controller().id(), topicMetadata));

            env.kafkaClient().prepareResponseFrom(new DeleteRecordsResponse(new DeleteRecordsResponseData().setTopics(
                    new DeleteRecordsResponseData.DeleteRecordsTopicResultCollection(singletonList(new DeleteRecordsResponseData.DeleteRecordsTopicResult()
                            .setName(tp0.topic())
                            .setPartitions(new DeleteRecordsResponseData.DeleteRecordsPartitionResultCollection(singletonList(new DeleteRecordsResponseData.DeleteRecordsPartitionResult()
                                    .setPartitionIndex(tp0.partition())
                                    .setErrorCode(Errors.NONE.code())
                                    .setLowWatermark(3)).iterator()))).iterator()))), nodes.get(0));

            env.kafkaClient().disconnect(nodes.get(1).idString());
            env.kafkaClient().createPendingAuthenticationError(nodes.get(1), 100);

            Map<TopicPartition, RecordsToDelete> recordsToDelete = new HashMap<>();
            recordsToDelete.put(tp0, RecordsToDelete.beforeOffset(10L));
            recordsToDelete.put(tp1, RecordsToDelete.beforeOffset(10L));
            DeleteRecordsResult results = env.adminClient().deleteRecords(recordsToDelete);

            assertEquals(3L, results.lowWatermarks().get(tp0).get().lowWatermark());
            TestUtils.assertFutureThrows(results.lowWatermarks().get(tp1), AuthenticationException.class);
        }
    }

    @Test
    public void testDeleteRecords() throws Exception {
        HashMap<Integer, Node> nodes = new HashMap<>();
        nodes.put(0, new Node(0, "localhost", 8121));
        List<PartitionInfo> partitionInfos = new ArrayList<>();
        partitionInfos.add(new PartitionInfo("my_topic", 0, nodes.get(0), new Node[] {nodes.get(0)}, new Node[] {nodes.get(0)}));
        partitionInfos.add(new PartitionInfo("my_topic", 1, nodes.get(0), new Node[] {nodes.get(0)}, new Node[] {nodes.get(0)}));
        partitionInfos.add(new PartitionInfo("my_topic", 2, null, new Node[] {nodes.get(0)}, new Node[] {nodes.get(0)}));
        partitionInfos.add(new PartitionInfo("my_topic", 3, nodes.get(0), new Node[] {nodes.get(0)}, new Node[] {nodes.get(0)}));
        partitionInfos.add(new PartitionInfo("my_topic", 4, nodes.get(0), new Node[] {nodes.get(0)}, new Node[] {nodes.get(0)}));
        Cluster cluster = new Cluster("mockClusterId", nodes.values(),
                partitionInfos, Collections.<String>emptySet(),
                Collections.<String>emptySet(), nodes.get(0));

        TopicPartition myTopicPartition0 = new TopicPartition("my_topic", 0);
        TopicPartition myTopicPartition1 = new TopicPartition("my_topic", 1);
        TopicPartition myTopicPartition2 = new TopicPartition("my_topic", 2);
        TopicPartition myTopicPartition3 = new TopicPartition("my_topic", 3);
        TopicPartition myTopicPartition4 = new TopicPartition("my_topic", 4);

        try (AdminClientUnitTestEnv env = new AdminClientUnitTestEnv(cluster)) {
            env.kafkaClient().setNodeApiVersions(NodeApiVersions.create());

            DeleteRecordsResponseData m = new DeleteRecordsResponseData();
            m.topics().add(new DeleteRecordsResponseData.DeleteRecordsTopicResult().setName(myTopicPartition0.topic())
                    .setPartitions(new DeleteRecordsResponseData.DeleteRecordsPartitionResultCollection(asList(
                        new DeleteRecordsResponseData.DeleteRecordsPartitionResult()
                            .setPartitionIndex(myTopicPartition0.partition())
                            .setLowWatermark(3)
                            .setErrorCode(Errors.NONE.code()),
                        new DeleteRecordsResponseData.DeleteRecordsPartitionResult()
                            .setPartitionIndex(myTopicPartition1.partition())
                            .setLowWatermark(DeleteRecordsResponse.INVALID_LOW_WATERMARK)
                            .setErrorCode(Errors.OFFSET_OUT_OF_RANGE.code()),
                        new DeleteRecordsResponseData.DeleteRecordsPartitionResult()
                            .setPartitionIndex(myTopicPartition3.partition())
                            .setLowWatermark(DeleteRecordsResponse.INVALID_LOW_WATERMARK)
                            .setErrorCode(Errors.NOT_LEADER_OR_FOLLOWER.code()),
                        new DeleteRecordsResponseData.DeleteRecordsPartitionResult()
                            .setPartitionIndex(myTopicPartition4.partition())
                            .setLowWatermark(DeleteRecordsResponse.INVALID_LOW_WATERMARK)
                            .setErrorCode(Errors.UNKNOWN_TOPIC_OR_PARTITION.code())
                    ).iterator())));

            List<MetadataResponse.TopicMetadata> t = new ArrayList<>();
            List<MetadataResponse.PartitionMetadata> p = new ArrayList<>();
            p.add(new MetadataResponse.PartitionMetadata(Errors.NONE, myTopicPartition0,
                    Optional.of(nodes.get(0).id()), Optional.of(5), singletonList(nodes.get(0).id()),
                    singletonList(nodes.get(0).id()), Collections.emptyList()));
            p.add(new MetadataResponse.PartitionMetadata(Errors.NONE, myTopicPartition1,
                    Optional.of(nodes.get(0).id()), Optional.of(5), singletonList(nodes.get(0).id()),
                    singletonList(nodes.get(0).id()), Collections.emptyList()));
            p.add(new MetadataResponse.PartitionMetadata(Errors.LEADER_NOT_AVAILABLE, myTopicPartition2,
                    Optional.empty(), Optional.empty(), singletonList(nodes.get(0).id()),
                    singletonList(nodes.get(0).id()), Collections.emptyList()));
            p.add(new MetadataResponse.PartitionMetadata(Errors.NONE, myTopicPartition3,
                    Optional.of(nodes.get(0).id()), Optional.of(5), singletonList(nodes.get(0).id()),
                    singletonList(nodes.get(0).id()), Collections.emptyList()));
            p.add(new MetadataResponse.PartitionMetadata(Errors.NONE, myTopicPartition4,
                    Optional.of(nodes.get(0).id()), Optional.of(5), singletonList(nodes.get(0).id()),
                    singletonList(nodes.get(0).id()), Collections.emptyList()));

            t.add(new MetadataResponse.TopicMetadata(Errors.NONE, "my_topic", false, p));

            env.kafkaClient().prepareResponse(MetadataResponse.prepareResponse(cluster.nodes(), cluster.clusterResource().clusterId(), cluster.controller().id(), t));
            env.kafkaClient().prepareResponse(new DeleteRecordsResponse(m));

            Map<TopicPartition, RecordsToDelete> recordsToDelete = new HashMap<>();
            recordsToDelete.put(myTopicPartition0, RecordsToDelete.beforeOffset(3L));
            recordsToDelete.put(myTopicPartition1, RecordsToDelete.beforeOffset(10L));
            recordsToDelete.put(myTopicPartition2, RecordsToDelete.beforeOffset(10L));
            recordsToDelete.put(myTopicPartition3, RecordsToDelete.beforeOffset(10L));
            recordsToDelete.put(myTopicPartition4, RecordsToDelete.beforeOffset(10L));

            DeleteRecordsResult results = env.adminClient().deleteRecords(recordsToDelete);

            // success on records deletion for partition 0
            Map<TopicPartition, KafkaFuture<DeletedRecords>> values = results.lowWatermarks();
            KafkaFuture<DeletedRecords> myTopicPartition0Result = values.get(myTopicPartition0);
            long lowWatermark = myTopicPartition0Result.get().lowWatermark();
            assertEquals(lowWatermark, 3);

            // "offset out of range" failure on records deletion for partition 1
            KafkaFuture<DeletedRecords> myTopicPartition1Result = values.get(myTopicPartition1);
            try {
                myTopicPartition1Result.get();
                fail("get() should throw ExecutionException");
            } catch (ExecutionException e0) {
                assertTrue(e0.getCause() instanceof OffsetOutOfRangeException);
            }

            // "leader not available" failure on metadata request for partition 2
            KafkaFuture<DeletedRecords> myTopicPartition2Result = values.get(myTopicPartition2);
            try {
                myTopicPartition2Result.get();
                fail("get() should throw ExecutionException");
            } catch (ExecutionException e1) {
                assertTrue(e1.getCause() instanceof LeaderNotAvailableException);
            }

            // "not leader for partition" failure on records deletion for partition 3
            KafkaFuture<DeletedRecords> myTopicPartition3Result = values.get(myTopicPartition3);
            try {
                myTopicPartition3Result.get();
                fail("get() should throw ExecutionException");
            } catch (ExecutionException e1) {
                assertTrue(e1.getCause() instanceof NotLeaderOrFollowerException);
            }

            // "unknown topic or partition" failure on records deletion for partition 4
            KafkaFuture<DeletedRecords> myTopicPartition4Result = values.get(myTopicPartition4);
            try {
                myTopicPartition4Result.get();
                fail("get() should throw ExecutionException");
            } catch (ExecutionException e1) {
                assertTrue(e1.getCause() instanceof UnknownTopicOrPartitionException);
            }
        }
    }

    @Test
    public void testDescribeCluster() throws Exception {
        try (AdminClientUnitTestEnv env = new AdminClientUnitTestEnv(mockCluster(4, 0),
                AdminClientConfig.REQUEST_TIMEOUT_MS_CONFIG, "100",
                AdminClientConfig.DEFAULT_API_TIMEOUT_MS_CONFIG, "100")) {
            env.kafkaClient().setNodeApiVersions(NodeApiVersions.create());

            // Prepare the metadata response used for the first describe cluster
            MetadataResponse response = MetadataResponse.prepareResponse(0,
                    Collections.emptyList(),
                    env.cluster().nodes(),
                    env.cluster().clusterResource().clusterId(),
                    2,
                    MetadataResponse.AUTHORIZED_OPERATIONS_OMITTED);
            env.kafkaClient().prepareResponse(response);

            // Prepare the metadata response used for the second describe cluster
            MetadataResponse response2 = MetadataResponse.prepareResponse(0,
                    Collections.emptyList(),
                    env.cluster().nodes(),
                    env.cluster().clusterResource().clusterId(),
                    3,
                    1 << AclOperation.DESCRIBE.code() | 1 << AclOperation.ALTER.code());
            env.kafkaClient().prepareResponse(response2);

            // Test DescribeCluster with the authorized operations omitted.
            final DescribeClusterResult result = env.adminClient().describeCluster();
            assertEquals(env.cluster().clusterResource().clusterId(), result.clusterId().get());
            assertEquals(2, result.controller().get().id());
            assertEquals(null, result.authorizedOperations().get());

            // Test DescribeCluster with the authorized operations included.
            final DescribeClusterResult result2 = env.adminClient().describeCluster();
            assertEquals(env.cluster().clusterResource().clusterId(), result2.clusterId().get());
            assertEquals(3, result2.controller().get().id());
            assertEquals(new HashSet<>(Arrays.asList(AclOperation.DESCRIBE, AclOperation.ALTER)),
                    result2.authorizedOperations().get());
        }
    }

    @Test
    public void testListConsumerGroups() throws Exception {
        try (AdminClientUnitTestEnv env = new AdminClientUnitTestEnv(mockCluster(4, 0),
                AdminClientConfig.REQUEST_TIMEOUT_MS_CONFIG, "100",
                AdminClientConfig.DEFAULT_API_TIMEOUT_MS_CONFIG, "500")) {
            env.kafkaClient().setNodeApiVersions(NodeApiVersions.create());

            // Empty metadata response should be retried
            env.kafkaClient().prepareResponse(
                     MetadataResponse.prepareResponse(
                            Collections.emptyList(),
                            env.cluster().clusterResource().clusterId(),
                            -1,
                            Collections.emptyList()));

            env.kafkaClient().prepareResponse(
                     MetadataResponse.prepareResponse(
                            env.cluster().nodes(),
                            env.cluster().clusterResource().clusterId(),
                            env.cluster().controller().id(),
                            Collections.emptyList()));

            env.kafkaClient().prepareResponseFrom(
                    new ListGroupsResponse(
                            new ListGroupsResponseData()
                            .setErrorCode(Errors.NONE.code())
                            .setGroups(Arrays.asList(
                                    new ListGroupsResponseData.ListedGroup()
                                            .setGroupId("group-1")
                                            .setProtocolType(ConsumerProtocol.PROTOCOL_TYPE)
                                            .setGroupState("Stable"),
                                    new ListGroupsResponseData.ListedGroup()
                                            .setGroupId("group-connect-1")
                                            .setProtocolType("connector")
                                            .setGroupState("Stable")
                            ))),
                    env.cluster().nodeById(0));

            // handle retriable errors
            env.kafkaClient().prepareResponseFrom(
                    new ListGroupsResponse(
                            new ListGroupsResponseData()
                                    .setErrorCode(Errors.COORDINATOR_NOT_AVAILABLE.code())
                                    .setGroups(Collections.emptyList())
                    ),
                    env.cluster().nodeById(1));
            env.kafkaClient().prepareResponseFrom(
                    new ListGroupsResponse(
                            new ListGroupsResponseData()
                                    .setErrorCode(Errors.COORDINATOR_LOAD_IN_PROGRESS.code())
                                    .setGroups(Collections.emptyList())
                    ),
                    env.cluster().nodeById(1));
            env.kafkaClient().prepareResponseFrom(
                    new ListGroupsResponse(
                            new ListGroupsResponseData()
                                    .setErrorCode(Errors.NONE.code())
                                    .setGroups(Arrays.asList(
                                            new ListGroupsResponseData.ListedGroup()
                                                    .setGroupId("group-2")
                                                    .setProtocolType(ConsumerProtocol.PROTOCOL_TYPE)
                                                    .setGroupState("Stable"),
                                            new ListGroupsResponseData.ListedGroup()
                                                    .setGroupId("group-connect-2")
                                                    .setProtocolType("connector")
                                                    .setGroupState("Stable")
                            ))),
                    env.cluster().nodeById(1));

            env.kafkaClient().prepareResponseFrom(
                    new ListGroupsResponse(
                            new ListGroupsResponseData()
                                    .setErrorCode(Errors.NONE.code())
                                    .setGroups(Arrays.asList(
                                            new ListGroupsResponseData.ListedGroup()
                                                    .setGroupId("group-3")
                                                    .setProtocolType(ConsumerProtocol.PROTOCOL_TYPE)
                                                    .setGroupState("Stable"),
                                            new ListGroupsResponseData.ListedGroup()
                                                    .setGroupId("group-connect-3")
                                                    .setProtocolType("connector")
                                                    .setGroupState("Stable")
                                    ))),
                    env.cluster().nodeById(2));

            // fatal error
            env.kafkaClient().prepareResponseFrom(
                    new ListGroupsResponse(
                            new ListGroupsResponseData()
                                    .setErrorCode(Errors.UNKNOWN_SERVER_ERROR.code())
                                    .setGroups(Collections.emptyList())),
                    env.cluster().nodeById(3));

            final ListConsumerGroupsResult result = env.adminClient().listConsumerGroups();
            TestUtils.assertFutureError(result.all(), UnknownServerException.class);

            Collection<ConsumerGroupListing> listings = result.valid().get();
            assertEquals(3, listings.size());

            Set<String> groupIds = new HashSet<>();
            for (ConsumerGroupListing listing : listings) {
                groupIds.add(listing.groupId());
                assertTrue(listing.state().isPresent());
            }

            assertEquals(Utils.mkSet("group-1", "group-2", "group-3"), groupIds);
            assertEquals(1, result.errors().get().size());
        }
    }

    @Test
    public void testListConsumerGroupsMetadataFailure() throws Exception {
        final Cluster cluster = mockCluster(3, 0);
        final Time time = new MockTime();

        try (AdminClientUnitTestEnv env = new AdminClientUnitTestEnv(time, cluster,
                AdminClientConfig.REQUEST_TIMEOUT_MS_CONFIG, "0",
                AdminClientConfig.DEFAULT_API_TIMEOUT_MS_CONFIG, "0")) {
            env.kafkaClient().setNodeApiVersions(NodeApiVersions.create());

            // Empty metadata causes the request to fail since we have no list of brokers
            // to send the ListGroups requests to
            env.kafkaClient().prepareResponse(
                     MetadataResponse.prepareResponse(
                            Collections.emptyList(),
                            env.cluster().clusterResource().clusterId(),
                            -1,
                            Collections.emptyList()));

            final ListConsumerGroupsResult result = env.adminClient().listConsumerGroups();
            time.sleep(1L);
            TestUtils.assertFutureError(result.all(), KafkaException.class);
        }
    }

    @Test
    public void testListConsumerGroupsWithStates() throws Exception {
        try (AdminClientUnitTestEnv env = new AdminClientUnitTestEnv(mockCluster(1, 0))) {
            env.kafkaClient().setNodeApiVersions(NodeApiVersions.create());

            env.kafkaClient().prepareResponse(prepareMetadataResponse(env.cluster(), Errors.NONE));

            env.kafkaClient().prepareResponseFrom(
                new ListGroupsResponse(new ListGroupsResponseData()
                    .setErrorCode(Errors.NONE.code())
                    .setGroups(Arrays.asList(
                            new ListGroupsResponseData.ListedGroup()
                                .setGroupId("group-1")
                                .setProtocolType(ConsumerProtocol.PROTOCOL_TYPE)
                                .setGroupState("Stable"),
                            new ListGroupsResponseData.ListedGroup()
                                .setGroupId("group-2")
                                .setGroupState("Empty")))),
                env.cluster().nodeById(0));

            final ListConsumerGroupsOptions options = new ListConsumerGroupsOptions();
            final ListConsumerGroupsResult result = env.adminClient().listConsumerGroups(options);
            Collection<ConsumerGroupListing> listings = result.valid().get();

            assertEquals(2, listings.size());
            List<ConsumerGroupListing> expected = new ArrayList<>();
            expected.add(new ConsumerGroupListing("group-2", true, Optional.of(ConsumerGroupState.EMPTY)));
            expected.add(new ConsumerGroupListing("group-1", false, Optional.of(ConsumerGroupState.STABLE)));
            assertEquals(expected, listings);
            assertEquals(0, result.errors().get().size());
        }
    }

    @Test
    public void testListConsumerGroupsWithStatesOlderBrokerVersion() throws Exception {
        ApiVersion listGroupV3 = new ApiVersion(ApiKeys.LIST_GROUPS.id, (short) 0, (short) 3);
        try (AdminClientUnitTestEnv env = new AdminClientUnitTestEnv(mockCluster(1, 0))) {
            env.kafkaClient().setNodeApiVersions(NodeApiVersions.create(Collections.singletonList(listGroupV3)));

            env.kafkaClient().prepareResponse(prepareMetadataResponse(env.cluster(), Errors.NONE));

            // Check we can list groups with older broker if we don't specify states
            env.kafkaClient().prepareResponseFrom(
                    new ListGroupsResponse(new ListGroupsResponseData()
                        .setErrorCode(Errors.NONE.code())
                        .setGroups(Collections.singletonList(
                                new ListGroupsResponseData.ListedGroup()
                                    .setGroupId("group-1")
                                    .setProtocolType(ConsumerProtocol.PROTOCOL_TYPE)))),
                    env.cluster().nodeById(0));
            ListConsumerGroupsOptions options = new ListConsumerGroupsOptions();
            ListConsumerGroupsResult result = env.adminClient().listConsumerGroups(options);
            Collection<ConsumerGroupListing> listing = result.all().get();
            assertEquals(1, listing.size());
            List<ConsumerGroupListing> expected = Collections.singletonList(new ConsumerGroupListing("group-1", false, Optional.empty()));
            assertEquals(expected, listing);

            // But we cannot set a state filter with older broker
            env.kafkaClient().prepareResponse(prepareMetadataResponse(env.cluster(), Errors.NONE));
            env.kafkaClient().prepareUnsupportedVersionResponse(
                body -> body instanceof ListGroupsRequest);

            options = new ListConsumerGroupsOptions().inStates(Collections.singleton(ConsumerGroupState.STABLE));
            result = env.adminClient().listConsumerGroups(options);
            TestUtils.assertFutureThrows(result.all(), UnsupportedVersionException.class);
        }
    }

    @Deprecated
    @Test
    public void testOffsetCommitNumRetries() throws Exception {
        final Cluster cluster = mockCluster(3, 0);
        final Time time = new MockTime();

        try (AdminClientUnitTestEnv env = new AdminClientUnitTestEnv(time, cluster,
            AdminClientConfig.RETRIES_CONFIG, "0")) {
            env.kafkaClient().setNodeApiVersions(NodeApiVersions.create());

            final String groupId = "group-0";
            final TopicPartition tp1 = new TopicPartition("foo", 0);

            env.kafkaClient().prepareResponse(prepareFindCoordinatorResponse(Errors.NONE, env.cluster().controller()));
            env.kafkaClient().prepareResponse(prepareOffsetCommitResponse(tp1, Errors.NOT_COORDINATOR));
            env.kafkaClient().prepareResponse(prepareFindCoordinatorResponse(Errors.NONE, env.cluster().controller()));

            Map<TopicPartition, OffsetAndMetadata> offsets = new HashMap<>();
            offsets.put(tp1, new OffsetAndMetadata(123L));
            final AlterConsumerGroupOffsetsResult result = env.adminClient().alterConsumerGroupOffsets(groupId, offsets);

            TestUtils.assertFutureError(result.all(), TimeoutException.class);
        }
    }

    @Test
    public void testOffsetCommitRetryBackoff() throws Exception {
        MockTime time = new MockTime();
        int retryBackoff = 100;

        try (final AdminClientUnitTestEnv env = new AdminClientUnitTestEnv(time,
            mockCluster(3, 0),
            newStrMap(AdminClientConfig.RETRY_BACKOFF_MS_CONFIG, "" + retryBackoff))) {
            MockClient mockClient = env.kafkaClient();

            mockClient.setNodeApiVersions(NodeApiVersions.create());

            final String groupId = "group-0";
            final TopicPartition tp1 = new TopicPartition("foo", 0);

            mockClient.prepareResponse(prepareFindCoordinatorResponse(Errors.NONE, env.cluster().controller()));
            mockClient.prepareResponse(prepareOffsetCommitResponse(tp1, Errors.NOT_COORDINATOR));

            mockClient.prepareResponse(prepareFindCoordinatorResponse(Errors.NONE, env.cluster().controller()));
            mockClient.prepareResponse(prepareOffsetCommitResponse(tp1, Errors.NONE));

            Map<TopicPartition, OffsetAndMetadata> offsets = new HashMap<>();
            offsets.put(tp1, new OffsetAndMetadata(123L));
            final KafkaFuture<Void> future = env.adminClient().alterConsumerGroupOffsets(groupId, offsets).all();

            TestUtils.waitForCondition(() -> mockClient.numAwaitingResponses() == 2, "Failed awaiting CommitOffsets first request failure");
            TestUtils.waitForCondition(() -> ((KafkaAdminClient) env.adminClient()).numPendingCalls() == 1, "Failed to add retry CommitOffsets call on first failure");

            long sleepTime1 = (long) (retryBackoff * Math.pow(retryBackoffExpBase, 0) * (1 - retryBackoffJitter)) - 1;
            long sleepTime2 = (long) (retryBackoff * Math.pow(retryBackoffExpBase, 0) * (retryBackoffJitter * 2)) + 2;

            time.sleep(sleepTime1);
            assertEquals(1, ((KafkaAdminClient) env.adminClient()).numPendingCalls());

            time.sleep(sleepTime2);
            future.get();
        }
    }

<<<<<<< HEAD
    private void prepareFindCoordinatorResponse(AdminClientUnitTestEnv env, boolean successful) {
        if (successful) {
=======
    @Deprecated
    @Test
    public void testDescribeConsumerGroupNumRetries() throws Exception {
        final Cluster cluster = mockCluster(3, 0);
        final Time time = new MockTime();

        try (AdminClientUnitTestEnv env = new AdminClientUnitTestEnv(time, cluster,
            AdminClientConfig.RETRIES_CONFIG, "0")) {
            env.kafkaClient().setNodeApiVersions(NodeApiVersions.create());

>>>>>>> 7fed816f
            env.kafkaClient().prepareResponse(prepareFindCoordinatorResponse(Errors.NONE, env.cluster().controller()));
        } else {
            env.kafkaClient().prepareResponse(prepareFindCoordinatorResponse(Errors.COORDINATOR_NOT_AVAILABLE, env.cluster().controller()));
        }
    }

    private void prepareDescribeGroupResponse(AdminClientUnitTestEnv env, boolean successful) {
        DescribeGroupsResponseData data;
        if (successful) {
            data = new DescribeGroupsResponseData();
            data.groups().add(DescribeGroupsResponse.groupMetadata(
                    "group-0",
                    Errors.NONE,
                    "",
                    ConsumerProtocol.PROTOCOL_TYPE,
                    "",
                    Collections.emptyList(),
                    Collections.emptySet()));
        } else {
            data = new DescribeGroupsResponseData();
            data.groups().add(DescribeGroupsResponse.groupMetadata(
                "group-0",
                Errors.NOT_COORDINATOR,
                "",
                "",
                "",
                Collections.emptyList(),
                Collections.emptySet()));
        }
        env.kafkaClient().prepareResponse(new DescribeGroupsResponse(data));
    }

    @Test
    public void testDescribeConsumerGroupNumRetries() throws Exception {
        final Cluster cluster = mockCluster(3, 0);
        final Time time = new MockTime();

        try (AdminClientUnitTestEnv env = new AdminClientUnitTestEnv(time, cluster,
                AdminClientConfig.RETRIES_CONFIG, "1",
                AdminClientConfig.RETRY_BACKOFF_MS_CONFIG, "0")) {
            env.kafkaClient().setNodeApiVersions(NodeApiVersions.create());

            // Case 1
            prepareFindCoordinatorResponse(env, true);
            prepareDescribeGroupResponse(env, false);
            prepareFindCoordinatorResponse(env, true);
            prepareDescribeGroupResponse(env, false);
            DescribeConsumerGroupsResult result = env.adminClient().describeConsumerGroups(singletonList("group-0"));
            TestUtils.assertFutureError(result.all(), TimeoutException.class);

            // Case 2
            prepareFindCoordinatorResponse(env, true);
            prepareDescribeGroupResponse(env, false);
            prepareFindCoordinatorResponse(env, false);
            result = env.adminClient().describeConsumerGroups(singletonList("group-0"));
            TestUtils.assertFutureError(result.all(), TimeoutException.class);

            /// Case 3
            prepareFindCoordinatorResponse(env, false);
            prepareFindCoordinatorResponse(env, true);
            prepareDescribeGroupResponse(env, false);
            result = env.adminClient().describeConsumerGroups(singletonList("group-0"));
            TestUtils.assertFutureError(result.all(), TimeoutException.class);

            // Case 4
            prepareFindCoordinatorResponse(env, false);
            prepareFindCoordinatorResponse(env, false);
            result = env.adminClient().describeConsumerGroups(singletonList("group-0"));
            TestUtils.assertFutureError(result.all(), TimeoutException.class);
        }
    }

    @Test
    public void testDescribeConsumerGroupRetryBackoff() throws Exception {
        MockTime time = new MockTime();
        int retryBackoff = 100;

        try (final AdminClientUnitTestEnv env = new AdminClientUnitTestEnv(time,
            mockCluster(3, 0),
            newStrMap(
                    AdminClientConfig.RETRY_BACKOFF_MS_CONFIG, "" + retryBackoff,
                    AdminClientConfig.METADATA_MAX_AGE_CONFIG, "" + Integer.MAX_VALUE))) {
            MockClient mockClient = env.kafkaClient();
            mockClient.setNodeApiVersions(NodeApiVersions.create());

            // Case 1
            prepareFindCoordinatorResponse(env, true);
            prepareDescribeGroupResponse(env, false);
            prepareFindCoordinatorResponse(env, true);
            prepareDescribeGroupResponse(env, true);
            KafkaFuture<Map<String, ConsumerGroupDescription>> future =
                env.adminClient().describeConsumerGroups(singletonList("group-0")).all();

            TestUtils.waitForCondition(() -> mockClient.numAwaitingResponses() == 2, "Failed awaiting DescribeConsumerGroup first request failure");
            TestUtils.waitForCondition(() -> ((KafkaAdminClient) env.adminClient()).numPendingCalls() == 1, "Failed to add retry DescribeConsumerGroup call on first failure");

            long sleepTime1 = (long) (retryBackoff * Math.pow(retryBackoffExpBase, 0) * (1 - retryBackoffJitter)) - 1;
            long sleepTime2 = (long) (retryBackoff * Math.pow(retryBackoffExpBase, 0) * (retryBackoffJitter * 2)) + 2;
            time.sleep(sleepTime1);
            assertEquals(1, ((KafkaAdminClient) env.adminClient()).numPendingCalls());
            time.sleep(sleepTime2);
            future.get();

            // Case 2
            prepareFindCoordinatorResponse(env, false);
            prepareFindCoordinatorResponse(env, true);
            prepareDescribeGroupResponse(env, true);
            future = env.adminClient().describeConsumerGroups(singletonList("group-0")).all();

            TestUtils.waitForCondition(() -> mockClient.numAwaitingResponses() == 2, "Failed awaiting DescribeConsumerGroup first request failure");
            TestUtils.waitForCondition(() -> ((KafkaAdminClient) env.adminClient()).numPendingCalls() == 1, "Failed to add retry DescribeConsumerGroup call on first failure");

            sleepTime1 = (long) (retryBackoff * Math.pow(retryBackoffExpBase, 0) * (1 - retryBackoffJitter)) - 1;
            sleepTime2 = (long) (retryBackoff * Math.pow(retryBackoffExpBase, 0) * (retryBackoffJitter * 2)) + 2;
            time.sleep(sleepTime1);
            assertEquals(1, ((KafkaAdminClient) env.adminClient()).numPendingCalls());
            time.sleep(sleepTime2);
            future.get();
        }
    }


    @Test
    public void testDescribeConsumerGroups() throws Exception {
        try (AdminClientUnitTestEnv env = new AdminClientUnitTestEnv(mockCluster(1, 0))) {
            env.kafkaClient().setNodeApiVersions(NodeApiVersions.create());

            //Retriable FindCoordinatorResponse errors should be retried
            env.kafkaClient().prepareResponse(prepareFindCoordinatorResponse(Errors.COORDINATOR_NOT_AVAILABLE,  Node.noNode()));
            env.kafkaClient().prepareResponse(prepareFindCoordinatorResponse(Errors.COORDINATOR_LOAD_IN_PROGRESS,  Node.noNode()));

            env.kafkaClient().prepareResponse(prepareFindCoordinatorResponse(Errors.NONE, env.cluster().controller()));

            DescribeGroupsResponseData data = new DescribeGroupsResponseData();

            //Retriable errors should be retried
            data.groups().add(DescribeGroupsResponse.groupMetadata(
                "group-0",
                Errors.COORDINATOR_LOAD_IN_PROGRESS,
                "",
                "",
                "",
                Collections.emptyList(),
                Collections.emptySet()));
            env.kafkaClient().prepareResponse(new DescribeGroupsResponse(data));

            data = new DescribeGroupsResponseData();
            data.groups().add(DescribeGroupsResponse.groupMetadata(
                "group-0",
                Errors.COORDINATOR_NOT_AVAILABLE,
                "",
                "",
                "",
                Collections.emptyList(),
                Collections.emptySet()));
            env.kafkaClient().prepareResponse(new DescribeGroupsResponse(data));

            /*
             * We need to return two responses here, one with NOT_COORDINATOR error when calling describe consumer group
             * api using coordinator that has moved. This will retry whole operation. So we need to again respond with a
             * FindCoordinatorResponse.
             */
            data = new DescribeGroupsResponseData();
            data.groups().add(DescribeGroupsResponse.groupMetadata(
                    "group-0",
                    Errors.NOT_COORDINATOR,
                    "",
                    "",
                    "",
                    Collections.emptyList(),
                    Collections.emptySet()));
            env.kafkaClient().prepareResponse(new DescribeGroupsResponse(data));
            env.kafkaClient().prepareResponse(prepareFindCoordinatorResponse(Errors.NONE, env.cluster().controller()));

            data = new DescribeGroupsResponseData();
            TopicPartition myTopicPartition0 = new TopicPartition("my_topic", 0);
            TopicPartition myTopicPartition1 = new TopicPartition("my_topic", 1);
            TopicPartition myTopicPartition2 = new TopicPartition("my_topic", 2);

            final List<TopicPartition> topicPartitions = new ArrayList<>();
            topicPartitions.add(0, myTopicPartition0);
            topicPartitions.add(1, myTopicPartition1);
            topicPartitions.add(2, myTopicPartition2);

            final ByteBuffer memberAssignment = ConsumerProtocol.serializeAssignment(new ConsumerPartitionAssignor.Assignment(topicPartitions));
            byte[] memberAssignmentBytes = new byte[memberAssignment.remaining()];
            memberAssignment.get(memberAssignmentBytes);

            DescribedGroupMember memberOne = DescribeGroupsResponse.groupMember("0", "instance1", "clientId0", "clientHost", memberAssignmentBytes, null);
            DescribedGroupMember memberTwo = DescribeGroupsResponse.groupMember("1", "instance2", "clientId1", "clientHost", memberAssignmentBytes, null);

            List<MemberDescription> expectedMemberDescriptions = new ArrayList<>();
            expectedMemberDescriptions.add(convertToMemberDescriptions(memberOne,
                                                                       new MemberAssignment(new HashSet<>(topicPartitions))));
            expectedMemberDescriptions.add(convertToMemberDescriptions(memberTwo,
                                                                       new MemberAssignment(new HashSet<>(topicPartitions))));
            data.groups().add(DescribeGroupsResponse.groupMetadata(
                    "group-0",
                    Errors.NONE,
                    "",
                    ConsumerProtocol.PROTOCOL_TYPE,
                    "",
                    asList(memberOne, memberTwo),
                    Collections.emptySet()));

            env.kafkaClient().prepareResponse(new DescribeGroupsResponse(data));

            final DescribeConsumerGroupsResult result = env.adminClient().describeConsumerGroups(singletonList("group-0"));
            final ConsumerGroupDescription groupDescription = result.describedGroups().get("group-0").get();

            assertEquals(1, result.describedGroups().size());
            assertEquals("group-0", groupDescription.groupId());
            assertEquals(2, groupDescription.members().size());
            assertEquals(expectedMemberDescriptions, groupDescription.members());
        }
    }

    @Test
    public void testDescribeMultipleConsumerGroups() {
        try (AdminClientUnitTestEnv env = new AdminClientUnitTestEnv(mockCluster(1, 0))) {
            env.kafkaClient().setNodeApiVersions(NodeApiVersions.create());

            env.kafkaClient().prepareResponse(prepareFindCoordinatorResponse(Errors.NONE, env.cluster().controller()));

            TopicPartition myTopicPartition0 = new TopicPartition("my_topic", 0);
            TopicPartition myTopicPartition1 = new TopicPartition("my_topic", 1);
            TopicPartition myTopicPartition2 = new TopicPartition("my_topic", 2);

            final List<TopicPartition> topicPartitions = new ArrayList<>();
            topicPartitions.add(0, myTopicPartition0);
            topicPartitions.add(1, myTopicPartition1);
            topicPartitions.add(2, myTopicPartition2);

            final ByteBuffer memberAssignment = ConsumerProtocol.serializeAssignment(new ConsumerPartitionAssignor.Assignment(topicPartitions));
            byte[] memberAssignmentBytes = new byte[memberAssignment.remaining()];
            memberAssignment.get(memberAssignmentBytes);

            DescribeGroupsResponseData group0Data = new DescribeGroupsResponseData();
            group0Data.groups().add(DescribeGroupsResponse.groupMetadata(
                    "group-0",
                    Errors.NONE,
                    "",
                    ConsumerProtocol.PROTOCOL_TYPE,
                    "",
                    asList(
                            DescribeGroupsResponse.groupMember("0", null, "clientId0", "clientHost", memberAssignmentBytes, null),
                            DescribeGroupsResponse.groupMember("1", null, "clientId1", "clientHost", memberAssignmentBytes, null)
                    ),
                    Collections.emptySet()));

            DescribeGroupsResponseData groupConnectData = new DescribeGroupsResponseData();
            group0Data.groups().add(DescribeGroupsResponse.groupMetadata(
                    "group-connect-0",
                    Errors.NONE,
                    "",
                    "connect",
                    "",
                    asList(
                            DescribeGroupsResponse.groupMember("0", null, "clientId0", "clientHost", memberAssignmentBytes, null),
                            DescribeGroupsResponse.groupMember("1", null, "clientId1", "clientHost", memberAssignmentBytes, null)
                    ),
                    Collections.emptySet()));

            env.kafkaClient().prepareResponse(new DescribeGroupsResponse(group0Data));
            env.kafkaClient().prepareResponse(new DescribeGroupsResponse(groupConnectData));

            Collection<String> groups = new HashSet<>();
            groups.add("group-0");
            groups.add("group-connect-0");
            final DescribeConsumerGroupsResult result = env.adminClient().describeConsumerGroups(groups);
            assertEquals(2, result.describedGroups().size());
            assertEquals(groups, result.describedGroups().keySet());
        }
    }

    @Test
    public void testDescribeConsumerGroupsWithAuthorizedOperationsOmitted() throws Exception {
        try (AdminClientUnitTestEnv env = new AdminClientUnitTestEnv(mockCluster(1, 0))) {
            env.kafkaClient().setNodeApiVersions(NodeApiVersions.create());

            env.kafkaClient().prepareResponse(
                prepareFindCoordinatorResponse(Errors.NONE, env.cluster().controller()));

            DescribeGroupsResponseData data = new DescribeGroupsResponseData();
            data.groups().add(DescribeGroupsResponse.groupMetadata(
                "group-0",
                Errors.NONE,
                "",
                ConsumerProtocol.PROTOCOL_TYPE,
                "",
                Collections.emptyList(),
                MetadataResponse.AUTHORIZED_OPERATIONS_OMITTED));

            env.kafkaClient().prepareResponse(new DescribeGroupsResponse(data));

            final DescribeConsumerGroupsResult result = env.adminClient().describeConsumerGroups(singletonList("group-0"));
            final ConsumerGroupDescription groupDescription = result.describedGroups().get("group-0").get();

            assertNull(groupDescription.authorizedOperations());
        }
    }

    @Test
    public void testDescribeNonConsumerGroups() throws Exception {
        try (AdminClientUnitTestEnv env = new AdminClientUnitTestEnv(mockCluster(1, 0))) {
            env.kafkaClient().setNodeApiVersions(NodeApiVersions.create());

            env.kafkaClient().prepareResponse(prepareFindCoordinatorResponse(Errors.NONE, env.cluster().controller()));

            DescribeGroupsResponseData data = new DescribeGroupsResponseData();

            data.groups().add(DescribeGroupsResponse.groupMetadata(
                "group-0",
                Errors.NONE,
                "",
                "non-consumer",
                "",
                asList(),
                Collections.emptySet()));

            env.kafkaClient().prepareResponse(new DescribeGroupsResponse(data));

            final DescribeConsumerGroupsResult result = env.adminClient().describeConsumerGroups(singletonList("group-0"));

            TestUtils.assertFutureError(result.describedGroups().get("group-0"), IllegalArgumentException.class);
        }
    }

    @Deprecated
    @Test
    public void testListConsumerGroupOffsetsNumRetries() throws Exception {
        final Cluster cluster = mockCluster(3, 0);
        final Time time = new MockTime();

        try (AdminClientUnitTestEnv env = new AdminClientUnitTestEnv(time, cluster,
            AdminClientConfig.RETRIES_CONFIG, "0")) {
            env.kafkaClient().setNodeApiVersions(NodeApiVersions.create());

            env.kafkaClient().prepareResponse(prepareFindCoordinatorResponse(Errors.NONE, env.cluster().controller()));
            env.kafkaClient().prepareResponse(new OffsetFetchResponse(Errors.NOT_COORDINATOR, Collections.emptyMap()));
            env.kafkaClient().prepareResponse(prepareFindCoordinatorResponse(Errors.NONE, env.cluster().controller()));

            final ListConsumerGroupOffsetsResult result = env.adminClient().listConsumerGroupOffsets("group-0");


            TestUtils.assertFutureError(result.partitionsToOffsetAndMetadata(), TimeoutException.class);
        }
    }

    @Test
    public void testListConsumerGroupOffsetsRetryBackoff() throws Exception {
        MockTime time = new MockTime();
        int retryBackoff = 100;

        try (final AdminClientUnitTestEnv env = new AdminClientUnitTestEnv(time,
            mockCluster(3, 0),
            newStrMap(AdminClientConfig.RETRY_BACKOFF_MS_CONFIG, "" + retryBackoff))) {
            MockClient mockClient = env.kafkaClient();

            mockClient.setNodeApiVersions(NodeApiVersions.create());

            mockClient.prepareResponse(prepareFindCoordinatorResponse(Errors.NONE, env.cluster().controller()));
            mockClient.prepareResponse(new OffsetFetchResponse(Errors.NOT_COORDINATOR, Collections.emptyMap()));

            mockClient.prepareResponse(prepareFindCoordinatorResponse(Errors.NONE, env.cluster().controller()));
            mockClient.prepareResponse(new OffsetFetchResponse(Errors.NONE, Collections.emptyMap()));

            final KafkaFuture<Map<TopicPartition, OffsetAndMetadata>> future = env.adminClient().listConsumerGroupOffsets("group-0").partitionsToOffsetAndMetadata();

            TestUtils.waitForCondition(() -> mockClient.numAwaitingResponses() == 2, "Failed awaiting ListConsumerGroupOffsets first request failure");
            TestUtils.waitForCondition(() -> ((KafkaAdminClient) env.adminClient()).numPendingCalls() == 1, "Failed to add retry ListConsumerGroupOffsets call on first failure");

            long sleepTime1 = (long) (retryBackoff * Math.pow(retryBackoffExpBase, 0) * (1 - retryBackoffJitter)) - 1;
            long sleepTime2 = (long) (retryBackoff * Math.pow(retryBackoffExpBase, 0) * (retryBackoffJitter * 2)) + 2;

            time.sleep(sleepTime1);
            assertEquals(1, ((KafkaAdminClient) env.adminClient()).numPendingCalls());

            time.sleep(sleepTime2);
            future.get();

        }
    }

    @Test
    public void testListConsumerGroupOffsets() throws Exception {
        try (AdminClientUnitTestEnv env = new AdminClientUnitTestEnv(mockCluster(1, 0))) {
            env.kafkaClient().setNodeApiVersions(NodeApiVersions.create());

            // Retriable FindCoordinatorResponse errors should be retried
            env.kafkaClient().prepareResponse(prepareFindCoordinatorResponse(Errors.COORDINATOR_NOT_AVAILABLE,  Node.noNode()));

            env.kafkaClient().prepareResponse(prepareFindCoordinatorResponse(Errors.NONE, env.cluster().controller()));

            // Retriable errors should be retried
            env.kafkaClient().prepareResponse(new OffsetFetchResponse(Errors.COORDINATOR_NOT_AVAILABLE, Collections.emptyMap()));
            env.kafkaClient().prepareResponse(new OffsetFetchResponse(Errors.COORDINATOR_LOAD_IN_PROGRESS, Collections.emptyMap()));

            /*
             * We need to return two responses here, one for NOT_COORDINATOR error when calling list consumer group offsets
             * api using coordinator that has moved. This will retry whole operation. So we need to again respond with a
             * FindCoordinatorResponse.
             */
            env.kafkaClient().prepareResponse(new OffsetFetchResponse(Errors.NOT_COORDINATOR, Collections.emptyMap()));
            env.kafkaClient().prepareResponse(prepareFindCoordinatorResponse(Errors.NONE, env.cluster().controller()));

            TopicPartition myTopicPartition0 = new TopicPartition("my_topic", 0);
            TopicPartition myTopicPartition1 = new TopicPartition("my_topic", 1);
            TopicPartition myTopicPartition2 = new TopicPartition("my_topic", 2);
            TopicPartition myTopicPartition3 = new TopicPartition("my_topic", 3);

            final Map<TopicPartition, OffsetFetchResponse.PartitionData> responseData = new HashMap<>();
            responseData.put(myTopicPartition0, new OffsetFetchResponse.PartitionData(10,
                    Optional.empty(), "", Errors.NONE));
            responseData.put(myTopicPartition1, new OffsetFetchResponse.PartitionData(0,
                    Optional.empty(), "", Errors.NONE));
            responseData.put(myTopicPartition2, new OffsetFetchResponse.PartitionData(20,
                    Optional.empty(), "", Errors.NONE));
            responseData.put(myTopicPartition3, new OffsetFetchResponse.PartitionData(OffsetFetchResponse.INVALID_OFFSET,
                    Optional.empty(), "", Errors.NONE));
            env.kafkaClient().prepareResponse(new OffsetFetchResponse(Errors.NONE, responseData));

            final ListConsumerGroupOffsetsResult result = env.adminClient().listConsumerGroupOffsets("group-0");
            final Map<TopicPartition, OffsetAndMetadata> partitionToOffsetAndMetadata = result.partitionsToOffsetAndMetadata().get();

            assertEquals(4, partitionToOffsetAndMetadata.size());
            assertEquals(10, partitionToOffsetAndMetadata.get(myTopicPartition0).offset());
            assertEquals(0, partitionToOffsetAndMetadata.get(myTopicPartition1).offset());
            assertEquals(20, partitionToOffsetAndMetadata.get(myTopicPartition2).offset());
            assertTrue(partitionToOffsetAndMetadata.containsKey(myTopicPartition3));
            assertNull(partitionToOffsetAndMetadata.get(myTopicPartition3));
        }
    }

    @Deprecated
    @Test
    public void testDeleteConsumerGroupsNumRetries() throws Exception {
        final Cluster cluster = mockCluster(3, 0);
        final Time time = new MockTime();
        final List<String> groupIds = singletonList("group-0");

        try (AdminClientUnitTestEnv env = new AdminClientUnitTestEnv(time, cluster,
            AdminClientConfig.RETRIES_CONFIG, "0")) {
            env.kafkaClient().setNodeApiVersions(NodeApiVersions.create());

            env.kafkaClient().prepareResponse(prepareFindCoordinatorResponse(Errors.NONE, env.cluster().controller()));
            final DeletableGroupResultCollection validResponse = new DeletableGroupResultCollection();
            validResponse.add(new DeletableGroupResult()
                .setGroupId("group-0")
                .setErrorCode(Errors.NOT_COORDINATOR.code()));
            env.kafkaClient().prepareResponse(new DeleteGroupsResponse(
                new DeleteGroupsResponseData()
                    .setResults(validResponse)
            ));
            env.kafkaClient().prepareResponse(prepareFindCoordinatorResponse(Errors.NONE, env.cluster().controller()));

            final DeleteConsumerGroupsResult result = env.adminClient().deleteConsumerGroups(groupIds);

            TestUtils.assertFutureError(result.all(), TimeoutException.class);
        }
    }

    @Test
    public void testDeleteConsumerGroupsRetryBackoff() throws Exception {
        MockTime time = new MockTime();
        int retryBackoff = 100;
        final List<String> groupIds = singletonList("group-0");

        try (final AdminClientUnitTestEnv env = new AdminClientUnitTestEnv(time,
            mockCluster(3, 0),
            newStrMap(AdminClientConfig.RETRY_BACKOFF_MS_CONFIG, "" + retryBackoff))) {
            MockClient mockClient = env.kafkaClient();

            mockClient.setNodeApiVersions(NodeApiVersions.create());

            mockClient.prepareResponse(prepareFindCoordinatorResponse(Errors.NONE, env.cluster().controller()));
            DeletableGroupResultCollection validResponse = new DeletableGroupResultCollection();
            validResponse.add(new DeletableGroupResult()
                .setGroupId("group-0")
                .setErrorCode(Errors.NOT_COORDINATOR.code()));
            mockClient.prepareResponse(new DeleteGroupsResponse(new DeleteGroupsResponseData().setResults(validResponse)));

            mockClient.prepareResponse(prepareFindCoordinatorResponse(Errors.NONE, env.cluster().controller()));
            validResponse = new DeletableGroupResultCollection();
            validResponse.add(new DeletableGroupResult()
                .setGroupId("group-0")
                .setErrorCode(Errors.NONE.code()));
            mockClient.prepareResponse(new DeleteGroupsResponse(new DeleteGroupsResponseData().setResults(validResponse)));

            final KafkaFuture<Void> future = env.adminClient().deleteConsumerGroups(groupIds).all();

            TestUtils.waitForCondition(() -> mockClient.numAwaitingResponses() == 2, "Failed awaiting DeleteConsumerGroups first request failure");
            TestUtils.waitForCondition(() -> ((KafkaAdminClient) env.adminClient()).numPendingCalls() == 1, "Failed to add retry DeleteConsumerGroups call on first failure");

            long sleepTime1 = (long) (retryBackoff * Math.pow(retryBackoffExpBase, 0) * (1 - retryBackoffJitter)) - 1;
            long sleepTime2 = (long) (retryBackoff * Math.pow(retryBackoffExpBase, 0) * (retryBackoffJitter * 2)) + 2;

            time.sleep(sleepTime1);
            assertEquals(1, ((KafkaAdminClient) env.adminClient()).numPendingCalls());

            time.sleep(sleepTime2);
            future.get();
        }
    }

    @Test
    public void testDeleteConsumerGroups() throws Exception {
        final List<String> groupIds = singletonList("group-0");

        try (AdminClientUnitTestEnv env = new AdminClientUnitTestEnv(mockCluster(1, 0))) {
            env.kafkaClient().setNodeApiVersions(NodeApiVersions.create());

            //Retriable FindCoordinatorResponse errors should be retried
            env.kafkaClient().prepareResponse(prepareFindCoordinatorResponse(Errors.COORDINATOR_NOT_AVAILABLE,  Node.noNode()));
            env.kafkaClient().prepareResponse(prepareFindCoordinatorResponse(Errors.COORDINATOR_LOAD_IN_PROGRESS, Node.noNode()));

            env.kafkaClient().prepareResponse(prepareFindCoordinatorResponse(Errors.NONE, env.cluster().controller()));

            final DeletableGroupResultCollection validResponse = new DeletableGroupResultCollection();
            validResponse.add(new DeletableGroupResult()
                                  .setGroupId("group-0")
                                  .setErrorCode(Errors.NONE.code()));
            env.kafkaClient().prepareResponse(new DeleteGroupsResponse(
                new DeleteGroupsResponseData()
                    .setResults(validResponse)
            ));

            final DeleteConsumerGroupsResult result = env.adminClient().deleteConsumerGroups(groupIds);

            final KafkaFuture<Void> results = result.deletedGroups().get("group-0");
            assertNull(results.get());

            //should throw error for non-retriable errors
            env.kafkaClient().prepareResponse(
                prepareFindCoordinatorResponse(Errors.GROUP_AUTHORIZATION_FAILED,  Node.noNode()));

            final DeleteConsumerGroupsResult errorResult = env.adminClient().deleteConsumerGroups(groupIds);
            TestUtils.assertFutureError(errorResult.deletedGroups().get("group-0"), GroupAuthorizationException.class);

            //Retriable errors should be retried
            env.kafkaClient().prepareResponse(
                prepareFindCoordinatorResponse(Errors.NONE, env.cluster().controller()));

            final DeletableGroupResultCollection errorResponse1 = new DeletableGroupResultCollection();
            errorResponse1.add(new DeletableGroupResult()
                                   .setGroupId("group-0")
                                   .setErrorCode(Errors.COORDINATOR_NOT_AVAILABLE.code())
            );
            env.kafkaClient().prepareResponse(new DeleteGroupsResponse(
                new DeleteGroupsResponseData()
                    .setResults(errorResponse1)));

            final DeletableGroupResultCollection errorResponse2 = new DeletableGroupResultCollection();
            errorResponse2.add(new DeletableGroupResult()
                                   .setGroupId("group-0")
                                   .setErrorCode(Errors.COORDINATOR_LOAD_IN_PROGRESS.code())
            );
            env.kafkaClient().prepareResponse(new DeleteGroupsResponse(
                new DeleteGroupsResponseData()
                    .setResults(errorResponse2)));

            /*
             * We need to return two responses here, one for NOT_COORDINATOR call when calling delete a consumer group
             * api using coordinator that has moved. This will retry whole operation. So we need to again respond with a
             * FindCoordinatorResponse.
             */
            final DeletableGroupResultCollection coordinatorMoved = new DeletableGroupResultCollection();
            coordinatorMoved.add(new DeletableGroupResult()
                                     .setGroupId("UnitTestError")
                                     .setErrorCode(Errors.NOT_COORDINATOR.code())
            );
            env.kafkaClient().prepareResponse(new DeleteGroupsResponse(
                new DeleteGroupsResponseData()
                    .setResults(coordinatorMoved)));
            env.kafkaClient().prepareResponse(prepareFindCoordinatorResponse(Errors.NONE, env.cluster().controller()));

            env.kafkaClient().prepareResponse(new DeleteGroupsResponse(
                new DeleteGroupsResponseData()
                    .setResults(validResponse)));

            final DeleteConsumerGroupsResult errorResult1 = env.adminClient().deleteConsumerGroups(groupIds);

            final KafkaFuture<Void> errorResults = errorResult1.deletedGroups().get("group-0");
            assertNull(errorResults.get());
        }
    }

    @Deprecated
    @Test
    public void testDeleteConsumerGroupOffsetsNumRetries() throws Exception {
        final Cluster cluster = mockCluster(3, 0);
        final Time time = new MockTime();

        try (AdminClientUnitTestEnv env = new AdminClientUnitTestEnv(time, cluster,
            AdminClientConfig.RETRIES_CONFIG, "0")) {
            final TopicPartition tp1 = new TopicPartition("foo", 0);

            env.kafkaClient().setNodeApiVersions(NodeApiVersions.create());

            env.kafkaClient().prepareResponse(prepareFindCoordinatorResponse(Errors.NONE, env.cluster().controller()));
            env.kafkaClient().prepareResponse(prepareOffsetDeleteResponse("foo", 0, Errors.NOT_COORDINATOR));
            env.kafkaClient().prepareResponse(prepareFindCoordinatorResponse(Errors.NONE, env.cluster().controller()));

            final DeleteConsumerGroupOffsetsResult result = env.adminClient()
                .deleteConsumerGroupOffsets("group-0", Stream.of(tp1).collect(Collectors.toSet()));

            TestUtils.assertFutureError(result.all(), TimeoutException.class);
        }
    }

    @Test
    public void testDeleteConsumerGroupOffsetsRetryBackoff() throws Exception {
        MockTime time = new MockTime();
        int retryBackoff = 100;

        try (final AdminClientUnitTestEnv env = new AdminClientUnitTestEnv(time,
            mockCluster(3, 0),
            newStrMap(AdminClientConfig.RETRY_BACKOFF_MS_CONFIG, "" + retryBackoff))) {
            MockClient mockClient = env.kafkaClient();

            mockClient.setNodeApiVersions(NodeApiVersions.create());
            final TopicPartition tp1 = new TopicPartition("foo", 0);

            mockClient.prepareResponse(prepareFindCoordinatorResponse(Errors.NONE, env.cluster().controller()));
            mockClient.prepareResponse(prepareOffsetDeleteResponse("foo", 0, Errors.NOT_COORDINATOR));

            mockClient.prepareResponse(prepareFindCoordinatorResponse(Errors.NONE, env.cluster().controller()));
            mockClient.prepareResponse(prepareOffsetDeleteResponse("foo", 0, Errors.NONE));

            final KafkaFuture<Void> future = env.adminClient().deleteConsumerGroupOffsets("group-0", Stream.of(tp1).collect(Collectors.toSet())).all();

            TestUtils.waitForCondition(() -> mockClient.numAwaitingResponses() == 2, "Failed awaiting DeleteConsumerGroupOffsets first request failure");
            TestUtils.waitForCondition(() -> ((KafkaAdminClient) env.adminClient()).numPendingCalls() == 1, "Failed to add retry DeleteConsumerGroupOffsets call on first failure");

            long sleepTime1 = (long) (retryBackoff * Math.pow(retryBackoffExpBase, 0) * (1 - retryBackoffJitter)) - 1;
            long sleepTime2 = (long) (retryBackoff * Math.pow(retryBackoffExpBase, 0) * (retryBackoffJitter * 2)) + 2;

            time.sleep(sleepTime1);
            assertEquals(1, ((KafkaAdminClient) env.adminClient()).numPendingCalls());

            time.sleep(sleepTime2);
            future.get();
        }
    }

    @Test
    public void testDeleteConsumerGroupOffsets() throws Exception {
        // Happy path

        final String groupId = "group-0";
        final TopicPartition tp1 = new TopicPartition("foo", 0);
        final TopicPartition tp2 = new TopicPartition("bar", 0);
        final TopicPartition tp3 = new TopicPartition("foobar", 0);

        try (AdminClientUnitTestEnv env = new AdminClientUnitTestEnv(mockCluster(1, 0))) {
            env.kafkaClient().setNodeApiVersions(NodeApiVersions.create());

            env.kafkaClient().prepareResponse(
                prepareFindCoordinatorResponse(Errors.NONE, env.cluster().controller()));

            env.kafkaClient().prepareResponse(new OffsetDeleteResponse(
                new OffsetDeleteResponseData()
                    .setTopics(new OffsetDeleteResponseTopicCollection(Stream.of(
                        new OffsetDeleteResponseTopic()
                            .setName("foo")
                            .setPartitions(new OffsetDeleteResponsePartitionCollection(Collections.singletonList(
                                new OffsetDeleteResponsePartition()
                                    .setPartitionIndex(0)
                                    .setErrorCode(Errors.NONE.code())
                            ).iterator())),
                        new OffsetDeleteResponseTopic()
                            .setName("bar")
                            .setPartitions(new OffsetDeleteResponsePartitionCollection(Collections.singletonList(
                                new OffsetDeleteResponsePartition()
                                    .setPartitionIndex(0)
                                    .setErrorCode(Errors.GROUP_SUBSCRIBED_TO_TOPIC.code())
                            ).iterator()))
                    ).collect(Collectors.toList()).iterator()))
                )
            );

            final DeleteConsumerGroupOffsetsResult errorResult = env.adminClient().deleteConsumerGroupOffsets(
                groupId, Stream.of(tp1, tp2).collect(Collectors.toSet()));

            assertNull(errorResult.partitionResult(tp1).get());
            TestUtils.assertFutureError(errorResult.all(), GroupSubscribedToTopicException.class);
            TestUtils.assertFutureError(errorResult.partitionResult(tp2), GroupSubscribedToTopicException.class);
            assertThrows(IllegalArgumentException.class, () -> errorResult.partitionResult(tp3));
        }
    }

    @Test
    public void testDeleteConsumerGroupOffsetsRetriableErrors() throws Exception {
        // Retriable errors should be retried

        final String groupId = "group-0";
        final TopicPartition tp1 = new TopicPartition("foo", 0);

        try (AdminClientUnitTestEnv env = new AdminClientUnitTestEnv(mockCluster(1, 0))) {
            env.kafkaClient().setNodeApiVersions(NodeApiVersions.create());

            env.kafkaClient().prepareResponse(
                prepareFindCoordinatorResponse(Errors.NONE, env.cluster().controller()));

            env.kafkaClient().prepareResponse(
                prepareOffsetDeleteResponse(Errors.COORDINATOR_NOT_AVAILABLE));

            env.kafkaClient().prepareResponse(
                prepareOffsetDeleteResponse(Errors.COORDINATOR_LOAD_IN_PROGRESS));

            /*
             * We need to return two responses here, one for NOT_COORDINATOR call when calling delete a consumer group
             * api using coordinator that has moved. This will retry whole operation. So we need to again respond with a
             * FindCoordinatorResponse.
             */
            env.kafkaClient().prepareResponse(
                prepareOffsetDeleteResponse(Errors.NOT_COORDINATOR));

            env.kafkaClient().prepareResponse(
                prepareFindCoordinatorResponse(Errors.NONE, env.cluster().controller()));

            env.kafkaClient().prepareResponse(
                prepareOffsetDeleteResponse("foo", 0, Errors.NONE));

            final DeleteConsumerGroupOffsetsResult errorResult1 = env.adminClient()
                .deleteConsumerGroupOffsets(groupId, Stream.of(tp1).collect(Collectors.toSet()));

            assertNull(errorResult1.all().get());
            assertNull(errorResult1.partitionResult(tp1).get());
        }
    }

    @Test
    public void testDeleteConsumerGroupOffsetsNonRetriableErrors() throws Exception {
        // Non-retriable errors throw an exception

        final String groupId = "group-0";
        final TopicPartition tp1 = new TopicPartition("foo", 0);
        final List<Errors> nonRetriableErrors = Arrays.asList(
            Errors.GROUP_AUTHORIZATION_FAILED, Errors.INVALID_GROUP_ID, Errors.GROUP_ID_NOT_FOUND);

        try (AdminClientUnitTestEnv env = new AdminClientUnitTestEnv(mockCluster(1, 0))) {
            env.kafkaClient().setNodeApiVersions(NodeApiVersions.create());

            for (Errors error : nonRetriableErrors) {
                env.kafkaClient().prepareResponse(
                    prepareFindCoordinatorResponse(Errors.NONE, env.cluster().controller()));

                env.kafkaClient().prepareResponse(
                    prepareOffsetDeleteResponse(error));

                DeleteConsumerGroupOffsetsResult errorResult = env.adminClient()
                    .deleteConsumerGroupOffsets(groupId, Stream.of(tp1).collect(Collectors.toSet()));

                TestUtils.assertFutureError(errorResult.all(), error.exception().getClass());
                TestUtils.assertFutureError(errorResult.partitionResult(tp1), error.exception().getClass());
            }
        }
    }

    @Test
    public void testDeleteConsumerGroupOffsetsFindCoordinatorRetriableErrors() throws Exception {
        // Retriable FindCoordinatorResponse errors should be retried

        final String groupId = "group-0";
        final TopicPartition tp1 = new TopicPartition("foo", 0);

        try (AdminClientUnitTestEnv env = new AdminClientUnitTestEnv(mockCluster(1, 0))) {
            env.kafkaClient().setNodeApiVersions(NodeApiVersions.create());

            env.kafkaClient().prepareResponse(
                prepareFindCoordinatorResponse(Errors.COORDINATOR_NOT_AVAILABLE,  Node.noNode()));
            env.kafkaClient().prepareResponse(
                prepareFindCoordinatorResponse(Errors.COORDINATOR_LOAD_IN_PROGRESS, Node.noNode()));

            env.kafkaClient().prepareResponse(
                prepareFindCoordinatorResponse(Errors.NONE, env.cluster().controller()));

            env.kafkaClient().prepareResponse(
                prepareOffsetDeleteResponse("foo", 0, Errors.NONE));

            final DeleteConsumerGroupOffsetsResult result = env.adminClient()
                .deleteConsumerGroupOffsets(groupId, Stream.of(tp1).collect(Collectors.toSet()));

            assertNull(result.all().get());
            assertNull(result.partitionResult(tp1).get());
        }
    }

    @Test
    public void testDeleteConsumerGroupOffsetsFindCoordinatorNonRetriableErrors() throws Exception {
        // Non-retriable FindCoordinatorResponse errors throw an exception

        final String groupId = "group-0";
        final TopicPartition tp1 = new TopicPartition("foo", 0);

        try (AdminClientUnitTestEnv env = new AdminClientUnitTestEnv(mockCluster(1, 0))) {
            env.kafkaClient().setNodeApiVersions(NodeApiVersions.create());

            env.kafkaClient().prepareResponse(
                prepareFindCoordinatorResponse(Errors.GROUP_AUTHORIZATION_FAILED,  Node.noNode()));

            final DeleteConsumerGroupOffsetsResult errorResult = env.adminClient()
                .deleteConsumerGroupOffsets(groupId, Stream.of(tp1).collect(Collectors.toSet()));

            TestUtils.assertFutureError(errorResult.all(), GroupAuthorizationException.class);
            TestUtils.assertFutureError(errorResult.partitionResult(tp1), GroupAuthorizationException.class);
        }
    }

    @Test
    public void testIncrementalAlterConfigs()  throws Exception {
        try (AdminClientUnitTestEnv env = mockClientEnv()) {
            env.kafkaClient().setNodeApiVersions(NodeApiVersions.create());

            //test error scenarios
            IncrementalAlterConfigsResponseData responseData =  new IncrementalAlterConfigsResponseData();
            responseData.responses().add(new AlterConfigsResourceResponse()
                    .setResourceName("")
                    .setResourceType(ConfigResource.Type.BROKER.id())
                    .setErrorCode(Errors.CLUSTER_AUTHORIZATION_FAILED.code())
                    .setErrorMessage("authorization error"));

            responseData.responses().add(new AlterConfigsResourceResponse()
                    .setResourceName("topic1")
                    .setResourceType(ConfigResource.Type.TOPIC.id())
                    .setErrorCode(Errors.INVALID_REQUEST.code())
                    .setErrorMessage("Config value append is not allowed for config"));

            env.kafkaClient().prepareResponse(new IncrementalAlterConfigsResponse(responseData));

            ConfigResource brokerResource = new ConfigResource(ConfigResource.Type.BROKER, "");
            ConfigResource topicResource = new ConfigResource(ConfigResource.Type.TOPIC, "topic1");

            AlterConfigOp alterConfigOp1 = new AlterConfigOp(
                    new ConfigEntry("log.segment.bytes", "1073741"),
                    AlterConfigOp.OpType.SET);

            AlterConfigOp alterConfigOp2 = new AlterConfigOp(
                    new ConfigEntry("compression.type", "gzip"),
                    AlterConfigOp.OpType.APPEND);

            final Map<ConfigResource, Collection<AlterConfigOp>> configs = new HashMap<>();
            configs.put(brokerResource, singletonList(alterConfigOp1));
            configs.put(topicResource, singletonList(alterConfigOp2));

            AlterConfigsResult result = env.adminClient().incrementalAlterConfigs(configs);
            TestUtils.assertFutureError(result.values().get(brokerResource), ClusterAuthorizationException.class);
            TestUtils.assertFutureError(result.values().get(topicResource), InvalidRequestException.class);

            // Test a call where there are no errors.
            responseData =  new IncrementalAlterConfigsResponseData();
            responseData.responses().add(new AlterConfigsResourceResponse()
                    .setResourceName("")
                    .setResourceType(ConfigResource.Type.BROKER.id())
                    .setErrorCode(Errors.NONE.code())
                    .setErrorMessage(ApiError.NONE.message()));

            env.kafkaClient().prepareResponse(new IncrementalAlterConfigsResponse(responseData));
            env.adminClient().incrementalAlterConfigs(Collections.singletonMap(brokerResource, singletonList(alterConfigOp1))).all().get();
        }
    }

    @Deprecated
    @Test
    public void testRemoveMembersFromGroupNumRetries() throws Exception {
        final Cluster cluster = mockCluster(3, 0);
        final Time time = new MockTime();

        try (AdminClientUnitTestEnv env = new AdminClientUnitTestEnv(time, cluster,
            AdminClientConfig.RETRIES_CONFIG, "0")) {

            env.kafkaClient().setNodeApiVersions(NodeApiVersions.create());

            env.kafkaClient().prepareResponse(prepareFindCoordinatorResponse(Errors.NONE, env.cluster().controller()));
            env.kafkaClient().prepareResponse(new LeaveGroupResponse(new LeaveGroupResponseData().setErrorCode(Errors.NOT_COORDINATOR.code())));
            env.kafkaClient().prepareResponse(prepareFindCoordinatorResponse(Errors.NONE, env.cluster().controller()));

            Collection<MemberToRemove> membersToRemove = Arrays.asList(new MemberToRemove("instance-1"), new MemberToRemove("instance-2"));

            final RemoveMembersFromConsumerGroupResult result = env.adminClient().removeMembersFromConsumerGroup(
                "groupId", new RemoveMembersFromConsumerGroupOptions(membersToRemove));

            TestUtils.assertFutureError(result.all(), TimeoutException.class);
        }
    }

    @Test
    public void testRemoveMembersFromGroupRetryBackoff() throws Exception {
        MockTime time = new MockTime();
        int retryBackoff = 100;

        try (final AdminClientUnitTestEnv env = new AdminClientUnitTestEnv(time,
            mockCluster(3, 0),
            newStrMap(AdminClientConfig.RETRY_BACKOFF_MS_CONFIG, "" + retryBackoff))) {
            MockClient mockClient = env.kafkaClient();

            mockClient.setNodeApiVersions(NodeApiVersions.create());

            mockClient.prepareResponse(prepareFindCoordinatorResponse(Errors.NONE, env.cluster().controller()));
            env.kafkaClient().prepareResponse(new LeaveGroupResponse(new LeaveGroupResponseData().setErrorCode(Errors.NOT_COORDINATOR.code())));

            mockClient.prepareResponse(prepareFindCoordinatorResponse(Errors.NONE, env.cluster().controller()));
            MemberResponse responseOne = new MemberResponse()
                .setGroupInstanceId("instance-1")
                .setErrorCode(Errors.NONE.code());
            env.kafkaClient().prepareResponse(new LeaveGroupResponse(new LeaveGroupResponseData()
                .setErrorCode(Errors.NONE.code())
                .setMembers(Collections.singletonList(responseOne))));

            Collection<MemberToRemove> membersToRemove = singletonList(new MemberToRemove("instance-1"));
            final KafkaFuture<Void> future = env.adminClient().removeMembersFromConsumerGroup(
                "groupId", new RemoveMembersFromConsumerGroupOptions(membersToRemove)).all();

            TestUtils.waitForCondition(() -> mockClient.numAwaitingResponses() == 2, "Failed awaiting RemoveMembersFromGroup first request failure");
            TestUtils.waitForCondition(() -> ((KafkaAdminClient) env.adminClient()).numPendingCalls() == 1, "Failed to add retry RemoveMembersFromGroup call on first failure");

            long sleepTime1 = (long) (retryBackoff * Math.pow(retryBackoffExpBase, 0) * (1 - retryBackoffJitter)) - 1;
            long sleepTime2 = (long) (retryBackoff * Math.pow(retryBackoffExpBase, 0) * (retryBackoffJitter * 2)) + 2;

            time.sleep(sleepTime1);
            assertEquals(1, ((KafkaAdminClient) env.adminClient()).numPendingCalls());

            time.sleep(sleepTime2);
            future.get();
        }
    }

    @Test
    public void testRemoveMembersFromGroup() throws Exception {
        try (AdminClientUnitTestEnv env = mockClientEnv()) {
            final String instanceOne = "instance-1";
            final String instanceTwo = "instance-2";
            env.kafkaClient().setNodeApiVersions(NodeApiVersions.create());

            // Retriable FindCoordinatorResponse errors should be retried
            env.kafkaClient().prepareResponse(prepareFindCoordinatorResponse(Errors.COORDINATOR_NOT_AVAILABLE,  Node.noNode()));
            env.kafkaClient().prepareResponse(prepareFindCoordinatorResponse(Errors.COORDINATOR_LOAD_IN_PROGRESS,  Node.noNode()));
            env.kafkaClient().prepareResponse(prepareFindCoordinatorResponse(Errors.NONE, env.cluster().controller()));

            // Retriable errors should be retried
            env.kafkaClient().prepareResponse(null, true);
            env.kafkaClient().prepareResponse(new LeaveGroupResponse(new LeaveGroupResponseData()
                                                                         .setErrorCode(Errors.COORDINATOR_NOT_AVAILABLE.code())));
            env.kafkaClient().prepareResponse(new LeaveGroupResponse(new LeaveGroupResponseData()
                                                                         .setErrorCode(Errors.COORDINATOR_LOAD_IN_PROGRESS.code())));

            // Inject a top-level non-retriable error
            env.kafkaClient().prepareResponse(new LeaveGroupResponse(new LeaveGroupResponseData()
                                                                         .setErrorCode(Errors.UNKNOWN_SERVER_ERROR.code())));

            String groupId = "groupId";
            Collection<MemberToRemove> membersToRemove = Arrays.asList(new MemberToRemove(instanceOne),
                                                                       new MemberToRemove(instanceTwo));
            final RemoveMembersFromConsumerGroupResult unknownErrorResult = env.adminClient().removeMembersFromConsumerGroup(
                groupId,
                new RemoveMembersFromConsumerGroupOptions(membersToRemove)
            );

            MemberToRemove memberOne = new MemberToRemove(instanceOne);
            MemberToRemove memberTwo = new MemberToRemove(instanceTwo);

            TestUtils.assertFutureError(unknownErrorResult.all(), UnknownServerException.class);
            TestUtils.assertFutureError(unknownErrorResult.memberResult(memberOne), UnknownServerException.class);
            TestUtils.assertFutureError(unknownErrorResult.memberResult(memberTwo), UnknownServerException.class);

            MemberResponse responseOne = new MemberResponse()
                                             .setGroupInstanceId(instanceOne)
                                             .setErrorCode(Errors.UNKNOWN_MEMBER_ID.code());

            MemberResponse responseTwo = new MemberResponse()
                                             .setGroupInstanceId(instanceTwo)
                                             .setErrorCode(Errors.NONE.code());

            // Inject one member level error.
            env.kafkaClient().prepareResponse(prepareFindCoordinatorResponse(Errors.NONE, env.cluster().controller()));
            env.kafkaClient().prepareResponse(new LeaveGroupResponse(new LeaveGroupResponseData()
                                                                         .setErrorCode(Errors.NONE.code())
                                                                         .setMembers(Arrays.asList(responseOne, responseTwo))));

            final RemoveMembersFromConsumerGroupResult memberLevelErrorResult = env.adminClient().removeMembersFromConsumerGroup(
                groupId,
                new RemoveMembersFromConsumerGroupOptions(membersToRemove)
            );

            TestUtils.assertFutureError(memberLevelErrorResult.all(), UnknownMemberIdException.class);
            TestUtils.assertFutureError(memberLevelErrorResult.memberResult(memberOne), UnknownMemberIdException.class);
            assertNull(memberLevelErrorResult.memberResult(memberTwo).get());

            // Return with missing member.
            env.kafkaClient().prepareResponse(prepareFindCoordinatorResponse(Errors.NONE, env.cluster().controller()));
            env.kafkaClient().prepareResponse(new LeaveGroupResponse(new LeaveGroupResponseData()
                                                                         .setErrorCode(Errors.NONE.code())
                                                                         .setMembers(Collections.singletonList(responseTwo))));

            final RemoveMembersFromConsumerGroupResult missingMemberResult = env.adminClient().removeMembersFromConsumerGroup(
                groupId,
                new RemoveMembersFromConsumerGroupOptions(membersToRemove)
            );

            TestUtils.assertFutureError(missingMemberResult.all(), IllegalArgumentException.class);
            // The memberOne was not included in the response.
            TestUtils.assertFutureError(missingMemberResult.memberResult(memberOne), IllegalArgumentException.class);
            assertNull(missingMemberResult.memberResult(memberTwo).get());


            // Return with success.
            env.kafkaClient().prepareResponse(prepareFindCoordinatorResponse(Errors.NONE, env.cluster().controller()));
            env.kafkaClient().prepareResponse(new LeaveGroupResponse(
                    new LeaveGroupResponseData().setErrorCode(Errors.NONE.code()).setMembers(
                        Arrays.asList(responseTwo,
                                      new MemberResponse().setGroupInstanceId(instanceOne).setErrorCode(Errors.NONE.code())
                        ))
            ));

            final RemoveMembersFromConsumerGroupResult noErrorResult = env.adminClient().removeMembersFromConsumerGroup(
                groupId,
                new RemoveMembersFromConsumerGroupOptions(membersToRemove)
            );
            assertNull(noErrorResult.all().get());
            assertNull(noErrorResult.memberResult(memberOne).get());
            assertNull(noErrorResult.memberResult(memberTwo).get());

            // Test the "removeAll" scenario
            final List<TopicPartition> topicPartitions = Arrays.asList(1, 2, 3).stream().map(partition -> new TopicPartition("my_topic", partition))
                    .collect(Collectors.toList());
            // construct the DescribeGroupsResponse
            DescribeGroupsResponseData data = prepareDescribeGroupsResponseData(groupId, Arrays.asList(instanceOne, instanceTwo), topicPartitions);

            // Return with partial failure for "removeAll" scenario
            // 1 prepare response for AdminClient.describeConsumerGroups
            env.kafkaClient().prepareResponse(prepareFindCoordinatorResponse(Errors.NONE, env.cluster().controller()));
            env.kafkaClient().prepareResponse(new DescribeGroupsResponse(data));

            // 2 KafkaAdminClient encounter partial failure when trying to delete all members
            env.kafkaClient().prepareResponse(prepareFindCoordinatorResponse(Errors.NONE, env.cluster().controller()));
            env.kafkaClient().prepareResponse(new LeaveGroupResponse(
                    new LeaveGroupResponseData().setErrorCode(Errors.NONE.code()).setMembers(
                            Arrays.asList(responseOne, responseTwo))
            ));
            final RemoveMembersFromConsumerGroupResult partialFailureResults = env.adminClient().removeMembersFromConsumerGroup(
                    groupId,
                    new RemoveMembersFromConsumerGroupOptions()
            );
            ExecutionException exception = assertThrows(ExecutionException.class, () -> partialFailureResults.all().get());
            assertTrue(exception.getCause() instanceof KafkaException);
            assertTrue(exception.getCause().getCause() instanceof UnknownMemberIdException);

            // Return with success for "removeAll" scenario
            // 1 prepare response for AdminClient.describeConsumerGroups
            env.kafkaClient().prepareResponse(prepareFindCoordinatorResponse(Errors.NONE, env.cluster().controller()));
            env.kafkaClient().prepareResponse(new DescribeGroupsResponse(data));

            // 2. KafkaAdminClient should delete all members correctly
            env.kafkaClient().prepareResponse(prepareFindCoordinatorResponse(Errors.NONE, env.cluster().controller()));
            env.kafkaClient().prepareResponse(new LeaveGroupResponse(
                    new LeaveGroupResponseData().setErrorCode(Errors.NONE.code()).setMembers(
                            Arrays.asList(responseTwo,
                                    new MemberResponse().setGroupInstanceId(instanceOne).setErrorCode(Errors.NONE.code())
                            ))
            ));
            final RemoveMembersFromConsumerGroupResult successResult = env.adminClient().removeMembersFromConsumerGroup(
                    groupId,
                    new RemoveMembersFromConsumerGroupOptions()
            );
            assertNull(successResult.all().get());
        }
    }

    @Test
    public void testAlterPartitionReassignments() throws Exception {
        try (AdminClientUnitTestEnv env = mockClientEnv()) {
            env.kafkaClient().setNodeApiVersions(NodeApiVersions.create());

            TopicPartition tp1 = new TopicPartition("A", 0);
            TopicPartition tp2 = new TopicPartition("B", 0);
            Map<TopicPartition, Optional<NewPartitionReassignment>> reassignments = new HashMap<>();
            reassignments.put(tp1, Optional.empty());
            reassignments.put(tp2, Optional.of(new NewPartitionReassignment(Arrays.asList(1, 2, 3))));

            // 1. server returns less responses than number of partitions we sent
            AlterPartitionReassignmentsResponseData responseData1 = new AlterPartitionReassignmentsResponseData();
            ReassignablePartitionResponse normalPartitionResponse = new ReassignablePartitionResponse().setPartitionIndex(0);
            responseData1.setResponses(Collections.singletonList(
                    new ReassignableTopicResponse()
                            .setName("A")
                            .setPartitions(Collections.singletonList(normalPartitionResponse))));
            env.kafkaClient().prepareResponse(new AlterPartitionReassignmentsResponse(responseData1));
            AlterPartitionReassignmentsResult result1 = env.adminClient().alterPartitionReassignments(reassignments);
            Future<Void> future1 = result1.all();
            Future<Void> future2 = result1.values().get(tp1);
            TestUtils.assertFutureError(future1, UnknownServerException.class);
            TestUtils.assertFutureError(future2, UnknownServerException.class);

            // 2. NOT_CONTROLLER error handling
            AlterPartitionReassignmentsResponseData controllerErrResponseData =
                    new AlterPartitionReassignmentsResponseData()
                            .setErrorCode(Errors.NOT_CONTROLLER.code())
                            .setErrorMessage(Errors.NOT_CONTROLLER.message())
                            .setResponses(Arrays.asList(
                                new ReassignableTopicResponse()
                                        .setName("A")
                                        .setPartitions(Collections.singletonList(normalPartitionResponse)),
                                new ReassignableTopicResponse()
                                        .setName("B")
                                        .setPartitions(Collections.singletonList(normalPartitionResponse)))
                            );
            MetadataResponse controllerNodeResponse = MetadataResponse.prepareResponse(env.cluster().nodes(),
                    env.cluster().clusterResource().clusterId(), 1, Collections.emptyList());
            AlterPartitionReassignmentsResponseData normalResponse =
                    new AlterPartitionReassignmentsResponseData()
                            .setResponses(Arrays.asList(
                                    new ReassignableTopicResponse()
                                            .setName("A")
                                            .setPartitions(Collections.singletonList(normalPartitionResponse)),
                                    new ReassignableTopicResponse()
                                            .setName("B")
                                            .setPartitions(Collections.singletonList(normalPartitionResponse)))
                            );
            env.kafkaClient().prepareResponse(new AlterPartitionReassignmentsResponse(controllerErrResponseData));
            env.kafkaClient().prepareResponse(controllerNodeResponse);
            env.kafkaClient().prepareResponse(new AlterPartitionReassignmentsResponse(normalResponse));
            AlterPartitionReassignmentsResult controllerErrResult = env.adminClient().alterPartitionReassignments(reassignments);
            controllerErrResult.all().get();
            controllerErrResult.values().get(tp1).get();
            controllerErrResult.values().get(tp2).get();

            // 3. partition-level error
            AlterPartitionReassignmentsResponseData partitionLevelErrData =
                    new AlterPartitionReassignmentsResponseData()
                            .setResponses(Arrays.asList(
                                    new ReassignableTopicResponse()
                                            .setName("A")
                                            .setPartitions(Collections.singletonList(new ReassignablePartitionResponse()
                                                .setPartitionIndex(0).setErrorMessage(Errors.INVALID_REPLICA_ASSIGNMENT.message())
                                                .setErrorCode(Errors.INVALID_REPLICA_ASSIGNMENT.code())
                                            )),
                                    new ReassignableTopicResponse()
                                            .setName("B")
                                            .setPartitions(Collections.singletonList(normalPartitionResponse)))
                            );
            env.kafkaClient().prepareResponse(new AlterPartitionReassignmentsResponse(partitionLevelErrData));
            AlterPartitionReassignmentsResult partitionLevelErrResult = env.adminClient().alterPartitionReassignments(reassignments);
            TestUtils.assertFutureError(partitionLevelErrResult.values().get(tp1), Errors.INVALID_REPLICA_ASSIGNMENT.exception().getClass());
            partitionLevelErrResult.values().get(tp2).get();

            // 4. top-level error
            AlterPartitionReassignmentsResponseData topLevelErrResponseData =
                    new AlterPartitionReassignmentsResponseData()
                            .setErrorCode(Errors.CLUSTER_AUTHORIZATION_FAILED.code())
                            .setErrorMessage(Errors.CLUSTER_AUTHORIZATION_FAILED.message())
                            .setResponses(Arrays.asList(
                                    new ReassignableTopicResponse()
                                            .setName("A")
                                            .setPartitions(Collections.singletonList(normalPartitionResponse)),
                                    new ReassignableTopicResponse()
                                            .setName("B")
                                            .setPartitions(Collections.singletonList(normalPartitionResponse)))
                            );
            env.kafkaClient().prepareResponse(new AlterPartitionReassignmentsResponse(topLevelErrResponseData));
            AlterPartitionReassignmentsResult topLevelErrResult = env.adminClient().alterPartitionReassignments(reassignments);
            TestUtils.assertFutureError(topLevelErrResult.all(), Errors.CLUSTER_AUTHORIZATION_FAILED.exception().getClass());
            TestUtils.assertFutureError(topLevelErrResult.values().get(tp1), Errors.CLUSTER_AUTHORIZATION_FAILED.exception().getClass());
            TestUtils.assertFutureError(topLevelErrResult.values().get(tp2), Errors.CLUSTER_AUTHORIZATION_FAILED.exception().getClass());

            // 5. unrepresentable topic name error
            TopicPartition invalidTopicTP = new TopicPartition("", 0);
            TopicPartition invalidPartitionTP = new TopicPartition("ABC", -1);
            Map<TopicPartition, Optional<NewPartitionReassignment>> invalidTopicReassignments = new HashMap<>();
            invalidTopicReassignments.put(invalidPartitionTP, Optional.of(new NewPartitionReassignment(Arrays.asList(1, 2, 3))));
            invalidTopicReassignments.put(invalidTopicTP, Optional.of(new NewPartitionReassignment(Arrays.asList(1, 2, 3))));
            invalidTopicReassignments.put(tp1, Optional.of(new NewPartitionReassignment(Arrays.asList(1, 2, 3))));

            AlterPartitionReassignmentsResponseData singlePartResponseData =
                    new AlterPartitionReassignmentsResponseData()
                            .setResponses(Collections.singletonList(
                                    new ReassignableTopicResponse()
                                            .setName("A")
                                            .setPartitions(Collections.singletonList(normalPartitionResponse)))
                            );
            env.kafkaClient().prepareResponse(new AlterPartitionReassignmentsResponse(singlePartResponseData));
            AlterPartitionReassignmentsResult unrepresentableTopicResult = env.adminClient().alterPartitionReassignments(invalidTopicReassignments);
            TestUtils.assertFutureError(unrepresentableTopicResult.values().get(invalidTopicTP), InvalidTopicException.class);
            TestUtils.assertFutureError(unrepresentableTopicResult.values().get(invalidPartitionTP), InvalidTopicException.class);
            unrepresentableTopicResult.values().get(tp1).get();

            // Test success scenario
            AlterPartitionReassignmentsResponseData noErrResponseData =
                    new AlterPartitionReassignmentsResponseData()
                            .setErrorCode(Errors.NONE.code())
                            .setErrorMessage(Errors.NONE.message())
                            .setResponses(Arrays.asList(
                                    new ReassignableTopicResponse()
                                            .setName("A")
                                            .setPartitions(Collections.singletonList(normalPartitionResponse)),
                                    new ReassignableTopicResponse()
                                            .setName("B")
                                            .setPartitions(Collections.singletonList(normalPartitionResponse)))
                            );
            env.kafkaClient().prepareResponse(new AlterPartitionReassignmentsResponse(noErrResponseData));
            AlterPartitionReassignmentsResult noErrResult = env.adminClient().alterPartitionReassignments(reassignments);
            noErrResult.all().get();
            noErrResult.values().get(tp1).get();
            noErrResult.values().get(tp2).get();
        }
    }

    @Test
    public void testListPartitionReassignments() throws Exception {
        try (AdminClientUnitTestEnv env = mockClientEnv()) {
            env.kafkaClient().setNodeApiVersions(NodeApiVersions.create());

            TopicPartition tp1 = new TopicPartition("A", 0);
            OngoingPartitionReassignment tp1PartitionReassignment = new OngoingPartitionReassignment()
                    .setPartitionIndex(0)
                    .setRemovingReplicas(Arrays.asList(1, 2, 3))
                    .setAddingReplicas(Arrays.asList(4, 5, 6))
                    .setReplicas(Arrays.asList(1, 2, 3, 4, 5, 6));
            OngoingTopicReassignment tp1Reassignment = new OngoingTopicReassignment().setName("A")
                    .setPartitions(Collections.singletonList(tp1PartitionReassignment));

            TopicPartition tp2 = new TopicPartition("B", 0);
            OngoingPartitionReassignment tp2PartitionReassignment = new OngoingPartitionReassignment()
                    .setPartitionIndex(0)
                    .setRemovingReplicas(Arrays.asList(1, 2, 3))
                    .setAddingReplicas(Arrays.asList(4, 5, 6))
                    .setReplicas(Arrays.asList(1, 2, 3, 4, 5, 6));
            OngoingTopicReassignment tp2Reassignment = new OngoingTopicReassignment().setName("B")
                    .setPartitions(Collections.singletonList(tp2PartitionReassignment));

            // 1. NOT_CONTROLLER error handling
            ListPartitionReassignmentsResponseData notControllerData = new ListPartitionReassignmentsResponseData()
                    .setErrorCode(Errors.NOT_CONTROLLER.code())
                    .setErrorMessage(Errors.NOT_CONTROLLER.message());
            MetadataResponse controllerNodeResponse = MetadataResponse.prepareResponse(env.cluster().nodes(),
                    env.cluster().clusterResource().clusterId(), 1, Collections.emptyList());
            ListPartitionReassignmentsResponseData reassignmentsData = new ListPartitionReassignmentsResponseData()
                    .setTopics(Arrays.asList(tp1Reassignment, tp2Reassignment));
            env.kafkaClient().prepareResponse(new ListPartitionReassignmentsResponse(notControllerData));
            env.kafkaClient().prepareResponse(controllerNodeResponse);
            env.kafkaClient().prepareResponse(new ListPartitionReassignmentsResponse(reassignmentsData));

            ListPartitionReassignmentsResult noControllerResult = env.adminClient().listPartitionReassignments();
            noControllerResult.reassignments().get(); // no error

            // 2. UNKNOWN_TOPIC_OR_EXCEPTION_ERROR
            ListPartitionReassignmentsResponseData unknownTpData = new ListPartitionReassignmentsResponseData()
                    .setErrorCode(Errors.UNKNOWN_TOPIC_OR_PARTITION.code())
                    .setErrorMessage(Errors.UNKNOWN_TOPIC_OR_PARTITION.message());
            env.kafkaClient().prepareResponse(new ListPartitionReassignmentsResponse(unknownTpData));

            ListPartitionReassignmentsResult unknownTpResult = env.adminClient().listPartitionReassignments(new HashSet<>(Arrays.asList(tp1, tp2)));
            TestUtils.assertFutureError(unknownTpResult.reassignments(), UnknownTopicOrPartitionException.class);

            // 3. Success
            ListPartitionReassignmentsResponseData responseData = new ListPartitionReassignmentsResponseData()
                    .setTopics(Arrays.asList(tp1Reassignment, tp2Reassignment));
            env.kafkaClient().prepareResponse(new ListPartitionReassignmentsResponse(responseData));
            ListPartitionReassignmentsResult responseResult = env.adminClient().listPartitionReassignments();

            Map<TopicPartition, PartitionReassignment> reassignments = responseResult.reassignments().get();

            PartitionReassignment tp1Result = reassignments.get(tp1);
            assertEquals(tp1PartitionReassignment.addingReplicas(), tp1Result.addingReplicas());
            assertEquals(tp1PartitionReassignment.removingReplicas(), tp1Result.removingReplicas());
            assertEquals(tp1PartitionReassignment.replicas(), tp1Result.replicas());
            assertEquals(tp1PartitionReassignment.replicas(), tp1Result.replicas());
            PartitionReassignment tp2Result = reassignments.get(tp2);
            assertEquals(tp2PartitionReassignment.addingReplicas(), tp2Result.addingReplicas());
            assertEquals(tp2PartitionReassignment.removingReplicas(), tp2Result.removingReplicas());
            assertEquals(tp2PartitionReassignment.replicas(), tp2Result.replicas());
            assertEquals(tp2PartitionReassignment.replicas(), tp2Result.replicas());
        }
    }

    @Test
    public void testAlterConsumerGroupOffsets() throws Exception {
        // Happy path

        final String groupId = "group-0";
        final TopicPartition tp1 = new TopicPartition("foo", 0);
        final TopicPartition tp2 = new TopicPartition("bar", 0);
        final TopicPartition tp3 = new TopicPartition("foobar", 0);

        try (AdminClientUnitTestEnv env = new AdminClientUnitTestEnv(mockCluster(1, 0))) {
            env.kafkaClient().setNodeApiVersions(NodeApiVersions.create());

            env.kafkaClient().prepareResponse(
                prepareFindCoordinatorResponse(Errors.NONE, env.cluster().controller()));

            Map<TopicPartition, Errors> responseData = new HashMap<>();
            responseData.put(tp1, Errors.NONE);
            responseData.put(tp2, Errors.NONE);
            env.kafkaClient().prepareResponse(new OffsetCommitResponse(0, responseData));

            Map<TopicPartition, OffsetAndMetadata> offsets = new HashMap<>();
            offsets.put(tp1, new OffsetAndMetadata(123L));
            offsets.put(tp2, new OffsetAndMetadata(456L));
            final AlterConsumerGroupOffsetsResult result = env.adminClient().alterConsumerGroupOffsets(
                groupId, offsets);

            assertNull(result.all().get());
            assertNull(result.partitionResult(tp1).get());
            assertNull(result.partitionResult(tp2).get());
            TestUtils.assertFutureError(result.partitionResult(tp3), IllegalArgumentException.class);
        }
    }

    @Test
    public void testAlterConsumerGroupOffsetsRetriableErrors() throws Exception {
        // Retriable errors should be retried

        final String groupId = "group-0";
        final TopicPartition tp1 = new TopicPartition("foo", 0);

        try (AdminClientUnitTestEnv env = new AdminClientUnitTestEnv(mockCluster(1, 0))) {
            env.kafkaClient().setNodeApiVersions(NodeApiVersions.create());

            env.kafkaClient().prepareResponse(
                prepareFindCoordinatorResponse(Errors.NONE, env.cluster().controller()));

            env.kafkaClient().prepareResponse(
                prepareOffsetCommitResponse(tp1, Errors.COORDINATOR_NOT_AVAILABLE));

            env.kafkaClient().prepareResponse(
                prepareFindCoordinatorResponse(Errors.NONE, env.cluster().controller()));

            env.kafkaClient().prepareResponse(
                prepareOffsetCommitResponse(tp1, Errors.COORDINATOR_LOAD_IN_PROGRESS));

            env.kafkaClient().prepareResponse(
                prepareFindCoordinatorResponse(Errors.NONE, env.cluster().controller()));

            env.kafkaClient().prepareResponse(
                prepareOffsetCommitResponse(tp1, Errors.NOT_COORDINATOR));

            env.kafkaClient().prepareResponse(
                prepareFindCoordinatorResponse(Errors.NONE, env.cluster().controller()));

            env.kafkaClient().prepareResponse(
                prepareOffsetCommitResponse(tp1, Errors.NONE));

            Map<TopicPartition, OffsetAndMetadata> offsets = new HashMap<>();
            offsets.put(tp1, new OffsetAndMetadata(123L));
            final AlterConsumerGroupOffsetsResult result1 = env.adminClient()
                .alterConsumerGroupOffsets(groupId, offsets);

            assertNull(result1.all().get());
            assertNull(result1.partitionResult(tp1).get());
        }
    }

    @Test
    public void testAlterConsumerGroupOffsetsNonRetriableErrors() throws Exception {
        // Non-retriable errors throw an exception

        final String groupId = "group-0";
        final TopicPartition tp1 = new TopicPartition("foo", 0);
        final List<Errors> nonRetriableErrors = Arrays.asList(
            Errors.GROUP_AUTHORIZATION_FAILED, Errors.INVALID_GROUP_ID, Errors.GROUP_ID_NOT_FOUND);

        try (AdminClientUnitTestEnv env = new AdminClientUnitTestEnv(mockCluster(1, 0))) {
            env.kafkaClient().setNodeApiVersions(NodeApiVersions.create());

            for (Errors error : nonRetriableErrors) {
                env.kafkaClient().prepareResponse(
                    prepareFindCoordinatorResponse(Errors.NONE, env.cluster().controller()));

                env.kafkaClient().prepareResponse(prepareOffsetCommitResponse(tp1, error));

                Map<TopicPartition, OffsetAndMetadata> offsets = new HashMap<>();
                offsets.put(tp1,  new OffsetAndMetadata(123L));
                AlterConsumerGroupOffsetsResult errorResult = env.adminClient()
                    .alterConsumerGroupOffsets(groupId, offsets);

                TestUtils.assertFutureError(errorResult.all(), error.exception().getClass());
                TestUtils.assertFutureError(errorResult.partitionResult(tp1), error.exception().getClass());
            }
        }
    }

    @Test
    public void testAlterConsumerGroupOffsetsFindCoordinatorRetriableErrors() throws Exception {
        // Retriable FindCoordinatorResponse errors should be retried

        final String groupId = "group-0";
        final TopicPartition tp1 = new TopicPartition("foo", 0);

        try (AdminClientUnitTestEnv env = new AdminClientUnitTestEnv(mockCluster(1, 0))) {
            env.kafkaClient().setNodeApiVersions(NodeApiVersions.create());

            env.kafkaClient().prepareResponse(
                prepareFindCoordinatorResponse(Errors.COORDINATOR_NOT_AVAILABLE,  Node.noNode()));
            env.kafkaClient().prepareResponse(
                prepareFindCoordinatorResponse(Errors.COORDINATOR_LOAD_IN_PROGRESS, Node.noNode()));

            env.kafkaClient().prepareResponse(
                prepareFindCoordinatorResponse(Errors.NONE, env.cluster().controller()));

            env.kafkaClient().prepareResponse(
                prepareOffsetCommitResponse(tp1, Errors.NONE));

            Map<TopicPartition, OffsetAndMetadata> offsets = new HashMap<>();
            offsets.put(tp1,  new OffsetAndMetadata(123L));
            final AlterConsumerGroupOffsetsResult result = env.adminClient()
                .alterConsumerGroupOffsets(groupId, offsets);

            assertNull(result.all().get());
            assertNull(result.partitionResult(tp1).get());
        }
    }

    @Test
    public void testAlterConsumerGroupOffsetsFindCoordinatorNonRetriableErrors() throws Exception {
        // Non-retriable FindCoordinatorResponse errors throw an exception

        final String groupId = "group-0";
        final TopicPartition tp1 = new TopicPartition("foo", 0);

        try (AdminClientUnitTestEnv env = new AdminClientUnitTestEnv(mockCluster(1, 0))) {
            env.kafkaClient().setNodeApiVersions(NodeApiVersions.create());

            env.kafkaClient().prepareResponse(
                prepareFindCoordinatorResponse(Errors.GROUP_AUTHORIZATION_FAILED,  Node.noNode()));

            Map<TopicPartition, OffsetAndMetadata> offsets = new HashMap<>();
            offsets.put(tp1,  new OffsetAndMetadata(123L));
            final AlterConsumerGroupOffsetsResult errorResult = env.adminClient()
                .alterConsumerGroupOffsets(groupId, offsets);

            TestUtils.assertFutureError(errorResult.all(), GroupAuthorizationException.class);
            TestUtils.assertFutureError(errorResult.partitionResult(tp1), GroupAuthorizationException.class);
        }
    }

    @Test
    public void testListOffsets() throws Exception {
        // Happy path

        Node node0 = new Node(0, "localhost", 8120);
        List<PartitionInfo> pInfos = new ArrayList<>();
        pInfos.add(new PartitionInfo("foo", 0, node0, new Node[]{node0}, new Node[]{node0}));
        pInfos.add(new PartitionInfo("bar", 0, node0, new Node[]{node0}, new Node[]{node0}));
        pInfos.add(new PartitionInfo("baz", 0, node0, new Node[]{node0}, new Node[]{node0}));
        final Cluster cluster =
            new Cluster(
                "mockClusterId",
                Arrays.asList(node0),
                pInfos,
                Collections.<String>emptySet(),
                Collections.<String>emptySet(),
                node0);

        final TopicPartition tp1 = new TopicPartition("foo", 0);
        final TopicPartition tp2 = new TopicPartition("bar", 0);
        final TopicPartition tp3 = new TopicPartition("baz", 0);

        try (AdminClientUnitTestEnv env = new AdminClientUnitTestEnv(cluster)) {
            env.kafkaClient().setNodeApiVersions(NodeApiVersions.create());

            env.kafkaClient().prepareResponse(prepareMetadataResponse(cluster, Errors.NONE));

            Map<TopicPartition, PartitionData> responseData = new HashMap<>();
            responseData.put(tp1, new PartitionData(Errors.NONE, -1L, 123L, Optional.of(321)));
            responseData.put(tp2, new PartitionData(Errors.NONE, -1L, 234L, Optional.of(432)));
            responseData.put(tp3, new PartitionData(Errors.NONE, 123456789L, 345L, Optional.of(543)));
            env.kafkaClient().prepareResponse(new ListOffsetResponse(responseData));

            Map<TopicPartition, OffsetSpec> partitions = new HashMap<>();
            partitions.put(tp1, OffsetSpec.latest());
            partitions.put(tp2, OffsetSpec.earliest());
            partitions.put(tp3, OffsetSpec.forTimestamp(System.currentTimeMillis()));
            ListOffsetsResult result = env.adminClient().listOffsets(partitions);

            Map<TopicPartition, ListOffsetsResultInfo> offsets = result.all().get();
            assertFalse(offsets.isEmpty());
            assertEquals(123L, offsets.get(tp1).offset());
            assertEquals(321, offsets.get(tp1).leaderEpoch().get().intValue());
            assertEquals(-1L, offsets.get(tp1).timestamp());
            assertEquals(234L, offsets.get(tp2).offset());
            assertEquals(432, offsets.get(tp2).leaderEpoch().get().intValue());
            assertEquals(-1L, offsets.get(tp2).timestamp());
            assertEquals(345L, offsets.get(tp3).offset());
            assertEquals(543, offsets.get(tp3).leaderEpoch().get().intValue());
            assertEquals(123456789L, offsets.get(tp3).timestamp());
            assertEquals(offsets.get(tp1), result.partitionResult(tp1).get());
            assertEquals(offsets.get(tp2), result.partitionResult(tp2).get());
            assertEquals(offsets.get(tp3), result.partitionResult(tp3).get());
            try {
                result.partitionResult(new TopicPartition("unknown", 0)).get();
                fail("should have thrown IllegalArgumentException");
            } catch (IllegalArgumentException expected) { }
        }
    }

    @Test
    public void testListOffsetsRetriableErrors() throws Exception {

        Node node0 = new Node(0, "localhost", 8120);
        Node node1 = new Node(1, "localhost", 8121);
        List<Node> nodes = Arrays.asList(node0, node1);
        List<PartitionInfo> pInfos = new ArrayList<>();
        pInfos.add(new PartitionInfo("foo", 0, node0, new Node[]{node0, node1}, new Node[]{node0, node1}));
        pInfos.add(new PartitionInfo("foo", 1, node0, new Node[]{node0, node1}, new Node[]{node0, node1}));
        pInfos.add(new PartitionInfo("bar", 0, node1, new Node[]{node1, node0}, new Node[]{node1, node0}));
        final Cluster cluster =
            new Cluster(
                "mockClusterId",
                nodes,
                pInfos,
                Collections.<String>emptySet(),
                Collections.<String>emptySet(),
                node0);

        final TopicPartition tp1 = new TopicPartition("foo", 0);
        final TopicPartition tp2 = new TopicPartition("foo", 1);
        final TopicPartition tp3 = new TopicPartition("bar", 0);

        try (AdminClientUnitTestEnv env = new AdminClientUnitTestEnv(cluster)) {
            env.kafkaClient().setNodeApiVersions(NodeApiVersions.create());

            env.kafkaClient().prepareResponse(prepareMetadataResponse(cluster, Errors.NONE));
            // listoffsets response from broker 0
            Map<TopicPartition, PartitionData> responseData = new HashMap<>();
            responseData.put(tp1, new PartitionData(Errors.LEADER_NOT_AVAILABLE, -1L, 123L, Optional.of(321)));
            responseData.put(tp3, new PartitionData(Errors.NONE, -1L, 987L, Optional.of(789)));
            env.kafkaClient().prepareResponse(new ListOffsetResponse(responseData));
            // listoffsets response from broker 1
            responseData = new HashMap<>();
            responseData.put(tp2, new PartitionData(Errors.NONE, -1L, 456L, Optional.of(654)));
            env.kafkaClient().prepareResponse(new ListOffsetResponse(responseData));

            // metadata refresh because of LEADER_NOT_AVAILABLE
            env.kafkaClient().prepareResponse(prepareMetadataResponse(cluster, Errors.NONE));
            // listoffsets response from broker 0
            responseData = new HashMap<>();
            responseData.put(tp1, new PartitionData(Errors.NONE, -1L, 345L, Optional.of(543)));
            env.kafkaClient().prepareResponse(new ListOffsetResponse(responseData));

            Map<TopicPartition, OffsetSpec> partitions = new HashMap<>();
            partitions.put(tp1, OffsetSpec.latest());
            partitions.put(tp2, OffsetSpec.latest());
            partitions.put(tp3, OffsetSpec.latest());
            ListOffsetsResult result = env.adminClient().listOffsets(partitions);

            Map<TopicPartition, ListOffsetsResultInfo> offsets = result.all().get();
            assertFalse(offsets.isEmpty());
            assertEquals(345L, offsets.get(tp1).offset());
            assertEquals(543, offsets.get(tp1).leaderEpoch().get().intValue());
            assertEquals(-1L, offsets.get(tp1).timestamp());
            assertEquals(456, offsets.get(tp2).offset());
            assertEquals(654, offsets.get(tp2).leaderEpoch().get().intValue());
            assertEquals(-1L, offsets.get(tp2).timestamp());
            assertEquals(987, offsets.get(tp3).offset());
            assertEquals(789, offsets.get(tp3).leaderEpoch().get().intValue());
            assertEquals(-1L, offsets.get(tp3).timestamp());
        }
    }

    @Test
    public void testListOffsetsNonRetriableErrors() throws Exception {

        Node node0 = new Node(0, "localhost", 8120);
        Node node1 = new Node(1, "localhost", 8121);
        List<Node> nodes = Arrays.asList(node0, node1);
        List<PartitionInfo> pInfos = new ArrayList<>();
        pInfos.add(new PartitionInfo("foo", 0, node0, new Node[]{node0, node1}, new Node[]{node0, node1}));
        final Cluster cluster =
            new Cluster(
                "mockClusterId",
                nodes,
                pInfos,
                Collections.<String>emptySet(),
                Collections.<String>emptySet(),
                node0);

        final TopicPartition tp1 = new TopicPartition("foo", 0);

        try (AdminClientUnitTestEnv env = new AdminClientUnitTestEnv(cluster)) {
            env.kafkaClient().setNodeApiVersions(NodeApiVersions.create());

            env.kafkaClient().prepareResponse(prepareMetadataResponse(cluster, Errors.NONE));

            Map<TopicPartition, PartitionData> responseData = new HashMap<>();
            responseData.put(tp1, new PartitionData(Errors.TOPIC_AUTHORIZATION_FAILED, -1L, -1, Optional.empty()));
            env.kafkaClient().prepareResponse(new ListOffsetResponse(responseData));

            Map<TopicPartition, OffsetSpec> partitions = new HashMap<>();
            partitions.put(tp1, OffsetSpec.latest());
            ListOffsetsResult result = env.adminClient().listOffsets(partitions);

            TestUtils.assertFutureError(result.all(), TopicAuthorizationException.class);
        }
    }

    @Test
    public void testListOffsetsMetadataRetriableErrors() throws Exception {

        Node node0 = new Node(0, "localhost", 8120);
        Node node1 = new Node(1, "localhost", 8121);
        List<Node> nodes = Arrays.asList(node0, node1);
        List<PartitionInfo> pInfos = new ArrayList<>();
        pInfos.add(new PartitionInfo("foo", 0, node0, new Node[]{node0}, new Node[]{node0}));
        pInfos.add(new PartitionInfo("foo", 1, node1, new Node[]{node1}, new Node[]{node1}));
        final Cluster cluster =
            new Cluster(
                "mockClusterId",
                nodes,
                pInfos,
                Collections.<String>emptySet(),
                Collections.<String>emptySet(),
                node0);

        final TopicPartition tp0 = new TopicPartition("foo", 0);
        final TopicPartition tp1 = new TopicPartition("foo", 1);

        try (AdminClientUnitTestEnv env = new AdminClientUnitTestEnv(cluster)) {
            env.kafkaClient().setNodeApiVersions(NodeApiVersions.create());

            env.kafkaClient().prepareResponse(prepareMetadataResponse(cluster, Errors.LEADER_NOT_AVAILABLE));
            env.kafkaClient().prepareResponse(prepareMetadataResponse(cluster, Errors.UNKNOWN_TOPIC_OR_PARTITION));
            env.kafkaClient().prepareResponse(prepareMetadataResponse(cluster, Errors.NONE));

            // listoffsets response from broker 0
            Map<TopicPartition, PartitionData> responseData = new HashMap<>();
            responseData.put(tp0, new PartitionData(Errors.NONE, -1L, 345L, Optional.of(543)));
            env.kafkaClient().prepareResponse(new ListOffsetResponse(responseData));
            // listoffsets response from broker 1
            responseData = new HashMap<>();
            responseData.put(tp1, new PartitionData(Errors.NONE, -1L, 789L, Optional.of(987)));
            env.kafkaClient().prepareResponse(new ListOffsetResponse(responseData));

            Map<TopicPartition, OffsetSpec> partitions = new HashMap<>();
            partitions.put(tp0, OffsetSpec.latest());
            partitions.put(tp1, OffsetSpec.latest());
            ListOffsetsResult result = env.adminClient().listOffsets(partitions);

            Map<TopicPartition, ListOffsetsResultInfo> offsets = result.all().get();
            assertFalse(offsets.isEmpty());
            assertEquals(345L, offsets.get(tp0).offset());
            assertEquals(543, offsets.get(tp0).leaderEpoch().get().intValue());
            assertEquals(-1L, offsets.get(tp0).timestamp());
            assertEquals(789L, offsets.get(tp1).offset());
            assertEquals(987, offsets.get(tp1).leaderEpoch().get().intValue());
            assertEquals(-1L, offsets.get(tp1).timestamp());
        }
    }

    @Test
    public void testListOffsetsWithMultiplePartitionsLeaderChange() throws Exception {
        Node node0 = new Node(0, "localhost", 8120);
        Node node1 = new Node(1, "localhost", 8121);
        Node node2 = new Node(2, "localhost", 8122);
        List<Node> nodes = Arrays.asList(node0, node1, node2);

        final PartitionInfo oldPInfo1 = new PartitionInfo("foo", 0, node0,
            new Node[]{node0, node1, node2}, new Node[]{node0, node1, node2});
        final PartitionInfo oldPnfo2 = new PartitionInfo("foo", 1, node0,
            new Node[]{node0, node1, node2}, new Node[]{node0, node1, node2});
        List<PartitionInfo> oldPInfos = Arrays.asList(oldPInfo1, oldPnfo2);

        final Cluster oldCluster = new Cluster("mockClusterId", nodes, oldPInfos,
            Collections.emptySet(), Collections.emptySet(), node0);
        final TopicPartition tp0 = new TopicPartition("foo", 0);
        final TopicPartition tp1 = new TopicPartition("foo", 1);

        try (AdminClientUnitTestEnv env = new AdminClientUnitTestEnv(oldCluster)) {
            env.kafkaClient().setNodeApiVersions(NodeApiVersions.create());

            env.kafkaClient().prepareResponse(prepareMetadataResponse(oldCluster, Errors.NONE));

            Map<TopicPartition, PartitionData> responseData = new HashMap<>();
            responseData.put(tp0, new PartitionData(Errors.NOT_LEADER_OR_FOLLOWER, -1L, 345L, Optional.of(543)));
            responseData.put(tp1, new PartitionData(Errors.LEADER_NOT_AVAILABLE, -2L, 123L, Optional.of(456)));
            env.kafkaClient().prepareResponseFrom(new ListOffsetResponse(responseData), node0);

            final PartitionInfo newPInfo1 = new PartitionInfo("foo", 0, node1,
                new Node[]{node0, node1, node2}, new Node[]{node0, node1, node2});
            final PartitionInfo newPInfo2 = new PartitionInfo("foo", 1, node2,
                new Node[]{node0, node1, node2}, new Node[]{node0, node1, node2});
            List<PartitionInfo> newPInfos = Arrays.asList(newPInfo1, newPInfo2);

            final Cluster newCluster = new Cluster("mockClusterId", nodes, newPInfos,
                Collections.emptySet(), Collections.emptySet(), node0);

            env.kafkaClient().prepareResponse(prepareMetadataResponse(newCluster, Errors.NONE));

            responseData = new HashMap<>();
            responseData.put(tp0, new PartitionData(Errors.NONE, -1L, 345L, Optional.of(543)));
            env.kafkaClient().prepareResponseFrom(new ListOffsetResponse(responseData), node1);

            responseData = new HashMap<>();
            responseData.put(tp1, new PartitionData(Errors.NONE, -2L, 123L, Optional.of(456)));
            env.kafkaClient().prepareResponseFrom(new ListOffsetResponse(responseData), node2);

            Map<TopicPartition, OffsetSpec> partitions = new HashMap<>();
            partitions.put(tp0, OffsetSpec.latest());
            partitions.put(tp1, OffsetSpec.latest());
            ListOffsetsResult result = env.adminClient().listOffsets(partitions);
            Map<TopicPartition, ListOffsetsResultInfo> offsets = result.all().get();

            assertFalse(offsets.isEmpty());
            assertEquals(345L, offsets.get(tp0).offset());
            assertEquals(543, offsets.get(tp0).leaderEpoch().get().intValue());
            assertEquals(-1L, offsets.get(tp0).timestamp());
            assertEquals(123L, offsets.get(tp1).offset());
            assertEquals(456, offsets.get(tp1).leaderEpoch().get().intValue());
            assertEquals(-2L, offsets.get(tp1).timestamp());
        }
    }

    @Test
    public void testListOffsetsWithLeaderChange() throws Exception {
        Node node0 = new Node(0, "localhost", 8120);
        Node node1 = new Node(1, "localhost", 8121);
        Node node2 = new Node(2, "localhost", 8122);
        List<Node> nodes = Arrays.asList(node0, node1, node2);

        final PartitionInfo oldPartitionInfo = new PartitionInfo("foo", 0, node0,
            new Node[]{node0, node1, node2}, new Node[]{node0, node1, node2});
        final Cluster oldCluster = new Cluster("mockClusterId", nodes, singletonList(oldPartitionInfo),
            Collections.emptySet(), Collections.emptySet(), node0);
        final TopicPartition tp0 = new TopicPartition("foo", 0);

        try (AdminClientUnitTestEnv env = new AdminClientUnitTestEnv(oldCluster)) {
            env.kafkaClient().setNodeApiVersions(NodeApiVersions.create());

            env.kafkaClient().prepareResponse(prepareMetadataResponse(oldCluster, Errors.NONE));

            Map<TopicPartition, PartitionData> responseData = new HashMap<>();
            responseData.put(tp0, new PartitionData(Errors.NOT_LEADER_OR_FOLLOWER, -1L, 345L, Optional.of(543)));
            env.kafkaClient().prepareResponseFrom(new ListOffsetResponse(responseData), node0);

            // updating leader from node0 to node1 and metadata refresh because of NOT_LEADER_OR_FOLLOWER
            final PartitionInfo newPartitionInfo = new PartitionInfo("foo", 0, node1,
                new Node[]{node0, node1, node2}, new Node[]{node0, node1, node2});
            final Cluster newCluster = new Cluster("mockClusterId", nodes, singletonList(newPartitionInfo),
                Collections.emptySet(), Collections.emptySet(), node0);

            env.kafkaClient().prepareResponse(prepareMetadataResponse(newCluster, Errors.NONE));

            responseData = new HashMap<>();
            responseData.put(tp0, new PartitionData(Errors.NONE, -2L, 123L, Optional.of(456)));
            env.kafkaClient().prepareResponseFrom(new ListOffsetResponse(responseData), node1);

            Map<TopicPartition, OffsetSpec> partitions = new HashMap<>();
            partitions.put(tp0, OffsetSpec.latest());
            ListOffsetsResult result = env.adminClient().listOffsets(partitions);
            Map<TopicPartition, ListOffsetsResultInfo> offsets = result.all().get();

            assertFalse(offsets.isEmpty());
            assertEquals(123L, offsets.get(tp0).offset());
            assertEquals(456, offsets.get(tp0).leaderEpoch().get().intValue());
            assertEquals(-2L, offsets.get(tp0).timestamp());
        }
    }

    @Test
    public void testListOffsetsMetadataNonRetriableErrors() throws Exception {

        Node node0 = new Node(0, "localhost", 8120);
        Node node1 = new Node(1, "localhost", 8121);
        List<Node> nodes = Arrays.asList(node0, node1);
        List<PartitionInfo> pInfos = new ArrayList<>();
        pInfos.add(new PartitionInfo("foo", 0, node0, new Node[]{node0, node1}, new Node[]{node0, node1}));
        final Cluster cluster =
            new Cluster(
                "mockClusterId",
                nodes,
                pInfos,
                Collections.<String>emptySet(),
                Collections.<String>emptySet(),
                node0);

        final TopicPartition tp1 = new TopicPartition("foo", 0);

        try (AdminClientUnitTestEnv env = new AdminClientUnitTestEnv(cluster)) {
            env.kafkaClient().setNodeApiVersions(NodeApiVersions.create());

            env.kafkaClient().prepareResponse(prepareMetadataResponse(cluster, Errors.TOPIC_AUTHORIZATION_FAILED));

            Map<TopicPartition, OffsetSpec> partitions = new HashMap<>();
            partitions.put(tp1, OffsetSpec.latest());
            ListOffsetsResult result = env.adminClient().listOffsets(partitions);

            TestUtils.assertFutureError(result.all(), TopicAuthorizationException.class);
        }
    }

    private void prepareMetadataResponse(AdminClientUnitTestEnv env, boolean successful) {
        if (successful) {
            env.kafkaClient().prepareResponse(prepareMetadataResponse(env.cluster(), Errors.NONE));
        } else {
            env.kafkaClient().prepareResponse(prepareMetadataResponse(env.cluster(), Errors.LEADER_NOT_AVAILABLE));
        }
    }

    private void prepareListoffsetsResponse(List<TopicPartition> tps, AdminClientUnitTestEnv env, boolean successful) {
        Map<TopicPartition, PartitionData> responseData = new HashMap<>();
        if (successful) {
            tps.forEach(tp -> {
                responseData.put(tp, new PartitionData(Errors.NONE, 123456789L, 345L, Optional.of(543)));
            });
            env.kafkaClient().prepareResponse(new ListOffsetResponse(responseData));
        } else {
            tps.forEach(tp -> {
                responseData.put(tp, new PartitionData(Errors.LEADER_NOT_AVAILABLE, 123456789L, 345L, Optional.of(543)));
            });
            env.kafkaClient().prepareResponse(new ListOffsetResponse(responseData));
        }
    }

    private void verifyListOffsetsResult(Map<TopicPartition, OffsetSpec> partitionOffsets, AdminClientUnitTestEnv env,
                                         boolean successful) throws ExecutionException, InterruptedException {
        ListOffsetsResult result = env.adminClient().listOffsets(partitionOffsets);
        if (successful) {
            Map<TopicPartition, ListOffsetsResultInfo> offsets = result.all().get();
            assertFalse(offsets.isEmpty());
            partitionOffsets.keySet().forEach(tp -> {
                assertEquals(345L, offsets.get(tp).offset());
                assertEquals(543, offsets.get(tp).leaderEpoch().get().intValue());
                assertEquals(123456789L, offsets.get(tp).timestamp());
            });
        } else {
            TestUtils.assertFutureError(result.all(), TimeoutException.class);
        }
    }

    @Test
    public void testListOffsetsMaxAllowedNumRetries() throws Exception {

        Node node0 = new Node(0, "localhost", 8120);
        List<PartitionInfo> pInfos = new ArrayList<>();
        pInfos.add(new PartitionInfo("foo", 0, node0, new Node[]{node0}, new Node[]{node0}));
        pInfos.add(new PartitionInfo("bar", 0, node0, new Node[]{node0}, new Node[]{node0}));
        pInfos.add(new PartitionInfo("baz", 0, node0, new Node[]{node0}, new Node[]{node0}));

        MockTime time = new MockTime();
        String maxAllowedNumTries = "2";
        String retryBackoff = "0";

        final Cluster cluster =
                new Cluster(
                        "mockClusterId",
                        Arrays.asList(node0),
                        pInfos,
                        Collections.<String>emptySet(),
                        Collections.<String>emptySet(),
                        node0);

        final TopicPartition tp1 = new TopicPartition("foo", 0);
        final TopicPartition tp2 = new TopicPartition("bar", 0);
        final TopicPartition tp3 = new TopicPartition("baz", 0);

        try (AdminClientUnitTestEnv env = new AdminClientUnitTestEnv(time, cluster,
                AdminClientConfig.RETRIES_CONFIG, maxAllowedNumTries,
                AdminClientConfig.RETRY_BACKOFF_MS_CONFIG, retryBackoff)) {
            env.kafkaClient().setNodeApiVersions(NodeApiVersions.create());
            Map<TopicPartition, OffsetSpec> partitionOffsets = new HashMap<>();
            partitionOffsets.put(tp1, OffsetSpec.latest());
            partitionOffsets.put(tp2, OffsetSpec.earliest());
            partitionOffsets.put(tp3, OffsetSpec.forTimestamp(time.milliseconds()));
            List<TopicPartition> tps = new ArrayList<>(partitionOffsets.keySet());

            // Case 1
            for (int i = 0; i < Integer.parseInt(maxAllowedNumTries); i++) {
                prepareMetadataResponse(env, true);
                prepareListoffsetsResponse(tps, env, false);
            }
            prepareMetadataResponse(env, true);
            prepareListoffsetsResponse(tps, env, true);
            verifyListOffsetsResult(partitionOffsets, env, true);

            // Case 2
            for (int i = 0; i < Integer.parseInt(maxAllowedNumTries); i++) {
                prepareMetadataResponse(env, false);
            }
            prepareMetadataResponse(env, true);
            prepareListoffsetsResponse(tps, env, true);
            verifyListOffsetsResult(partitionOffsets, env, true);

            // Case 3
            prepareMetadataResponse(env, false);
            prepareMetadataResponse(env, true);
            prepareListoffsetsResponse(tps, env, false);
            prepareMetadataResponse(env, true);
            prepareListoffsetsResponse(tps, env, true);
            verifyListOffsetsResult(partitionOffsets, env, true);

            // Case 4
            prepareMetadataResponse(env, true);
            prepareListoffsetsResponse(tps, env, false);
            prepareMetadataResponse(env, true);
            prepareListoffsetsResponse(tps, env, false);
            prepareMetadataResponse(env, true);
            prepareListoffsetsResponse(tps, env, false);
            verifyListOffsetsResult(partitionOffsets, env, false);

            // Case 5
            prepareMetadataResponse(env, true);
            prepareListoffsetsResponse(tps, env, false);
            prepareMetadataResponse(env, true);
            prepareListoffsetsResponse(tps, env, false);
            prepareMetadataResponse(env, false);
            verifyListOffsetsResult(partitionOffsets, env, false);

            // Case 6
            prepareMetadataResponse(env, true);
            prepareListoffsetsResponse(tps, env, false);
            prepareMetadataResponse(env, false);
            prepareMetadataResponse(env, false);
            verifyListOffsetsResult(partitionOffsets, env, false);

            // Case 6
            prepareMetadataResponse(env, false);
            prepareMetadataResponse(env, true);
            prepareListoffsetsResponse(tps, env, false);
            prepareMetadataResponse(env, false);
            verifyListOffsetsResult(partitionOffsets, env, false);

            // Case 7
            prepareMetadataResponse(env, false);
            prepareMetadataResponse(env, false);
            prepareMetadataResponse(env, false);
            verifyListOffsetsResult(partitionOffsets, env, false);
        }
    }

    @Test
    public void testListOffsetsRetryBackoff() throws Exception {

        Node node0 = new Node(0, "localhost", 8120);
        List<PartitionInfo> pInfos = new ArrayList<>();
        pInfos.add(new PartitionInfo("foo", 0, node0, new Node[]{node0}, new Node[]{node0}));
        pInfos.add(new PartitionInfo("bar", 0, node0, new Node[]{node0}, new Node[]{node0}));
        pInfos.add(new PartitionInfo("baz", 0, node0, new Node[]{node0}, new Node[]{node0}));

        MockTime time = new MockTime();
        int retryBackoff = 100;

        final Cluster cluster =
                new Cluster(
                        "mockClusterId",
                        Arrays.asList(node0),
                        pInfos,
                        Collections.<String>emptySet(),
                        Collections.<String>emptySet(),
                        node0);

        final TopicPartition tp1 = new TopicPartition("foo", 0);
        final TopicPartition tp2 = new TopicPartition("bar", 0);
        final TopicPartition tp3 = new TopicPartition("baz", 0);

        try (AdminClientUnitTestEnv env = new AdminClientUnitTestEnv(time, cluster,
                AdminClientConfig.RETRY_BACKOFF_MS_CONFIG, "" + retryBackoff)) {
            env.kafkaClient().setNodeApiVersions(NodeApiVersions.create());
            Map<TopicPartition, OffsetSpec> partitionOffsets = new HashMap<>();
            partitionOffsets.put(tp1, OffsetSpec.latest());
            partitionOffsets.put(tp2, OffsetSpec.earliest());
            partitionOffsets.put(tp3, OffsetSpec.forTimestamp(time.milliseconds()));
            List<TopicPartition> tps = new ArrayList<>(partitionOffsets.keySet());
            prepareMetadataResponse(env, true);
            prepareListoffsetsResponse(tps, env, false);
            prepareMetadataResponse(env, true);
            prepareListoffsetsResponse(tps, env, true);
            ListOffsetsResult result = env.adminClient().listOffsets(partitionOffsets);
            final KafkaFuture<Map<TopicPartition, ListOffsetsResultInfo>> future = result.all();
            TestUtils.waitForCondition(() -> env.kafkaClient().numAwaitingResponses() == 2, "Failed awaiting ListOffsets first request failure");
            TestUtils.waitForCondition(() -> ((KafkaAdminClient) env.adminClient()).numPendingCalls() == 1, "Failed to add retry ListOffsets call on first failure");

            long sleepTime1 = (long) (retryBackoff * Math.pow(retryBackoffExpBase, 0) * (1 - retryBackoffJitter)) - 1;
            long sleepTime2 = (long) (retryBackoff * Math.pow(retryBackoffExpBase, 0) * (retryBackoffJitter * 2)) + 2;

            time.sleep(sleepTime1);
            assertEquals(1, ((KafkaAdminClient) env.adminClient()).numPendingCalls());

            time.sleep(sleepTime2);
            future.get();
        }
    }

    @Test
    public void testListOffsetsMaxAllowedNumRetriesSuccessWithMultipleLeaders() throws Exception {

        Node node0 = new Node(0, "localhost", 8120);
        Node node1 = new Node(1, "localhost", 8121);
        Node node2 = new Node(2, "localhost", 8122);

        List<PartitionInfo> pInfos = new ArrayList<>();
        pInfos.add(new PartitionInfo("foo", 0, node0, new Node[]{node0, node1, node2}, new Node[]{node0, node1, node2}));
        pInfos.add(new PartitionInfo("bar", 0, node1, new Node[]{node0, node1, node2}, new Node[]{node0, node1, node2}));
        pInfos.add(new PartitionInfo("baz", 0, node2, new Node[]{node0, node1, node2}, new Node[]{node0, node1, node2}));

        MockTime time = new MockTime();
        String maxAllowedNumTries = "3";
        String retryBackoff = "0";

        final Cluster cluster =
                new Cluster(
                        "mockClusterId",
                        Arrays.asList(node0, node1, node2),
                        pInfos,
                        Collections.<String>emptySet(),
                        Collections.<String>emptySet(),
                        node0);

        final TopicPartition tp1 = new TopicPartition("foo", 0);
        final TopicPartition tp2 = new TopicPartition("bar", 0);
        final TopicPartition tp3 = new TopicPartition("baz", 0);

        try (AdminClientUnitTestEnv env = new AdminClientUnitTestEnv(time, cluster,
                AdminClientConfig.RETRIES_CONFIG, maxAllowedNumTries,
                AdminClientConfig.RETRY_BACKOFF_MS_CONFIG, retryBackoff)) {
            env.kafkaClient().setNodeApiVersions(NodeApiVersions.create());

            {
                env.kafkaClient().prepareResponse(prepareMetadataResponse(cluster, Errors.NONE));

                Map<TopicPartition, PartitionData> responseData1 = new HashMap<>();
                responseData1.put(tp1, new PartitionData(Errors.NOT_LEADER_FOR_PARTITION, -1L, 123L, Optional.of(321)));
                env.kafkaClient().prepareResponse(new ListOffsetResponse(responseData1));

                Map<TopicPartition, PartitionData> responseData2 = new HashMap<>();
                responseData2.put(tp2, new PartitionData(Errors.NONE, -1L, 234L, Optional.of(432)));
                env.kafkaClient().prepareResponse(new ListOffsetResponse(responseData2));

                Map<TopicPartition, PartitionData> responseData3 = new HashMap<>();
                responseData3.put(tp3, new PartitionData(Errors.NONE, 123456789L, 345L, Optional.of(543)));
                env.kafkaClient().prepareResponse(new ListOffsetResponse(responseData3));
            }

            for (int i = 1; i < Integer.parseInt(maxAllowedNumTries); i++) {

                env.kafkaClient().prepareResponse(prepareMetadataResponse(cluster, Errors.NONE));

                Map<TopicPartition, PartitionData> responseData1 = new HashMap<>();
                responseData1.put(tp1, new PartitionData(Errors.NOT_LEADER_FOR_PARTITION, -1L, 123L, Optional.of(321)));
                env.kafkaClient().prepareResponse(new ListOffsetResponse(responseData1));

            }

            {
                env.kafkaClient().prepareResponse(prepareMetadataResponse(cluster, Errors.NONE));

                Map<TopicPartition, PartitionData> responseData1 = new HashMap<>();
                responseData1.put(tp1, new PartitionData(Errors.NONE, -1L, 123L, Optional.of(321)));
                env.kafkaClient().prepareResponse(new ListOffsetResponse(responseData1));
            }

            Map<TopicPartition, OffsetSpec> partitions = new HashMap<>();
            partitions.put(tp1, OffsetSpec.latest());
            partitions.put(tp2, OffsetSpec.earliest());
            partitions.put(tp3, OffsetSpec.forTimestamp(System.currentTimeMillis()));
            ListOffsetsResult result = env.adminClient().listOffsets(partitions);

            Map<TopicPartition, ListOffsetsResultInfo> offsets = result.all().get();
            assertFalse(offsets.isEmpty());
            assertEquals(123L, offsets.get(tp1).offset());
            assertEquals(321, offsets.get(tp1).leaderEpoch().get().intValue());
            assertEquals(-1L, offsets.get(tp1).timestamp());
            assertEquals(234L, offsets.get(tp2).offset());
            assertEquals(432, offsets.get(tp2).leaderEpoch().get().intValue());
            assertEquals(-1L, offsets.get(tp2).timestamp());
            assertEquals(345L, offsets.get(tp3).offset());
            assertEquals(543, offsets.get(tp3).leaderEpoch().get().intValue());
            assertEquals(123456789L, offsets.get(tp3).timestamp());
            assertEquals(offsets.get(tp1), result.partitionResult(tp1).get());
            assertEquals(offsets.get(tp2), result.partitionResult(tp2).get());
            assertEquals(offsets.get(tp3), result.partitionResult(tp3).get());
            try {
                result.partitionResult(new TopicPartition("unknown", 0)).get();
                fail("should have thrown IllegalArgumentException");
            } catch (IllegalArgumentException expected) { }
        }
    }

    @Test
    public void testGetSubLevelError() {
        List<MemberIdentity> memberIdentities = Arrays.asList(
            new MemberIdentity().setGroupInstanceId("instance-0"),
            new MemberIdentity().setGroupInstanceId("instance-1"));
        Map<MemberIdentity, Errors> errorsMap = new HashMap<>();
        errorsMap.put(memberIdentities.get(0), Errors.NONE);
        errorsMap.put(memberIdentities.get(1), Errors.FENCED_INSTANCE_ID);
        assertEquals(IllegalArgumentException.class, KafkaAdminClient.getSubLevelError(errorsMap,
                                                                                       new MemberIdentity().setGroupInstanceId("non-exist-id"), "For unit test").getClass());
        assertNull(KafkaAdminClient.getSubLevelError(errorsMap, memberIdentities.get(0), "For unit test"));
        assertEquals(FencedInstanceIdException.class, KafkaAdminClient.getSubLevelError(
            errorsMap, memberIdentities.get(1), "For unit test").getClass());
    }

    @Test
    public void testSuccessfulRetryAfterRequestTimeout() throws Exception {
        HashMap<Integer, Node> nodes = new HashMap<>();
        MockTime time = new MockTime();
        Node node0 = new Node(0, "localhost", 8121);
        nodes.put(0, node0);
        Cluster cluster = new Cluster("mockClusterId", nodes.values(),
                Arrays.asList(new PartitionInfo("foo", 0, node0, new Node[]{node0}, new Node[]{node0})),
                Collections.emptySet(), Collections.emptySet(),
                Collections.emptySet(), nodes.get(0));

        final int requestTimeoutMs = 1000;
        final int retryBackoffMs = 100;
        final int retryBackoffMaxMs = 100;
        final int apiTimeoutMs = 3000;

        try (AdminClientUnitTestEnv env = new AdminClientUnitTestEnv(time, cluster,
                AdminClientConfig.RETRY_BACKOFF_MS_CONFIG, String.valueOf(retryBackoffMs),
                AdminClientConfig.RETRY_BACKOFF_MAX_MS_CONFIG, String.valueOf(retryBackoffMaxMs),
                AdminClientConfig.REQUEST_TIMEOUT_MS_CONFIG, String.valueOf(requestTimeoutMs))) {
            env.kafkaClient().setNodeApiVersions(NodeApiVersions.create());

            final ListTopicsResult result = env.adminClient()
                    .listTopics(new ListTopicsOptions().timeoutMs(apiTimeoutMs));

            // Wait until the first attempt has been sent, then advance the time
            TestUtils.waitForCondition(() -> env.kafkaClient().hasInFlightRequests(),
                    "Timed out waiting for Metadata request to be sent");
            time.sleep(requestTimeoutMs + 1);

            // Wait for the request to be timed out before backing off
            TestUtils.waitForCondition(() -> !env.kafkaClient().hasInFlightRequests(),
                    "Timed out waiting for inFlightRequests to be timed out");
            time.sleep(retryBackoffMs + 1);

            // Since api timeout bound is not hit, AdminClient should retry
            TestUtils.waitForCondition(() -> env.kafkaClient().hasInFlightRequests(),
                    "Failed to retry Metadata request");
            env.kafkaClient().respond(prepareMetadataResponse(cluster, Errors.NONE));

            assertEquals(1, result.listings().get().size());
            assertEquals("foo", result.listings().get().iterator().next().name());
        }
    }

    @Test
    public void testDefaultApiTimeout() throws Exception {
        testApiTimeout(1500, 3000, OptionalInt.empty());
    }

    @Test
    public void testDefaultApiTimeoutOverride() throws Exception {
        testApiTimeout(1500, 10000, OptionalInt.of(3000));
    }

    private void testApiTimeout(int requestTimeoutMs,
                                int defaultApiTimeoutMs,
                                OptionalInt overrideApiTimeoutMs) throws Exception {
        HashMap<Integer, Node> nodes = new HashMap<>();
        MockTime time = new MockTime();
        Node node0 = new Node(0, "localhost", 8121);
        nodes.put(0, node0);
        Cluster cluster = new Cluster("mockClusterId", nodes.values(),
                Arrays.asList(new PartitionInfo("foo", 0, node0, new Node[]{node0}, new Node[]{node0})),
                Collections.emptySet(), Collections.emptySet(),
                Collections.emptySet(), nodes.get(0));

        final int retryBackoffMs = 100;
        final int effectiveTimeoutMs = overrideApiTimeoutMs.orElse(defaultApiTimeoutMs);
        assertEquals("This test expects the effective timeout to be twice the request timeout",
                2 * requestTimeoutMs, effectiveTimeoutMs);

        try (AdminClientUnitTestEnv env = new AdminClientUnitTestEnv(time, cluster,
                AdminClientConfig.RETRY_BACKOFF_MS_CONFIG, String.valueOf(retryBackoffMs),
                AdminClientConfig.REQUEST_TIMEOUT_MS_CONFIG, String.valueOf(requestTimeoutMs),
                AdminClientConfig.DEFAULT_API_TIMEOUT_MS_CONFIG, String.valueOf(defaultApiTimeoutMs))) {
            env.kafkaClient().setNodeApiVersions(NodeApiVersions.create());

            ListTopicsOptions options = new ListTopicsOptions();
            overrideApiTimeoutMs.ifPresent(options::timeoutMs);

            final ListTopicsResult result = env.adminClient().listTopics(options);

            // Wait until the first attempt has been sent, then advance the time
            TestUtils.waitForCondition(() -> env.kafkaClient().hasInFlightRequests(),
                    "Timed out waiting for Metadata request to be sent");
            time.sleep(requestTimeoutMs + 1);

            // Wait for the request to be timed out before backing off
            TestUtils.waitForCondition(() -> !env.kafkaClient().hasInFlightRequests(),
                    "Timed out waiting for inFlightRequests to be timed out");

            // Since api timeout bound is not hit, AdminClient should retry
            TestUtils.waitForCondition(() -> {
                boolean hasInflightRequests = env.kafkaClient().hasInFlightRequests();
                if (!hasInflightRequests)
                    time.sleep(retryBackoffMs);
                return hasInflightRequests;
            }, "Timed out waiting for Metadata request to be sent");
            time.sleep(requestTimeoutMs + 1);

            TestUtils.assertFutureThrows(result.future, TimeoutException.class);
        }
    }

    @Test
    public void testRequestTimeoutExceedingDefaultApiTimeout() throws Exception {
        HashMap<Integer, Node> nodes = new HashMap<>();
        MockTime time = new MockTime();
        Node node0 = new Node(0, "localhost", 8121);
        nodes.put(0, node0);
        Cluster cluster = new Cluster("mockClusterId", nodes.values(),
                Arrays.asList(new PartitionInfo("foo", 0, node0, new Node[]{node0}, new Node[]{node0})),
                Collections.emptySet(), Collections.emptySet(),
                Collections.emptySet(), nodes.get(0));

        // This test assumes the default api timeout value of 60000. When the request timeout
        // is set to something larger, we should adjust the api timeout accordingly for compatibility.

        final int retryBackoffMs = 100;
        final int requestTimeoutMs = 120000;

        try (AdminClientUnitTestEnv env = new AdminClientUnitTestEnv(time, cluster,
                AdminClientConfig.RETRY_BACKOFF_MS_CONFIG, String.valueOf(retryBackoffMs),
                AdminClientConfig.REQUEST_TIMEOUT_MS_CONFIG, String.valueOf(requestTimeoutMs))) {
            env.kafkaClient().setNodeApiVersions(NodeApiVersions.create());

            ListTopicsOptions options = new ListTopicsOptions();

            final ListTopicsResult result = env.adminClient().listTopics(options);

            // Wait until the first attempt has been sent, then advance the time by the default api timeout
            TestUtils.waitForCondition(() -> env.kafkaClient().hasInFlightRequests(),
                    "Timed out waiting for Metadata request to be sent");
            time.sleep(60001);

            // The in-flight request should not be cancelled
            assertTrue(env.kafkaClient().hasInFlightRequests());

            // Now sleep the remaining time for the request timeout to expire
            time.sleep(60000);
            TestUtils.assertFutureThrows(result.future, TimeoutException.class);
        }
    }

    private ClientQuotaEntity newClientQuotaEntity(String... args) {
        assertTrue(args.length % 2 == 0);

        Map<String, String> entityMap = new HashMap<>(args.length / 2);
        for (int index = 0; index < args.length; index += 2) {
            entityMap.put(args[index], args[index + 1]);
        }
        return new ClientQuotaEntity(entityMap);
    }

    @Test
    public void testDescribeClientQuotas() throws Exception {
        try (AdminClientUnitTestEnv env = mockClientEnv()) {
            env.kafkaClient().setNodeApiVersions(NodeApiVersions.create());

            final String value = "value";

            Map<ClientQuotaEntity, Map<String, Double>> responseData = new HashMap<>();
            ClientQuotaEntity entity1 = newClientQuotaEntity(ClientQuotaEntity.USER, "user-1", ClientQuotaEntity.CLIENT_ID, value);
            ClientQuotaEntity entity2 = newClientQuotaEntity(ClientQuotaEntity.USER, "user-2", ClientQuotaEntity.CLIENT_ID, value);
            responseData.put(entity1, Collections.singletonMap("consumer_byte_rate", 10000.0));
            responseData.put(entity2, Collections.singletonMap("producer_byte_rate", 20000.0));

            env.kafkaClient().prepareResponse(new DescribeClientQuotasResponse(responseData, 0));

            ClientQuotaFilter filter = ClientQuotaFilter.contains(asList(ClientQuotaFilterComponent.ofEntity(ClientQuotaEntity.USER, value)));

            DescribeClientQuotasResult result = env.adminClient().describeClientQuotas(filter);
            Map<ClientQuotaEntity, Map<String, Double>> resultData = result.entities().get();
            assertEquals(resultData.size(), 2);
            assertTrue(resultData.containsKey(entity1));
            Map<String, Double> config1 = resultData.get(entity1);
            assertEquals(config1.size(), 1);
            assertEquals(config1.get("consumer_byte_rate"), 10000.0, 1e-6);
            assertTrue(resultData.containsKey(entity2));
            Map<String, Double> config2 = resultData.get(entity2);
            assertEquals(config2.size(), 1);
            assertEquals(config2.get("producer_byte_rate"), 20000.0, 1e-6);
        }
    }

    @Test
    public void testEqualsOfClientQuotaFilterComponent() {
        assertEquals(ClientQuotaFilterComponent.ofDefaultEntity(ClientQuotaEntity.USER),
            ClientQuotaFilterComponent.ofDefaultEntity(ClientQuotaEntity.USER));

        assertEquals(ClientQuotaFilterComponent.ofEntityType(ClientQuotaEntity.USER),
            ClientQuotaFilterComponent.ofEntityType(ClientQuotaEntity.USER));

        // match = null is different from match = Empty
        assertNotEquals(ClientQuotaFilterComponent.ofDefaultEntity(ClientQuotaEntity.USER),
            ClientQuotaFilterComponent.ofEntityType(ClientQuotaEntity.USER));

        assertEquals(ClientQuotaFilterComponent.ofEntity(ClientQuotaEntity.USER, "user"),
            ClientQuotaFilterComponent.ofEntity(ClientQuotaEntity.USER, "user"));

        assertNotEquals(ClientQuotaFilterComponent.ofEntity(ClientQuotaEntity.USER, "user"),
            ClientQuotaFilterComponent.ofDefaultEntity(ClientQuotaEntity.USER));

        assertNotEquals(ClientQuotaFilterComponent.ofEntity(ClientQuotaEntity.USER, "user"),
            ClientQuotaFilterComponent.ofEntityType(ClientQuotaEntity.USER));
    }

    @Test
    public void testAlterClientQuotas() throws Exception {
        try (AdminClientUnitTestEnv env = mockClientEnv()) {
            env.kafkaClient().setNodeApiVersions(NodeApiVersions.create());

            ClientQuotaEntity goodEntity = newClientQuotaEntity(ClientQuotaEntity.USER, "user-1");
            ClientQuotaEntity unauthorizedEntity = newClientQuotaEntity(ClientQuotaEntity.USER, "user-0");
            ClientQuotaEntity invalidEntity = newClientQuotaEntity("", "user-0");

            Map<ClientQuotaEntity, ApiError> responseData = new HashMap<>(2);
            responseData.put(goodEntity, new ApiError(Errors.CLUSTER_AUTHORIZATION_FAILED, "Authorization failed"));
            responseData.put(unauthorizedEntity, new ApiError(Errors.CLUSTER_AUTHORIZATION_FAILED, "Authorization failed"));
            responseData.put(invalidEntity, new ApiError(Errors.INVALID_REQUEST, "Invalid quota entity"));

            env.kafkaClient().prepareResponse(new AlterClientQuotasResponse(responseData, 0));

            List<ClientQuotaAlteration> entries = new ArrayList<>(3);
            entries.add(new ClientQuotaAlteration(goodEntity, Collections.singleton(new ClientQuotaAlteration.Op("consumer_byte_rate", 10000.0))));
            entries.add(new ClientQuotaAlteration(unauthorizedEntity, Collections.singleton(new ClientQuotaAlteration.Op("producer_byte_rate", 10000.0))));
            entries.add(new ClientQuotaAlteration(invalidEntity, Collections.singleton(new ClientQuotaAlteration.Op("producer_byte_rate", 100.0))));

            AlterClientQuotasResult result = env.adminClient().alterClientQuotas(entries);
            result.values().get(goodEntity);
            TestUtils.assertFutureError(result.values().get(unauthorizedEntity), ClusterAuthorizationException.class);
            TestUtils.assertFutureError(result.values().get(invalidEntity), InvalidRequestException.class);
        }
    }

    @Test
    public void testAlterReplicaLogDirsSuccess() throws Exception {
        try (AdminClientUnitTestEnv env = mockClientEnv()) {
            createAlterLogDirsResponse(env, env.cluster().nodeById(0), Errors.NONE, 0);
            createAlterLogDirsResponse(env, env.cluster().nodeById(1), Errors.NONE, 0);

            TopicPartitionReplica tpr0 = new TopicPartitionReplica("topic", 0, 0);
            TopicPartitionReplica tpr1 = new TopicPartitionReplica("topic", 0, 1);

            Map<TopicPartitionReplica, String> logDirs = new HashMap<>();
            logDirs.put(tpr0, "/data0");
            logDirs.put(tpr1, "/data1");
            AlterReplicaLogDirsResult result = env.adminClient().alterReplicaLogDirs(logDirs);
            assertNull(result.values().get(tpr0).get());
            assertNull(result.values().get(tpr1).get());
        }
    }

    @Test
    public void testAlterReplicaLogDirsLogDirNotFound() throws Exception {
        try (AdminClientUnitTestEnv env = mockClientEnv()) {
            createAlterLogDirsResponse(env, env.cluster().nodeById(0), Errors.NONE, 0);
            createAlterLogDirsResponse(env, env.cluster().nodeById(1), Errors.LOG_DIR_NOT_FOUND, 0);

            TopicPartitionReplica tpr0 = new TopicPartitionReplica("topic", 0, 0);
            TopicPartitionReplica tpr1 = new TopicPartitionReplica("topic", 0, 1);

            Map<TopicPartitionReplica, String> logDirs = new HashMap<>();
            logDirs.put(tpr0, "/data0");
            logDirs.put(tpr1, "/data1");
            AlterReplicaLogDirsResult result = env.adminClient().alterReplicaLogDirs(logDirs);
            assertNull(result.values().get(tpr0).get());
            TestUtils.assertFutureError(result.values().get(tpr1), LogDirNotFoundException.class);
        }
    }

    @Test
    public void testAlterReplicaLogDirsUnrequested() throws Exception {
        try (AdminClientUnitTestEnv env = mockClientEnv()) {
            createAlterLogDirsResponse(env, env.cluster().nodeById(0), Errors.NONE, 1, 2);

            TopicPartitionReplica tpr1 = new TopicPartitionReplica("topic", 1, 0);

            Map<TopicPartitionReplica, String> logDirs = new HashMap<>();
            logDirs.put(tpr1, "/data1");
            AlterReplicaLogDirsResult result = env.adminClient().alterReplicaLogDirs(logDirs);
            assertNull(result.values().get(tpr1).get());
        }
    }

    @Test
    public void testAlterReplicaLogDirsPartialResponse() throws Exception {
        try (AdminClientUnitTestEnv env = mockClientEnv()) {
            createAlterLogDirsResponse(env, env.cluster().nodeById(0), Errors.NONE, 1);

            TopicPartitionReplica tpr1 = new TopicPartitionReplica("topic", 1, 0);
            TopicPartitionReplica tpr2 = new TopicPartitionReplica("topic", 2, 0);

            Map<TopicPartitionReplica, String> logDirs = new HashMap<>();
            logDirs.put(tpr1, "/data1");
            logDirs.put(tpr2, "/data1");
            AlterReplicaLogDirsResult result = env.adminClient().alterReplicaLogDirs(logDirs);
            assertNull(result.values().get(tpr1).get());
            TestUtils.assertFutureThrows(result.values().get(tpr2), ApiException.class);
        }
    }

    @Test
    public void testAlterReplicaLogDirsPartialFailure() throws Exception {
        try (AdminClientUnitTestEnv env = mockClientEnv(
                AdminClientConfig.REQUEST_TIMEOUT_MS_CONFIG, "100",
                AdminClientConfig.DEFAULT_API_TIMEOUT_MS_CONFIG, "100")) {
            // As we won't retry, this calls fails immediately with a DisconnectException
            env.kafkaClient().prepareResponseFrom(
                prepareAlterLogDirsResponse(Errors.NONE, "topic", 1),
                env.cluster().nodeById(0),
                true);

            env.kafkaClient().prepareResponseFrom(
                prepareAlterLogDirsResponse(Errors.NONE, "topic", 2),
                env.cluster().nodeById(1));

            TopicPartitionReplica tpr1 = new TopicPartitionReplica("topic", 1, 0);
            TopicPartitionReplica tpr2 = new TopicPartitionReplica("topic", 2, 1);

            Map<TopicPartitionReplica, String> logDirs = new HashMap<>();
            logDirs.put(tpr1, "/data1");
            logDirs.put(tpr2, "/data1");

            AlterReplicaLogDirsResult result = env.adminClient().alterReplicaLogDirs(logDirs);

            TestUtils.assertFutureThrows(result.values().get(tpr1), ApiException.class);
            assertNull(result.values().get(tpr2).get());
        }
    }

    private void createAlterLogDirsResponse(AdminClientUnitTestEnv env, Node node, Errors error, int... partitions) {
        env.kafkaClient().prepareResponseFrom(
            prepareAlterLogDirsResponse(error, "topic", partitions), node);
    }

    private AlterReplicaLogDirsResponse prepareAlterLogDirsResponse(Errors error, String topic, int... partitions) {
        return new AlterReplicaLogDirsResponse(
            new AlterReplicaLogDirsResponseData().setResults(singletonList(
                new AlterReplicaLogDirTopicResult()
                    .setTopicName(topic)
                    .setPartitions(Arrays.stream(partitions).boxed().map(partitionId ->
                        new AlterReplicaLogDirPartitionResult()
                            .setPartitionIndex(partitionId)
                            .setErrorCode(error.code())).collect(Collectors.toList())))));
    }

    @Test
    public void testDescribeLogDirsPartialFailure() throws Exception {
        try (AdminClientUnitTestEnv env = mockClientEnv(
                AdminClientConfig.REQUEST_TIMEOUT_MS_CONFIG, "100",
                AdminClientConfig.DEFAULT_API_TIMEOUT_MS_CONFIG, "100")) {
            // As we won't retry, this calls fails immediately with a DisconnectException
            env.kafkaClient().prepareResponseFrom(
                prepareDescribeLogDirsResponse(Errors.NONE, "/data"),
                env.cluster().nodeById(0),
                true);

            env.kafkaClient().prepareResponseFrom(
                prepareDescribeLogDirsResponse(Errors.NONE, "/data"),
                env.cluster().nodeById(1));

            DescribeLogDirsResult result = env.adminClient().describeLogDirs(Arrays.asList(0, 1));

            TestUtils.assertFutureThrows(result.descriptions().get(0), ApiException.class);
            assertNotNull(result.descriptions().get(1).get());
        }
    }

    private DescribeLogDirsResponse prepareDescribeLogDirsResponse(Errors error, String logDir) {
        return new DescribeLogDirsResponse(new DescribeLogDirsResponseData()
            .setResults(Collections.singletonList(
                new DescribeLogDirsResponseData.DescribeLogDirsResult()
                    .setErrorCode(error.code())
                    .setLogDir(logDir))));
    }

    private static MemberDescription convertToMemberDescriptions(DescribedGroupMember member,
                                                                 MemberAssignment assignment) {
        return new MemberDescription(member.memberId(),
                                     Optional.ofNullable(member.groupInstanceId()),
                                     member.clientId(),
                                     member.clientHost(),
                                     assignment);
    }

    @SafeVarargs
    private static <T> void assertCollectionIs(Collection<T> collection, T... elements) {
        for (T element : elements) {
            assertTrue("Did not find " + element, collection.contains(element));
        }
        assertEquals("There are unexpected extra elements in the collection.",
            elements.length, collection.size());
    }

    public static KafkaAdminClient createInternal(AdminClientConfig config, KafkaAdminClient.TimeoutProcessorFactory timeoutProcessorFactory) {
        return KafkaAdminClient.createInternal(config, timeoutProcessorFactory);
    }

    public static class FailureInjectingTimeoutProcessorFactory extends KafkaAdminClient.TimeoutProcessorFactory {

        private int numTries = 0;

        private int failuresInjected = 0;

        @Override
        public KafkaAdminClient.TimeoutProcessor create(long now) {
            return new FailureInjectingTimeoutProcessor(now);
        }

        synchronized boolean shouldInjectFailure() {
            numTries++;
            if (numTries == 1) {
                failuresInjected++;
                return true;
            }
            return false;
        }

        public synchronized int failuresInjected() {
            return failuresInjected;
        }

        public final class FailureInjectingTimeoutProcessor extends KafkaAdminClient.TimeoutProcessor {
            public FailureInjectingTimeoutProcessor(long now) {
                super(now);
            }

            boolean callHasExpired(KafkaAdminClient.Call call) {
                if ((!call.isInternal()) && shouldInjectFailure()) {
                    log.debug("Injecting timeout for {}.", call);
                    return true;
                } else {
                    boolean ret = super.callHasExpired(call);
                    log.debug("callHasExpired({}) = {}", call, ret);
                    return ret;
                }
            }
        }
    }
}<|MERGE_RESOLUTION|>--- conflicted
+++ resolved
@@ -2254,21 +2254,8 @@
         }
     }
 
-<<<<<<< HEAD
     private void prepareFindCoordinatorResponse(AdminClientUnitTestEnv env, boolean successful) {
         if (successful) {
-=======
-    @Deprecated
-    @Test
-    public void testDescribeConsumerGroupNumRetries() throws Exception {
-        final Cluster cluster = mockCluster(3, 0);
-        final Time time = new MockTime();
-
-        try (AdminClientUnitTestEnv env = new AdminClientUnitTestEnv(time, cluster,
-            AdminClientConfig.RETRIES_CONFIG, "0")) {
-            env.kafkaClient().setNodeApiVersions(NodeApiVersions.create());
-
->>>>>>> 7fed816f
             env.kafkaClient().prepareResponse(prepareFindCoordinatorResponse(Errors.NONE, env.cluster().controller()));
         } else {
             env.kafkaClient().prepareResponse(prepareFindCoordinatorResponse(Errors.COORDINATOR_NOT_AVAILABLE, env.cluster().controller()));
@@ -2301,6 +2288,7 @@
         env.kafkaClient().prepareResponse(new DescribeGroupsResponse(data));
     }
 
+    @Deprecated
     @Test
     public void testDescribeConsumerGroupNumRetries() throws Exception {
         final Cluster cluster = mockCluster(3, 0);
