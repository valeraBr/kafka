--- conflicted
+++ resolved
@@ -18,8 +18,6 @@
 
 import org.apache.kafka.clients.NodeApiVersions;
 import org.apache.kafka.clients.admin.DeleteAclsResult.FilterResults;
-import org.apache.kafka.clients.consumer.internals.ConsumerProtocol;
-import org.apache.kafka.clients.consumer.internals.PartitionAssignor;
 import org.apache.kafka.common.Cluster;
 import org.apache.kafka.common.KafkaFuture;
 import org.apache.kafka.common.Node;
@@ -51,12 +49,7 @@
 import org.apache.kafka.common.requests.DeleteRecordsResponse;
 import org.apache.kafka.common.requests.DescribeAclsResponse;
 import org.apache.kafka.common.requests.DescribeConfigsResponse;
-<<<<<<< HEAD
-import org.apache.kafka.common.requests.DescribeGroupsResponse;
-import org.apache.kafka.common.requests.ListGroupsResponse;
-=======
 import org.apache.kafka.common.requests.MetadataResponse;
->>>>>>> 51f0f3ee
 import org.apache.kafka.common.resource.Resource;
 import org.apache.kafka.common.resource.ResourceFilter;
 import org.apache.kafka.common.resource.ResourceType;
@@ -70,10 +63,6 @@
 import org.slf4j.Logger;
 import org.slf4j.LoggerFactory;
 
-<<<<<<< HEAD
-import java.nio.ByteBuffer;
-=======
->>>>>>> 51f0f3ee
 import java.util.ArrayList;
 import java.util.Collection;
 import java.util.Collections;
@@ -434,81 +423,6 @@
     }
 
     @Test
-<<<<<<< HEAD
-    public void testDescribeConsumerGroups() throws Exception {
-        try (MockKafkaAdminClientEnv env = mockClientEnv()) {
-            env.kafkaClient().setNodeApiVersions(NodeApiVersions.create());
-            env.kafkaClient().prepareMetadataUpdate(env.cluster(), Collections.<String>emptySet());
-            env.kafkaClient().setNode(env.cluster().controller());
-
-            Map<String, DescribeGroupsResponse.GroupMetadata> m = new HashMap<>();
-            List<DescribeGroupsResponse.GroupMember> members = new ArrayList<>();
-            List<TopicPartition> topicPartitions = new ArrayList<>();
-            final TopicPartition topic1 = new TopicPartition("topic1", 0);
-            topicPartitions.add(topic1);
-            List<String> topics = new ArrayList<>();
-            topics.add("topic1");
-            ByteBuffer assignmentBytes =
-                ConsumerProtocol.serializeAssignment(new PartitionAssignor.Assignment(topicPartitions));
-            ByteBuffer subscriptionBytes =
-                ConsumerProtocol.serializeSubscription(new PartitionAssignor.Subscription(topics));
-
-            final DescribeGroupsResponse.GroupMember groupMember =
-                new DescribeGroupsResponse.GroupMember(
-                    "member1",
-                    "clientId1",
-                    "host1",
-                    subscriptionBytes,
-                    assignmentBytes);
-            members.add(groupMember);
-            final DescribeGroupsResponse.GroupMetadata groupMetadata =
-                new DescribeGroupsResponse.GroupMetadata(
-                    null,
-                    "",
-                    "",
-                    "",
-                    members);
-            m.put("group1", groupMetadata);
-
-            // Test a call where one filter has an error.
-            env.kafkaClient().prepareResponse(new DescribeGroupsResponse(0, m));
-
-            List<String> groupIds = new ArrayList<>();
-            groupIds.add("group1");
-            DescribeGroupsResult results =
-                env.adminClient().describeConsumerGroups(groupIds);
-            Map<String, KafkaFuture<GroupDescription>> values = results.values();
-            KafkaFuture<GroupDescription> group1Result = values.get("group1");
-            GroupDescription description = group1Result.get();
-            assertEquals(description.name(), "group1");
-            assertEquals(description.consumers().size(), 1);
-        }
-    }
-
-    @Test
-    public void testListConsumerGroups() throws Exception {
-        try (MockKafkaAdminClientEnv env = mockClientEnv()) {
-            env.kafkaClient().setNodeApiVersions(NodeApiVersions.create());
-            env.kafkaClient().prepareMetadataUpdate(env.cluster(), Collections.<String>emptySet());
-            env.kafkaClient().setNode(env.cluster().controller());
-
-            List<ListGroupsResponse.Group> groups = new ArrayList<>();
-            ListGroupsResponse.Group group1 = new ListGroupsResponse.Group("group1", "1");
-            groups.add(group1);
-            ListGroupsResponse.Group group2 = new ListGroupsResponse.Group("group2", "1");
-            groups.add(group2);
-
-            // Test a call where one filter has an error.
-            env.kafkaClient().prepareResponse(new ListGroupsResponse(null, groups));
-
-            ListGroupsResult results =
-                env.adminClient().listConsumerGroups();
-            KafkaFuture<Map<String, GroupListing>> values = results.namesToListings();
-            Map<String, GroupListing> groupsResult = values.get();
-            assertEquals(groupsResult.keySet().size(), 2);
-            assertEquals(groupsResult.get("group1").name(), "group1");
-            assertEquals(groupsResult.get("group2").name(), "group2");
-=======
     public void testDeleteRecords() throws Exception {
 
         HashMap<Integer, Node> nodes = new HashMap<>();
@@ -612,7 +526,6 @@
             } catch (ExecutionException e1) {
                 assertTrue(e1.getCause() instanceof UnknownTopicOrPartitionException);
             }
->>>>>>> 51f0f3ee
         }
     }
 
