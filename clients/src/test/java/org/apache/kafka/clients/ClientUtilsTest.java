--- conflicted
+++ resolved
@@ -45,8 +45,6 @@
         assertEquals(10000, onlyAddress.getPort());
     }
 
-
-
     @Test
     public void testParseAndValidateAddressesWithReverseLookup() {
         checkWithoutLookup("127.0.0.1:8000");
@@ -60,12 +58,10 @@
         assertEquals(10000, address.getPort());
     }
 
-
     @Test(expected = IllegalArgumentException.class)
     public void testInvalidConfig() {
         ClientUtils.parseAndValidateAddresses(Arrays.asList("localhost:10000"), "random.value");
     }
-
 
     @Test(expected = ConfigException.class)
     public void testNoPort() {
@@ -77,10 +73,6 @@
         checkWithoutLookup("some.invalid.hostname.foo.bar.local:9999");
     }
 
-<<<<<<< HEAD
-    private List<InetSocketAddress> checkWithoutLookup(String... url) {
-        return ClientUtils.parseAndValidateAddresses(Arrays.asList(url), ClientDnsLookup.DEFAULT.toString());
-=======
     @Test
     public void testFilterPreferredAddresses() throws UnknownHostException {
         InetAddress ipv4 = InetAddress.getByName("192.0.0.1");
@@ -114,9 +106,12 @@
         assertEquals(2, ClientUtils.resolve("kafka.apache.org", ClientDnsLookup.USE_ALL_DNS_IPS).size());
     }
 
+    private List<InetSocketAddress> checkWithoutLookup(String... url) {
+        return ClientUtils.parseAndValidateAddresses(Arrays.asList(url), ClientDnsLookup.DEFAULT.toString());
+    }
+  
     private List<InetSocketAddress> check(String... url) {
         return ClientUtils.parseAndValidateAddresses(Arrays.asList(url));
->>>>>>> f393b2f7
     }
 
     private List<InetSocketAddress> checkWithLookup(List<String> url) {
