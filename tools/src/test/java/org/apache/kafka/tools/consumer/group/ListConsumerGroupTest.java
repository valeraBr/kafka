--- conflicted
+++ resolved
@@ -28,27 +28,18 @@
 
 import java.util.Arrays;
 import java.util.Collections;
-<<<<<<< HEAD
 import java.util.EnumSet;
 import java.util.HashSet;
 import java.util.Objects;
 import java.util.Optional;
 import java.util.Properties;
-=======
-import java.util.HashSet;
 import java.util.List;
-import java.util.Objects;
-import java.util.Optional;
->>>>>>> e247bd03
 import java.util.Set;
 import java.util.concurrent.atomic.AtomicReference;
 import java.util.stream.Collectors;
 
-<<<<<<< HEAD
 import static org.apache.kafka.tools.ToolsTestUtils.TEST_WITH_PARAMETERIZED_QUORUM_AND_GROUP_PROTOCOL_NAMES;
-=======
 import static org.apache.kafka.common.utils.Utils.mkSet;
->>>>>>> e247bd03
 import static org.junit.jupiter.api.Assertions.assertEquals;
 import static org.junit.jupiter.api.Assertions.assertThrows;
 
@@ -327,84 +318,77 @@
         createOffsetsTopic(listenerName(), new Properties());
 
         addSimpleGroupExecutor(simpleGroup);
-<<<<<<< HEAD
-        addConsumerGroupExecutor(1, groupProtocol);
-
-        final AtomicReference<String> out = new AtomicReference<>("");
-
-        String[] cgcArgs1 = new String[]{"--bootstrap-server", bootstrapServers(listenerName()), "--list"};
-        TestUtils.waitForCondition(() -> {
-            out.set(kafka.utils.TestUtils.grabConsoleOutput(() -> {
-                ConsumerGroupCommand.main(cgcArgs1);
-                return null;
-            }));
-            return !out.get().contains("TYPE") && !out.get().contains("STATE") && out.get().contains(simpleGroup) && out.get().contains(GROUP);
-        }, "Expected to find " + simpleGroup + ", " + GROUP + " and no header, but found " + out.get());
-
-        String[] cgcArgs2 = new String[]{"--bootstrap-server", bootstrapServers(listenerName()), "--list", "--state"};
-        TestUtils.waitForCondition(() -> {
-            out.set(kafka.utils.TestUtils.grabConsoleOutput(() -> {
-                ConsumerGroupCommand.main(cgcArgs2);
-                return null;
-            }));
-            return out.get().contains("STATE") && out.get().contains(simpleGroup) && out.get().contains(GROUP);
-        }, "Expected to find " + simpleGroup + ", " + GROUP + " and the header, but found " + out.get());
-
-        String[] cgcArgs3 = new String[]{"--bootstrap-server", bootstrapServers(listenerName()), "--list", "--type"};
-        TestUtils.waitForCondition(() -> {
-            out.set(kafka.utils.TestUtils.grabConsoleOutput(() -> {
-                ConsumerGroupCommand.main(cgcArgs3);
-                return null;
-            }));
-            return out.get().contains("TYPE") && !out.get().contains("STATE") && out.get().contains(simpleGroup) && out.get().contains(GROUP);
-        }, "Expected to find " + simpleGroup + ", " + GROUP + " and the header, but found " + out.get());
-
-        String[] cgcArgs4 = new String[]{"--bootstrap-server", bootstrapServers(listenerName()), "--list", "--state", "--type"};
-        TestUtils.waitForCondition(() -> {
-            out.set(kafka.utils.TestUtils.grabConsoleOutput(() -> {
-                ConsumerGroupCommand.main(cgcArgs4);
-                return null;
-            }));
-            return out.get().contains("TYPE") && out.get().contains("STATE") && out.get().contains(simpleGroup) && out.get().contains(GROUP);
-        }, "Expected to find " + simpleGroup + ", " + GROUP + " and the header, but found " + out.get());
-
-        String[] cgcArgs5 = new String[]{"--bootstrap-server", bootstrapServers(listenerName()), "--list", "--state", "Stable"};
-        TestUtils.waitForCondition(() -> {
-            out.set(kafka.utils.TestUtils.grabConsoleOutput(() -> {
-                ConsumerGroupCommand.main(cgcArgs5);
-                return null;
-            }));
-            return out.get().contains("STATE") && out.get().contains(GROUP) && out.get().contains("Stable");
-        }, "Expected to find " + GROUP + " in state Stable and the header, but found " + out.get());
-
-        String[] cgcArgs6 = new String[]{"--bootstrap-server", bootstrapServers(listenerName()), "--list", "--state", "stable"};
-        TestUtils.waitForCondition(() -> {
-            out.set(kafka.utils.TestUtils.grabConsoleOutput(() -> {
-                ConsumerGroupCommand.main(cgcArgs6);
-                return null;
-            }));
-            return out.get().contains("STATE") && out.get().contains(GROUP) && out.get().contains("Stable");
-        }, "Expected to find " + GROUP + " in state Stable and the header, but found " + out.get());
-
-        String[] cgcArgs7 = new String[]{"--bootstrap-server", bootstrapServers(listenerName()), "--list", "--type", "Classic"};
-        TestUtils.waitForCondition(() -> {
-            out.set(kafka.utils.TestUtils.grabConsoleOutput(() -> {
-                ConsumerGroupCommand.main(cgcArgs7);
-                return null;
-            }));
-            return out.get().contains("TYPE") && out.get().contains("Classic") && !out.get().contains("STATE") &&
-                out.get().contains(simpleGroup) && out.get().contains(GROUP);
-        }, "Expected to find " + GROUP + " and the header, but found " + out.get());
-
-        String[] cgcArgs8 = new String[]{"--bootstrap-server", bootstrapServers(listenerName()), "--list", "--type", "classic"};
-        TestUtils.waitForCondition(() -> {
-            out.set(kafka.utils.TestUtils.grabConsoleOutput(() -> {
-                ConsumerGroupCommand.main(cgcArgs8);
-                return null;
-            }));
-            return out.get().contains("TYPE") && out.get().contains("Classic") && !out.get().contains("STATE") &&
-                out.get().contains(simpleGroup) && out.get().contains(GROUP);
-        }, "Expected to find " + GROUP + " and the header, but found " + out.get());
+        addConsumerGroupExecutor(1);
+
+        validateListOutput(
+            Arrays.asList("--bootstrap-server", bootstrapServers(listenerName()), "--list"),
+            Collections.emptyList(),
+            mkSet(
+                Collections.singletonList(GROUP),
+                Collections.singletonList(simpleGroup)
+            )
+        );
+
+        validateListOutput(
+            Arrays.asList("--bootstrap-server", bootstrapServers(listenerName()), "--list", "--state"),
+            Arrays.asList("GROUP", "STATE"),
+            mkSet(
+                Arrays.asList(GROUP, "Stable"),
+                Arrays.asList(simpleGroup, "Empty")
+            )
+        );
+
+        validateListOutput(
+            Arrays.asList("--bootstrap-server", bootstrapServers(listenerName()), "--list", "--type"),
+            Arrays.asList("GROUP", "TYPE"),
+            mkSet(
+                Arrays.asList(GROUP, "Classic"),
+                Arrays.asList(simpleGroup, "Classic")
+            )
+        );
+
+        validateListOutput(
+            Arrays.asList("--bootstrap-server", bootstrapServers(listenerName()), "--list", "--type", "--state"),
+            Arrays.asList("GROUP", "TYPE", "STATE"),
+            mkSet(
+                Arrays.asList(GROUP, "Classic", "Stable"),
+                Arrays.asList(simpleGroup, "Classic", "Empty")
+            )
+        );
+
+        validateListOutput(
+            Arrays.asList("--bootstrap-server", bootstrapServers(listenerName()), "--list", "--state", "Stable"),
+            Arrays.asList("GROUP", "STATE"),
+            mkSet(
+                Arrays.asList(GROUP, "Stable")
+            )
+        );
+
+        // Check case-insensitivity in state filter.
+        validateListOutput(
+            Arrays.asList("--bootstrap-server", bootstrapServers(listenerName()), "--list", "--state", "stable"),
+            Arrays.asList("GROUP", "STATE"),
+            mkSet(
+                Arrays.asList(GROUP, "Stable")
+            )
+        );
+
+        validateListOutput(
+            Arrays.asList("--bootstrap-server", bootstrapServers(listenerName()), "--list", "--type", "Classic"),
+            Arrays.asList("GROUP", "TYPE"),
+            mkSet(
+                Arrays.asList(GROUP, "Classic")
+            )
+        );
+
+        // Check case-insensitivity in type filter.
+        validateListOutput(
+            Arrays.asList("--bootstrap-server", bootstrapServers(listenerName()), "--list", "--type", "classic"),
+            Arrays.asList("GROUP", "TYPE"),
+            mkSet(
+                Arrays.asList(GROUP, "Classic")
+            )
+        );
     }
 
     @ParameterizedTest(name = TEST_WITH_PARAMETERIZED_QUORUM_AND_GROUP_PROTOCOL_NAMES)
@@ -419,53 +403,57 @@
 
         final AtomicReference<String> out = new AtomicReference<>("");
 
-        String[] cgcArgs1 = new String[]{"--bootstrap-server", bootstrapServers(listenerName()), "--list"};
-        TestUtils.waitForCondition(() -> {
-            out.set(kafka.utils.TestUtils.grabConsoleOutput(() -> {
-                ConsumerGroupCommand.main(cgcArgs1);
-                return null;
-            }));
-            return !out.get().contains("TYPE") && !out.get().contains("STATE") &&
-                out.get().contains(simpleGroup) && out.get().contains(PROTOCOL_GROUP);
-        }, "Expected to find " + simpleGroup + ", " + PROTOCOL_GROUP + " and no header, but found " + out.get());
-
-        String[] cgcArgs2 = new String[]{"--bootstrap-server", bootstrapServers(listenerName()), "--list", "--state"};
-        TestUtils.waitForCondition(() -> {
-            out.set(kafka.utils.TestUtils.grabConsoleOutput(() -> {
-                ConsumerGroupCommand.main(cgcArgs2);
-                return null;
-            }));
-            return out.get().contains("STATE") && !out.get().contains("TYPE") && out.get().contains(simpleGroup) && out.get().contains(PROTOCOL_GROUP);
-        }, "Expected to find " + simpleGroup + ", " + PROTOCOL_GROUP + " and state header, but found " + out.get());
-
-        String[] cgcArgs3 = new String[]{"--bootstrap-server", bootstrapServers(listenerName()), "--list", "--type"};
-        TestUtils.waitForCondition(() -> {
-            out.set(kafka.utils.TestUtils.grabConsoleOutput(() -> {
-                ConsumerGroupCommand.main(cgcArgs3);
-                return null;
-            }));
-            return out.get().contains("TYPE") && out.get().contains("Consumer") && !out.get().contains("STATE") &&
-                out.get().contains(PROTOCOL_GROUP) && out.get().contains(simpleGroup);
-        }, "Expected to find " + simpleGroup + ", " + PROTOCOL_GROUP + " and type header, but found " + out.get());
-
-        String[] cgcArgs4 = new String[]{"--bootstrap-server", bootstrapServers(listenerName()), "--list", "--type", "consumer"};
-        TestUtils.waitForCondition(() -> {
-            out.set(kafka.utils.TestUtils.grabConsoleOutput(() -> {
-                ConsumerGroupCommand.main(cgcArgs4);
-                return null;
-            }));
-            return out.get().contains("TYPE") && out.get().contains("Consumer") && !out.get().contains("STATE") && out.get().contains(PROTOCOL_GROUP);
-        }, "Expected to find " + PROTOCOL_GROUP + " with type header and Consumer type, but found " + out.get());
-
-        String[] cgcArgs5 = new String[]{"--bootstrap-server", bootstrapServers(listenerName()), "--list", "--type", "consumer", "--state", "Stable"};
-        TestUtils.waitForCondition(() -> {
-            out.set(kafka.utils.TestUtils.grabConsoleOutput(() -> {
-                ConsumerGroupCommand.main(cgcArgs5);
-                return null;
-            }));
-            return out.get().contains("TYPE") && out.get().contains("Consumer") && out.get().contains("STATE") &&
-                out.get().contains("Stable") && out.get().contains(PROTOCOL_GROUP);
-        }, "Expected to find " + PROTOCOL_GROUP + " with type and state header, but found " + out.get());
+        validateListOutput(
+            Arrays.asList("--bootstrap-server", bootstrapServers(listenerName()), "--list"),
+            Collections.emptyList(),
+            mkSet(
+                Collections.singletonList(PROTOCOL_GROUP),
+                Collections.singletonList(simpleGroup)
+            )
+        );
+
+        validateListOutput(
+            Arrays.asList("--bootstrap-server", bootstrapServers(listenerName()), "--list", "--state"),
+            Arrays.asList("GROUP", "STATE"),
+            mkSet(
+                Arrays.asList(PROTOCOL_GROUP, "Stable"),
+                Arrays.asList(simpleGroup, "Empty")
+            )
+        );
+
+        validateListOutput(
+            Arrays.asList("--bootstrap-server", bootstrapServers(listenerName()), "--list", "--type"),
+            Arrays.asList("GROUP", "TYPE"),
+            mkSet(
+                Arrays.asList(PROTOCOL_GROUP, "Consumer"),
+                Arrays.asList(simpleGroup, "Classic")
+            )
+        );
+
+        validateListOutput(
+            Arrays.asList("--bootstrap-server", bootstrapServers(listenerName()), "--list", "--type", "--state"),
+            Arrays.asList("GROUP", "TYPE", "STATE"),
+            mkSet(
+                Arrays.asList(PROTOCOL_GROUP, "Consumer", "Stable"),
+                Arrays.asList(simpleGroup, "Classic", "Empty")
+            )
+        );
+
+        validateListOutput(
+            Arrays.asList("--bootstrap-server", bootstrapServers(listenerName()), "--list", "--type", "consumer"),
+            Arrays.asList("GROUP", "TYPE"),
+            mkSet(
+                Arrays.asList(PROTOCOL_GROUP, "Consumer")
+            )
+        );
+
+        validateListOutput(
+            Arrays.asList("--bootstrap-server", bootstrapServers(listenerName()), "--list", "--type", "consumer", "--state", "Stable"),
+            Arrays.asList("GROUP", "TYPE", "STATE"),
+            mkSet(
+                Arrays.asList(PROTOCOL_GROUP, "Consumer", "Stable")
+            )
+        );
     }
 
     private static void assertGroupListing(
@@ -479,42 +467,6 @@
             foundListing.set(service.listConsumerGroupsWithFilters(set(typeFilterSet), set(stateFilterSet)).toSet());
             return Objects.equals(set(expectedListing), foundListing.get());
         }, "Expected to show groups " + expectedListing + ", but found " + foundListing.get() + ".");
-=======
-        addConsumerGroupExecutor(1);
-
-        validateListOutput(
-            Arrays.asList("--bootstrap-server", bootstrapServers(listenerName()), "--list"),
-            Collections.emptyList(),
-            mkSet(
-                Collections.singletonList(GROUP),
-                Collections.singletonList(simpleGroup)
-            )
-        );
-
-        validateListOutput(
-            Arrays.asList("--bootstrap-server", bootstrapServers(listenerName()), "--list", "--state"),
-            Arrays.asList("GROUP", "STATE"),
-            mkSet(
-                Arrays.asList(GROUP, "Stable"),
-                Arrays.asList(simpleGroup, "Empty")
-            )
-        );
-
-        validateListOutput(
-            Arrays.asList("--bootstrap-server", bootstrapServers(listenerName()), "--list", "--state", "Stable"),
-            Arrays.asList("GROUP", "STATE"),
-            mkSet(
-                Arrays.asList(GROUP, "Stable")
-            )
-        );
-
-        validateListOutput(
-            Arrays.asList("--bootstrap-server", bootstrapServers(listenerName()), "--list", "--state", "stable"),
-            Arrays.asList("GROUP", "STATE"),
-            mkSet(
-                Arrays.asList(GROUP, "Stable")
-            )
-        );
     }
 
     /**
@@ -564,6 +516,5 @@
             ConsumerGroupCommand.main(args.toArray(new String[0]));
             return null;
         });
->>>>>>> e247bd03
     }
 }