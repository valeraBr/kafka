--- conflicted
+++ resolved
@@ -47,10 +47,6 @@
             else
                 System.setOut(currentStream);
 
-<<<<<<< HEAD
-            currentStream.close();
-=======
->>>>>>> fd5b300b
             tempStream.close();
         }
     }
