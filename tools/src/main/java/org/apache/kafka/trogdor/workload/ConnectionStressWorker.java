/*
 * Licensed to the Apache Software Foundation (ASF) under one or more
 * contributor license agreements. See the NOTICE file distributed with
 * this work for additional information regarding copyright ownership.
 * The ASF licenses this file to You under the Apache License, Version 2.0
 * (the "License"); you may not use this file except in compliance with
 * the License. You may obtain a copy of the License at
 *
 *    http://www.apache.org/licenses/LICENSE-2.0
 *
 * Unless required by applicable law or agreed to in writing, software
 * distributed under the License is distributed on an "AS IS" BASIS,
 * WITHOUT WARRANTIES OR CONDITIONS OF ANY KIND, either express or implied.
 * See the License for the specific language governing permissions and
 * limitations under the License.
 */

package org.apache.kafka.trogdor.workload;

import com.fasterxml.jackson.annotation.JsonCreator;
import com.fasterxml.jackson.annotation.JsonProperty;
import org.apache.kafka.clients.ApiVersions;
import org.apache.kafka.clients.ClientDnsLookup;
import org.apache.kafka.clients.ClientUtils;
import org.apache.kafka.clients.ManualMetadataUpdater;
import org.apache.kafka.clients.NetworkClient;
import org.apache.kafka.clients.NetworkClientUtils;
import org.apache.kafka.clients.admin.AdminClient;
import org.apache.kafka.clients.admin.AdminClientConfig;
import org.apache.kafka.clients.producer.ProducerConfig;
import org.apache.kafka.common.Cluster;
import org.apache.kafka.common.Node;
import org.apache.kafka.common.internals.KafkaFutureImpl;
import org.apache.kafka.common.metrics.Metrics;
import org.apache.kafka.common.network.ChannelBuilder;
import org.apache.kafka.common.network.Selector;
import org.apache.kafka.common.utils.LogContext;
import org.apache.kafka.common.utils.Time;
import org.apache.kafka.common.utils.Utils;
import org.apache.kafka.trogdor.common.JsonUtil;
import org.apache.kafka.trogdor.common.Platform;
import org.apache.kafka.trogdor.common.ThreadUtils;
import org.apache.kafka.trogdor.common.WorkerUtils;
import org.apache.kafka.trogdor.task.TaskWorker;
import org.apache.kafka.trogdor.task.WorkerStatusTracker;
import org.slf4j.Logger;
import org.slf4j.LoggerFactory;

import java.io.IOException;
import java.net.InetSocketAddress;
import java.util.List;
import java.util.Properties;
import java.util.concurrent.ExecutorService;
import java.util.concurrent.Executors;
import java.util.concurrent.ThreadLocalRandom;
import java.util.concurrent.TimeUnit;
import java.util.concurrent.atomic.AtomicBoolean;

public class ConnectionStressWorker implements TaskWorker {
    private static final Logger log = LoggerFactory.getLogger(ConnectionStressWorker.class);
    private static final Time TIME = Time.SYSTEM;

    private static final int THROTTLE_PERIOD_MS = 100;

    private static final int REPORT_INTERVAL_MS = 20000;

    private final String id;

    private final ConnectionStressSpec spec;

    private final AtomicBoolean running = new AtomicBoolean(false);

    private KafkaFutureImpl<String> doneFuture;

    private WorkerStatusTracker status;

    private long totalConnections;

    private long totalFailedConnections;

    private long startTimeMs;

    private Throttle throttle;

    private long nextReportTime;

    private ExecutorService workerExecutor;

    public ConnectionStressWorker(String id, ConnectionStressSpec spec) {
        this.id = id;
        this.spec = spec;
    }

    @Override
    public void start(Platform platform, WorkerStatusTracker status,
                      KafkaFutureImpl<String> doneFuture) throws Exception {
        if (!running.compareAndSet(false, true)) {
            throw new IllegalStateException("ConnectionStressWorker is already running.");
        }
        log.info("{}: Activating ConnectionStressWorker with {}", id, spec);
        this.doneFuture = doneFuture;
        this.status = status;
        synchronized (ConnectionStressWorker.this) {
            this.totalConnections = 0;
            this.totalFailedConnections = 0;
            this.nextReportTime = 0;
            this.startTimeMs = TIME.milliseconds();
        }
        this.throttle = new ConnectStressThrottle(WorkerUtils.
            perSecToPerPeriod(spec.targetConnectionsPerSec(), THROTTLE_PERIOD_MS));
        this.workerExecutor = Executors.newFixedThreadPool(spec.numThreads(),
            ThreadUtils.createThreadFactory("ConnectionStressWorkerThread%d", false));
        for (int i = 0; i < spec.numThreads(); i++) {
            this.workerExecutor.submit(new ConnectLoop());
        }
    }

    /**
     * Update the worker's status and next status report time.
     */
    private synchronized void updateStatus(long lastTimeMs) {
        status.update(JsonUtil.JSON_SERDE.valueToTree(
                new StatusData(totalConnections,
                        totalFailedConnections,
                        (totalConnections * 1000.0) / (lastTimeMs - startTimeMs))));
        nextReportTime = lastTimeMs + REPORT_INTERVAL_MS;
    }

    private static class ConnectStressThrottle extends Throttle {
        ConnectStressThrottle(int maxPerPeriod) {
            super(maxPerPeriod, THROTTLE_PERIOD_MS);
        }
    }

    interface Stressor extends AutoCloseable {
        static Stressor fromSpec(ConnectionStressSpec spec) {
            switch (spec.action()) {
                case CONNECT:
                    return new ConnectStressor(spec);
                case FETCH_METADATA:
                    return new FetchMetadataStressor(spec);
            }
            throw new RuntimeException("invalid spec.action " + spec.action());
        }

        boolean tryConnect();
    }

    static class ConnectStressor implements Stressor {
        private final AdminClientConfig conf;
        private final ManualMetadataUpdater updater;
        private final ChannelBuilder channelBuilder;

        ConnectStressor(ConnectionStressSpec spec) {
            Properties props = new Properties();
            props.put(ProducerConfig.BOOTSTRAP_SERVERS_CONFIG, spec.bootstrapServers());
            WorkerUtils.addConfigsToProperties(props, spec.commonClientConf(), spec.commonClientConf());
            this.conf = new AdminClientConfig(props);
            List<InetSocketAddress> addresses = ClientUtils.parseAndValidateAddresses(
                conf.getList(AdminClientConfig.BOOTSTRAP_SERVERS_CONFIG),
                conf.getString(AdminClientConfig.CLIENT_DNS_LOOKUP_CONFIG));
            this.updater = new ManualMetadataUpdater(Cluster.bootstrap(addresses).nodes());
            this.channelBuilder = ClientUtils.createChannelBuilder(conf, TIME);
        }

        @Override
        public boolean tryConnect() {
            try {
                List<Node> nodes = updater.fetchNodes();
                Node targetNode = nodes.get(ThreadLocalRandom.current().nextInt(nodes.size()));
<<<<<<< HEAD
                try (ChannelBuilder channelBuilder = ClientUtils.createChannelBuilder(conf, TIME)) {
                    try (Metrics metrics = new Metrics()) {
                        LogContext logContext = new LogContext();
                        try (Selector selector = new Selector(conf.getLong(AdminClientConfig.CONNECTIONS_MAX_IDLE_MS_CONFIG),
                            metrics, TIME, "", channelBuilder, logContext)) {
                            try (NetworkClient client = new NetworkClient(selector,
                                    updater,
                                    "ConnectionStressWorker",
                                    1,
                                    1000,
                                    1000,
                                    30000,

                                    4096,
                                    4096,
                                    1000,
                                    ClientDnsLookup.forConfig(conf.getString(AdminClientConfig.CLIENT_DNS_LOOKUP_CONFIG)),
                                    TIME,
                                    false,
                                    new ApiVersions(),
                                    logContext)) {
                                NetworkClientUtils.awaitReady(client, targetNode, TIME, 100);
                            }
=======
                try (Metrics metrics = new Metrics()) {
                    LogContext logContext = new LogContext();
                    try (Selector selector = new Selector(conf.getLong(AdminClientConfig.CONNECTIONS_MAX_IDLE_MS_CONFIG),
                        metrics, TIME, "", channelBuilder, logContext)) {
                        try (NetworkClient client = new NetworkClient(selector,
                            updater,
                            "ConnectionStressWorker",
                            1,
                            1000,
                            1000,
                            4096,
                            4096,
                            1000,
                            ClientDnsLookup.forConfig(conf.getString(AdminClientConfig.CLIENT_DNS_LOOKUP_CONFIG)),
                            TIME,
                            false,
                            new ApiVersions(),
                            logContext)) {
                            NetworkClientUtils.awaitReady(client, targetNode, TIME, 100);
>>>>>>> 7aa67044
                        }
                    }
                }
                return true;
            } catch (IOException e) {
                return false;
            }
        }

        @Override
        public void close() throws Exception {
            Utils.closeQuietly(updater, "ManualMetadataUpdater");
            Utils.closeQuietly(channelBuilder, "ChannelBuilder");
        }
    }

    static class FetchMetadataStressor  implements Stressor {
        private final Properties props;

        FetchMetadataStressor(ConnectionStressSpec spec) {
            this.props = new Properties();
            this.props.put(ProducerConfig.BOOTSTRAP_SERVERS_CONFIG, spec.bootstrapServers());
            WorkerUtils.addConfigsToProperties(this.props, spec.commonClientConf(), spec.commonClientConf());
        }

        @Override
        public boolean tryConnect() {
            try (AdminClient client = AdminClient.create(this.props)) {
                client.describeCluster().nodes().get();
            } catch (RuntimeException e) {
                return false;
            } catch (Exception e) {
                return false;
            }
            return true;
        }

        @Override
        public void close() throws Exception {
        }
    }

    public class ConnectLoop implements Runnable {
        @Override
        public void run() {
            Stressor stressor = Stressor.fromSpec(spec);
            try {
                while (!doneFuture.isDone()) {
                    throttle.increment();
                    long lastTimeMs = throttle.lastTimeMs();
                    boolean success = stressor.tryConnect();
                    synchronized (ConnectionStressWorker.this) {
                        totalConnections++;
                        if (!success) {
                            totalFailedConnections++;
                        }
                        if (lastTimeMs > nextReportTime)
                            updateStatus(lastTimeMs);
                    }
                }
            } catch (Exception e) {
                WorkerUtils.abort(log, "ConnectionStressRunnable", e, doneFuture);
            } finally {
                Utils.closeQuietly(stressor, "stressor");
            }
        }

    }

    public static class StatusData {
        private final long totalConnections;
        private final long totalFailedConnections;
        private final double connectsPerSec;

        @JsonCreator
        StatusData(@JsonProperty("totalConnections") long totalConnections,
                   @JsonProperty("totalFailedConnections") long totalFailedConnections,
                   @JsonProperty("connectsPerSec") double connectsPerSec) {
            this.totalConnections = totalConnections;
            this.totalFailedConnections = totalFailedConnections;
            this.connectsPerSec = connectsPerSec;
        }

        @JsonProperty
        public long totalConnections() {
            return totalConnections;
        }

        @JsonProperty
        public long totalFailedConnections() {
            return totalFailedConnections;
        }

        @JsonProperty
        public double connectsPerSec() {
            return connectsPerSec;
        }
    }

    @Override
    public void stop(Platform platform) throws Exception {
        if (!running.compareAndSet(true, false)) {
            throw new IllegalStateException("ConnectionStressWorker is not running.");
        }
        log.info("{}: Deactivating ConnectionStressWorker.", id);
        doneFuture.complete("");
        workerExecutor.shutdownNow();
        workerExecutor.awaitTermination(1, TimeUnit.DAYS);
        updateStatus(throttle.lastTimeMs());
        this.workerExecutor = null;
        this.status = null;
    }
}<|MERGE_RESOLUTION|>--- conflicted
+++ resolved
@@ -168,31 +168,6 @@
             try {
                 List<Node> nodes = updater.fetchNodes();
                 Node targetNode = nodes.get(ThreadLocalRandom.current().nextInt(nodes.size()));
-<<<<<<< HEAD
-                try (ChannelBuilder channelBuilder = ClientUtils.createChannelBuilder(conf, TIME)) {
-                    try (Metrics metrics = new Metrics()) {
-                        LogContext logContext = new LogContext();
-                        try (Selector selector = new Selector(conf.getLong(AdminClientConfig.CONNECTIONS_MAX_IDLE_MS_CONFIG),
-                            metrics, TIME, "", channelBuilder, logContext)) {
-                            try (NetworkClient client = new NetworkClient(selector,
-                                    updater,
-                                    "ConnectionStressWorker",
-                                    1,
-                                    1000,
-                                    1000,
-                                    30000,
-
-                                    4096,
-                                    4096,
-                                    1000,
-                                    ClientDnsLookup.forConfig(conf.getString(AdminClientConfig.CLIENT_DNS_LOOKUP_CONFIG)),
-                                    TIME,
-                                    false,
-                                    new ApiVersions(),
-                                    logContext)) {
-                                NetworkClientUtils.awaitReady(client, targetNode, TIME, 100);
-                            }
-=======
                 try (Metrics metrics = new Metrics()) {
                     LogContext logContext = new LogContext();
                     try (Selector selector = new Selector(conf.getLong(AdminClientConfig.CONNECTIONS_MAX_IDLE_MS_CONFIG),
@@ -203,6 +178,7 @@
                             1,
                             1000,
                             1000,
+                            30000,
                             4096,
                             4096,
                             1000,
@@ -212,7 +188,6 @@
                             new ApiVersions(),
                             logContext)) {
                             NetworkClientUtils.awaitReady(client, targetNode, TIME, 100);
->>>>>>> 7aa67044
                         }
                     }
                 }
