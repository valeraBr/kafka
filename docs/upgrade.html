<!--
 Licensed to the Apache Software Foundation (ASF) under one or more
 contributor license agreements.  See the NOTICE file distributed with
 this work for additional information regarding copyright ownership.
 The ASF licenses this file to You under the Apache License, Version 2.0
 (the "License"); you may not use this file except in compliance with
 the License.  You may obtain a copy of the License at

    http://www.apache.org/licenses/LICENSE-2.0

 Unless required by applicable law or agreed to in writing, software
 distributed under the License is distributed on an "AS IS" BASIS,
 WITHOUT WARRANTIES OR CONDITIONS OF ANY KIND, either express or implied.
 See the License for the specific language governing permissions and
 limitations under the License.
-->

<script><!--#include virtual="js/templateData.js" --></script>

<script id="upgrade-template" type="text/x-handlebars-template">

<h4><a id="upgrade_2_0_0" href="#upgrade_2_0_0">Upgrading from 0.8.x, 0.9.x, 0.10.0.x, 0.10.1.x, 0.10.2.x, 0.11.0.x, 1.0.x, or 1.1.x to 2.0.0</a></h4>
<p>Kafka 2.0.0 introduces wire protocol changes. By following the recommended rolling upgrade plan below,
    you guarantee no downtime during the upgrade. However, please review the <a href="#upgrade_200_notable">notable changes in 2.0.0</a> before upgrading.
</p>

<p><b>For a rolling upgrade:</b></p>

<ol>
    <li> Update server.properties on all brokers and add the following properties. CURRENT_KAFKA_VERSION refers to the version you
        are upgrading from. CURRENT_MESSAGE_FORMAT_VERSION refers to the message format version currently in use. If you have previously
        overridden the message format version, you should keep its current value. Alternatively, if you are upgrading from a version prior
        to 0.11.0.x, then CURRENT_MESSAGE_FORMAT_VERSION should be set to match CURRENT_KAFKA_VERSION.
        <ul>
            <li>inter.broker.protocol.version=CURRENT_KAFKA_VERSION (e.g. 0.8.2, 0.9.0, 0.10.0, 0.10.1, 0.10.2, 0.11.0, 1.0, 1.1, 1.2).</li>
            <li>log.message.format.version=CURRENT_MESSAGE_FORMAT_VERSION  (See <a href="#upgrade_10_performance_impact">potential performance impact
                following the upgrade</a> for the details on what this configuration does.)</li>
        </ul>
        If you are upgrading from 0.11.0.x, 1.0.x, 1.1.x, or 1.2.x and you have not overridden the message format, then you only need to override
        the inter-broker protocol format.
        <ul>
            <li>inter.broker.protocol.version=CURRENT_KAFKA_VERSION (0.11.0, 1.0, 1.1, 1.2).</li>
        </ul>
    </li>
    <li> Upgrade the brokers one at a time: shut down the broker, update the code, and restart it. </li>
    <li> Once the entire cluster is upgraded, bump the protocol version by editing <code>inter.broker.protocol.version</code> and setting it to 2.0.
    <li> Restart the brokers one by one for the new protocol version to take effect.</li>
    <li> If you have overridden the message format version as instructed above, then you need to do one more rolling restart to
        upgrade it to its latest version. Once all (or most) consumers have been upgraded to 0.11.0 or later,
        change log.message.format.version to 2.0 on each broker and restart them one by one. Note that the older Scala consumer
        does not support the new message format introduced in 0.11, so to avoid the performance cost of down-conversion (or to
        take advantage of <a href="#upgrade_11_exactly_once_semantics">exactly once semantics</a>), the newer Java consumer must be used.</li>
</ol>

<p><b>Additional Upgrade Notes:</b></p>

<ol>
    <li>If you are willing to accept downtime, you can simply take all the brokers down, update the code and start them back up. They will start
        with the new protocol by default.</li>
    <li>Bumping the protocol version and restarting can be done any time after the brokers are upgraded. It does not have to be immediately after.
        Similarly for the message format version.</li>
    <li>If you are using Java8 method references in your Kafka Streams code you might need to update your code to resolve method ambiguities.
        Hot-swapping the jar-file only might not work.</li>
    <li>ACLs should not be added to prefixed resources,
        (added in <a href="https://cwiki.apache.org/confluence/display/KAFKA/KIP-290%3A+Support+for+Prefixed+ACLs">KIP-290</a>),
        until all brokers in the cluster have been updated.
        <p><b>NOTE:</b> any prefixed ACLs added to a cluster will be ignored should the cluster be downgraded again.
    </li>
</ol>

<h5><a id="upgrade_200_notable" href="#upgrade_200_notable">Notable changes in 2.0.0</a></h5>
<ul>
    <li><a href="https://cwiki.apache.org/confluence/x/oYtjB">KIP-186</a> increases the default offset retention time from 1 day to 7 days. This makes it less likely to "lose" offsets in an application that commits infrequently. It also increases the active set of offsets and therefore can increase memory usage on the broker. Note that the console consumer currently enables offset commit by default and can be the source of a large number of offsets which this change will now preserve for 7 days instead of 1. You can preserve the existing behavior by setting the broker config <code>offsets.retention.minutes</code> to 1440.</li>
    <li>Support for Java 7 has been dropped, Java 8 is now the minimum version required.</li>
    <li><a href="https://issues.apache.org/jira/browse/KAFKA-5674">KAFKA-5674</a> extends the lower interval of <code>max.connections.per.ip minimum</code> to zero and therefore allows IP-based filtering of inbound connections.</li>
    <li><a href="https://cwiki.apache.org/confluence/display/KAFKA/KIP-272%3A+Add+API+version+tag+to+broker%27s+RequestsPerSec+metric">KIP-272</a>
        added API version tag to the metric <code>kafka.network:type=RequestMetrics,name=RequestsPerSec,request={Produce|FetchConsumer|FetchFollower|...}</code>.
        This metric now becomes <code>kafka.network:type=RequestMetrics,name=RequestsPerSec,request={Produce|FetchConsumer|FetchFollower|...},version={0|1|2|3|...}</code>. This will impact
        JMX monitoring tools that do not automatically aggregate. To get the total count for a specific request type, the tool needs to be
        updated to aggregate across different versions.
    </li>
    <li>The Scala producers, which have been deprecated since 0.10.0.0, have been removed. The Java producer has been the recommended option
        since 0.9.0.0. Note that the behaviour of the default partitioner in the Java producer differs from the default partitioner
        in the Scala producers. Users migrating should consider configuring a custom partitioner that retains the previous behaviour.</li>
    <li>The ConsoleProducer no longer supports the Scala producer.</li>
    <li>The deprecated kafka.tools.ProducerPerformance has been removed, please use org.apache.kafka.tools.ProducerPerformance.</li>
    <li>New Kafka Streams configuration parameter <code>upgrade.from</code> added that allows rolling bounce upgrade from older version. </li>
    <li><a href="https://cwiki.apache.org/confluence/x/DVyHB">KIP-284</a> changed the retention time for Kafka Streams repartition topics by setting its default value to <code>Long.MAX_VALUE</code>.</li>
    <li>Updated <code>ProcessorStateManager</code> APIs in Kafka Streams for registering state stores to the processor topology. For more details please read the Streams <a href="/{{version}}/documentation/streams/upgrade-guide#streams_api_changes_200">Upgrade Guide</a>.</li>
    <li>
        In earlier releases, Connect's worker configuration required the <code>internal.key.converter</code> and <code>internal.value.converter</code> properties.
        In 2.0, these are <a href="https://cwiki.apache.org/confluence/x/AZQ7B">no longer required</a> and default to the JSON converter.
        You may safely remove these properties from your Connect standalone and distributed worker configurations:<br />
        <code>internal.key.converter=org.apache.kafka.connect.json.JsonConverter</code>
        <code>internal.key.converter.schemas.enable=false</code>
        <code>internal.value.converter=org.apache.kafka.connect.json.JsonConverter</code>
        <code>internal.value.converter.schemas.enable=false</code>
    </li>
    <li><a href="https://cwiki.apache.org/confluence/x/5kiHB">KIP-266</a> adds overloads to the consumer to support
        timeout behavior for blocking APIs. In particular, a new <code>poll(Duration)</code> API has been added which
        does not block for dynamic partition assignment. The old <code>poll(long)</code> API has been deprecated and
        will be removed in a future version.</li>
<<<<<<< HEAD
    <li><a href="https://cwiki.apache.org/confluence/display/KAFKA/KIP-290%3A+Support+for+Prefixed+ACLs">KIP-290</a> adds the ability
    to define ACLs on prefixed resources, e.g. any topic starting with 'foo'.</li>
=======
    <li>The internal method <code>kafka.admin.AdminClient.deleteRecordsBefore</code> has been removed. Users are encouraged to migrate to <code>org.apache.kafka.clients.admin.AdminClient.deleteRecords</code>.</li>
    <li>The tool kafka.tools.ReplayLogProducer has been removed.</li>
>>>>>>> d02f0213
</ul>

<h5><a id="upgrade_200_new_protocols" href="#upgrade_200_new_protocols">New Protocol Versions</a></h5>
<ul>
    <li> <a href="https://cwiki.apache.org/confluence/display/KAFKA/KIP-279%3A+Fix+log+divergence+between+leader+and+follower+after+fast+leader+fail+over">KIP-279</a>: OffsetsForLeaderEpochResponse v1 introduces a partition-level <code>leader_epoch</code> field. </li>
    <li> <a href="https://cwiki.apache.org/confluence/display/KAFKA/KIP-219+-+Improve+quota+communication">KIP-219</a>: Bump up the protocol versions of non-cluster action requests and responses that are throttled on quota violation.</li>
    <li> <a href="https://cwiki.apache.org/confluence/display/KAFKA/KIP-290%3A+Support+for+Prefixed+ACLs">KIP-290</a>: Bump up the protocol versions ACL create, describe and delete requests and responses.</li>
</ul>


<h5><a id="upgrade_200_streams" href="#upgrade_200_streams">Upgrading a 2.0.0 Kafka Streams Application</a></h5>
<ul>
    <li> Upgrading your Streams application from 1.1.0 to 2.0.0 does not require a broker upgrade.
         A Kafka Streams 2.0.0 application can connect to 2.0, 1.1, 1.0, 0.11.0, 0.10.2 and 0.10.1 brokers (it is not possible to connect to 0.10.0 brokers though). </li>
    <li> Note that in 2.0 we have removed the public APIs that are deprecated prior to 1.0; users leveraging on those deprecated APIs need to make code changes accordingly.
         See <a href="/{{version}}/documentation/streams/upgrade-guide#streams_api_changes_200">Streams API changes in 2.0.0</a> for more details. </li>
</ul>

<h4><a id="upgrade_1_1_0" href="#upgrade_1_1_0">Upgrading from 0.8.x, 0.9.x, 0.10.0.x, 0.10.1.x, 0.10.2.x, 0.11.0.x, or 1.0.x to 1.1.x</a></h4>
<p>Kafka 1.1.0 introduces wire protocol changes. By following the recommended rolling upgrade plan below,
    you guarantee no downtime during the upgrade. However, please review the <a href="#upgrade_110_notable">notable changes in 1.1.0</a> before upgrading.
</p>

<p><b>For a rolling upgrade:</b></p>

<ol>
    <li> Update server.properties on all brokers and add the following properties. CURRENT_KAFKA_VERSION refers to the version you
        are upgrading from. CURRENT_MESSAGE_FORMAT_VERSION refers to the message format version currently in use. If you have previously
        overridden the message format version, you should keep its current value. Alternatively, if you are upgrading from a version prior
        to 0.11.0.x, then CURRENT_MESSAGE_FORMAT_VERSION should be set to match CURRENT_KAFKA_VERSION.
        <ul>
            <li>inter.broker.protocol.version=CURRENT_KAFKA_VERSION (e.g. 0.8.2, 0.9.0, 0.10.0, 0.10.1, 0.10.2, 0.11.0, 1.0).</li>
            <li>log.message.format.version=CURRENT_MESSAGE_FORMAT_VERSION  (See <a href="#upgrade_10_performance_impact">potential performance impact
                following the upgrade</a> for the details on what this configuration does.)</li>
        </ul>
        If you are upgrading from 0.11.0.x or 1.0.x and you have not overridden the message format, then you only need to override
        the inter-broker protocol format.
        <ul>
            <li>inter.broker.protocol.version=CURRENT_KAFKA_VERSION (0.11.0 or 1.0).</li>
        </ul>
    </li>
    <li> Upgrade the brokers one at a time: shut down the broker, update the code, and restart it. </li>
    <li> Once the entire cluster is upgraded, bump the protocol version by editing <code>inter.broker.protocol.version</code> and setting it to 1.1.
    <li> Restart the brokers one by one for the new protocol version to take effect. </li>
    <li> If you have overridden the message format version as instructed above, then you need to do one more rolling restart to
        upgrade it to its latest version. Once all (or most) consumers have been upgraded to 0.11.0 or later,
        change log.message.format.version to 1.1 on each broker and restart them one by one. Note that the older Scala consumer
        does not support the new message format introduced in 0.11, so to avoid the performance cost of down-conversion (or to
        take advantage of <a href="#upgrade_11_exactly_once_semantics">exactly once semantics</a>), the newer Java consumer must be used.</li>
</ol>

<p><b>Additional Upgrade Notes:</b></p>

<ol>
    <li>If you are willing to accept downtime, you can simply take all the brokers down, update the code and start them back up. They will start
        with the new protocol by default.</li>
    <li>Bumping the protocol version and restarting can be done any time after the brokers are upgraded. It does not have to be immediately after.
        Similarly for the message format version.</li>
    <li>If you are using Java8 method references in your Kafka Streams code you might need to update your code to resolve method ambiguties.
        Hot-swapping the jar-file only might not work.</li>
</ol>


<!-- TODO add if 1.1.1 gets release
<h5><a id="upgrade_111_notable" href="#upgrade_111_notable">Notable changes in 1.1.1</a></h5>
<ul>
    <li> New Kafka Streams configuration parameter <code>upgrade.from</code> added that allows rolling bounce upgrade from version 0.10.0.x </li>
    <li> See the <a href="/{{version}}/documentation/streams/upgrade-guide.html"><b>Kafka Streams upgrade guide</b></a> for details about this new config.
</ul>
-->

<h5><a id="upgrade_110_notable" href="#upgrade_110_notable">Notable changes in 1.1.0</a></h5>
<ul>
    <li>The kafka artifact in Maven no longer depends on log4j or slf4j-log4j12. Similarly to the kafka-clients artifact, users
        can now choose the logging back-end by including the appropriate slf4j module (slf4j-log4j12, logback, etc.). The release
        tarball still includes log4j and slf4j-log4j12.</li>
    <li><a href="https://cwiki.apache.org/confluence/x/uaBzB">KIP-225</a> changed the metric "records.lag" to use tags for topic and partition. The original version with the name format "{topic}-{partition}.records-lag" is deprecated and will be removed in 2.0.0.</li>
    <li>Kafka Streams is more robust against broker communication errors. Instead of stopping the Kafka Streams client with a fatal exception,
	Kafka Streams tries to self-heal and reconnect to the cluster. Using the new <code>AdminClient</code> you have better control of how often
	Kafka Streams retries and can <a href="/{{version}}/documentation/streams/developer-guide/config-streams">configure</a>
	fine-grained timeouts (instead of hard coded retries as in older version).</li>
    <li>Kafka Streams rebalance time was reduced further making Kafka Streams more responsive.</li>
    <li>Kafka Connect now supports message headers in both sink and source connectors, and to manipulate them via simple message transforms. Connectors must be changed to explicitly use them. A new <code>HeaderConverter</code> is introduced to control how headers are (de)serialized, and the new "SimpleHeaderConverter" is used by default to use string representations of values.</li>
    <li>kafka.tools.DumpLogSegments now automatically sets deep-iteration option if print-data-log is enabled
        explicitly or implicitly due to any of the other options like decoder.</li>
</ul>

<h5><a id="upgrade_110_new_protocols" href="#upgrade_110_new_protocols">New Protocol Versions</a></h5>
<ul>
    <li> <a href="https://cwiki.apache.org/confluence/display/KAFKA/KIP-226+-+Dynamic+Broker+Configuration">KIP-226</a> introduced DescribeConfigs Request/Response v1.</li>
    <li> <a href="https://cwiki.apache.org/confluence/display/KAFKA/KIP-227%3A+Introduce+Incremental+FetchRequests+to+Increase+Partition+Scalability">KIP-227</a> introduced Fetch Request/Response v7.</li>
</ul>

<h5><a id="upgrade_110_streams" href="#upgrade_110_streams">Upgrading a 1.1.0 Kafka Streams Application</a></h5>
<ul>
    <li> Upgrading your Streams application from 1.0.0 to 1.1.0 does not require a broker upgrade.
        A Kafka Streams 1.1.0 application can connect to 1.0, 0.11.0, 0.10.2 and 0.10.1 brokers (it is not possible to connect to 0.10.0 brokers though). </li>
    <li> See <a href="/{{version}}/documentation/streams/upgrade-guide#streams_api_changes_110">Streams API changes in 1.1.0</a> for more details. </li>
</ul>

<h4><a id="upgrade_1_0_0" href="#upgrade_1_0_0">Upgrading from 0.8.x, 0.9.x, 0.10.0.x, 0.10.1.x, 0.10.2.x or 0.11.0.x to 1.0.0</a></h4>
<p>Kafka 1.0.0 introduces wire protocol changes. By following the recommended rolling upgrade plan below,
    you guarantee no downtime during the upgrade. However, please review the <a href="#upgrade_100_notable">notable changes in 1.0.0</a> before upgrading.
</p>

<p><b>For a rolling upgrade:</b></p>

<ol>
    <li> Update server.properties on all brokers and add the following properties. CURRENT_KAFKA_VERSION refers to the version you
        are upgrading from. CURRENT_MESSAGE_FORMAT_VERSION refers to the message format version currently in use. If you have previously
        overridden the message format version, you should keep its current value. Alternatively, if you are upgrading from a version prior
        to 0.11.0.x, then CURRENT_MESSAGE_FORMAT_VERSION should be set to match CURRENT_KAFKA_VERSION.
        <ul>
            <li>inter.broker.protocol.version=CURRENT_KAFKA_VERSION (e.g. 0.8.2, 0.9.0, 0.10.0, 0.10.1, 0.10.2, 0.11.0).</li>
            <li>log.message.format.version=CURRENT_MESSAGE_FORMAT_VERSION  (See <a href="#upgrade_10_performance_impact">potential performance impact
		following the upgrade</a> for the details on what this configuration does.)</li>
        </ul>
	If you are upgrading from 0.11.0.x and you have not overridden the message format, you must set
	both the message format version and the inter-broker protocol version to 0.11.0.
        <ul>
            <li>inter.broker.protocol.version=0.11.0</li>
            <li>log.message.format.version=0.11.0</li>
        </ul>
    </li>
    <li> Upgrade the brokers one at a time: shut down the broker, update the code, and restart it. </li>
    <li> Once the entire cluster is upgraded, bump the protocol version by editing <code>inter.broker.protocol.version</code> and setting it to 1.0.
    <li> Restart the brokers one by one for the new protocol version to take effect. </li>
    <li> If you have overridden the message format version as instructed above, then you need to do one more rolling restart to
        upgrade it to its latest version. Once all (or most) consumers have been upgraded to 0.11.0 or later,
        change log.message.format.version to 1.0 on each broker and restart them one by one. If you are upgrading from
        0.11.0 and log.message.format.version is set to 0.11.0, you can update the config and skip the rolling restart.
        Note that the older Scala consumer does not support the new message format introduced in 0.11, so to avoid the
        performance cost of down-conversion (or to take advantage of <a href="#upgrade_11_exactly_once_semantics">exactly once semantics</a>),
        the newer Java consumer must be used.</li>
</ol>

<p><b>Additional Upgrade Notes:</b></p>

<ol>
    <li>If you are willing to accept downtime, you can simply take all the brokers down, update the code and start them back up. They will start
        with the new protocol by default.</li>
    <li>Bumping the protocol version and restarting can be done any time after the brokers are upgraded. It does not have to be immediately after.
        Similarly for the message format version.</li>
</ol>

<!-- TODO add if 1.0.2 gets release
<h5><a id="upgrade_102_notable" href="#upgrade_102_notable">Notable changes in 1.0.2</a></h5>
<ul>
    <li> New Kafka Streams configuration parameter <code>upgrade.from</code> added that allows rolling bounce upgrade from version 0.10.0.x </li>
    <li> See the <a href="/{{version}}/documentation/streams/upgrade-guide.html"><b>Kafka Streams upgrade guide</b></a> for details about this new config.
</ul>
-->

<h5><a id="upgrade_101_notable" href="#upgrade_101_notable">Notable changes in 1.0.1</a></h5>
<ul>
    <li>Restored binary compatibility of AdminClient's Options classes (e.g. CreateTopicsOptions, DeleteTopicsOptions, etc.) with
        0.11.0.x. Binary (but not source) compatibility had been broken inadvertently in 1.0.0.</li>
</ul>

<h5><a id="upgrade_100_notable" href="#upgrade_100_notable">Notable changes in 1.0.0</a></h5>
<ul>
    <li>Topic deletion is now enabled by default, since the functionality is now stable. Users who wish to
        to retain the previous behavior should set the broker config <code>delete.topic.enable</code> to <code>false</code>. Keep in mind that topic deletion removes data and the operation is not reversible (i.e. there is no "undelete" operation)</li>
    <li>For topics that support timestamp search if no offset can be found for a partition, that partition is now included in the search result with a null offset value. Previously, the partition was not included in the map.
        This change was made to make the search behavior consistent with the case of topics not supporting timestamp search.
    <li>If the <code>inter.broker.protocol.version</code> is 1.0 or later, a broker will now stay online to serve replicas
        on live log directories even if there are offline log directories. A log directory may become offline due to IOException
        caused by hardware failure. Users need to monitor the per-broker metric <code>offlineLogDirectoryCount</code> to check
        whether there is offline log directory. </li>
    <li>Added KafkaStorageException which is a retriable exception. KafkaStorageException will be converted to NotLeaderForPartitionException in the response
        if the version of client's FetchRequest or ProducerRequest does not support KafkaStorageException. </li>
    <li>-XX:+DisableExplicitGC was replaced by -XX:+ExplicitGCInvokesConcurrent in the default JVM settings. This helps
        avoid out of memory exceptions during allocation of native memory by direct buffers in some cases.</li>
    <li>The overridden <code>handleError</code> method implementations have been removed from the following deprecated classes in
        the <code>kafka.api</code> package: <code>FetchRequest</code>, <code>GroupCoordinatorRequest</code>, <code>OffsetCommitRequest</code>,
        <code>OffsetFetchRequest</code>, <code>OffsetRequest</code>, <code>ProducerRequest</code>, and <code>TopicMetadataRequest</code>.
        This was only intended for use on the broker, but it is no longer in use and the implementations have not been maintained.
        A stub implementation has been retained for binary compatibility.</li>
    <li>The Java clients and tools now accept any string as a client-id.</li>
    <li>The deprecated tool <code>kafka-consumer-offset-checker.sh</code> has been removed. Use <code>kafka-consumer-groups.sh</code> to get consumer group details.</li>
    <li>SimpleAclAuthorizer now logs access denials to the authorizer log by default.</li>
    <li>Authentication failures are now reported to clients as one of the subclasses of <code>AuthenticationException</code>.
        No retries will be performed if a client connection fails authentication.</li>
    <li>Custom <code>SaslServer</code> implementations may throw <code>SaslAuthenticationException</code> to provide an error
        message to return to clients indicating the reason for authentication failure. Implementors should take care not to include
        any security-critical information in the exception message that should not be leaked to unauthenticated clients.</li>
    <li>The <code>app-info</code> mbean registered with JMX to provide version and commit id will be deprecated and replaced with
        metrics providing these attributes.</li>
    <li>Kafka metrics may now contain non-numeric values. <code>org.apache.kafka.common.Metric#value()</code> has been deprecated and
        will return <code>0.0</code> in such cases to minimise the probability of breaking users who read the value of every client
        metric (via a <code>MetricsReporter</code> implementation or by calling the <code>metrics()</code> method).
        <code>org.apache.kafka.common.Metric#metricValue()</code> can be used to retrieve numeric and non-numeric metric values.</li>
    <li>Every Kafka rate metric now has a corresponding cumulative count metric with the suffix <code>-total</code>
        to simplify downstream processing. For example, <code>records-consumed-rate</code> has a corresponding
        metric named <code>records-consumed-total</code>.</li>
    <li>Mx4j will only be enabled if the system property <code>kafka_mx4jenable</code> is set to <code>true</code>. Due to a logic
        inversion bug, it was previously enabled by default and disabled if <code>kafka_mx4jenable</code> was set to <code>true</code>.</li>
    <li>The package <code>org.apache.kafka.common.security.auth</code> in the clients jar has been made public and added to the javadocs.
        Internal classes which had previously been located in this package have been moved elsewhere.</li>
    <li>When using an Authorizer and a user doesn't have required permissions on a topic, the broker
        will return TOPIC_AUTHORIZATION_FAILED errors to requests irrespective of topic existence on broker.
        If the user have required permissions and the topic doesn't exists, then the UNKNOWN_TOPIC_OR_PARTITION
        error code will be returned. </li>
    <li>config/consumer.properties file updated to use new consumer config properties.</li>
</ul>

<h5><a id="upgrade_100_new_protocols" href="#upgrade_100_new_protocols">New Protocol Versions</a></h5>
<ul>
    <li> <a href="https://cwiki.apache.org/confluence/display/KAFKA/KIP-112%3A+Handle+disk+failure+for+JBOD">KIP-112</a>: LeaderAndIsrRequest v1 introduces a partition-level <code>is_new</code> field. </li>
    <li> <a href="https://cwiki.apache.org/confluence/display/KAFKA/KIP-112%3A+Handle+disk+failure+for+JBOD">KIP-112</a>: UpdateMetadataRequest v4 introduces a partition-level <code>offline_replicas</code> field. </li>
    <li> <a href="https://cwiki.apache.org/confluence/display/KAFKA/KIP-112%3A+Handle+disk+failure+for+JBOD">KIP-112</a>: MetadataResponse v5 introduces a partition-level <code>offline_replicas</code> field. </li>
    <li> <a href="https://cwiki.apache.org/confluence/display/KAFKA/KIP-112%3A+Handle+disk+failure+for+JBOD">KIP-112</a>: ProduceResponse v4 introduces error code for KafkaStorageException. </li>
    <li> <a href="https://cwiki.apache.org/confluence/display/KAFKA/KIP-112%3A+Handle+disk+failure+for+JBOD">KIP-112</a>: FetchResponse v6 introduces error code for KafkaStorageException. </li>
    <li> <a href="https://cwiki.apache.org/confluence/display/KAFKA/KIP-152+-+Improve+diagnostics+for+SASL+authentication+failures">KIP-152</a>:
         SaslAuthenticate request has been added to enable reporting of authentication failures. This request will
         be used if the SaslHandshake request version is greater than 0. </li>
</ul>

<h5><a id="upgrade_100_streams" href="#upgrade_100_streams">Upgrading a 0.11.0 Kafka Streams Application</a></h5>
<ul>
    <li> Upgrading your Streams application from 0.11.0 to 1.0.0 does not require a broker upgrade.
         A Kafka Streams 1.0.0 application can connect to 0.11.0, 0.10.2 and 0.10.1 brokers (it is not possible to connect to 0.10.0 brokers though).
         However, Kafka Streams 1.0 requires 0.10 message format or newer and does not work with older message formats. </li>
    <li> If you are monitoring on streams metrics, you will need make some changes to the metrics names in your reporting and monitoring code, because the metrics sensor hierarchy was changed. </li>
    <li> There are a few public APIs including <code>ProcessorContext#schedule()</code>, <code>Processor#punctuate()</code> and <code>KStreamBuilder</code>, <code>TopologyBuilder</code> are being deprecated by new APIs.
         We recommend making corresponding code changes, which should be very minor since the new APIs look quite similar, when you upgrade.
    <li> See <a href="/{{version}}/documentation/streams/upgrade-guide#streams_api_changes_100">Streams API changes in 1.0.0</a> for more details. </li>
</ul>

<h5><a id="upgrade_100_streams_from_0102" href="#upgrade_100_streams_from_0102">Upgrading a 0.10.2 Kafka Streams Application</a></h5>
<ul>
    <li> Upgrading your Streams application from 0.10.2 to 1.0 does not require a broker upgrade.
         A Kafka Streams 1.0 application can connect to 1.0, 0.11.0, 0.10.2 and 0.10.1 brokers (it is not possible to connect to 0.10.0 brokers though). </li>
    <li> If you are monitoring on streams metrics, you will need make some changes to the metrics names in your reporting and monitoring code, because the metrics sensor hierarchy was changed. </li>
    <li> There are a few public APIs including <code>ProcessorContext#schedule()</code>, <code>Processor#punctuate()</code> and <code>KStreamBuilder</code>, <code>TopologyBuilder</code> are being deprecated by new APIs.
         We recommend making corresponding code changes, which should be very minor since the new APIs look quite similar, when you upgrade.
    <li> If you specify customized <code>key.serde</code>, <code>value.serde</code> and <code>timestamp.extractor</code> in configs, it is recommended to use their replaced configure parameter as these configs are deprecated. </li>
    <li> See <a href="/{{version}}/documentation/streams/upgrade-guide#streams_api_changes_0110">Streams API changes in 0.11.0</a> for more details. </li>
</ul>

<h5><a id="upgrade_100_streams_from_0101" href="#upgrade_1100_streams_from_0101">Upgrading a 0.10.1 Kafka Streams Application</a></h5>
<ul>
    <li> Upgrading your Streams application from 0.10.1 to 1.0 does not require a broker upgrade.
         A Kafka Streams 1.0 application can connect to 1.0, 0.11.0, 0.10.2 and 0.10.1 brokers (it is not possible to connect to 0.10.0 brokers though). </li>
    <li> You need to recompile your code. Just swapping the Kafka Streams library jar file will not work and will break your application. </li>
    <li> If you are monitoring on streams metrics, you will need make some changes to the metrics names in your reporting and monitoring code, because the metrics sensor hierarchy was changed. </li>
    <li> There are a few public APIs including <code>ProcessorContext#schedule()</code>, <code>Processor#punctuate()</code> and <code>KStreamBuilder</code>, <code>TopologyBuilder</code> are being deprecated by new APIs.
         We recommend making corresponding code changes, which should be very minor since the new APIs look quite similar, when you upgrade.
    <li> If you specify customized <code>key.serde</code>, <code>value.serde</code> and <code>timestamp.extractor</code> in configs, it is recommended to use their replaced configure parameter as these configs are deprecated. </li>
    <li> If you use a custom (i.e., user implemented) timestamp extractor, you will need to update this code, because the <code>TimestampExtractor</code> interface was changed. </li>
    <li> If you register custom metrics, you will need to update this code, because the <code>StreamsMetric</code> interface was changed. </li>
    <li> See <a href="/{{version}}/documentation/streams/upgrade-guide#streams_api_changes_100">Streams API changes in 1.0.0</a>,
         <a href="/{{version}}/documentation/streams/upgrade-guide#streams_api_changes_0110">Streams API changes in 0.11.0</a> and
         <a href="/{{version}}/documentation/streams/upgrade-guide#streams_api_changes_0102">Streams API changes in 0.10.2</a> for more details. </li>
</ul>

<h5><a id="upgrade_100_streams_from_0100" href="#upgrade_100_streams_from_0100">Upgrading a 0.10.0 Kafka Streams Application</a></h5>
<ul>
    <li> Upgrading your Streams application from 0.10.0 to 1.0 does require a <a href="#upgrade_10_1">broker upgrade</a> because a Kafka Streams 1.0 application can only connect to 0.1, 0.11.0, 0.10.2, or 0.10.1 brokers. </li>
    <li> There are couple of API changes, that are not backward compatible (cf. <a href="/{{version}}/documentation/streams/upgrade-guide#streams_api_changes_100">Streams API changes in 1.0.0</a>,
         <a href="/{{version}}/documentation/streams#streams_api_changes_0110">Streams API changes in 0.11.0</a>,
         <a href="/{{version}}/documentation/streams#streams_api_changes_0102">Streams API changes in 0.10.2</a>, and
         <a href="/{{version}}/documentation/streams#streams_api_changes_0101">Streams API changes in 0.10.1</a> for more details).
         Thus, you need to update and recompile your code. Just swapping the Kafka Streams library jar file will not work and will break your application. </li>
    <!-- TODO add if 1.0.2 gets release
    <li> Upgrading from 0.10.0.x to 1.0.2 requires two rolling bounces with config <code>upgrade.from="0.10.0"</code> set for first upgrade phase
        (cf. <a href="https://cwiki.apache.org/confluence/display/KAFKA/KIP-268%3A+Simplify+Kafka+Streams+Rebalance+Metadata+Upgrade">KIP-268</a>).
        As an alternative, an offline upgrade is also possible.
        <ul>
            <li> prepare your application instances for a rolling bounce and make sure that config <code>upgrade.from</code> is set to <code>"0.10.0"</code> for new version 0.11.0.3 </li>
            <li> bounce each instance of your application once </li>
            <li> prepare your newly deployed 1.0.2 application instances for a second round of rolling bounces; make sure to remove the value for config <code>upgrade.mode</code> </li>
            <li> bounce each instance of your application once more to complete the upgrade </li>
        </ul>
    </li>
    -->
    <li> Upgrading from 0.10.0.x to 1.0.0 or 1.0.1 requires an offline upgrade (rolling bounce upgrade is not supported)

        <ul>
            <li> stop all old (0.10.0.x) application instances </li>
            <li> update your code and swap old code and jar file with new code and new jar file </li>
            <li> restart all new (1.0.0 or 1.0.1) application instances </li>
        </ul>
    </li>
</ul>

<h4><a id="upgrade_11_0_0" href="#upgrade_11_0_0">Upgrading from 0.8.x, 0.9.x, 0.10.0.x, 0.10.1.x or 0.10.2.x to 0.11.0.0</a></h4>
<p>Kafka 0.11.0.0 introduces a new message format version as well as wire protocol changes. By following the recommended rolling upgrade plan below,
  you guarantee no downtime during the upgrade. However, please review the <a href="#upgrade_1100_notable">notable changes in 0.11.0.0</a> before upgrading.
</p>

<p>Starting with version 0.10.2, Java clients (producer and consumer) have acquired the ability to communicate with older brokers. Version 0.11.0
    clients can talk to version 0.10.0 or newer brokers. However, if your brokers are older than 0.10.0, you must upgrade all the brokers in the
    Kafka cluster before upgrading your clients. Version 0.11.0 brokers support 0.8.x and newer clients.
</p>

<p><b>For a rolling upgrade:</b></p>

<ol>
    <li> Update server.properties on all brokers and add the following properties. CURRENT_KAFKA_VERSION refers to the version you
      are upgrading from. CURRENT_MESSAGE_FORMAT_VERSION refers to the current message format version currently in use. If you have
      not overridden the message format previously, then CURRENT_MESSAGE_FORMAT_VERSION should be set to match CURRENT_KAFKA_VERSION.
        <ul>
            <li>inter.broker.protocol.version=CURRENT_KAFKA_VERSION (e.g. 0.8.2, 0.9.0, 0.10.0, 0.10.1 or 0.10.2).</li>
            <li>log.message.format.version=CURRENT_MESSAGE_FORMAT_VERSION  (See <a href="#upgrade_10_performance_impact">potential performance impact
        following the upgrade</a> for the details on what this configuration does.)</li>
        </ul>
    </li>
    <li> Upgrade the brokers one at a time: shut down the broker, update the code, and restart it. </li>
    <li> Once the entire cluster is upgraded, bump the protocol version by editing <code>inter.broker.protocol.version</code> and setting it to 0.11.0, but
      do not change <code>log.message.format.version</code> yet. </li>
    <li> Restart the brokers one by one for the new protocol version to take effect. </li>
    <li> Once all (or most) consumers have been upgraded to 0.11.0 or later, then change log.message.format.version to 0.11.0 on each
      broker and restart them one by one. Note that the older Scala consumer does not support the new message format, so to avoid
      the performance cost of down-conversion (or to take advantage of <a href="#upgrade_11_exactly_once_semantics">exactly once semantics</a>),
      the new Java consumer must be used.</li>
</ol>

<p><b>Additional Upgrade Notes:</b></p>

<ol>
  <li>If you are willing to accept downtime, you can simply take all the brokers down, update the code and start them back up. They will start
    with the new protocol by default.</li>
  <li>Bumping the protocol version and restarting can be done any time after the brokers are upgraded. It does not have to be immediately after.
    Similarly for the message format version.</li>
  <li>It is also possible to enable the 0.11.0 message format on individual topics using the topic admin tool (<code>bin/kafka-topics.sh</code>)
    prior to updating the global setting <code>log.message.format.version</code>.</li>
  <li>If you are upgrading from a version prior to 0.10.0, it is NOT necessary to first update the message format to 0.10.0
    before you switch to 0.11.0.</li>
</ol>

<h5><a id="upgrade_1100_streams" href="#upgrade_1100_streams">Upgrading a 0.10.2 Kafka Streams Application</a></h5>
<ul>
    <li> Upgrading your Streams application from 0.10.2 to 0.11.0 does not require a broker upgrade.
         A Kafka Streams 0.11.0 application can connect to 0.11.0, 0.10.2 and 0.10.1 brokers (it is not possible to connect to 0.10.0 brokers though). </li>
    <li> If you specify customized <code>key.serde</code>, <code>value.serde</code> and <code>timestamp.extractor</code> in configs, it is recommended to use their replaced configure parameter as these configs are deprecated. </li>
    <li> See <a href="/{{version}}/documentation/streams/upgrade-guide#streams_api_changes_0110">Streams API changes in 0.11.0</a> for more details. </li>
</ul>

<h5><a id="upgrade_1100_streams_from_0101" href="#upgrade_1100_streams_from_0101">Upgrading a 0.10.1 Kafka Streams Application</a></h5>
<ul>
    <li> Upgrading your Streams application from 0.10.1 to 0.11.0 does not require a broker upgrade.
         A Kafka Streams 0.11.0 application can connect to 0.11.0, 0.10.2 and 0.10.1 brokers (it is not possible to connect to 0.10.0 brokers though). </li>
    <li> You need to recompile your code. Just swapping the Kafka Streams library jar file will not work and will break your application. </li>
    <li> If you specify customized <code>key.serde</code>, <code>value.serde</code> and <code>timestamp.extractor</code> in configs, it is recommended to use their replaced configure parameter as these configs are deprecated. </li>
    <li> If you use a custom (i.e., user implemented) timestamp extractor, you will need to update this code, because the <code>TimestampExtractor</code> interface was changed. </li>
    <li> If you register custom metrics, you will need to update this code, because the <code>StreamsMetric</code> interface was changed. </li>
    <li> See <a href="/{{version}}/documentation/streams/upgrade-guide#streams_api_changes_0110">Streams API changes in 0.11.0</a> and
         <a href="/{{version}}/documentation/streams/upgrade-guide#streams_api_changes_0102">Streams API changes in 0.10.2</a> for more details. </li>
</ul>

<h5><a id="upgrade_1100_streams_from_0100" href="#upgrade_1100_streams_from_0100">Upgrading a 0.10.0 Kafka Streams Application</a></h5>
<ul>
    <li> Upgrading your Streams application from 0.10.0 to 0.11.0 does require a <a href="#upgrade_10_1">broker upgrade</a> because a Kafka Streams 0.11.0 application can only connect to 0.11.0, 0.10.2, or 0.10.1 brokers. </li>
    <li> There are couple of API changes, that are not backward compatible (cf. <a href="/{{version}}/documentation/streams#streams_api_changes_0110">Streams API changes in 0.11.0</a>,
         <a href="/{{version}}/documentation/streams#streams_api_changes_0102">Streams API changes in 0.10.2</a>, and
         <a href="/{{version}}/documentation/streams#streams_api_changes_0101">Streams API changes in 0.10.1</a> for more details).
         Thus, you need to update and recompile your code. Just swapping the Kafka Streams library jar file will not work and will break your application. </li>
    <!-- TODO add if 0.11.0.3 gets release
    <li> Upgrading from 0.10.0.x to 0.11.0.3 requires two rolling bounces with config <code>upgrade.from="0.10.0"</code> set for first upgrade phase
        (cf. <a href="https://cwiki.apache.org/confluence/display/KAFKA/KIP-268%3A+Simplify+Kafka+Streams+Rebalance+Metadata+Upgrade">KIP-268</a>).
        As an alternative, an offline upgrade is also possible.
        <ul>
            <li> prepare your application instances for a rolling bounce and make sure that config <code>upgrade.from</code> is set to <code>"0.10.0"</code> for new version 0.11.0.3 </li>
            <li> bounce each instance of your application once </li>
            <li> prepare your newly deployed 0.11.0.3 application instances for a second round of rolling bounces; make sure to remove the value for config <code>upgrade.mode</code> </li>
            <li> bounce each instance of your application once more to complete the upgrade </li>
        </ul>
    </li>
    -->
    <li> Upgrading from 0.10.0.x to 0.11.0.0, 0.11.0.1, or 0.11.0.2 requires an offline upgrade (rolling bounce upgrade is not supported)
        <ul>
            <li> stop all old (0.10.0.x) application instances </li>
            <li> update your code and swap old code and jar file with new code and new jar file </li>
            <li> restart all new (0.11.0.0 , 0.11.0.1, or 0.11.0.2) application instances </li>
        </ul>
    </li>
</ul>

<!-- TODO add if 0.11.0.3 gets release
<h5><a id="upgrade_1103_notable" href="#upgrade_1103_notable">Notable changes in 0.11.0.3</a></h5>
<ul>
<li> New Kafka Streams configuration parameter <code>upgrade.from</code> added that allows rolling bounce upgrade from version 0.10.0.x </li>
<li> See the <a href="/{{version}}/documentation/streams/upgrade-guide.html"><b>Kafka Streams upgrade guide</b></a> for details about this new config.
</ul>
-->

<h5><a id="upgrade_1100_notable" href="#upgrade_1100_notable">Notable changes in 0.11.0.0</a></h5>
<ul>
    <li>Unclean leader election is now disabled by default. The new default favors durability over availability. Users who wish to
        to retain the previous behavior should set the broker config <code>unclean.leader.election.enable</code> to <code>true</code>.</li>
    <li>Producer configs <code>block.on.buffer.full</code>, <code>metadata.fetch.timeout.ms</code> and <code>timeout.ms</code> have been
        removed. They were initially deprecated in Kafka 0.9.0.0.</li>
    <li>The <code>offsets.topic.replication.factor</code> broker config is now enforced upon auto topic creation. Internal
        auto topic creation will fail with a GROUP_COORDINATOR_NOT_AVAILABLE error until the cluster size meets this
        replication factor requirement.</li>
    <li> When compressing data with snappy, the producer and broker will use the compression scheme's default block size (2 x 32 KB)
         instead of 1 KB in order to improve the compression ratio. There have been reports of data compressed with the smaller
         block size being 50% larger than when compressed with the larger block size. For the snappy case, a producer with 5000
         partitions will require an additional 315 MB of JVM heap.</li>
    <li> Similarly, when compressing data with gzip, the producer and broker will use 8 KB instead of 1 KB as the buffer size. The default
         for gzip is excessively low (512 bytes). </li>
    <li>The broker configuration <code>max.message.bytes</code> now applies to the total size of a batch of messages.
        Previously the setting applied to batches of compressed messages, or to non-compressed messages individually.
        A message batch may consist of only a single message, so in most cases, the limitation on the size of
        individual messages is only reduced by the overhead of the batch format. However, there are some subtle implications
        for message format conversion (see <a href="#upgrade_11_message_format">below</a> for more detail). Note also
        that while previously the broker would ensure that at least one message is returned in each fetch request (regardless of the
        total and partition-level fetch sizes), the same behavior now applies to one message batch.</li>
    <li>GC log rotation is enabled by default, see KAFKA-3754 for details.</li>
    <li>Deprecated constructors of RecordMetadata, MetricName and Cluster classes have been removed.</li>
    <li>Added user headers support through a new Headers interface providing user headers read and write access.</li>
    <li>ProducerRecord and ConsumerRecord expose the new Headers API via <code>Headers headers()</code> method call.</li>
    <li>ExtendedSerializer and ExtendedDeserializer interfaces are introduced to support serialization and deserialization for headers. Headers will be ignored if the configured serializer and deserializer are not the above classes.</li>
    <li>A new config, <code>group.initial.rebalance.delay.ms</code>, was introduced.
        This config specifies the time, in milliseconds, that the <code>GroupCoordinator</code> will delay the initial consumer rebalance.
        The rebalance will be further delayed by the value of <code>group.initial.rebalance.delay.ms</code> as new members join the group, up to a maximum of <code>max.poll.interval.ms</code>.
        The default value for this is 3 seconds.
        During development and testing it might be desirable to set this to 0 in order to not delay test execution time.
    </li>
    <li><code>org.apache.kafka.common.Cluster#partitionsForTopic</code>, <code>partitionsForNode</code> and <code>availablePartitionsForTopic</code> methods
        will return an empty list instead of <code>null</code> (which is considered a bad practice) in case the metadata for the required topic does not exist.
    </li>
    <li>Streams API configuration parameters <code>timestamp.extractor</code>, <code>key.serde</code>, and <code>value.serde</code> were deprecated and
        replaced by <code>default.timestamp.extractor</code>, <code>default.key.serde</code>, and <code>default.value.serde</code>, respectively.
    </li>
    <li>For offset commit failures in the Java consumer's <code>commitAsync</code> APIs, we no longer expose the underlying
        cause when instances of <code>RetriableCommitFailedException</code> are passed to the commit callback. See
        <a href="https://issues.apache.org/jira/browse/KAFKA-5052">KAFKA-5052</a>  for more detail.
    </li>
</ul>

<h5><a id="upgrade_1100_new_protocols" href="#upgrade_1100_new_protocols">New Protocol Versions</a></h5>
<ul>
    <li> <a href="https://cwiki.apache.org/confluence/display/KAFKA/KIP-107%3A+Add+purgeDataBefore()+API+in+AdminClient">KIP-107</a>: FetchRequest v5 introduces a partition-level <code>log_start_offset</code> field. </li>
    <li> <a href="https://cwiki.apache.org/confluence/display/KAFKA/KIP-107%3A+Add+purgeDataBefore()+API+in+AdminClient">KIP-107</a>: FetchResponse v5 introduces a partition-level <code>log_start_offset</code> field. </li>
    <li> <a href="https://cwiki.apache.org/confluence/display/KAFKA/KIP-82+-+Add+Record+Headers">KIP-82</a>: ProduceRequest v3 introduces an array of <code>header</code> in the message protocol, containing <code>key</code> field and <code>value</code> field.</li>
    <li> <a href="https://cwiki.apache.org/confluence/display/KAFKA/KIP-82+-+Add+Record+Headers">KIP-82</a>: FetchResponse v5 introduces an array of <code>header</code> in the message protocol, containing <code>key</code> field and <code>value</code> field.</li>
</ul>

<h5><a id="upgrade_11_exactly_once_semantics" href="#upgrade_11_exactly_once_semantics">Notes on Exactly Once Semantics</a></h5>
<p>Kafka 0.11.0 includes support for idempotent and transactional capabilities in the producer. Idempotent delivery
  ensures that messages are delivered exactly once to a particular topic partition during the lifetime of a single producer.
  Transactional delivery allows producers to send data to multiple partitions such that either all messages are successfully
  delivered, or none of them are. Together, these capabilities enable "exactly once semantics" in Kafka. More details on these
  features are available in the user guide, but below we add a few specific notes on enabling them in an upgraded cluster.
  Note that enabling EoS is not required and there is no impact on the broker's behavior if unused.</p>

<ol>
  <li>Only the new Java producer and consumer support exactly once semantics.</li>
  <li>These features depend crucially on the <a href="#upgrade_11_message_format">0.11.0 message format</a>. Attempting to use them
    on an older format will result in unsupported version errors.</li>
  <li>Transaction state is stored in a new internal topic <code>__transaction_state</code>. This topic is not created until the
    the first attempt to use a transactional request API. Similar to the consumer offsets topic, there are several settings
    to control the topic's configuration. For example, <code>transaction.state.log.min.isr</code> controls the minimum ISR for
    this topic. See the configuration section in the user guide for a full list of options.</li>
  <li>For secure clusters, the transactional APIs require new ACLs which can be turned on with the <code>bin/kafka-acls.sh</code>.
    tool.</li>
  <li>EoS in Kafka introduces new request APIs and modifies several existing ones. See
    <a href="https://cwiki.apache.org/confluence/display/KAFKA/KIP-98+-+Exactly+Once+Delivery+and+Transactional+Messaging#KIP-98-ExactlyOnceDeliveryandTransactionalMessaging-RPCProtocolSummary">KIP-98</a>
    for the full details</li>
</ol>

<h5><a id="upgrade_11_message_format" href="#upgrade_11_message_format">Notes on the new message format in 0.11.0</a></h5>
<p>The 0.11.0 message format includes several major enhancements in order to support better delivery semantics for the producer
  (see <a href="https://cwiki.apache.org/confluence/display/KAFKA/KIP-98+-+Exactly+Once+Delivery+and+Transactional+Messaging">KIP-98</a>)
  and improved replication fault tolerance
  (see <a href="https://cwiki.apache.org/confluence/display/KAFKA/KIP-101+-+Alter+Replication+Protocol+to+use+Leader+Epoch+rather+than+High+Watermark+for+Truncation">KIP-101</a>).
  Although the new format contains more information to make these improvements possible, we have made the batch format much
  more efficient. As long as the number of messages per batch is more than 2, you can expect lower overall overhead. For smaller
  batches, however, there may be a small performance impact. See <a href="bit.ly/kafka-eos-perf">here</a> for the results of our
  initial performance analysis of the new message format. You can also find more detail on the message format in the
  <a href="https://cwiki.apache.org/confluence/display/KAFKA/KIP-98+-+Exactly+Once+Delivery+and+Transactional+Messaging#KIP-98-ExactlyOnceDeliveryandTransactionalMessaging-MessageFormat">KIP-98</a> proposal.
</p>
<p>One of the notable differences in the new message format is that even uncompressed messages are stored together as a single batch.
  This has a few implications for the broker configuration <code>max.message.bytes</code>, which limits the size of a single batch. First,
  if an older client produces messages to a topic partition using the old format, and the messages are individually smaller than
  <code>max.message.bytes</code>, the broker may still reject them after they are merged into a single batch during the up-conversion process.
  Generally this can happen when the aggregate size of the individual messages is larger than <code>max.message.bytes</code>. There is a similar
  effect for older consumers reading messages down-converted from the new format: if the fetch size is not set at least as large as
  <code>max.message.bytes</code>, the consumer may not be able to make progress even if the individual uncompressed messages are smaller
  than the configured fetch size. This behavior does not impact the Java client for 0.10.1.0 and later since it uses an updated fetch protocol
  which ensures that at least one message can be returned even if it exceeds the fetch size. To get around these problems, you should ensure
  1) that the producer's batch size is not set larger than <code>max.message.bytes</code>, and 2) that the consumer's fetch size is set at
  least as large as <code>max.message.bytes</code>.
</p>
<p>Most of the discussion on the performance impact of <a href="#upgrade_10_performance_impact">upgrading to the 0.10.0 message format</a>
  remains pertinent to the 0.11.0 upgrade. This mainly affects clusters that are not secured with TLS since "zero-copy" transfer
  is already not possible in that case. In order to avoid the cost of down-conversion, you should ensure that consumer applications
  are upgraded to the latest 0.11.0 client. Significantly, since the old consumer has been deprecated in 0.11.0.0, it does not support
  the new message format. You must upgrade to use the new consumer to use the new message format without the cost of down-conversion.
  Note that 0.11.0 consumers support backwards compatibility with 0.10.0 brokers and upward, so it is possible to upgrade the
  clients first before the brokers.
</p>

<h4><a id="upgrade_10_2_0" href="#upgrade_10_2_0">Upgrading from 0.8.x, 0.9.x, 0.10.0.x or 0.10.1.x to 0.10.2.0</a></h4>
<p>0.10.2.0 has wire protocol changes. By following the recommended rolling upgrade plan below, you guarantee no downtime during the upgrade.
However, please review the <a href="#upgrade_1020_notable">notable changes in 0.10.2.0</a> before upgrading.
</p>

<p>Starting with version 0.10.2, Java clients (producer and consumer) have acquired the ability to communicate with older brokers. Version 0.10.2
clients can talk to version 0.10.0 or newer brokers. However, if your brokers are older than 0.10.0, you must upgrade all the brokers in the
Kafka cluster before upgrading your clients. Version 0.10.2 brokers support 0.8.x and newer clients.
</p>

<p><b>For a rolling upgrade:</b></p>

<ol>
    <li> Update server.properties file on all brokers and add the following properties:
        <ul>
            <li>inter.broker.protocol.version=CURRENT_KAFKA_VERSION (e.g. 0.8.2, 0.9.0, 0.10.0 or 0.10.1).</li>
            <li>log.message.format.version=CURRENT_KAFKA_VERSION  (See <a href="#upgrade_10_performance_impact">potential performance impact following the upgrade</a> for the details on what this configuration does.)
        </ul>
    </li>
    <li> Upgrade the brokers one at a time: shut down the broker, update the code, and restart it. </li>
    <li> Once the entire cluster is upgraded, bump the protocol version by editing inter.broker.protocol.version and setting it to 0.10.2. </li>
    <li> If your previous message format is 0.10.0, change log.message.format.version to 0.10.2 (this is a no-op as the message format is the same for 0.10.0, 0.10.1 and 0.10.2).
        If your previous message format version is lower than 0.10.0, do not change log.message.format.version yet - this parameter should only change once all consumers have been upgraded to 0.10.0.0 or later.</li>
    <li> Restart the brokers one by one for the new protocol version to take effect. </li>
    <li> If log.message.format.version is still lower than 0.10.0 at this point, wait until all consumers have been upgraded to 0.10.0 or later,
        then change log.message.format.version to 0.10.2 on each broker and restart them one by one. </li>
</ol>

<p><b>Note:</b> If you are willing to accept downtime, you can simply take all the brokers down, update the code and start all of them. They will start with the new protocol by default.

<p><b>Note:</b> Bumping the protocol version and restarting can be done any time after the brokers were upgraded. It does not have to be immediately after.

<h5><a id="upgrade_1020_streams" href="#upgrade_1020_streams">Upgrading a 0.10.1 Kafka Streams Application</a></h5>
<ul>
    <li> Upgrading your Streams application from 0.10.1 to 0.10.2 does not require a broker upgrade.
         A Kafka Streams 0.10.2 application can connect to 0.10.2 and 0.10.1 brokers (it is not possible to connect to 0.10.0 brokers though). </li>
    <li> You need to recompile your code. Just swapping the Kafka Streams library jar file will not work and will break your application. </li>
    <li> If you use a custom (i.e., user implemented) timestamp extractor, you will need to update this code, because the <code>TimestampExtractor</code> interface was changed. </li>
    <li> If you register custom metrics, you will need to update this code, because the <code>StreamsMetric</code> interface was changed. </li>
    <li> See <a href="/{{version}}/documentation/streams/upgrade-guide#streams_api_changes_0102">Streams API changes in 0.10.2</a> for more details. </li>
</ul>

<h5><a id="upgrade_1020_streams_from_0100" href="#upgrade_1020_streams_from_0100">Upgrading a 0.10.0 Kafka Streams Application</a></h5>
<ul>
    <li> Upgrading your Streams application from 0.10.0 to 0.10.2 does require a <a href="#upgrade_10_1">broker upgrade</a> because a Kafka Streams 0.10.2 application can only connect to 0.10.2 or 0.10.1 brokers. </li>
    <li> There are couple of API changes, that are not backward compatible (cf. <a href="/{{version}}/documentation/streams#streams_api_changes_0102">Streams API changes in 0.10.2</a> for more details).
         Thus, you need to update and recompile your code. Just swapping the Kafka Streams library jar file will not work and will break your application. </li>
    <!-- TODO add if 0.10.2.2 gets release
    <li> Upgrading from 0.10.0.x to 0.10.2.2 requires two rolling bounces with config <code>upgrade.from="0.10.0"</code> set for first upgrade phase
         (cf. <a href="https://cwiki.apache.org/confluence/display/KAFKA/KIP-268%3A+Simplify+Kafka+Streams+Rebalance+Metadata+Upgrade">KIP-268</a>).
         As an alternative, an offline upgrade is also possible.
        <ul>
            <li> prepare your application instances for a rolling bounce and make sure that config <code>upgrade.from</code> is set to <code>"0.10.0"</code> for new version 0.10.2.2 </li>
            <li> bounce each instance of your application once </li>
            <li> prepare your newly deployed 0.10.2.2 application instances for a second round of rolling bounces; make sure to remove the value for config <code>upgrade.mode</code> </li>
            <li> bounce each instance of your application once more to complete the upgrade </li>
        </ul>
    </li>
    -->
    <li> Upgrading from 0.10.0.x to 0.10.2.0 or 0.10.2.1 requires an offline upgrade (rolling bounce upgrade is not supported)
        <ul>
            <li> stop all old (0.10.0.x) application instances </li>
            <li> update your code and swap old code and jar file with new code and new jar file </li>
            <li> restart all new (0.10.2.0 or 0.10.2.1) application instances </li>
        </ul>
    </li>
</ul>

<!-- TODO add if 0.10.2.2 gets release
<h5><a id="upgrade_10202_notable" href="#upgrade_10202_notable">Notable changes in 0.10.2.2</a></h5>
<ul>
<li> New configuration parameter <code>upgrade.from</code> added that allows rolling bounce upgrade from version 0.10.0.x </li>
</ul>
-->

<h5><a id="upgrade_10201_notable" href="#upgrade_10201_notable">Notable changes in 0.10.2.1</a></h5>
<ul>
  <li> The default values for two configurations of the StreamsConfig class were changed to improve the resiliency of Kafka Streams applications. The internal Kafka Streams producer <code>retries</code> default value was changed from 0 to 10. The internal Kafka Streams consumer <code>max.poll.interval.ms</code>  default value was changed from 300000 to <code>Integer.MAX_VALUE</code>.
  </li>
</ul>

<h5><a id="upgrade_1020_notable" href="#upgrade_1020_notable">Notable changes in 0.10.2.0</a></h5>
<ul>
    <li>The Java clients (producer and consumer) have acquired the ability to communicate with older brokers. Version 0.10.2 clients
        can talk to version 0.10.0 or newer brokers. Note that some features are not available or are limited when older brokers
        are used. </li>
    <li>Several methods on the Java consumer may now throw <code>InterruptException</code> if the calling thread is interrupted.
        Please refer to the <code>KafkaConsumer</code> Javadoc for a more in-depth explanation of this change.</li>
    <li>Java consumer now shuts down gracefully. By default, the consumer waits up to 30 seconds to complete pending requests.
        A new close API with timeout has been added to <code>KafkaConsumer</code> to control the maximum wait time.</li>
    <li>Multiple regular expressions separated by commas can be passed to MirrorMaker with the new Java consumer via the --whitelist option. This
        makes the behaviour consistent with MirrorMaker when used the old Scala consumer.</li>
    <li>Upgrading your Streams application from 0.10.1 to 0.10.2 does not require a broker upgrade.
        A Kafka Streams 0.10.2 application can connect to 0.10.2 and 0.10.1 brokers (it is not possible to connect to 0.10.0 brokers though).</li>
    <li>The Zookeeper dependency was removed from the Streams API. The Streams API now uses the Kafka protocol to manage internal topics instead of
        modifying Zookeeper directly. This eliminates the need for privileges to access Zookeeper directly and "StreamsConfig.ZOOKEEPER_CONFIG"
        should not be set in the Streams app any more. If the Kafka cluster is secured, Streams apps must have the required security privileges to create new topics.</li>
    <li>Several new fields including "security.protocol", "connections.max.idle.ms", "retry.backoff.ms", "reconnect.backoff.ms" and "request.timeout.ms" were added to
        StreamsConfig class. User should pay attention to the default values and set these if needed. For more details please refer to <a href="/{{version}}/documentation/#streamsconfigs">3.5 Kafka Streams Configs</a>.</li>
</ul>

<h5><a id="upgrade_1020_new_protocols" href="#upgrade_1020_new_protocols">New Protocol Versions</a></h5>
<ul>
    <li> <a href="https://cwiki.apache.org/confluence/display/KAFKA/KIP-88%3A+OffsetFetch+Protocol+Update">KIP-88</a>: OffsetFetchRequest v2 supports retrieval of offsets for all topics if the <code>topics</code> array is set to <code>null</code>. </li>
    <li> <a href="https://cwiki.apache.org/confluence/display/KAFKA/KIP-88%3A+OffsetFetch+Protocol+Update">KIP-88</a>: OffsetFetchResponse v2 introduces a top-level <code>error_code</code> field. </li>
    <li> <a href="https://cwiki.apache.org/confluence/display/KAFKA/KIP-103%3A+Separation+of+Internal+and+External+traffic">KIP-103</a>: UpdateMetadataRequest v3 introduces a <code>listener_name</code> field to the elements of the <code>end_points</code> array. </li>
    <li> <a href="https://cwiki.apache.org/confluence/display/KAFKA/KIP-108%3A+Create+Topic+Policy">KIP-108</a>: CreateTopicsRequest v1 introduces a <code>validate_only</code> field. </li>
    <li> <a href="https://cwiki.apache.org/confluence/display/KAFKA/KIP-108%3A+Create+Topic+Policy">KIP-108</a>: CreateTopicsResponse v1 introduces an <code>error_message</code> field to the elements of the <code>topic_errors</code> array. </li>
</ul>

<h4><a id="upgrade_10_1" href="#upgrade_10_1">Upgrading from 0.8.x, 0.9.x or 0.10.0.X to 0.10.1.0</a></h4>
0.10.1.0 has wire protocol changes. By following the recommended rolling upgrade plan below, you guarantee no downtime during the upgrade.
However, please notice the <a href="#upgrade_10_1_breaking">Potential breaking changes in 0.10.1.0</a> before upgrade.
<br>
Note: Because new protocols are introduced, it is important to upgrade your Kafka clusters before upgrading your clients (i.e. 0.10.1.x clients
only support 0.10.1.x or later brokers while 0.10.1.x brokers also support older clients).

<p><b>For a rolling upgrade:</b></p>

<ol>
    <li> Update server.properties file on all brokers and add the following properties:
        <ul>
            <li>inter.broker.protocol.version=CURRENT_KAFKA_VERSION (e.g. 0.8.2.0, 0.9.0.0 or 0.10.0.0).</li>
            <li>log.message.format.version=CURRENT_KAFKA_VERSION  (See <a href="#upgrade_10_performance_impact">potential performance impact following the upgrade</a> for the details on what this configuration does.)
        </ul>
    </li>
    <li> Upgrade the brokers one at a time: shut down the broker, update the code, and restart it. </li>
    <li> Once the entire cluster is upgraded, bump the protocol version by editing inter.broker.protocol.version and setting it to 0.10.1.0. </li>
    <li> If your previous message format is 0.10.0, change log.message.format.version to 0.10.1 (this is a no-op as the message format is the same for both 0.10.0 and 0.10.1).
         If your previous message format version is lower than 0.10.0, do not change log.message.format.version yet - this parameter should only change once all consumers have been upgraded to 0.10.0.0 or later.</li>
    <li> Restart the brokers one by one for the new protocol version to take effect. </li>
    <li> If log.message.format.version is still lower than 0.10.0 at this point, wait until all consumers have been upgraded to 0.10.0 or later,
         then change log.message.format.version to 0.10.1 on each broker and restart them one by one. </li>
</ol>

<p><b>Note:</b> If you are willing to accept downtime, you can simply take all the brokers down, update the code and start all of them. They will start with the new protocol by default.

<p><b>Note:</b> Bumping the protocol version and restarting can be done any time after the brokers were upgraded. It does not have to be immediately after.

<h5><a id="upgrade_10_1_breaking" href="#upgrade_10_1_breaking">Potential breaking changes in 0.10.1.0</a></h5>
<ul>
    <li> The log retention time is no longer based on last modified time of the log segments. Instead it will be based on the largest timestamp of the messages in a log segment.</li>
    <li> The log rolling time is no longer depending on log segment create time. Instead it is now based on the timestamp in the messages. More specifically. if the timestamp of the first message in the segment is T, the log will be rolled out when a new message has a timestamp greater than or equal to T + log.roll.ms </li>
    <li> The open file handlers of 0.10.0 will increase by ~33% because of the addition of time index files for each segment.</li>
    <li> The time index and offset index share the same index size configuration. Since each time index entry is 1.5x the size of offset index entry. User may need to increase log.index.size.max.bytes to avoid potential frequent log rolling. </li>
    <li> Due to the increased number of index files, on some brokers with large amount the log segments (e.g. >15K), the log loading process during the broker startup could be longer. Based on our experiment, setting the num.recovery.threads.per.data.dir to one may reduce the log loading time. </li>
</ul>

<h5><a id="upgrade_1010_streams" href="#upgrade_1010_streams">Upgrading a 0.10.0 Kafka Streams Application</a></h5>
<ul>
    <li> Upgrading your Streams application from 0.10.0 to 0.10.1 does require a <a href="#upgrade_10_1">broker upgrade</a> because a Kafka Streams 0.10.1 application can only connect to 0.10.1 brokers. </li>
    <li> There are couple of API changes, that are not backward compatible (cf. <a href="/{{version}}/documentation/streams/upgrade-guide#streams_api_changes_0101">Streams API changes in 0.10.1</a> for more details).
     Thus, you need to update and recompile your code. Just swapping the Kafka Streams library jar file will not work and will break your application. </li>
    <!-- TODO add if 0.10.1.2 gets release
        <li> Upgrading from 0.10.0.x to 0.10.1.2 requires two rolling bounces with config <code>upgrade.from="0.10.0"</code> set for first upgrade phase
         (cf. <a href="https://cwiki.apache.org/confluence/display/KAFKA/KIP-268%3A+Simplify+Kafka+Streams+Rebalance+Metadata+Upgrade">KIP-268</a>).
         As an alternative, an offline upgrade is also possible.
            <ul>
                <li> prepare your application instances for a rolling bounce and make sure that config <code>upgrade.from</code> is set to <code>"0.10.0"</code> for new version 0.10.1.2 </li>
                <li> bounce each instance of your application once </li>
                <li> prepare your newly deployed 0.10.1.2 application instances for a second round of rolling bounces; make sure to remove the value for config <code>upgrade.mode</code> </li>
                <li> bounce each instance of your application once more to complete the upgrade </li>
            </ul>
        </li>
        -->
    <li> Upgrading from 0.10.0.x to 0.10.1.0 or 0.10.1.1 requires an offline upgrade (rolling bounce upgrade is not supported)
    <ul>
        <li> stop all old (0.10.0.x) application instances </li>
        <li> update your code and swap old code and jar file with new code and new jar file </li>
        <li> restart all new (0.10.1.0 or 0.10.1.1) application instances </li>
    </ul>
    </li>
</ul>

<h5><a id="upgrade_1010_notable" href="#upgrade_1010_notable">Notable changes in 0.10.1.0</a></h5>
<ul>
    <li> The new Java consumer is no longer in beta and we recommend it for all new development. The old Scala consumers are still supported, but they will be deprecated in the next release
         and will be removed in a future major release. </li>
    <li> The <code>--new-consumer</code>/<code>--new.consumer</code> switch is no longer required to use tools like MirrorMaker and the Console Consumer with the new consumer; one simply
         needs to pass a Kafka broker to connect to instead of the ZooKeeper ensemble. In addition, usage of the Console Consumer with the old consumer has been deprecated and it will be
         removed in a future major release. </li>
    <li> Kafka clusters can now be uniquely identified by a cluster id. It will be automatically generated when a broker is upgraded to 0.10.1.0. The cluster id is available via the kafka.server:type=KafkaServer,name=ClusterId metric and it is part of the Metadata response. Serializers, client interceptors and metric reporters can receive the cluster id by implementing the ClusterResourceListener interface. </li>
    <li> The BrokerState "RunningAsController" (value 4) has been removed. Due to a bug, a broker would only be in this state briefly before transitioning out of it and hence the impact of the removal should be minimal. The recommended way to detect if a given broker is the controller is via the kafka.controller:type=KafkaController,name=ActiveControllerCount metric. </li>
    <li> The new Java Consumer now allows users to search offsets by timestamp on partitions. </li>
    <li> The new Java Consumer now supports heartbeating from a background thread. There is a new configuration
         <code>max.poll.interval.ms</code> which controls the maximum time between poll invocations before the consumer
         will proactively leave the group (5 minutes by default). The value of the configuration
         <code>request.timeout.ms</code> must always be larger than <code>max.poll.interval.ms</code> because this is the maximum
         time that a JoinGroup request can block on the server while the consumer is rebalancing, so we have changed its default
         value to just above 5 minutes. Finally, the default value of <code>session.timeout.ms</code> has been adjusted down to
         10 seconds, and the default value of <code>max.poll.records</code> has been changed to 500.</li>
    <li> When using an Authorizer and a user doesn't have <b>Describe</b> authorization on a topic, the broker will no
         longer return TOPIC_AUTHORIZATION_FAILED errors to requests since this leaks topic names. Instead, the UNKNOWN_TOPIC_OR_PARTITION
         error code will be returned. This may cause unexpected timeouts or delays when using the producer and consumer since
         Kafka clients will typically retry automatically on unknown topic errors. You should consult the client logs if you
         suspect this could be happening.</li>
    <li> Fetch responses have a size limit by default (50 MB for consumers and 10 MB for replication). The existing per partition limits also apply (1 MB for consumers
         and replication). Note that neither of these limits is an absolute maximum as explained in the next point. </li>
    <li> Consumers and replicas can make progress if a message larger than the response/partition size limit is found. More concretely, if the first message in the
         first non-empty partition of the fetch is larger than either or both limits, the message will still be returned. </li>
    <li> Overloaded constructors were added to <code>kafka.api.FetchRequest</code> and <code>kafka.javaapi.FetchRequest</code> to allow the caller to specify the
         order of the partitions (since order is significant in v3). The previously existing constructors were deprecated and the partitions are shuffled before
         the request is sent to avoid starvation issues. </li>
</ul>

<h5><a id="upgrade_1010_new_protocols" href="#upgrade_1010_new_protocols">New Protocol Versions</a></h5>
<ul>
    <li> ListOffsetRequest v1 supports accurate offset search based on timestamps. </li>
    <li> MetadataResponse v2 introduces a new field: "cluster_id". </li>
    <li> FetchRequest v3 supports limiting the response size (in addition to the existing per partition limit), it returns messages
         bigger than the limits if required to make progress and the order of partitions in the request is now significant. </li>
    <li> JoinGroup v1 introduces a new field: "rebalance_timeout". </li>
</ul>

<h4><a id="upgrade_10" href="#upgrade_10">Upgrading from 0.8.x or 0.9.x to 0.10.0.0</a></h4>
<p>
0.10.0.0 has <a href="#upgrade_10_breaking">potential breaking changes</a> (please review before upgrading) and possible <a href="#upgrade_10_performance_impact">  performance impact following the upgrade</a>. By following the recommended rolling upgrade plan below, you guarantee no downtime and no performance impact during and following the upgrade.
<br>
Note: Because new protocols are introduced, it is important to upgrade your Kafka clusters before upgrading your clients.
</p>
<p>
<b>Notes to clients with version 0.9.0.0: </b>Due to a bug introduced in 0.9.0.0,
clients that depend on ZooKeeper (old Scala high-level Consumer and MirrorMaker if used with the old consumer) will not
work with 0.10.0.x brokers. Therefore, 0.9.0.0 clients should be upgraded to 0.9.0.1 <b>before</b> brokers are upgraded to
0.10.0.x. This step is not necessary for 0.8.X or 0.9.0.1 clients.
</p>

<p><b>For a rolling upgrade:</b></p>

<ol>
    <li> Update server.properties file on all brokers and add the following properties:
         <ul>
         <li>inter.broker.protocol.version=CURRENT_KAFKA_VERSION (e.g. 0.8.2 or 0.9.0.0).</li>
         <li>log.message.format.version=CURRENT_KAFKA_VERSION  (See <a href="#upgrade_10_performance_impact">potential performance impact following the upgrade</a> for the details on what this configuration does.)
         </ul>
    </li>
    <li> Upgrade the brokers. This can be done a broker at a time by simply bringing it down, updating the code, and restarting it. </li>
    <li> Once the entire cluster is upgraded, bump the protocol version by editing inter.broker.protocol.version and setting it to 0.10.0.0. NOTE: You shouldn't touch log.message.format.version yet - this parameter should only change once all consumers have been upgraded to 0.10.0.0 </li>
    <li> Restart the brokers one by one for the new protocol version to take effect. </li>
    <li> Once all consumers have been upgraded to 0.10.0, change log.message.format.version to 0.10.0 on each broker and restart them one by one.
    </li>
</ol>

<p><b>Note:</b> If you are willing to accept downtime, you can simply take all the brokers down, update the code and start all of them. They will start with the new protocol by default.

<p><b>Note:</b> Bumping the protocol version and restarting can be done any time after the brokers were upgraded. It does not have to be immediately after.

<h5><a id="upgrade_10_performance_impact" href="#upgrade_10_performance_impact">Potential performance impact following upgrade to 0.10.0.0</a></h5>
<p>
    The message format in 0.10.0 includes a new timestamp field and uses relative offsets for compressed messages.
    The on disk message format can be configured through log.message.format.version in the server.properties file.
    The default on-disk message format is 0.10.0. If a consumer client is on a version before 0.10.0.0, it only understands
    message formats before 0.10.0. In this case, the broker is able to convert messages from the 0.10.0 format to an earlier format
    before sending the response to the consumer on an older version. However, the broker can't use zero-copy transfer in this case.

    Reports from the Kafka community on the performance impact have shown CPU utilization going from 20% before to 100% after an upgrade, which forced an immediate upgrade of all clients to bring performance back to normal.

    To avoid such message conversion before consumers are upgraded to 0.10.0.0, one can set log.message.format.version to 0.8.2 or 0.9.0 when upgrading the broker to 0.10.0.0. This way, the broker can still use zero-copy transfer to send the data to the old consumers. Once consumers are upgraded, one can change the message format to 0.10.0 on the broker and enjoy the new message format that includes new timestamp and improved compression.

    The conversion is supported to ensure compatibility and can be useful to support a few apps that have not updated to newer clients yet, but is impractical to support all consumer traffic on even an overprovisioned cluster. Therefore, it is critical to avoid the message conversion as much as possible when brokers have been upgraded but the majority of clients have not.
</p>
<p>
    For clients that are upgraded to 0.10.0.0, there is no performance impact.
</p>
<p>
    <b>Note:</b> By setting the message format version, one certifies that all existing messages are on or below that
    message format version. Otherwise consumers before 0.10.0.0 might break. In particular, after the message format
    is set to 0.10.0, one should not change it back to an earlier format as it may break consumers on versions before 0.10.0.0.
</p>
<p>
    <b>Note:</b> Due to the additional timestamp introduced in each message, producers sending small messages may see a
    message throughput degradation because of the increased overhead.
    Likewise, replication now transmits an additional 8 bytes per message.
    If you're running close to the network capacity of your cluster, it's possible that you'll overwhelm the network cards
    and see failures and performance issues due to the overload.
</p>
    <b>Note:</b> If you have enabled compression on producers, you may notice reduced producer throughput and/or
    lower compression rate on the broker in some cases. When receiving compressed messages, 0.10.0
    brokers avoid recompressing the messages, which in general reduces the latency and improves the throughput. In
    certain cases, however, this may reduce the batching size on the producer, which could lead to worse throughput. If this
    happens, users can tune linger.ms and batch.size of the producer for better throughput. In addition, the producer buffer
    used for compressing messages with snappy is smaller than the one used by the broker, which may have a negative
    impact on the compression ratio for the messages on disk. We intend to make this configurable in a future Kafka
    release.
<p>

</p>

<h5><a id="upgrade_10_breaking" href="#upgrade_10_breaking">Potential breaking changes in 0.10.0.0</a></h5>
<ul>
    <li> Starting from Kafka 0.10.0.0, the message format version in Kafka is represented as the Kafka version. For example, message format 0.9.0 refers to the highest message version supported by Kafka 0.9.0. </li>
    <li> Message format 0.10.0 has been introduced and it is used by default. It includes a timestamp field in the messages and relative offsets are used for compressed messages. </li>
    <li> ProduceRequest/Response v2 has been introduced and it is used by default to support message format 0.10.0 </li>
    <li> FetchRequest/Response v2 has been introduced and it is used by default to support message format 0.10.0 </li>
    <li> MessageFormatter interface was changed from <code>def writeTo(key: Array[Byte], value: Array[Byte], output: PrintStream)</code> to
        <code>def writeTo(consumerRecord: ConsumerRecord[Array[Byte], Array[Byte]], output: PrintStream)</code> </li>
    <li> MessageReader interface was changed from <code>def readMessage(): KeyedMessage[Array[Byte], Array[Byte]]</code> to
        <code>def readMessage(): ProducerRecord[Array[Byte], Array[Byte]]</code> </li>
    <li> MessageFormatter's package was changed from <code>kafka.tools</code> to <code>kafka.common</code> </li>
    <li> MessageReader's package was changed from <code>kafka.tools</code> to <code>kafka.common</code> </li>
    <li> MirrorMakerMessageHandler no longer exposes the <code>handle(record: MessageAndMetadata[Array[Byte], Array[Byte]])</code> method as it was never called. </li>
    <li> The 0.7 KafkaMigrationTool is no longer packaged with Kafka. If you need to migrate from 0.7 to 0.10.0, please migrate to 0.8 first and then follow the documented upgrade process to upgrade from 0.8 to 0.10.0. </li>
    <li> The new consumer has standardized its APIs to accept <code>java.util.Collection</code> as the sequence type for method parameters. Existing code may have to be updated to work with the 0.10.0 client library. </li>
    <li> LZ4-compressed message handling was changed to use an interoperable framing specification (LZ4f v1.5.1).
         To maintain compatibility with old clients, this change only applies to Message format 0.10.0 and later.
         Clients that Produce/Fetch LZ4-compressed messages using v0/v1 (Message format 0.9.0) should continue
         to use the 0.9.0 framing implementation. Clients that use Produce/Fetch protocols v2 or later
         should use interoperable LZ4f framing. A list of interoperable LZ4 libraries is available at http://www.lz4.org/
</ul>

<h5><a id="upgrade_10_notable" href="#upgrade_10_notable">Notable changes in 0.10.0.0</a></h5>

<ul>
    <li> Starting from Kafka 0.10.0.0, a new client library named <b>Kafka Streams</b> is available for stream processing on data stored in Kafka topics. This new client library only works with 0.10.x and upward versioned brokers due to message format changes mentioned above. For more information please read <a href="/{{version}}/documentation/streams">Streams documentation</a>.</li>
    <li> The default value of the configuration parameter <code>receive.buffer.bytes</code> is now 64K for the new consumer.</li>
    <li> The new consumer now exposes the configuration parameter <code>exclude.internal.topics</code> to restrict internal topics (such as the consumer offsets topic) from accidentally being included in regular expression subscriptions. By default, it is enabled.</li>
    <li> The old Scala producer has been deprecated. Users should migrate their code to the Java producer included in the kafka-clients JAR as soon as possible. </li>
    <li> The new consumer API has been marked stable. </li>
</ul>

<h4><a id="upgrade_9" href="#upgrade_9">Upgrading from 0.8.0, 0.8.1.X, or 0.8.2.X to 0.9.0.0</a></h4>

0.9.0.0 has <a href="#upgrade_9_breaking">potential breaking changes</a> (please review before upgrading) and an inter-broker protocol change from previous versions. This means that upgraded brokers and clients may not be compatible with older versions. It is important that you upgrade your Kafka cluster before upgrading your clients. If you are using MirrorMaker downstream clusters should be upgraded first as well.

<p><b>For a rolling upgrade:</b></p>

<ol>
	<li> Update server.properties file on all brokers and add the following property: inter.broker.protocol.version=0.8.2.X </li>
	<li> Upgrade the brokers. This can be done a broker at a time by simply bringing it down, updating the code, and restarting it. </li>
	<li> Once the entire cluster is upgraded, bump the protocol version by editing inter.broker.protocol.version and setting it to 0.9.0.0.</li>
	<li> Restart the brokers one by one for the new protocol version to take effect </li>
</ol>

<p><b>Note:</b> If you are willing to accept downtime, you can simply take all the brokers down, update the code and start all of them. They will start with the new protocol by default.

<p><b>Note:</b> Bumping the protocol version and restarting can be done any time after the brokers were upgraded. It does not have to be immediately after.

<h5><a id="upgrade_9_breaking" href="#upgrade_9_breaking">Potential breaking changes in 0.9.0.0</a></h5>

<ul>
    <li> Java 1.6 is no longer supported. </li>
    <li> Scala 2.9 is no longer supported. </li>
    <li> Broker IDs above 1000 are now reserved by default to automatically assigned broker IDs. If your cluster has existing broker IDs above that threshold make sure to increase the reserved.broker.max.id broker configuration property accordingly. </li>
    <li> Configuration parameter replica.lag.max.messages was removed. Partition leaders will no longer consider the number of lagging messages when deciding which replicas are in sync. </li>
    <li> Configuration parameter replica.lag.time.max.ms now refers not just to the time passed since last fetch request from replica, but also to time since the replica last caught up. Replicas that are still fetching messages from leaders but did not catch up to the latest messages in replica.lag.time.max.ms will be considered out of sync. </li>
    <li> Compacted topics no longer accept messages without key and an exception is thrown by the producer if this is attempted. In 0.8.x, a message without key would cause the log compaction thread to subsequently complain and quit (and stop compacting all compacted topics). </li>
    <li> MirrorMaker no longer supports multiple target clusters. As a result it will only accept a single --consumer.config parameter. To mirror multiple source clusters, you will need at least one MirrorMaker instance per source cluster, each with its own consumer configuration. </li>
    <li> Tools packaged under <em>org.apache.kafka.clients.tools.*</em> have been moved to <em>org.apache.kafka.tools.*</em>. All included scripts will still function as usual, only custom code directly importing these classes will be affected. </li>
    <li> The default Kafka JVM performance options (KAFKA_JVM_PERFORMANCE_OPTS) have been changed in kafka-run-class.sh. </li>
    <li> The kafka-topics.sh script (kafka.admin.TopicCommand) now exits with non-zero exit code on failure. </li>
    <li> The kafka-topics.sh script (kafka.admin.TopicCommand) will now print a warning when topic names risk metric collisions due to the use of a '.' or '_' in the topic name, and error in the case of an actual collision. </li>
    <li> The kafka-console-producer.sh script (kafka.tools.ConsoleProducer) will use the Java producer instead of the old Scala producer be default, and users have to specify 'old-producer' to use the old producer. </li>
    <li> By default, all command line tools will print all logging messages to stderr instead of stdout. </li>
</ul>

<h5><a id="upgrade_901_notable" href="#upgrade_901_notable">Notable changes in 0.9.0.1</a></h5>

<ul>
    <li> The new broker id generation feature can be disabled by setting broker.id.generation.enable to false. </li>
    <li> Configuration parameter log.cleaner.enable is now true by default. This means topics with a cleanup.policy=compact will now be compacted by default, and 128 MB of heap will be allocated to the cleaner process via log.cleaner.dedupe.buffer.size. You may want to review log.cleaner.dedupe.buffer.size and the other log.cleaner configuration values based on your usage of compacted topics. </li>
    <li> Default value of configuration parameter fetch.min.bytes for the new consumer is now 1 by default. </li>
</ul>

<h5>Deprecations in 0.9.0.0</h5>

<ul>
    <li> Altering topic configuration from the kafka-topics.sh script (kafka.admin.TopicCommand) has been deprecated. Going forward, please use the kafka-configs.sh script (kafka.admin.ConfigCommand) for this functionality. </li>
    <li> The kafka-consumer-offset-checker.sh (kafka.tools.ConsumerOffsetChecker) has been deprecated. Going forward, please use kafka-consumer-groups.sh (kafka.admin.ConsumerGroupCommand) for this functionality. </li>
    <li> The kafka.tools.ProducerPerformance class has been deprecated. Going forward, please use org.apache.kafka.tools.ProducerPerformance for this functionality (kafka-producer-perf-test.sh will also be changed to use the new class). </li>
    <li> The producer config block.on.buffer.full has been deprecated and will be removed in future release. Currently its default value has been changed to false. The KafkaProducer will no longer throw BufferExhaustedException but instead will use max.block.ms value to block, after which it will throw a TimeoutException. If block.on.buffer.full property is set to true explicitly, it will set the max.block.ms to Long.MAX_VALUE and metadata.fetch.timeout.ms will not be honoured</li>
</ul>

<h4><a id="upgrade_82" href="#upgrade_82">Upgrading from 0.8.1 to 0.8.2</a></h4>

0.8.2 is fully compatible with 0.8.1. The upgrade can be done one broker at a time by simply bringing it down, updating the code, and restarting it.

<h4><a id="upgrade_81" href="#upgrade_81">Upgrading from 0.8.0 to 0.8.1</a></h4>

0.8.1 is fully compatible with 0.8. The upgrade can be done one broker at a time by simply bringing it down, updating the code, and restarting it.

<h4><a id="upgrade_7" href="#upgrade_7">Upgrading from 0.7</a></h4>

Release 0.7 is incompatible with newer releases. Major changes were made to the API, ZooKeeper data structures, and protocol, and configuration in order to add replication (Which was missing in 0.7). The upgrade from 0.7 to later versions requires a <a href="https://cwiki.apache.org/confluence/display/KAFKA/Migrating+from+0.7+to+0.8">special tool</a> for migration. This migration can be done without downtime.

</script>

<div class="p-upgrade"></div><|MERGE_RESOLUTION|>--- conflicted
+++ resolved
@@ -100,13 +100,10 @@
         timeout behavior for blocking APIs. In particular, a new <code>poll(Duration)</code> API has been added which
         does not block for dynamic partition assignment. The old <code>poll(long)</code> API has been deprecated and
         will be removed in a future version.</li>
-<<<<<<< HEAD
+    <li>The internal method <code>kafka.admin.AdminClient.deleteRecordsBefore</code> has been removed. Users are encouraged to migrate to <code>org.apache.kafka.clients.admin.AdminClient.deleteRecords</code>.</li>
+    <li>The tool kafka.tools.ReplayLogProducer has been removed.</li>
     <li><a href="https://cwiki.apache.org/confluence/display/KAFKA/KIP-290%3A+Support+for+Prefixed+ACLs">KIP-290</a> adds the ability
     to define ACLs on prefixed resources, e.g. any topic starting with 'foo'.</li>
-=======
-    <li>The internal method <code>kafka.admin.AdminClient.deleteRecordsBefore</code> has been removed. Users are encouraged to migrate to <code>org.apache.kafka.clients.admin.AdminClient.deleteRecords</code>.</li>
-    <li>The tool kafka.tools.ReplayLogProducer has been removed.</li>
->>>>>>> d02f0213
 </ul>
 
 <h5><a id="upgrade_200_new_protocols" href="#upgrade_200_new_protocols">New Protocol Versions</a></h5>
