--- conflicted
+++ resolved
@@ -86,15 +86,15 @@
     </p>
 
     <p>
-<<<<<<< HEAD
         With the introduction of <a href="https://cwiki.apache.org/confluence/display/KAFKA/KIP-182%3A+Reduce+Streams+DSL+overloads+and+allow+easier+use+of+custom+storage+engines">KIP-182</a>
         you should no longer pass in <code>Serde</code> to <code>KStream#print</code> operations.
         If you can't rely on using <code>toString</code> to print your keys an values, you should instead you provide a custom <code>KeyValueMapper</code> via the <code>Printed#withKeyValueMapper</code> call.
-=======
+    </p>
+
+    <p>
         Windowed aggregations have moved from <code>KGroupedStream</code> to <code>WindowedKStream</code>.
         You can now perform a windowed aggregation by, for example, using <code>KGroupedStream#windowedBy(Windows)#reduce(Reducer)</code>.
         Note: the previous aggregate functions on <code>KGroupedStream</code> still work, but have been deprecated.
->>>>>>> e16b9143
     </p>
 
     <p>
