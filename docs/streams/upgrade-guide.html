<!--
 Licensed to the Apache Software Foundation (ASF) under one or more
 contributor license agreements.  See the NOTICE file distributed with
 this work for additional information regarding copyright ownership.
 The ASF licenses this file to You under the Apache License, Version 2.0
 (the "License"); you may not use this file except in compliance with
 the License.  You may obtain a copy of the License at

    http://www.apache.org/licenses/LICENSE-2.0

 Unless required by applicable law or agreed to in writing, software
 distributed under the License is distributed on an "AS IS" BASIS,
 WITHOUT WARRANTIES OR CONDITIONS OF ANY KIND, either express or implied.
 See the License for the specific language governing permissions and
 limitations under the License.
-->

<script><!--#include virtual="../js/templateData.js" --></script>

<script id="content-template" type="text/x-handlebars-template">
    <h1>Upgrade Guide and API Changes</h1>
    <div class="sub-nav-sticky">
        <div class="sticky-top">
            <div style="height:35px">
                <a href="/{{version}}/documentation/streams/">Introduction</a>
                <a href="/{{version}}/documentation/streams/quickstart">Run Demo App</a>
                <a href="/{{version}}/documentation/streams/tutorial">Tutorial: Write App</a>
                <a href="/{{version}}/documentation/streams/core-concepts">Concepts</a>
                <a href="/{{version}}/documentation/streams/architecture">Architecture</a>
                <a href="/{{version}}/documentation/streams/developer-guide/">Developer Guide</a>
                <a class="active-menu-item" href="/{{version}}/documentation/streams/upgrade-guide">Upgrade</a>
            </div>
        </div>
    </div>

    <p>
        Upgrading from any older version to {{fullDotVersion}} is possible: if upgrading from 3.4 or below, you will need to do two rolling bounces, where during the first rolling bounce phase you set the config <code>upgrade.from="older version"</code>
        (possible values are <code>"0.10.0" - "3.4"</code>) and during the second you remove it. This is required to safely handle 3 changes. The first is introduction of the new cooperative rebalancing protocol of the embedded consumer. The second is a change in foreign-key join serialization format.
        Note that you will remain using the old eager rebalancing protocol if you skip or delay the second rolling bounce, but you can safely switch over to cooperative at any time once the entire group is on 2.4+ by removing the config value and bouncing. For more details please refer to
        <a href="https://cwiki.apache.org/confluence/x/vAclBg">KIP-429</a>. The third is a change in the serialization format for an internal repartition topic. For more details, please refer to <a href="https://cwiki.apache.org/confluence/x/P5VbDg">KIP-904</a>:
    </p>
    <ul>
        <li> prepare your application instances for a rolling bounce and make sure that config <code>upgrade.from</code> is set to the version from which it is being upgrade.</li>
        <li> bounce each instance of your application once </li>
        <li> prepare your newly deployed {{fullDotVersion}} application instances for a second round of rolling bounces; make sure to remove the value for config <code>upgrade.from</code> </li>
        <li> bounce each instance of your application once more to complete the upgrade </li>
    </ul>
    <p> As an alternative, an offline upgrade is also possible. Upgrading from any versions as old as 0.10.0.x to {{fullDotVersion}} in offline mode require the following steps: </p>
    <ul>
        <li> stop all old (e.g., 0.10.0.x) application instances </li>
        <li> update your code and swap old code and jar file with new code and new jar file </li>
        <li> restart all new ({{fullDotVersion}}) application instances </li>
    </ul>
    <p>
        Note: The cooperative rebalancing protocol has been the default since 2.4, but we have continued to support the
        eager rebalancing protocol to provide users an upgrade path. This support will be dropped in a future release,
        so any users still on the eager protocol should prepare to finish upgrading their applications to the cooperative protocol in version 3.1.
        This only affects users who are still on a version older than 2.4, and users who have upgraded already but have not yet
        removed the <code>upgrade.from</code> config that they set when upgrading from a version below 2.4.
        Users fitting into the latter case will simply need to unset this config when upgrading beyond 3.1,
        while users in the former case will need to follow a slightly different upgrade path if they attempt to upgrade from 2.3 or below to a version above 3.1.
        Those applications will need to go through a bridge release, by first upgrading to a version between 2.4 - 3.1 and setting the <code>upgrade.from</code> config,
        then removing that config and upgrading to the final version above 3.1. See <a href="https://issues.apache.org/jira/browse/KAFKA-8575">KAFKA-8575</a>
        for more details.
    </p>

    <h3 class="anchor-heading"><a id="streams_notable_changes" class="anchor-link"></a><a href="#streams_notable_changes">Notable compatibility changes in past releases</a></h3>
    <p>
        Downgrading from 3.0.x or newer version to 2.8.x or older version needs special attention:
        Since 3.0.0 release, Kafka Streams uses a newer RocksDB version whose on-disk format changed.
        This means that old versioned RocksDB would not be able to recognize the bytes written by that newer versioned RocksDB,
        and hence it is harder to downgrade Kafka Streams with version 3.0.0 or newer to older versions in-flight.
        Users need to wipe out the local RocksDB state stores written by the new versioned Kafka Streams before swapping in the
        older versioned Kafka Streams bytecode, which would then restore the state stores with the old on-disk format from the
        changelogs.
    </p>

    <p>
        Downgrading from 3.5.x or newer version to 3.4.x or older version needs special attention:
        Since 3.5.0 release, Kafka Streams uses a new serialization format for repartition topics.
        This means that older versions of Kafka Streams would not be able to recognize the bytes written by newer versions,
        and hence it is harder to downgrade Kafka Streams with version 3.5.0 or newer to older versions in-flight. For
        more details, please refer to <a href="https://cwiki.apache.org/confluence/x/P5VbDg">KIP-904</a>.

        For a downgrade, first switch the config from <code>"upgrade.from"</code> to the version you are downgrading to.
        This disables writing of the new serialization format in your application. It's important to wait in this state
        long enough to make sure that the application has finished processing any "in-flight" messages written
        into the repartition topics in the new serialization format. Afterwards, you can downgrade your application to a
        pre-3.5.x version.
    </p>

    <p>
        Kafka Streams does not support running multiple instances of the same application as different processes on the same physical state directory. Starting in 2.8.0 (as well as 2.7.1 and 2.6.2),
        this restriction will be enforced. If you wish to run more than one instance of Kafka Streams, you must configure them with different values for <code>state.dir</code>.
    </p>

    <p>
        Starting in Kafka Streams 2.6.x, a new processing mode is available, named EOS version 2. This can be configured
        by setting <code>"processing.guarantee"</code> to <code>"exactly_once_v2"</code> for
        application versions 3.0+, or setting it to <code>"exactly_once_beta"</code> for versions between 2.6 and 2.8.
        To use this new feature, your brokers must be on version 2.5.x or newer.
        If you want to upgrade your EOS application from an older version and enable this feature in version 3.0+,
        you first need to upgrade your application to version 3.0.x, staying on <code>"exactly_once"</code>,
        and then do second round of rolling bounces to switch to <code>"exactly_once_v2"</code>. If you
        are upgrading an EOS application from an older (pre-2.6) version to a version between 2.6 and 2.8, follow these
        same steps but with the config <code>"exactly_once_beta"</code> instead. No special steps are required
        to upgrade an application using <code>"exactly_once_beta"</code> from version 2.6+ to 3.0 or higher: you can
        just change the config from <code>"exactly_once_beta"</code> to <code>"exactly_once_v2"</code> during the rolling upgrade.
        For a downgrade, do the reverse: first switch the config from <code>"exactly_once_v2"</code> to
        <code>"exactly_once"</code> to disable the feature in your 2.6.x application.
        Afterward, you can downgrade your application to a pre-2.6.x version.
    </p>

    <p>Since 2.6.0 release, Kafka Streams depends on a RocksDB version that requires MacOS 10.14 or higher.</p>

    <p>
        To run a Kafka Streams application version 2.2.1, 2.3.0, or higher a broker version 0.11.0 or higher is required
        and the on-disk message format must be 0.11 or higher.
        Brokers must be on version 0.10.1 or higher to run a Kafka Streams application version 0.10.1 to 2.2.0.
        Additionally, on-disk message format must be 0.10 or higher to run a Kafka Streams application version 1.0 to 2.2.0.
        For Kafka Streams 0.10.0, broker version 0.10.0 or higher is required.
    </p>

    <p>
        In deprecated <code>KStreamBuilder</code> class, when a <code>KTable</code> is created from a source topic via <code>KStreamBuilder.table()</code>, its materialized state store
        will reuse the source topic as its changelog topic for restoring, and will disable logging to avoid appending new updates to the source topic; in the <code>StreamsBuilder</code> class introduced in 1.0, this behavior was changed
        accidentally: we still reuse the source topic as the changelog topic for restoring, but will also create a separate changelog topic to append the update records from source topic to. In the 2.0 release, we have fixed this issue and now users
        can choose whether or not to reuse the source topic based on the <code>StreamsConfig#TOPOLOGY_OPTIMIZATION</code>: if you are upgrading from the old <code>KStreamBuilder</code> class and hence you need to change your code to use
        the new <code>StreamsBuilder</code>, you should set this config value to <code>StreamsConfig#OPTIMIZE</code> to continue reusing the source topic; if you are upgrading from 1.0 or 1.1 where you are already using <code>StreamsBuilder</code> and hence have already
        created a separate changelog topic, you should set this config value to <code>StreamsConfig#NO_OPTIMIZATION</code> when upgrading to {{fullDotVersion}} in order to use that changelog topic for restoring the state store.
        More details about the new config <code>StreamsConfig#TOPOLOGY_OPTIMIZATION</code> can be found in <a href="https://cwiki.apache.org/confluence/display/KAFKA/KIP-295%3A+Add+Streams+Configuration+Allowing+for+Optional+Topology+Optimization">KIP-295</a>.
    </p>

    <h3><a id="streams_api_changes_350" href="#streams_api_changes_350">Streams API changes in 3.5.0</a></h3>
    <p>
<<<<<<< HEAD
        We added a new Serde type <code>Boolean</code> in
        <a href="https://cwiki.apache.org/confluence/display/KAFKA/KIP-907%3A+Add+Boolean+Serde+to+public+interface">KIP-907</a>
=======
      A new state store type, versioned key-value stores, was introduced in
      <a href="https://cwiki.apache.org/confluence/display/KAFKA/KIP-889%3A+Versioned+State+Stores">KIP-889</a>.
      Rather than storing a single record version (value and timestamp) per key,
      versioned state stores may store multiple record versions per key. This
      allows versioned state stores to support timestamped retrieval operations
      to return the latest record (per key) as of a specified timestamp.
      For more information, including how to upgrade from a non-versioned key-value
      store to a versioned store in an existing application, see the
      <a href="/{{version}}/documentation/streams/developer-guide/processor-api.html#versioned-state-stores">Developer Guide</a> section.
      Versioned key-value stores are opt-in only; existing applications will not be
      affected upon upgrading to 3.5 without explicit code changes.
>>>>>>> f252c75b
    </p>

    <h3><a id="streams_api_changes_310" href="#streams_api_changes_310">Streams API changes in 3.1.0</a></h3>
    <p>
      The semantics of left/outer stream-stream join got improved via
      <a href="https://cwiki.apache.org/confluence/display/KAFKA/KIP-633%3A+Deprecate+24-hour+Default+Grace+Period+for+Windowed+Operations+in+Streams">KIP-633</a>.
      Previously, left-/outer stream-stream join might have emitted so-call spurious left/outer results, due to an eager-emit strategy.
      The implementation was changed to emit left/outer join result records only after the join window is closed.
      The old API to specify the join window, i.e., <code>JoinWindows.of()</code> that enables the eager-emit strategy,
      was deprecated in favor of a <code>JoinWindows.ofTimeDifferenceAndGrace()</code> and <code>JoinWindows.ofTimeDifferencWithNoGrace()</code>.
      The new semantics are only enabled if you use the new join window builders.<br />
      Additionally, KIP-633 makes setting a grace period also mandatory for windowed aggregations, i.e., for
      <code>TimeWindows</code> (hopping/tumbling), <code>SessionWindows</code>, and <code>SlidingWindows</code>.
      The corresponding builder methods <code>.of(...)</code> were deprecated in favor of the new
      <code>.ofTimeDifferenceAndGrace()</code> and <code>.ofTimeDifferencWithNoGrace()</code> methods.
    </p>

    <p>
      <a href="https://cwiki.apache.org/confluence/display/KAFKA/KIP-761%3A+Add+Total+Blocked+Time+Metric+to+Streams">KIP-761</a>
      adds new metrics that allow to track blocking times on the underlying consumer and producer clients.
      Check out the section on <a href="/documentation/#kafka_streams_monitoring">Kafka Streams metrics</a> for more details.
    </p>

    <p>
      <a href="/documentation/streams/developer-guide/interactive-queries.html">Interactive Queries</a> were improved via
      <a href="https://cwiki.apache.org/confluence/display/KAFKA/KIP-763%3A+Range+queries+with+open+endpoints">KIP-763</a>
      <a href="https://cwiki.apache.org/confluence/pages/viewpage.action?pageId=186876596">KIP-766</a>.
      Range queries now accept <code>null</code> as lower/upper key-range bound to indicate an open-ended lower/upper bound.
    </p>

    <p>
      Foreign-key table-table joins now support custom partitioners via
      <a href="https://cwiki.apache.org/confluence/display/KAFKA/KIP-775%3A+Custom+partitioners+in+foreign+key+joins">KIP-775</a>.
      Previously, if an input table was partitioned by a non-default partitioner, joining records might fail.
      With KIP-775 you now can pass a custom <code>StreamPartitioner</code> into the join using the newly added
      <code>TableJoined</code> object.
    </p>

    <h3><a id="streams_api_changes_300" href="#streams_api_changes_300">Streams API changes in 3.0.0</a></h3>
    <p>
      We improved the semantics of
      <a href="/documentation/streams/developer-guide/config-streams.html#max-task-idle-ms">task idling (<code>max.task.idle.ms</code>)</a>.
      Now Streams provides stronger in-order join and merge processing semantics.
      Streams's new default pauses processing on tasks with multiple input partitions
      when one of the partitions has no data buffered locally but has a non-zero lag. In other
      words, Streams will wait to fetch records that are already available on the broker. This
      results in improved join semantics, since it allows Streams to interleave the two input
      partitions in timestamp order instead of just processing whichever partition happens to be
      buffered. There is an option to disable this new behavior, and there is also an option to
      make Streams wait even longer for new records to be <em>produced</em> to the input partitions,
      which you can use to get stronger time semantics when you know some of your producers may be
      slow. See the
      <a href="/documentation/streams/developer-guide/config-streams.html#max-task-idle-ms">config reference</a>
      for more information, and <a href="https://cwiki.apache.org/confluence/x/JSXZCQ">KIP-695</a>
      for the larger context of this change.
    </p>
    <p>
        Interactive Queries may throw new exceptions for different errors:
    </p>
    <ul>
        <li> <code>UnknownStateStoreException</code>: If the specified store name does not exist in the topology, an <code>UnknownStateStoreException</code> will be thrown instead of the former <code>InvalidStateStoreException</code>.</li>
        <li> <code>StreamsNotStartedException</code>: If Streams state is <code>CREATED</code>, a <code>StreamsNotStartedException</code> will be thrown.</li>
        <li> <code>InvalidStateStorePartitionException</code>: If the specified partition does not exist, a <code>InvalidStateStorePartitionException</code> will be thrown.</li>
    </ul>
    <p>
        See <a href="https://cwiki.apache.org/confluence/display/KAFKA/KIP-216%3A+IQ+should+throw+different+exceptions+for+different+errors">KIP-216</a> for more information.
    </p>
    <p>
      We deprecated the StreamsConfig <code>processing.guarantee</code> configuration value <code>"exactly_once"</code> (for EOS version 1) in favor of the improved EOS version 2, formerly configured via
      <code>"exactly_once_beta</code>. To avoid confusion about the term "beta" in the config name and highlight the production-readiness of EOS version 2, we have also renamed "eos-beta" to "eos-v2"
      and deprecated the configuration value <code>"exactly_once_beta"</code>, replacing it with a new configuration value <code>"exactly_once_v2"</code>
      Users of exactly-once semantics should plan to migrate to the eos-v2 config and prepare for the removal of the deprecated configs in 4.0 or after at least a year
      from the release of 3.0, whichever comes last. Note that eos-v2 requires broker version 2.5 or higher, like eos-beta, so users should begin to upgrade their kafka cluster if necessary. See
      <a href="https://cwiki.apache.org/confluence/x/zJONCg">KIP-732</a> for more details.
    </p>
    <p>
        We removed the default implementation of <code>RocksDBConfigSetter#close()</code>.
    </p>
    <p>
        We dropped the default 24 hours grace period for windowed operations such as Window or Session aggregates, or
        stream-stream joins. This period determines how long after a window ends any out-of-order records will still
        be processed. Records coming in after the grace period has elapsed are considered late and will be dropped.
        But in operators such as suppression, a large grace period has the drawback of incurring an equally large
        output latency. The current API made it all too easy to miss the grace period config completely, leading you
        to wonder why your application seems to produce no output -- it actually is, but not for 24 hours.
        <p>
        To prevent accidentally or unknowingly falling back to the default 24hr grace period, we deprecated all of the
        existing static constructors for the <code>Windows</code> classes (such as <code>TimeWindows#of</code>). These
        are replaced by new static constructors of two flavors: <code>#ofSizeAndGrace</code> and <code>#ofSizeWithNoGrace</code>
        (these are for the <code>TimeWindows</code> class; analogous APIs exist for the <code>JoinWindows</code>,
        <code>SessionWindows</code>, and SlidingWindows classes). With these new APIs you are forced to set the grace
        period explicitly, or else consciously choose to opt out by selecting the <code>WithNoGrace</code> flavor which
        sets it to 0 for situations where you really don't care about the grace period, for example during testing or
        when playing around with Kafka Streams for the first time. Note that using the new APIs for the
        <code>JoinWindows</code> class will also enable a fix for spurious left/outer join results, as described in
        the following paragraph. For more details on the grace period and new static constructors, see
        <a href="https://cwiki.apache.org/confluence/display/KAFKA/KIP-633%3A+Drop+24+hour+default+of+grace+period+in+Streams">KIP-633</a>
    </p>
    <p>
        Additionally, in older versions Kafka Streams emitted stream-stream left/outer join results eagerly. This behavior may lead to spurious left/outer join result records.
        In this release, we changed the behavior to avoid spurious results and left/outer join result are only emitted after the join window is closed, i.e., after the grace period elapsed.
        To maintain backward compatibility, the old API <code>JoinWindows#of(timeDifference)</code> preserves the old eager-emit behavior and only the new
        APIs <code>JoinWindows#ofTimeDifferenceAndGrace()</code> and <code>JoinsWindows#ofTimeDifferenceNoGrace</code> enable the new behavior. Check out
        <a href="https://issues.apache.org/jira/browse/KAFKA-10847">KAFKA-10847</a> for more information.
    </p>
    <p>
        The public <code>topicGroupId</code> and <code>partition</code> fields on TaskId have been deprecated and replaced with getters. Please migrate to using the new <code>TaskId.subtopology()</code>
        (which replaces <code>topicGroupId</code>) and <code>TaskId.partition()</code> APIs instead. Also, the <code>TaskId#readFrom</code> and <code>TaskId#writeTo</code> methods have been deprecated
        and will be removed, as they were never intended for public use. We have also deprecated the <code>org.apache.kafka.streams.processsor.TaskMetadata</code> class and introduced a new interface
        <code>org.apache.kafka.streams.TaskMetadata</code> to be used instead. This change was introduced to better reflect the fact that <code>TaskMetadata</code> was not meant to be instantiated outside
        of Kafka codebase.
        Please note that the new <code>TaskMetadata</code> offers APIs that better represent the task id as an actual <code>TaskId</code> object instead of a String. Please migrate to the new
        <code>org.apache.kafka.streams.TaskMetadata</code> which offers these better methods, for example, by using the new <code>ThreadMetadata#activeTasks</code> and <code>ThreadMetadata#standbyTasks</code>.
        <code>org.apache.kafka.streams.processor.ThreadMetadata</code> class is also now deprecated and the newly introduced interface <code>org.apache.kafka.streams.ThreadMetadata</code> is to be used instead. In this new <code>ThreadMetadata</code>
        interface, any reference to the deprecated <code>TaskMetadata</code> is replaced by the new interface.
        Finally, also <code>org.apache.kafka.streams.state.StreamsMetadata</code> has been deprecated. Please migrate to the new <code>org.apache.kafka.streams.StreamsMetadata</code>.
        We have deprecated several methods under <code>org.apache.kafka.streams.KafkaStreams</code> that returned the aforementioned deprecated classes:
    </p>
    <ul>
        <li>Users of <code>KafkaStreams#allMetadata</code> are meant to migrate to the new <code>KafkaStreams#metadataForAllStreamsClients</code>.</li>
        <li>Users of <code>KafkaStreams#allMetadataForStore(String)</code> are meant to migrate to the new <code>KafkaStreams#streamsMetadataForStore(String)</code>.</li>
        <li>Users of <code>KafkaStreams#localThreadsMetadata</code> are meant to migrate to the new <code>KafkaStreams#metadataForLocalThreads</code>.</li>
    </ul>
    <p>See <a href="https://cwiki.apache.org/confluence/x/vYTOCg">KIP-740</a> and <a href="https://cwiki.apache.org/confluence/x/XIrOCg">KIP-744</a> for more details.</p>

    <p>
        We removed the following deprecated APIs:
    </p>
    <ul>
        <li> <code>--zookeeper</code> flag of the application reset tool: deprecated in Kafka 1.0.0 (<a href="https://cwiki.apache.org/confluence/display/KAFKA/KIP-198%3A+Remove+ZK+dependency+from+Streams+Reset+Tool">KIP-198</a>).</li>
        <li> <code>--execute</code> flag of the application reset tool: deprecated in Kafka 1.1.0 (<a href="https://cwiki.apache.org/confluence/display/KAFKA/KIP-171+-+Extend+Consumer+Group+Reset+Offset+for+Stream+Application">KIP-171</a>).</li>
        <li> <code>StreamsBuilder#addGlobalStore</code> (one overload): deprecated in Kafka 1.1.0 (<a href="https://cwiki.apache.org/confluence/pages/viewpage.action?pageId=74689212">KIP-233</a>).</li>
        <li> <code>ProcessorContext#forward</code> (some overloads): deprecated in Kafka 2.0.0 (<a href="https://cwiki.apache.org/confluence/display/KAFKA/KIP-251%3A+Allow+timestamp+manipulation+in+Processor+API">KIP-251</a>).</li>
        <li> <code>WindowBytesStoreSupplier#segments</code>: deprecated in Kafka 2.1.0 (<a href="https://cwiki.apache.org/confluence/display/KAFKA/KIP-319%3A+Replace+segments+with+segmentInterval+in+WindowBytesStoreSupplier">KIP-319</a>).</li>
        <li> <code>segments, until, maintainMs</code> on <code>TimeWindows</code>, <code>JoinWindows</code>, and <code>SessionWindows</code>: deprecated in Kafka 2.1.0 (<a href="https://cwiki.apache.org/confluence/display/KAFKA/KIP-328%3A+Ability+to+suppress+updates+for+KTables">KIP-328</a>).</li>
        <li> Overloaded <code>JoinWindows#of, before, after</code>, <code>SessionWindows#with</code>, <code>TimeWindows#of, advanceBy</code>, <code>UnlimitedWindows#startOn</code> and <code>KafkaStreams#close</code> with <code>long</code> typed parameters: deprecated in Kafka 2.1.0 (<a href="https://cwiki.apache.org/confluence/display/KAFKA/KIP-358%3A+Migrate+Streams+API+to+Duration+instead+of+long+ms+times">KIP-358</a>).</li>
        <li> Overloaded <code>KStream#groupBy, groupByKey</code> and <code>KTable#groupBy</code> with <code>Serialized</code> parameter: deprecated in Kafka 2.1.0 (<a href="https://cwiki.apache.org/confluence/display/KAFKA/KIP-372%3A+Naming+Repartition+Topics+for+Joins+and+Grouping">KIP-372</a>).</li>
        <li> <code>Joined#named, name</code>: deprecated in Kafka 2.3.0 (<a href="https://cwiki.apache.org/confluence/display/KAFKA/KIP-307%3A+Allow+to+define+custom+processor+names+with+KStreams+DSL">KIP-307</a>).</li>
        <li> <code>TopologyTestDriver#pipeInput, readOutput</code>, <code>OutputVerifier</code> and <code>ConsumerRecordFactory</code> classes (<a href="https://cwiki.apache.org/confluence/display/KAFKA/KIP-470%3A+TopologyTestDriver+test+input+and+output+usability+improvements">KIP-470</a>).</li>
        <li> <code>KafkaClientSupplier#getAdminClient</code>: deprecated in Kafka 2.4.0 (<a href="https://cwiki.apache.org/confluence/display/KAFKA/KIP-476%3A+Add+Java+AdminClient+Interface">KIP-476</a>).</li>
        <li> Overloaded <code>KStream#join, leftJoin, outerJoin</code> with <code>KStream</code> and <code>Joined</code> parameters: deprecated in Kafka 2.4.0 (<a href="https://cwiki.apache.org/confluence/display/KAFKA/KIP-479%3A+Add+StreamJoined+config+object+to+Join">KIP-479</a>).</li>
        <li> <code>WindowStore#put(K key, V value)</code>: deprecated in Kafka 2.4.0 (<a href="https://cwiki.apache.org/confluence/pages/viewpage.action?pageId=115526545">KIP-474</a>).</li>
        <li> <code>UsePreviousTimeOnInvalidTimestamp</code>: deprecated in Kafka 2.5.0 as renamed to <code>UsePartitionTimeOnInvalidTimestamp</code> (<a href="https://cwiki.apache.org/confluence/pages/viewpage.action?pageId=130028807">KIP-530</a>).</li>
        <li> Overloaded <code>KafkaStreams#metadataForKey</code>: deprecated in Kafka 2.5.0 (<a href="https://cwiki.apache.org/confluence/display/KAFKA/KIP-535%3A+Allow+state+stores+to+serve+stale+reads+during+rebalance">KIP-535</a>).</li>
        <li> Overloaded <code>KafkaStreams#store</code>: deprecated in Kafka 2.5.0 (<a href="https://cwiki.apache.org/confluence/display/KAFKA/KIP-562%3A+Allow+fetching+a+key+from+a+single+partition+rather+than+iterating+over+all+the+stores+on+an+instance">KIP-562</a>).</li>
    </ul>
    <p>
        The following dependencies were removed from Kafka Streams:
    </p>
    <ul>
        <li>Connect-json: As of Kafka Streams no longer has a compile time dependency on "connect:json" module (<a href="https://issues.apache.org/jira/browse/KAFKA-5146">KAFKA-5146</a>).
            Projects that were relying on this transitive dependency will have to explicitly declare it.</li>
    </ul>
    <p>
      The default value for configuration parameter <code>replication.factor</code> was changed to <code>-1</code>
      (meaning: use broker default replication factor).
      The <code>replication.factor</code> value of <code>-1</code> requires broker version 2.4 or newer.
    </p>
    <p> The new serde type was introduced <code>ListSerde</code>: </p>
    <ul>
        <li> Added class <code>ListSerde</code> to (de)serialize <code>List</code>-based objects </li>
        <li> Introduced <code>ListSerializer</code> and <code>ListDeserializer</code> to power the new functionality </li>
    </ul>

    <h3><a id="streams_api_changes_280" href="#streams_api_changes_280">Streams API changes in 2.8.0</a></h3>
    <p>
        We extended <code>StreamJoined</code> to include the options <code>withLoggingEnabled()</code> and <code>withLoggingDisabled()</code> in
        <a href="https://cwiki.apache.org/confluence/display/KAFKA/KIP-689%3A+Extend+%60StreamJoined%60+to+allow+more+store+configs">KIP-689</a>.
    </p>
    <p>
        We added two new methods to <code>KafkaStreams</code>, namely <code>KafkaStreams#addStreamThread()</code> and <code>KafkaStreams#removeStreamThread()</code> in
        <a href="https://cwiki.apache.org/confluence/x/FDd4CQ">KIP-663</a>.
        These methods have enabled adding and removing StreamThreads to a running KafkaStreams client.
   </p>
    <p>
        We deprecated <code>KafkaStreams#setUncaughtExceptionHandler(final Thread.UncaughtExceptionHandler uncaughtExceptionHandler)</code>
        in favor of <code>KafkaStreams#setUncaughtExceptionHandler(final StreamsUncaughtExceptionHandler streamsUncaughtExceptionHandler)</code>
        in <a href="https://cwiki.apache.org/confluence/x/lkN4CQ">KIP-671</a>.
        The default handler will close the Kafka Streams client and the client will transit to state ERROR.
        If you implement a custom handler, the new interface allows you to return a <code>StreamThreadExceptionResponse</code>,
        which will determine how the application will respond to a stream thread failure.
    </p>
    <p>
        Changes in <a href="https://cwiki.apache.org/confluence/x/FDd4CQ">KIP-663</a> necessitated the KafkaStreams client
        state machine to update, which was done in <a href="https://cwiki.apache.org/confluence/x/lCvZCQ">KIP-696</a>.
        The ERROR state is now terminal with PENDING_ERROR being a transitional state where the resources are closing.
        The ERROR state indicates that there is something wrong and the Kafka Streams client should not be blindly
        restarted without classifying the error that caused the thread to fail.
        If the error is of a type that you would like to retry, you should have the
        <code>StreamsUncaughtExceptionHandler</code> return <code>REPLACE_THREAD</code>.
        When all stream threads are dead there is no automatic transition to ERROR as a new stream thread can be added.
    </p>
    <p>
        The <code>TimeWindowedDeserializer</code> constructor <code>TimeWindowedDeserializer(final Deserializer inner)</code>
        was deprecated to encourage users to properly set their window size through <code>TimeWindowedDeserializer(final Deserializer inner, Long windowSize)</code>.
        An additional streams config, <code>window.size.ms</code>, was added for users that cannot set the window size through
        the constructor, such as when using the console consumer. <a href="https://cwiki.apache.org/confluence/display/KAFKA/KIP-659%3A+Improve+TimeWindowedDeserializer+and+TimeWindowedSerde+to+handle+window+size">KIP-659</a>
        has more details.
    </p>
    <p>
        To simplify testing, two new constructors that don't require a <code>Properties</code> parameter have been
        added to the <code>TopologyTestDriver</code> class. If <code>Properties</code> are passed
        into the constructor, it is no longer required to set mandatory configuration parameters
        (cf. <a href="https://cwiki.apache.org/confluence/display/KAFKA/KIP-680%3A+TopologyTestDriver+should+not+require+a+Properties+argument">KIP-680</a>).
    </p>
    <p>
        We added the <code>prefixScan()</code> method to interface <code>ReadOnlyKeyValueStore</code>.
        The new <code>prefixScan()</code> allows fetching all values whose keys start with a given prefix.
        See <a href="https://cwiki.apache.org/confluence/display/KAFKA/KIP-614%3A+Add+Prefix+Scan+support+for+State+Stores">KIP-614</a> for more details.
    </p>
    <p>
        Kafka Streams is now handling <code>TimeoutException</code> thrown by the consumer, producer, and admin client.
        If a timeout occurs on a task, Kafka Streams moves to the next task and retries to make progress on the failed
        task in the next iteration.
        To bound how long Kafka Streams retries a task, you can set <code>task.timeout.ms</code> (default is 5 minutes).
        If a task does not make progress within the specified task timeout, which is tracked on a per-task basis,
        Kafka Streams throws a <code>TimeoutException</code>
        (cf. <a href="https://cwiki.apache.org/confluence/display/KAFKA/KIP-572%3A+Improve+timeouts+and+retries+in+Kafka+Streams">KIP-572</a>).
    </p>
    <p>
        We changed the default value of <code>default.key.serde</code> and <code>default.value.serde</code> to be <code>null</code> instead of <code>ByteArraySerde</code>.
        Users will now see a <code>ConfigException</code> if their serdes are not correctly configured through those configs or passed in explicitly.
        See <a href="https://cwiki.apache.org/confluence/display/KAFKA/KIP-741%3A+Change+default+serde+to+be+null">KIP-741</a> for more details.
    </p>

    <h3><a id="streams_api_changes_270" href="#streams_api_changes_270">Streams API changes in 2.7.0</a></h3>
    <p>
        In <code>KeyQueryMetadata</code> we deprecated <code>getActiveHost()</code>, <code>getStandbyHosts()</code> as well as <code>getPartition()</code>
        and replaced them with <code>activeHost()</code>, <code>standbyHosts()</code> and <code>partition()</code> respectively.
        <code>KeyQueryMetadata</code> was introduced in Kafka Streams 2.5 release with getter methods having prefix <code>get</code>.
        The intend of this change is to bring the method names to Kafka custom to not use the <code>get</code> prefix for getter methods.
        The old methods are deprecated and is not effected.
        (Cf. <a href="https://cwiki.apache.org/confluence/display/KAFKA/KIP-648%3A+Renaming+getter+method+for+Interactive+Queries">KIP-648</a>.)
    </p>
    <p>
        The <code>StreamsConfig</code> variable for configuration parameter <code>"topology.optimization"</code>
        is renamed from <code>TOPOLOGY_OPTIMIZATION</code> to <code>TOPOLOGY_OPTIMIZATION_CONFIG</code>.
        The old variable is deprecated. Note, that the parameter name itself is not affected.
        (Cf. <a href="https://cwiki.apache.org/confluence/display/KAFKA/KIP-626%3A+Rename+StreamsConfig+config+variable+name">KIP-629</a>.)
    </p>
    <p>
        The configuration parameter <code>retries</code> is deprecated in favor of the new parameter <code>task.timeout.ms</code>.
        Kafka Streams' runtime ignores <code>retries</code> if set, however, it would still forward the parameter
        to its internal clients.
    </p>
    <p>
        We added <code>SlidingWindows</code> as an option for <code>windowedBy()</code> windowed aggregations as described in
        <a href="https://cwiki.apache.org/confluence/display/KAFKA/KIP-450%3A+Sliding+Window+Aggregations+in+the+DSL">KIP-450</a>.
        Sliding windows are fixed-time and data-aligned windows that allow for flexible and efficient windowed aggregations.
    </p>

    <p>
        The end-to-end latency metrics introduced in 2.6 have been expanded to include store-level metrics. The new store-level
        metrics are recorded at the TRACE level, a new metrics recording level. Enabling TRACE level metrics will automatically
        turn on all higher levels, ie INFO and DEBUG. See <a href="https://cwiki.apache.org/confluence/x/gBkRCQ">KIP-613</a> for more information.
    </p>

    <h3><a id="streams_api_changes_260" href="#streams_api_changes_260">Streams API changes in 2.6.0</a></h3>
    <p>
        We added a new processing mode, EOS version 2, that improves application scalability using exactly-once guarantees
        (via <a href="https://cwiki.apache.org/confluence/display/KAFKA/KIP-447%3A+Producer+scalability+for+exactly+once+semantics">KIP-447</a>).
        You can enable this new feature by setting the configuration parameter <code>processing.guarantee</code> to the
        new value <code>"exactly_once_beta"</code>.
        Note that you need brokers with version 2.5 or newer to use this feature.
    </p>
    <p>
        For more highly available stateful applications, we've modified the task assignment algorithm to delay the movement of stateful active tasks to instances
        that aren't yet caught up with that task's state. Instead, to migrate a task from one instance to another (eg when scaling out),
        Streams will assign a warmup replica to the target instance so it can begin restoring the state while the active task stays available on an instance
        that already had the task. The instances warming up tasks will communicate their progress to the group so that, once ready, Streams can move active
        tasks to their new owners in the background. Check out <a href="https://cwiki.apache.org/confluence/x/0i4lBg">KIP-441</a>
        for full details, including several new configs for control over this new feature.
    </p>
    <p>
        New end-to-end latency metrics have been added. These task-level metrics will be logged at the INFO level and report the min and max end-to-end latency of a record at the beginning/source node(s)
        and end/terminal node(s) of a task. See <a href="https://cwiki.apache.org/confluence/x/gBkRCQ">KIP-613</a> for more information.
    </p>
    <p>
        As of 2.6.0 Kafka Streams deprecates <code>KStream.through()</code> in favor of the new <code>KStream.repartition()</code> operator
        (as per <a href="https://cwiki.apache.org/confluence/display/KAFKA/KIP-221%3A+Enhance+DSL+with+Connecting+Topic+Creation+and+Repartition+Hint">KIP-221</a>).
        <code>KStream.repartition()</code> is similar to <code>KStream.through()</code>, however Kafka Streams will manage the topic for you.
        If you need to write into and read back from a topic that you mange, you can fall back to use <code>KStream.to()</code> in combination with <code>StreamsBuilder#stream()</code>.
        Please refer to the <a href="/{{version}}/documentation/streams/developer-guide/dsl-api.html">developer guide</a> for more details about <code>KStream.repartition()</code>.
    </p>

    <p>
        The usability of <code>StateStore</code>s within the Processor API is improved: <code>ProcessorSupplier</code> and <code>TransformerSupplier</code>
        now extend <code>ConnectedStoreProvider</code> as per <a href="https://cwiki.apache.org/confluence/x/XI3QBQ">KIP-401</a>,
        enabling a user to provide <code>StateStore</code>s with alongside Processor/Transformer logic so that they are automatically
        added and connected to the processor.
    </p>
    <p>
        We added a <code>--force</code> option in StreamsResetter to force remove left-over members on broker side when long session time out was configured
        as per <a href="https://cwiki.apache.org/confluence/display/KAFKA/KIP-571%3A+Add+option+to+force+remove+members+in+StreamsResetter">KIP-571</a>.
    </p>
    <p>
        We added <code>Suppressed.withLoggingDisabled()</code> and <code>Suppressed.withLoggingEnabled(config)</code>
        methods to allow disabling or configuring of the changelog topic and allows for configuration of the changelog topic
        as per <a href="https://cwiki.apache.org/confluence/display/KAFKA/KIP-446%3A+Add+changelog+topic+configuration+to+KTable+suppress">KIP-446</a>.
    </p>

    <h3 class="anchor-heading"><a id="streams_api_changes_250" class="anchor-link"></a><a href="#streams_api_changes_250">Streams API changes in 2.5.0</a></h3>
    <p>
        We add a new <code>cogroup()</code> operator (via <a href="https://cwiki.apache.org/confluence/display/KAFKA/KIP-150+-+Kafka-Streams+Cogroup">KIP-150</a>)
        that allows to aggregate multiple streams in a single operation.
        Cogrouped streams can also be windowed before they are aggregated.
        Please refer to the <a href="/{{version}}/documentation/streams/developer-guide/dsl-api.html">developer guide</a> for more details.
    </p>
    <p>
        We added a new <code>KStream.toTable()</code> API to translate an input event stream into a changelog stream as per
        <a href="https://cwiki.apache.org/confluence/display/KAFKA/KIP-523%3A+Add+KStream%23toTable+to+the+Streams+DSL">KIP-523</a>.
    </p>
    <p>
        We added a new Serde type <code>Void</code> in <a href="https://cwiki.apache.org/confluence/display/KAFKA/KIP-527%3A+Add+VoidSerde+to+Serdes">KIP-527</a> to represent
        null keys or null values from input topic.
    </p>
    <p>
        Deprecated <code>UsePreviousTimeOnInvalidTimestamp</code> and replaced it with <code>UsePartitionTimeOnInvalidTimeStamp</code> as per
        <a href="https://cwiki.apache.org/confluence/pages/viewpage.action?pageId=130028807">KIP-530</a>.
    </p>
    <p>
        Deprecated <code>KafkaStreams.store(String, QueryableStoreType)</code> and replaced it with <code>KafkaStreams.store(StoreQueryParameters)</code> to allow querying
        for a store with variety of parameters, including querying a specific task and stale stores, as per
        <a href="https://cwiki.apache.org/confluence/display/KAFKA/KIP-562%3A+Allow+fetching+a+key+from+a+single+partition+rather+than+iterating+over+all+the+stores+on+an+instance">KIP-562</a> and
        <a href="https://cwiki.apache.org/confluence/display/KAFKA/KIP-535%3A+Allow+state+stores+to+serve+stale+reads+during+rebalance">KIP-535</a> respectively.
    </p>

    <h3 class="anchor-heading"><a id="streams_api_changes_240" class="anchor-link"></a><a href="#streams_api_changes_240">Streams API changes in 2.4.0</a></h3>
    <p>     
         As of 2.4.0 Kafka Streams offers a KTable-KTable foreign-key join (as per <a href="https://cwiki.apache.org/confluence/display/KAFKA/KIP-213+Support+non-key+joining+in+KTable">KIP-213</a>). 
         This joiner allows for records to be joined between two KTables with different keys. 
         Both <a href="/{{version}}/documentation/streams/developer-guide/dsl-api.html#ktable-ktable-fk-join">INNER and LEFT foreign-key joins</a> 
         are supported.
    </p>
    <p>
        In the 2.4 release, you now can name all operators in a Kafka Streams DSL topology via
        <a href="https://cwiki.apache.org/confluence/display/KAFKA/KIP-307%3A+Allow+to+define+custom+processor+names+with+KStreams+DSL">KIP-307</a>.
        Giving your operators meaningful names makes it easier to understand the topology 
        description (<code>Topology#describe()#toString()</code>) and 
        understand the full context of what your Kafka Streams application is doing.
        <br />
        There are new overloads on most <code>KStream</code> and <code>KTable</code> methods 
        that accept a <code>Named</code> object.  Typically you'll provide a name for the DSL operation by 
        using <code>Named.as("my operator name")</code>.  Naming of repartition topics for aggregation 
        operations will still use <code>Grouped</code> and join operations will use 
        either <code>Joined</code> or the new <code>StreamJoined</code> object.

    </p>
    <p>
        Before the 2.4.0 version of Kafka Streams, users of the DSL could not name the state stores involved in a stream-stream join.
        If users changed their topology and added a operator before the
        join, the internal names of the state stores would shift, requiring an application reset when redeploying.
        In the 2.4.0 release, Kafka Streams adds the <code>StreamJoined</code>
        class, which gives users the ability to name the join processor, repartition topic(s) (if a repartition is required),
        and the state stores involved in the join.  Also, by naming the state stores, the changelog topics
        backing the state stores are named as well.  It's important to note that naming the stores
        <strong>will not</strong> make them queryable via Interactive Queries.
        <br/>
        Another feature delivered by <code>StreamJoined</code> is that you can now configure the type of state store used in the join.
        You can elect to use in-memory stores or custom state stores for a stream-stream join.  Note that the provided stores
        will not be available for querying via Interactive Queries.  With the addition
        of <code>StreamJoined</code>, stream-stream join operations
        using <code>Joined</code> have been deprecated. Please switch over to stream-stream join methods using the
        new overloaded methods.  You can get more details from
        <a href="https://cwiki.apache.org/confluence/display/KAFKA/KIP-479%3A+Add+StreamJoined+config+object+to+Join">KIP-479</a>.
    </p>
    <p>
        With the introduction of incremental cooperative rebalancing, Streams no longer requires all tasks be revoked at the beginning of a rebalance. Instead, at the completion of the rebalance only those tasks which are to be migrated to another consumer
        for overall load balance will need to be closed and revoked. This changes the semantics of the <code>StateListener</code> a bit, as it will not necessarily transition to <code>REBALANCING</code> at the beginning of a rebalance anymore. Note that
        this means IQ will now be available at all times except during state restoration, including while a rebalance is in progress. If restoration is occurring when a rebalance begins, we will continue to actively restore the state stores and/or process
        standby tasks during a cooperative rebalance. Note that with this new rebalancing protocol, you may sometimes see a rebalance be followed by a second short rebalance that ensures all tasks are safely distributed. For details on please see
        <a href="https://cwiki.apache.org/confluence/display/KAFKA/KIP-429%3A+Kafka+Consumer+Incremental+Rebalance+Protocol">KIP-429</a>.
    </p>

    <p>
        The 2.4.0 release contains newly added and reworked metrics.
        <a href="https://cwiki.apache.org/confluence/display/KAFKA/KIP-444%3A+Augment+metrics+for+Kafka+Streams">KIP-444</a>
        adds new <em>client level</em> (i.e., <code>KafkaStreams</code> instance level) metrics to the existing
        thread-level, task-level, and processor-/state-store-level metrics.
        For a full list of available client level metrics, see the
        <a href="/{{version}}/documentation/#kafka_streams_client_monitoring">KafkaStreams monitoring</a>
        section in the operations guide.
        <br />
        Furthermore, RocksDB metrics are exposed via
        <a href="https://cwiki.apache.org/confluence/display/KAFKA/KIP-471%3A+Expose+RocksDB+Metrics+in+Kafka+Streams">KIP-471</a>.
        For a full list of available RocksDB metrics, see the
        <a href="/{{version}}/documentation/#kafka_streams_rocksdb_monitoring">RocksDB monitoring</a>
        section in the operations guide.
    </p>

    <p>
        Kafka Streams <code>test-utils</code> got improved via
        <a href="https://cwiki.apache.org/confluence/display/KAFKA/KIP-470%3A+TopologyTestDriver+test+input+and+output+usability+improvements">KIP-470</a>
        to simplify the process of using <code>TopologyTestDriver</code> to test your application code.
        We deprecated <code>ConsumerRecordFactory</code>, <code>TopologyTestDriver#pipeInput()</code>,
        <code>OutputVerifier</code>, as well as <code>TopologyTestDriver#readOutput()</code> and replace them with
        <code>TestInputTopic</code> and <code>TestOutputTopic</code>, respectively.
        We also introduced a new class <code>TestRecord</code> that simplifies assertion code.
        For full details see the
        <a href="/{{version}}/documentation/streams/developer-guide/testing.html">Testing section</a> in the developer guide.
    </p>

    <p>
        In 2.4.0, we deprecated <code>WindowStore#put(K key, V value)</code> that should never be used.
        Instead the existing <code>WindowStore#put(K key, V value, long windowStartTimestamp)</code> should be used
        (<a href="https://cwiki.apache.org/confluence/pages/viewpage.action?pageId=115526545">KIP-474</a>).
    </p>

    <p>
        Furthermore, the <code>PartitionGrouper</code> interface and its corresponding configuration parameter
        <code>partition.grouper</code> were deprecated
        (<a href="https://cwiki.apache.org/confluence/display/KAFKA/KIP-528%3A+Deprecate+PartitionGrouper+configuration+and+interface">KIP-528</a>)
        and will be removed in the next major release (<a href="https://issues.apache.org/jira/browse/KAFKA-7785">KAFKA-7785</a>.
        Hence, this feature won't be supported in the future any longer and you need to updated your code accordingly.
        If you use a custom <code>PartitionGrouper</code> and stop to use it, the created tasks might change.
        Hence, you will need to reset your application to upgrade it.
    

    <h3 class="anchor-heading"><a id="streams_api_changes_230" class="anchor-link"></a><a href="#streams_api_changes_230">Streams API changes in 2.3.0</a></h3>

    <p>Version 2.3.0 adds the Suppress operator to the <code>kafka-streams-scala</code> Ktable API.</p>

    <p>
        As of 2.3.0 Streams now offers an in-memory version of the window (<a href="https://cwiki.apache.org/confluence/display/KAFKA/KIP-428%3A+Add+in-memory+window+store">KIP-428</a>)
        and the session (<a href="https://cwiki.apache.org/confluence/display/KAFKA/KIP-445%3A+In-memory+Session+Store">KIP-445</a>) store, in addition to the persistent ones based on RocksDB.
        The new public interfaces <code>inMemoryWindowStore()</code> and <code>inMemorySessionStore()</code> are added to <code>Stores</code> and provide the built-in in-memory window or session store.
    </p>

    <p>
        As of 2.3.0 we've updated how to turn on optimizations. Now to enable optimizations, you need to do two things.
        First add this line to your properties <code>properties.setProperty(StreamsConfig.TOPOLOGY_OPTIMIZATION, StreamsConfig.OPTIMIZE);</code>, as you have done before.
        Second, when constructing your <code>KafkaStreams</code> instance, you'll need to pass your configuration properties when building your
        topology by using the overloaded <code>StreamsBuilder.build(Properties)</code> method.
        For example <code>KafkaStreams myStream = new KafkaStreams(streamsBuilder.build(properties), properties)</code>.
    </p>

    <p>
        In 2.3.0 we have added default implementation to <code>close()</code> and <code>configure()</code> for <code>Serializer</code>,
        <code>Deserializer</code> and <code>Serde</code> so that they can be implemented by lambda expression.
        For more details please read <a href="https://cwiki.apache.org/confluence/display/KAFKA/KIP-331+Add+default+implementation+to+close%28%29+and+configure%28%29+for+Serializer%2C+Deserializer+and+Serde">KIP-331</a>.
    </p>

    <p>
        To improve operator semantics, new store types are added that allow storing an additional timestamp per key-value pair or window.
        Some DSL operators (for example KTables) are using those new stores.
        Hence, you can now retrieve the last update timestamp via Interactive Queries if you specify
        <code>TimestampedKeyValueStoreType</code> or <code>TimestampedWindowStoreType</code> as your <code>QueryableStoreType</code>.
        While this change is mainly transparent, there are some corner cases that may require code changes:
        <strong>Caution: If you receive an untyped store and use a cast, you might need to update your code to cast to the correct type.
        Otherwise, you might get an exception similar to
        <code>java.lang.ClassCastException: class org.apache.kafka.streams.state.ValueAndTimestamp cannot be cast to class YOUR-VALUE-TYPE</code>
        upon getting a value from the store.</strong>
        Additionally, <code>TopologyTestDriver#getStateStore()</code> only returns non-built-in stores and throws an exception if a built-in store is accessed.
        For more details please read <a href="https://cwiki.apache.org/confluence/display/KAFKA/KIP-258%3A+Allow+to+Store+Record+Timestamps+in+RocksDB">KIP-258</a>.
    </p>

    <p>
        To improve type safety, a new operator <code>KStream#flatTransformValues</code> is added.
        For more details please read <a href="https://cwiki.apache.org/confluence/display/KAFKA/KIP-313%3A+Add+KStream.flatTransform+and+KStream.flatTransformValues">KIP-313</a>.
    </p>

    <p>
        Kafka Streams used to set the configuration parameter <code>max.poll.interval.ms</code> to <code>Integer.MAX_VALUE</code>.
        This default value is removed and Kafka Streams uses the consumer default value now.
        For more details please read <a href="https://cwiki.apache.org/confluence/display/KAFKA/KIP-442%3A+Return+to+default+max+poll+interval+in+Streams">KIP-442</a>.
    </p>

    <p>
        Default configuration for repartition topic was changed:
        The segment size for index files (<code>segment.index.bytes</code>) is no longer 50MB, but uses the cluster default.
        Similarly, the configuration <code>segment.ms</code> in no longer 10 minutes, but uses the cluster default configuration.
        Lastly, the retention period (<code>retention.ms</code>) is changed from <code>Long.MAX_VALUE</code> to <code>-1</code> (infinite).
        For more details please read <a href="https://cwiki.apache.org/confluence/display/KAFKA/KIP-443%3A+Return+to+default+segment.ms+and+segment.index.bytes+in+Streams+repartition+topics">KIP-443</a>.
    </p>

    <p>
        To avoid memory leaks, <code>RocksDBConfigSetter</code> has a new <code>close()</code> method that is called on shutdown.
        Users should implement this method to release any memory used by RocksDB config objects, by closing those objects.
        For more details please read <a href="https://cwiki.apache.org/confluence/display/KAFKA/KIP-453%3A+Add+close%28%29+method+to+RocksDBConfigSetter">KIP-453</a>.
    </p>

    <p>
        RocksDB dependency was updated to version <code>5.18.3</code>.
        The new version allows to specify more RocksDB configurations, including <code>WriteBufferManager</code> which helps to limit RocksDB off-heap memory usage.
        For more details please read <a href="https://issues.apache.org/jira/browse/KAFKA-8215">KAFKA-8215</a>.
    </p>

    <h3 class="anchor-heading"><a id="streams_api_changes_220" class="anchor-link"></a><a href="#streams_api_changes_220">Streams API changes in 2.2.0</a></h3>
    <p>
        We've simplified the <code>KafkaStreams#state</code> transition diagram during the starting up phase a bit in 2.2.0: in older versions the state will transit from <code>CREATED</code> to <code>RUNNING</code>, and then to <code>REBALANCING</code> to get the first
        stream task assignment, and then back to <code>RUNNING</code>; starting in 2.2.0 it will transit from <code>CREATED</code> directly to <code>REBALANCING</code> and then to <code>RUNNING</code>.
        If you have registered a <code>StateListener</code> that captures state transition events, you may need to adjust your listener implementation accordingly for this simplification (in practice, your listener logic should be very unlikely to be affected at all).
    </p>

    <p>
        In <code>WindowedSerdes</code>, we've added a new static constructor to return a <code>TimeWindowSerde</code> with configurable window size. This is to help users to construct time window serdes to read directly from a time-windowed store's changelog.
        More details can be found in <a href="https://cwiki.apache.org/confluence/display/KAFKA/KIP-393%3A+Time+windowed+serde+to+properly+deserialize+changelog+input+topic">KIP-393</a>.
    </p>

    <p>
        In 2.2.0 we have extended a few public interfaces including <code>KafkaStreams</code> to extend <code>AutoCloseable</code> so that they can be
        used in a try-with-resource statement. For a full list of public interfaces that get impacted please read <a href="https://cwiki.apache.org/confluence/display/KAFKA/KIP-376%3A+Implement+AutoClosable+on+appropriate+classes+that+want+to+be+used+in+a+try-with-resource+statement">KIP-376</a>.
    </p>

    <h3 class="anchor-heading"><a id="streams_api_changes_210" class="anchor-link"></a><a href="#streams_api_changes_210">Streams API changes in 2.1.0</a></h3>
    <p>
        We updated <code>TopologyDescription</code> API to allow for better runtime checking.
        Users are encouraged to use <code>#topicSet()</code> and <code>#topicPattern()</code> accordingly on <code>TopologyDescription.Source</code> nodes,
        instead of using <code>#topics()</code>, which has since been deprecated. Similarly, use <code>#topic()</code> and <code>#topicNameExtractor()</code>
        to get descriptions of <code>TopologyDescription.Sink</code> nodes. For more details, see
        <a href="https://cwiki.apache.org/confluence/display/KAFKA/KIP-321%3A+Update+TopologyDescription+to+better+represent+Source+and+Sink+Nodes">KIP-321</a>.
    </p>

    <p>
        We've added a new class <code>Grouped</code> and deprecated <code>Serialized</code>.  The intent of adding <code>Grouped</code> is the ability to
        name repartition topics created when performing aggregation operations.  Users can name the potential repartition topic using the
        <code>Grouped#as()</code> method which takes a <code>String</code> and is used as part of the repartition topic name.  The resulting repartition
        topic name will still follow the pattern of <code>${application-id}-&gt;name&lt;-repartition</code>.  The <code>Grouped</code> class is now favored over
        <code>Serialized</code> in <code>KStream#groupByKey()</code>, <code>KStream#groupBy()</code>, and <code>KTable#groupBy()</code>.
        Note that Kafka Streams does not automatically create repartition topics for aggregation operations.

        Additionally, we've updated the <code>Joined</code> class with a new method <code>Joined#withName</code>
        enabling users to name any repartition topics required for performing Stream/Stream or Stream/Table join.  For more details repartition
        topic naming, see <a href="https://cwiki.apache.org/confluence/display/KAFKA/KIP-372%3A+Naming+Repartition+Topics+for+Joins+and+Grouping">KIP-372</a>.

        As a result we've updated the Kafka Streams Scala API and removed the <code>Serialized</code> class in favor of adding <code>Grouped</code>.
        If you just rely on the implicit <code>Serialized</code>, you just need to recompile; if you pass in <code>Serialized</code> explicitly, sorry you'll have to make code changes.
    </p>

    <p>
        We've added a new config named <code>max.task.idle.ms</code> to allow users specify how to handle out-of-order data within a task that may be processing multiple
        topic-partitions (see <a href="/{{version}}/documentation/streams/core-concepts.html#streams_out_of_ordering">Out-of-Order Handling</a> section for more details).
        The default value is set to <code>0</code>, to favor minimized latency over synchronization between multiple input streams from topic-partitions.
        If users would like to wait for longer time when some of the topic-partitions do not have data available to process and hence cannot determine its corresponding stream time,
        they can override this config to a larger value.
    </p>

    <p>
        We've added the missing <code>SessionBytesStoreSupplier#retentionPeriod()</code> to be consistent with the <code>WindowBytesStoreSupplier</code> which allows users to get the specified retention period for session-windowed stores.
        We've also added the missing <code>StoreBuilder#withCachingDisabled()</code> to allow users to turn off caching for their customized stores.
    </p>

    <p>
        We added a new serde for UUIDs (<code>Serdes.UUIDSerde</code>) that you can use via <code>Serdes.UUID()</code>
	(cf. <a href="https://cwiki.apache.org/confluence/display/KAFKA/KIP-206%3A+Add+support+for+UUID+serialization+and+deserialization">KIP-206</a>).
    </p>

    <p>
        We updated a list of methods that take <code>long</code> arguments as either timestamp (fix point) or duration (time period)
        and replaced them with <code>Instant</code> and <code>Duration</code> parameters for improved semantics.
        Some old methods base on <code>long</code> are deprecated and users are encouraged to update their code.
        <br />
        In particular, aggregation windows (hopping/tumbling/unlimited time windows and session windows) as well as join windows now take <code>Duration</code>
        arguments to specify window size, hop, and gap parameters.
        Also, window sizes and retention times are now specified as <code>Duration</code> type in <code>Stores</code> class.
        The <code>Window</code> class has new methods <code>#startTime()</code> and <code>#endTime()</code> that return window start/end timestamp as <code>Instant</code>.
        For interactive queries, there are new <code>#fetch(...)</code> overloads taking <code>Instant</code> arguments.
        Additionally, punctuations are now registerd via <code>ProcessorContext#schedule(Duration interval, ...)</code>.
        For more details, see <a href="https://cwiki.apache.org/confluence/display/KAFKA/KIP-358%3A+Migrate+Streams+API+to+Duration+instead+of+long+ms+times">KIP-358</a>.
    </p>

    <p>
        We deprecated <code>KafkaStreams#close(...)</code> and replaced it with <code>KafkaStreams#close(Duration)</code> that accepts a single timeout argument
        Note: the new <code>#close(Duration)</code> method has improved (but slightly different) semantics.
        For more details, see <a href="https://cwiki.apache.org/confluence/display/KAFKA/KIP-358%3A+Migrate+Streams+API+to+Duration+instead+of+long+ms+times">KIP-358</a>.
    </p>

    <p>
        The newly exposed <code>AdminClient</code> metrics are now available when calling the <code>KafkaStream#metrics()</code> method.
        For more details on exposing <code>AdminClients</code> metrics
        see <a href="https://cwiki.apache.org/confluence/display/KAFKA/KIP-324%3A+Add+method+to+get+metrics%28%29+in+AdminClient">KIP-324</a>
    </p>

    <p>
        We deprecated the notion of segments in window stores as those are intended to be an implementation details.
        Thus, method <code>Windows#segments()</code> and variable <code>Windows#segments</code> were deprecated.
        If you implement custom windows, you should update your code accordingly.
        Similarly, <code>WindowBytesStoreSupplier#segments()</code> was deprecated and replaced with <code>WindowBytesStoreSupplier#segmentInterval()</code>.
        If you implement custom window store, you need to update your code accordingly.
	    Finally, <code>Stores#persistentWindowStore(...)</code> were deprecated and replaced with a new overload that does not allow to specify the number of segments any longer.
        For more details, see <a href="https://cwiki.apache.org/confluence/display/KAFKA/KIP-319%3A+Replace+segments+with+segmentInterval+in+WindowBytesStoreSupplier">KIP-319</a>
        (note: <a href="https://cwiki.apache.org/confluence/display/KAFKA/KIP-328%3A+Ability+to+suppress+updates+for+KTables">KIP-328</a> and 
	    <a href="https://cwiki.apache.org/confluence/display/KAFKA/KIP-358%3A+Migrate+Streams+API+to+Duration+instead+of+long+ms+times">KIP-358</a> 'overlap' with KIP-319).
    </p>

    <p>
        We've added an overloaded <code>StreamsBuilder#build</code> method that accepts an instance of <code>java.util.Properties</code> with the intent of using the
        <code>StreamsConfig#TOPOLOGY_OPTIMIZATION</code> config added in Kafka Streams 2.0. Before 2.1, when building a topology with
        the DSL, Kafka Streams writes the physical plan as the user makes calls on the DSL.  Now by providing a <code>java.util.Properties</code> instance when
        executing a <code>StreamsBuilder#build</code> call, Kafka Streams can optimize the physical plan of the topology, provided the <code>StreamsConfig#TOPOLOGY_OPTIMIZATION</code>
        config is set to <code>StreamsConfig#OPTIMIZE</code>.  By setting <code>StreamsConfig#OPTIMIZE</code> in addition to the <code>KTable</code> optimization of
        reusing the source topic as the changelog topic, the topology may be optimized to merge redundant repartition topics into one
        repartition topic.  The original no parameter version of <code>StreamsBuilder#build</code> is still available for those who wish to not
        optimize their topology.  Note that enabling optimization of the topology may require you to do an application reset when redeploying the application.  For more
        details, see <a href="https://cwiki.apache.org/confluence/display/KAFKA/KIP-312%3A+Add+Overloaded+StreamsBuilder+Build+Method+to+Accept+java.util.Properties">KIP-312</a>
    </p>

    <p>
        We are introducing static membership towards Kafka Streams user. This feature reduces unnecessary rebalances during normal application upgrades or rolling bounces.
        For more details on how to use it, checkout <a href="/{{version}}/documentation/#static_membership">static membership design</a>.
        Note, Kafka Streams uses the same <code>ConsumerConfig#GROUP_INSTANCE_ID_CONFIG</code>, and you only need to make sure it is uniquely defined across
        different stream instances in one application.
    </p>

    <h3 class="anchor-heading"><a id="streams_api_changes_200" class="anchor-link"></a><a href="#streams_api_changes_200">Streams API changes in 2.0.0</a></h3>
    <p>
        In 2.0.0 we have added a few new APIs on the <code>ReadOnlyWindowStore</code> interface (for details please read <a href="#streams_api_changes_200">Streams API changes</a> below).
        If you have customized window store implementations that extends the <code>ReadOnlyWindowStore</code> interface you need to make code changes.
    </p>

    <p>
        In addition, if you using Java 8 method references in your Kafka Streams code you might need to update your code to resolve method ambiguities.
        Hot-swapping the jar-file only might not work for this case.
        See below a complete list of <a href="#streams_api_changes_200">2.0.0</a>
        API and semantic changes that allow you to advance your application and/or simplify your code base.
    </p>

    <p>
        We moved <code>Consumed</code> interface from <code>org.apache.kafka.streams</code> to <code>org.apache.kafka.streams.kstream</code>
        as it was mistakenly placed in the previous release. If your code has already used it there is a simple one-liner change needed in your import statement.
    </p>

    <p>
        We have also removed some public APIs that are deprecated prior to 1.0.x in 2.0.0.
        See below for a detailed list of removed APIs.
    </p>
    <p>
        We have removed the <code>skippedDueToDeserializationError-rate</code> and <code>skippedDueToDeserializationError-total</code> metrics.
        Deserialization errors, and all other causes of record skipping, are now accounted for in the pre-existing metrics
        <code>skipped-records-rate</code> and <code>skipped-records-total</code>. When a record is skipped, the event is
        now logged at WARN level. If these warnings become burdensome, we recommend explicitly filtering out unprocessable
        records instead of depending on record skipping semantics. For more details, see
        <a href="https://cwiki.apache.org/confluence/display/KAFKA/KIP-274%3A+Kafka+Streams+Skipped+Records+Metrics">KIP-274</a>.
        As of right now, the potential causes of skipped records are:
    </p>
    <ul>
        <li><code>null</code> keys in table sources</li>
        <li><code>null</code> keys in table-table inner/left/outer/right joins</li>
        <li><code>null</code> keys or values in stream-table joins</li>
        <li><code>null</code> keys or values in stream-stream joins</li>
        <li><code>null</code> keys or values in aggregations on grouped streams</li>
        <li><code>null</code> keys or values in reductions on grouped streams</li>
        <li><code>null</code> keys in aggregations on windowed streams</li>
        <li><code>null</code> keys in reductions on windowed streams</li>
        <li><code>null</code> keys in aggregations on session-windowed streams</li>
        <li>
            Errors producing results, when the configured <code>default.production.exception.handler</code> decides to
            <code>CONTINUE</code> (the default is to <code>FAIL</code> and throw an exception).
        </li>
        <li>
            Errors deserializing records, when the configured <code>default.deserialization.exception.handler</code>
            decides to <code>CONTINUE</code> (the default is to <code>FAIL</code> and throw an exception).
            This was the case previously captured in the <code>skippedDueToDeserializationError</code> metrics.
        </li>
        <li>Fetched records having a negative timestamp.</li>
    </ul>

    <p>
        We've also fixed the metrics name for time and session windowed store operations in 2.0. As a result, our current built-in stores
        will have their store types in the metric names as <code>in-memory-state</code>, <code>in-memory-lru-state</code>,
        <code>rocksdb-state</code>, <code>rocksdb-window-state</code>, and <code>rocksdb-session-state</code>. For example, a RocksDB time windowed store's
        put operation metrics would now be
        <code>kafka.streams:type=stream-rocksdb-window-state-metrics,client-id=([-.\w]+),task-id=([-.\w]+),rocksdb-window-state-id=([-.\w]+)</code>.
        Users need to update their metrics collecting and reporting systems for their time and session windowed stores accordingly.
        For more details, please read the <a href="/{{version}}/documentation/#kafka_streams_store_monitoring">State Store Metrics</a> section.
    </p>

    <p>
        We have added support for methods in <code>ReadOnlyWindowStore</code> which allows for querying a single window's key-value pair.
        For users who have customized window store implementations on the above interface, they'd need to update their code to implement the newly added method as well.
        For more details, see <a href="https://cwiki.apache.org/confluence/display/KAFKA/KIP-261%3A+Add+Single+Value+Fetch+in+Window+Stores">KIP-261</a>.
    </p>
    <p>
        We have added public <code>WindowedSerdes</code> to allow users to read from / write to a topic storing windowed table changelogs directly.
        In addition, in <code>StreamsConfig</code> we have also added <code>default.windowed.key.serde.inner</code> and <code>default.windowed.value.serde.inner</code>
        to let users specify inner serdes if the default serde classes are windowed serdes.
        For more details, see <a href="https://cwiki.apache.org/confluence/display/KAFKA/KIP-265%3A+Make+Windowed+Serde+to+public+APIs">KIP-265</a>.
    </p>
    <p>
        We've added message header support in the <code>Processor API</code> in Kafka 2.0.0. In particular, we have added a new API <code>ProcessorContext#headers()</code>
        which returns a <code>Headers</code> object that keeps track of the headers of the source topic's message that is being processed. Through this object, users can manipulate
        the headers map that is being propagated throughout the processor topology as well. For more details please feel free to read
        the <a href="/{{version}}/documentation/streams/developer-guide/processor-api.html#accessing-processor-context">Developer Guide</a> section.
    </p>
    <p>
        We have deprecated constructors of <code>KafkaStreams</code> that take a <code>StreamsConfig</code> as parameter.
        Please use the other corresponding constructors that accept <code>java.util.Properties</code> instead.
        For more details, see <a href="https://cwiki.apache.org/confluence/display/KAFKA/KIP-245%3A+Use+Properties+instead+of+StreamsConfig+in+KafkaStreams+constructor">KIP-245</a>.
    </p>
    <p>
        Kafka 2.0.0 allows to manipulate timestamps of output records using the Processor API (<a href="https://cwiki.apache.org/confluence/display/KAFKA/KIP-251%3A+Allow+timestamp+manipulation+in+Processor+API">KIP-251</a>).
        To enable this new feature, <code>ProcessorContext#forward(...)</code> was modified.
        The two existing overloads <code>#forward(Object key, Object value, String childName)</code> and <code>#forward(Object key, Object value, int childIndex)</code> were deprecated and a new overload <code>#forward(Object key, Object value, To to)</code> was added.
        The new class <code>To</code> allows you to send records to all or specific downstream processors by name and to set the timestamp for the output record.
        Forwarding based on child index is not supported in the new API any longer.
    </p>
    <p>
        We have added support to allow routing records dynamically to Kafka topics. More specifically, in both the lower-level <code>Topology#addSink</code> and higher-level <code>KStream#to</code> APIs, we have added variants that
        take a <code>TopicNameExtractor</code> instance instead of a specific <code>String</code> typed topic name, such that for each received record from the upstream processor, the library will dynamically determine which Kafka topic to write to
        based on the record's key and value, as well as record context. Note that all the Kafka topics that may possibly be used are still considered as user topics and hence required to be pre-created. In addition to that, we have modified the
        <code>StreamPartitioner</code> interface to add the topic name parameter since the topic name now may not be known beforehand; users who have customized implementations of this interface would need to update their code while upgrading their application
        to use Kafka Streams 2.0.0.
    </p>
    <p>
        <a href="https://cwiki.apache.org/confluence/x/DVyHB">KIP-284</a> changed the retention time for repartition topics by setting its default value to <code>Long.MAX_VALUE</code>.
        Instead of relying on data retention Kafka Streams uses the new purge data API to delete consumed data from those topics and to keep used storage small now.
    </p>
    <p>
        We have modified the <code>ProcessorStateManger#register(...)</code> signature and removed the deprecated <code>loggingEnabled</code> boolean parameter as it is specified in the <code>StoreBuilder</code>.
        Users who used this function to register their state stores into the processor topology need to simply update their code and remove this parameter from the caller.
    </p>
    <p>
        Kafka Streams DSL for Scala is a new Kafka Streams client library available for developers authoring Kafka Streams applications in Scala.  It wraps core Kafka Streams DSL types to make it easier to call when
        interoperating with Scala code.  For example, it includes higher order functions as parameters for transformations avoiding the need anonymous classes in Java 7 or experimental SAM type conversions in Scala 2.11,
        automatic conversion between Java and Scala collection types, a way
        to implicitly provide Serdes to reduce boilerplate from your application and make it more typesafe, and more!  For more information see the
        <a href="/{{version}}/documentation/streams/developer-guide/dsl-api.html#scala-dsl">Kafka Streams DSL for Scala documentation</a> and
        <a href="https://cwiki.apache.org/confluence/display/KAFKA/KIP-270+-+A+Scala+Wrapper+Library+for+Kafka+Streams">KIP-270</a>.
    </p>
    <p>
        We have removed these deprecated APIs:
    </p>
    <ul>
        <li><code>KafkaStreams#toString</code> no longer returns the topology and runtime metadata; to get topology metadata users can call <code>Topology#describe()</code> and to get thread runtime metadata users can call <code>KafkaStreams#localThreadsMetadata</code> (they are deprecated since 1.0.0).
            For detailed guidance on how to update your code please read <a href="#streams_api_changes_100">here</a></li>
        <li><code>TopologyBuilder</code> and <code>KStreamBuilder</code> are removed and replaced by <code>Topology</code> and <code>StreamsBuidler</code> respectively (they are deprecated since 1.0.0).
            For detailed guidance on how to update your code please read <a href="#streams_api_changes_100">here</a></li>
        <li><code>StateStoreSupplier</code> are removed and replaced with <code>StoreBuilder</code> (they are deprecated since 1.0.0);
            and the corresponding <code>Stores#create</code> and <code>KStream, KTable, KGroupedStream</code> overloaded functions that use it have also been removed.
            For detailed guidance on how to update your code please read <a href="#streams_api_changes_100">here</a></li>
        <li><code>KStream, KTable, KGroupedStream</code> overloaded functions that requires serde and other specifications explicitly are removed and replaced with simpler overloaded functions that use <code>Consumed, Produced, Serialized, Materialized, Joined</code> (they are deprecated since 1.0.0).
            For detailed guidance on how to update your code please read <a href="#streams_api_changes_100">here</a></li>
        <li><code>Processor#punctuate</code>, <code>ValueTransformer#punctuate</code>, <code>ValueTransformer#punctuate</code> and <code>ProcessorContext#schedule(long)</code> are removed and replaced by <code>ProcessorContext#schedule(long, PunctuationType, Punctuator)</code> (they are deprecated in 1.0.0). </li>
        <li>The second <code>boolean</code> typed parameter "loggingEnabled" in <code>ProcessorContext#register</code> has been removed; users can now use <code>StoreBuilder#withLoggingEnabled, withLoggingDisabled</code> to specify the behavior when they create the state store. </li>
        <li><code>KTable#writeAs, print, foreach, to, through</code> are removed, users can call <code>KTable#tostream()#writeAs</code> instead for the same purpose (they are deprecated since 0.11.0.0).
            For detailed list of removed APIs please read <a href="#streams_api_changes_0110">here</a></li>
        <li><code>StreamsConfig#KEY_SERDE_CLASS_CONFIG, VALUE_SERDE_CLASS_CONFIG, TIMESTAMP_EXTRACTOR_CLASS_CONFIG</code> are removed and replaced with <code>StreamsConfig#DEFAULT_KEY_SERDE_CLASS_CONFIG, DEFAULT_VALUE_SERDE_CLASS_CONFIG, DEFAULT_TIMESTAMP_EXTRACTOR_CLASS_CONFIG</code> respectively (they are deprecated since 0.11.0.0). </li>
        <li><code>StreamsConfig#ZOOKEEPER_CONNECT_CONFIG</code> are removed as we do not need ZooKeeper dependency in Streams any more (it is deprecated since 0.10.2.0). </li>
    </ul>

    <h3 class="anchor-heading"><a id="streams_api_changes_110" class="anchor-link"></a><a href="#streams_api_changes_110">Streams API changes in 1.1.0</a></h3>
    <p>
        We have added support for methods in <code>ReadOnlyWindowStore</code> which allows for querying <code>WindowStore</code>s without the necessity of providing keys.
        For users who have customized window store implementations on the above interface, they'd need to update their code to implement the newly added method as well.
        For more details, see <a href="https://cwiki.apache.org/confluence/display/KAFKA/KIP-205%3A+Add+all%28%29+and+range%28%29+API+to+ReadOnlyWindowStore">KIP-205</a>.
    </p>

    <p>
	    There is a new artifact <code>kafka-streams-test-utils</code> providing a <code>TopologyTestDriver</code>, <code>ConsumerRecordFactory</code>, and <code>OutputVerifier</code> class.
	    You can include the new artifact as a regular dependency to your unit tests and use the test driver to test your business logic of your Kafka Streams application.
	    For more details, see <a href="https://cwiki.apache.org/confluence/display/KAFKA/KIP-247%3A+Add+public+test+utils+for+Kafka+Streams">KIP-247</a>.
    </p>

    <p>
        The introduction of <a href="https://cwiki.apache.org/confluence/display/KAFKA/KIP-220%3A+Add+AdminClient+into+Kafka+Streams%27+ClientSupplier">KIP-220</a>
        enables you to provide configuration parameters for the embedded admin client created by Kafka Streams, similar to the embedded producer and consumer clients.
        You can provide the configs via <code>StreamsConfig</code> by adding the configs with the prefix <code>admin.</code> as defined by <code>StreamsConfig#adminClientPrefix(String)</code>
        to distinguish them from configurations of other clients that share the same config names.
    </p>

    <p>
        New method in <code>KTable</code>
    </p>
    <ul>
        <li> <code>transformValues</code> methods have been added to <code>KTable</code>. Similar to those on <code>KStream</code>, these methods allow for richer, stateful, value transformation similar to the Processor API.</li>
    </ul>

    <p>
	New method in <code>GlobalKTable</code>
    </p>
    <ul>
	<li> A method has been provided such that it will return the store name associated with the <code>GlobalKTable</code> or <code>null</code> if the store name is non-queryable. </li>
    </ul>

    <p>
        New methods in <code>KafkaStreams</code>:
    </p>
    <ul>
        <li> added overload for the constructor that allows overriding the <code>Time</code> object used for tracking system wall-clock time; this is useful for unit testing your application code. </li>
    </ul>

    <p> New methods in <code>KafkaClientSupplier</code>: </p>
    <ul>
        <li> added <code>getAdminClient(config)</code> that allows to override an <code>AdminClient</code> used for administrative requests such as internal topic creations, etc. </li>
    </ul>

    <p>New error handling for exceptions during production:</p>
    <ul>
        <li>added interface <code>ProductionExceptionHandler</code> that allows implementors to decide whether or not Streams should <code>FAIL</code> or <code>CONTINUE</code> when certain exception occur while trying to produce.</li>
        <li>provided an implementation, <code>DefaultProductionExceptionHandler</code> that always fails, preserving the existing behavior by default.</li>
        <li>changing which implementation is used can be done by settings <code>default.production.exception.handler</code> to the fully qualified name of a class implementing this interface.</li>
    </ul>

    <p> Changes in <code>StreamsResetter</code>: </p>
    <ul>
        <li> added options to specify input topics offsets to reset according to <a href="https://cwiki.apache.org/confluence/display/KAFKA/KIP-171+-+Extend+Consumer+Group+Reset+Offset+for+Stream+Application">KIP-171</a></li>
    </ul>

    <h3 class="anchor-heading"><a id="streams_api_changes_100" class="anchor-link"></a><a href="#streams_api_changes_100">Streams API changes in 1.0.0</a></h3>

    <p>
        With 1.0 a major API refactoring was accomplished and the new API is cleaner and easier to use.
        This change includes the five main classes <code>KafkaStreams</code>, <code>KStreamBuilder</code>,
        <code>KStream</code>, <code>KTable</code>, and <code>TopologyBuilder</code> (and some more others).
        All changes are fully backward compatible as old API is only deprecated but not removed.
        We recommend to move to the new API as soon as you can.
        We will summarize all API changes in the next paragraphs.
    </p>

    <p>
        The two main classes to specify a topology via the DSL (<code>KStreamBuilder</code>)
        or the Processor API (<code>TopologyBuilder</code>) were deprecated and replaced by
        <code>StreamsBuilder</code> and <code>Topology</code> (both new classes are located in
        package <code>org.apache.kafka.streams</code>).
        Note, that <code>StreamsBuilder</code> does not extend <code>Topology</code>, i.e.,
        the class hierarchy is different now.
        The new classes have basically the same methods as the old ones to build a topology via DSL or Processor API.
        However, some internal methods that were public in <code>KStreamBuilder</code>
        and <code>TopologyBuilder</code> but not part of the actual API are not present
        in the new classes any longer.
        Furthermore, some overloads were simplified compared to the original classes.
        See <a href="https://cwiki.apache.org/confluence/display/KAFKA/KIP-120%3A+Cleanup+Kafka+Streams+builder+API">KIP-120</a>
        and <a href="https://cwiki.apache.org/confluence/display/KAFKA/KIP-182%3A+Reduce+Streams+DSL+overloads+and+allow+easier+use+of+custom+storage+engines">KIP-182</a>
        for full details.
    </p>

    <p>
        Changing how a topology is specified also affects <code>KafkaStreams</code> constructors,
        that now only accept a <code>Topology</code>.
        Using the DSL builder class <code>StreamsBuilder</code> one can get the constructed
        <code>Topology</code> via <code>StreamsBuilder#build()</code>.
        Additionally, a new class <code>org.apache.kafka.streams.TopologyDescription</code>
        (and some more dependent classes) were added.
        Those can be used to get a detailed description of the specified topology
        and can be obtained by calling <code>Topology#describe()</code>.
        An example using this new API is shown in the <a href="/{{version}}/documentation/streams/quickstart">quickstart section</a>.
    </p>

    <p>
        New methods in <code>KStream</code>:
    </p>
    <ul>
        <li>With the introduction of <a href="https://cwiki.apache.org/confluence/display/KAFKA/KIP-202+Move+merge%28%29+from+StreamsBuilder+to+KStream">KIP-202</a>
            a new method <code>merge()</code> has been created in <code>KStream</code> as the StreamsBuilder class's <code>StreamsBuilder#merge()</code> has been removed.
            The method signature was also changed, too: instead of providing multiple <code>KStream</code>s into the method at the once, only a single <code>KStream</code> is accepted.
        </li>
    </ul>

    <p>
        New methods in <code>KafkaStreams</code>:
    </p>
    <ul>
        <li>retrieve the current runtime information about the local threads via <code>localThreadsMetadata()</code> </li>
        <li>observe the restoration of all state stores via <code>setGlobalStateRestoreListener()</code>, in which users can provide their customized implementation of the <code>org.apache.kafka.streams.processor.StateRestoreListener</code> interface</li>
    </ul>

    <p>
        Deprecated / modified methods in <code>KafkaStreams</code>:
    </p>
    <ul>
        <li>
            <code>toString()</code>, <code>toString(final String indent)</code> were previously used to return static and runtime information.
            They have been deprecated in favor of using the new classes/methods <code>localThreadsMetadata()</code> / <code>ThreadMetadata</code> (returning runtime information) and
            <code>TopologyDescription</code> / <code>Topology#describe()</code> (returning static information).
        </li>
        <li>
            With the introduction of <a href="https://cwiki.apache.org/confluence/display/KAFKA/KIP-182%3A+Reduce+Streams+DSL+overloads+and+allow+easier+use+of+custom+storage+engines">KIP-182</a>
            you should no longer pass in <code>Serde</code> to <code>KStream#print</code> operations.
            If you can't rely on using <code>toString</code> to print your keys an values, you should instead you provide a custom <code>KeyValueMapper</code> via the <code>Printed#withKeyValueMapper</code> call.
        </li>
        <li>
            <code>setStateListener()</code> now can only be set before the application start running, i.e. before <code>KafkaStreams.start()</code> is called.
        </li>
    </ul>

    <p>
        Deprecated methods in <code>KGroupedStream</code>
    </p>
    <ul>
        <li>
            Windowed aggregations have been deprecated from <code>KGroupedStream</code> and moved to <code>WindowedKStream</code>.
            You can now perform a windowed aggregation by, for example, using <code>KGroupedStream#windowedBy(Windows)#reduce(Reducer)</code>.
        </li>
    </ul>

    <p>
        Modified methods in <code>Processor</code>:
    </p>
    <ul>
        <li>
            <p>
                The Processor API was extended to allow users to schedule <code>punctuate</code> functions either based on data-driven <b>stream time</b> or wall-clock time.
                As a result, the original <code>ProcessorContext#schedule</code> is deprecated with a new overloaded function that accepts a user customizable <code>Punctuator</code> callback interface, which triggers its <code>punctuate</code> API method periodically based on the <code>PunctuationType</code>.
                The <code>PunctuationType</code> determines what notion of time is used for the punctuation scheduling: either <a href="/{{version}}/documentation/streams/core-concepts#streams_time">stream time</a> or wall-clock time (by default, <b>stream time</b> is configured to represent event time via <code>TimestampExtractor</code>).
                In addition, the <code>punctuate</code> function inside <code>Processor</code> is also deprecated.
            </p>
            <p>
                Before this, users could only schedule based on stream time (i.e. <code>PunctuationType.STREAM_TIME</code>) and hence the <code>punctuate</code> function was data-driven only because stream time is determined (and advanced forward) by the timestamps derived from the input data.
                If there is no data arriving at the processor, the stream time would not advance and hence punctuation will not be triggered.
                On the other hand, When wall-clock time (i.e. <code>PunctuationType.WALL_CLOCK_TIME</code>) is used, <code>punctuate</code> will be triggered purely based on wall-clock time.
                So for example if the <code>Punctuator</code> function is scheduled based on <code>PunctuationType.WALL_CLOCK_TIME</code>, if these 60 records were processed within 20 seconds,
                <code>punctuate</code> would be called 2 times (one time every 10 seconds);
                if these 60 records were processed within 5 seconds, then no <code>punctuate</code> would be called at all.
                Users can schedule multiple <code>Punctuator</code> callbacks with different <code>PunctuationType</code>s within the same processor by simply calling <code>ProcessorContext#schedule</code> multiple times inside processor's <code>init()</code> method.
            </p>
        </li>
    </ul>

    <p>
        If you are monitoring on task level or processor-node / state store level Streams metrics, please note that the metrics sensor name and hierarchy was changed:
        The task ids, store names and processor names are no longer in the sensor metrics names, but instead are added as tags of the sensors to achieve consistent metrics hierarchy.
        As a result you may need to make corresponding code changes on your metrics reporting and monitoring tools when upgrading to 1.0.0.
        Detailed metrics sensor can be found in the <a href="/{{version}}/documentation/#kafka_streams_monitoring">Streams Monitoring</a> section.
    </p>

    <p>
        The introduction of <a href="https://cwiki.apache.org/confluence/display/KAFKA/KIP-161%3A+streams+deserialization+exception+handlers">KIP-161</a>
        enables you to provide a default exception handler for deserialization errors when reading data from Kafka rather than throwing the exception all the way out of your streams application.
        You can provide the configs via the <code>StreamsConfig</code> as <code>StreamsConfig#DEFAULT_DESERIALIZATION_EXCEPTION_HANDLER_CLASS_CONFIG</code>.
        The specified handler must implement the <code>org.apache.kafka.streams.errors.DeserializationExceptionHandler</code> interface.
    </p>

    <p>
        The introduction of <a href="https://cwiki.apache.org/confluence/display/KAFKA/KIP-173%3A+Add+prefix+to+StreamsConfig+to+enable+setting+default+internal+topic+configs">KIP-173</a>
        enables you to provide topic configuration parameters for any topics created by Kafka Streams.
        This includes repartition and changelog topics.
        You can provide the configs via the <code>StreamsConfig</code> by adding the configs with the prefix as defined by <code>StreamsConfig#topicPrefix(String)</code>.
        Any properties in the <code>StreamsConfig</code> with the prefix will be applied when creating internal topics.
        Any configs that aren't topic configs will be ignored.
        If you already use <code>StateStoreSupplier</code> or <code>Materialized</code> to provide configs for changelogs, then they will take precedence over those supplied in the config.
    </p>

    <h3 class="anchor-heading"><a id="streams_api_changes_0110" class="anchor-link"></a><a href="#streams_api_changes_0110">Streams API changes in 0.11.0.0</a></h3>

    <p> Updates in <code>StreamsConfig</code>: </p>
    <ul>
        <li> new configuration parameter <code>processing.guarantee</code> is added </li>
        <li> configuration parameter <code>key.serde</code> was deprecated and replaced by <code>default.key.serde</code> </li>
        <li> configuration parameter <code>value.serde</code> was deprecated and replaced by <code>default.value.serde</code> </li>
        <li> configuration parameter <code>timestamp.extractor</code> was deprecated and replaced by <code>default.timestamp.extractor</code> </li>
        <li> method <code>keySerde()</code> was deprecated and replaced by <code>defaultKeySerde()</code> </li>
        <li> method <code>valueSerde()</code> was deprecated and replaced by <code>defaultValueSerde()</code> </li>
        <li> new method <code>defaultTimestampExtractor()</code> was added </li>
    </ul>

    <p> New methods in <code>TopologyBuilder</code>: </p>
    <ul>
        <li> added overloads for <code>addSource()</code> that allow to define a <code>TimestampExtractor</code> per source node </li>
        <li> added overloads for <code>addGlobalStore()</code> that allow to define a <code>TimestampExtractor</code> per source node associated with the global store </li>
    </ul>

    <p> New methods in <code>KStreamBuilder</code>: </p>
    <ul>
        <li> added overloads for <code>stream()</code> that allow to define a <code>TimestampExtractor</code> per input stream </li>
        <li> added overloads for <code>table()</code> that allow to define a <code>TimestampExtractor</code> per input table </li>
        <li> added overloads for <code>globalKTable()</code> that allow to define a <code>TimestampExtractor</code> per global table </li>
    </ul>

    <p> Deprecated methods in <code>KTable</code>: </p>
    <ul>
        <li> <code>void foreach(final ForeachAction&lt;? super K, ? super V&gt; action)</code> </li>
        <li> <code>void print()</code> </li>
        <li> <code>void print(final String streamName)</code> </li>
        <li> <code>void print(final Serde&lt;K&gt; keySerde, final Serde&lt;V&gt; valSerde)</code> </li>
        <li> <code>void print(final Serde&lt;K&gt; keySerde, final Serde&lt;V&gt; valSerde, final String streamName)</code> </li>
        <li> <code>void writeAsText(final String filePath)</code> </li>
        <li> <code>void writeAsText(final String filePath, final String streamName)</code> </li>
        <li> <code>void writeAsText(final String filePath, final Serde&lt;K&gt; keySerde, final Serde&lt;V&gt; valSerde)</code> </li>
        <li> <code>void writeAsText(final String filePath, final String streamName, final Serde&lt;K&gt; keySerde, final Serde&lt;V&gt; valSerde)</code> </li>
    </ul>

    <p>
        The above methods have been deprecated in favor of using the Interactive Queries API.
        If you want to query the current content of the state store backing the KTable, use the following approach:
    </p>
    <ul>
        <li> Make a call to <code>KafkaStreams.store(final String storeName, final QueryableStoreType&lt;T&gt; queryableStoreType)</code> </li>
        <li> Then make a call to <code>ReadOnlyKeyValueStore.all()</code> to iterate over the keys of a <code>KTable</code>. </li>
    </ul>
    <p>
        If you want to view the changelog stream of the <code>KTable</code> then you could call <code>KTable.toStream().print(Printed.toSysOut)</code>.
    </p>

    <p> Metrics using exactly-once semantics: </p>
    <p>
        If <code>"exactly_once"</code> processing (EOS version 1) is enabled via the <code>processing.guarantee</code> parameter,
        internally Streams switches from a producer-per-thread to a producer-per-task runtime model.
        Using <code>"exactly_once_beta"</code> (EOS version 2) does use a producer-per-thread, so <code>client.id</code> doesn't change,
        compared with <code>"at_least_once"</code> for this case).
        In order to distinguish the different producers, the producer's <code>client.id</code> additionally encodes the task-ID for this case.
        Because the producer's <code>client.id</code> is used to report JMX metrics, it might be required to update tools that receive those metrics.
    </p>

    <p> Producer's <code>client.id</code> naming schema: </p>
    <ul>
        <li> at-least-once (default): <code>[client.Id]-StreamThread-[sequence-number]</code> </li>
        <li> exactly-once: <code>[client.Id]-StreamThread-[sequence-number]-[taskId]</code> </li>
        <li> exactly-once-beta: <code>[client.Id]-StreamThread-[sequence-number]</code> </li>
    </ul>
    <p> <code>[client.Id]</code> is either set via Streams configuration parameter <code>client.id</code> or defaults to <code>[application.id]-[processId]</code> (<code>[processId]</code> is a random UUID). </p>

    <h3 class="anchor-heading"><a id="streams_api_changes_01021" class="anchor-link"></a><a href="#streams_api_changes_01021">Notable changes in 0.10.2.1</a></h3>

    <p>
        Parameter updates in <code>StreamsConfig</code>:
    </p>
    <ul>
        <li> The default config values of embedded producer's <code>retries</code> and consumer's <code>max.poll.interval.ms</code> have been changed to improve the resiliency of a Kafka Streams application </li>
    </ul>

    <h3 class="anchor-heading"><a id="streams_api_changes_0102" class="anchor-link"></a><a href="#streams_api_changes_0102">Streams API changes in 0.10.2.0</a></h3>

    <p>
        New methods in <code>KafkaStreams</code>:
    </p>
    <ul>
        <li> set a listener to react on application state change via <code>setStateListener(StateListener listener)</code> </li>
        <li> retrieve the current application state via <code>state()</code> </li>
        <li> retrieve the global metrics registry via <code>metrics()</code> </li>
        <li> apply a timeout when closing an application via <code>close(long timeout, TimeUnit timeUnit)</code> </li>
        <li> specify a custom indent when retrieving Kafka Streams information via <code>toString(String indent)</code> </li>
    </ul>

    <p>
        Parameter updates in <code>StreamsConfig</code>:
    </p>
    <ul>
        <li> parameter <code>zookeeper.connect</code> was deprecated; a Kafka Streams application does no longer interact with ZooKeeper for topic management but uses the new broker admin protocol
            (cf. <a href="https://cwiki.apache.org/confluence/display/KAFKA/KIP-4+-+Command+line+and+centralized+administrative+operations#KIP-4-Commandlineandcentralizedadministrativeoperations-TopicAdminSchema.1">KIP-4, Section "Topic Admin Schema"</a>) </li>
        <li> added many new parameters for metrics, security, and client configurations </li>
    </ul>

    <p> Changes in <code>StreamsMetrics</code> interface: </p>
    <ul>
        <li> removed methods: <code>addLatencySensor()</code> </li>
        <li> added methods: <code>addLatencyAndThroughputSensor()</code>, <code>addThroughputSensor()</code>, <code>recordThroughput()</code>,
            <code>addSensor()</code>, <code>removeSensor()</code> </li>
    </ul>

    <p> New methods in <code>TopologyBuilder</code>: </p>
    <ul>
        <li> added overloads for <code>addSource()</code> that allow to define a <code>auto.offset.reset</code> policy per source node </li>
        <li> added methods <code>addGlobalStore()</code> to add global <code>StateStore</code>s </li>
    </ul>

    <p> New methods in <code>KStreamBuilder</code>: </p>
    <ul>
        <li> added overloads for <code>stream()</code> and <code>table()</code> that allow to define a <code>auto.offset.reset</code> policy per input stream/table </li>
        <li> added method <code>globalKTable()</code> to create a <code>GlobalKTable</code> </li>
    </ul>

    <p> New joins for <code>KStream</code>: </p>
    <ul>
        <li> added overloads for <code>join()</code> to join with <code>KTable</code> </li>
        <li> added overloads for <code>join()</code> and <code>leftJoin()</code> to join with <code>GlobalKTable</code> </li>
        <li> note, join semantics in 0.10.2 were improved and thus you might see different result compared to 0.10.0.x and 0.10.1.x
            (cf. <a href="https://cwiki.apache.org/confluence/display/KAFKA/Kafka+Streams+Join+Semantics">Kafka Streams Join Semantics</a> in the Apache Kafka wiki)
    </ul>

    <p> Aligned <code>null</code>-key handling for <code>KTable</code> joins: </p>
    <ul>
        <li> like all other KTable operations, <code>KTable-KTable</code> joins do not throw an exception on <code>null</code> key records anymore, but drop those records silently </li>
    </ul>

    <p> New window type <em>Session Windows</em>: </p>
    <ul>
        <li> added class <code>SessionWindows</code> to specify session windows </li>
        <li> added overloads for <code>KGroupedStream</code> methods <code>count()</code>, <code>reduce()</code>, and <code>aggregate()</code>
            to allow session window aggregations </li>
    </ul>

    <p> Changes to <code>TimestampExtractor</code>: </p>
    <ul>
        <li> method <code>extract()</code> has a second parameter now </li>
        <li> new default timestamp extractor class <code>FailOnInvalidTimestamp</code>
            (it gives the same behavior as old (and removed) default extractor <code>ConsumerRecordTimestampExtractor</code>) </li>
        <li> new alternative timestamp extractor classes <code>LogAndSkipOnInvalidTimestamp</code> and <code>UsePreviousTimeOnInvalidTimestamps</code> </li>
    </ul>

    <p> Relaxed type constraints of many DSL interfaces, classes, and methods (cf. <a href="https://cwiki.apache.org/confluence/display/KAFKA/KIP-100+-+Relax+Type+constraints+in+Kafka+Streams+API">KIP-100</a>). </p>

    <h3 class="anchor-heading"><a id="streams_api_changes_0101" class="anchor-link"></a><a href="#streams_api_changes_0101">Streams API changes in 0.10.1.0</a></h3>

    <p> Stream grouping and aggregation split into two methods: </p>
    <ul>
        <li> old: KStream #aggregateByKey(), #reduceByKey(), and #countByKey() </li>
        <li> new: KStream#groupByKey() plus KGroupedStream #aggregate(), #reduce(), and #count() </li>
        <li> Example: stream.countByKey() changes to stream.groupByKey().count() </li>
    </ul>

    <p> Auto Repartitioning: </p>
    <ul>
        <li> a call to through() after a key-changing operator and before an aggregation/join is no longer required </li>
        <li> Example: stream.selectKey(...).through(...).countByKey() changes to stream.selectKey().groupByKey().count() </li>
    </ul>

    <p> TopologyBuilder: </p>
    <ul>
        <li> methods #sourceTopics(String applicationId) and #topicGroups(String applicationId) got simplified to #sourceTopics() and #topicGroups() </li>
    </ul>

    <p> DSL: new parameter to specify state store names: </p>
    <ul>
        <li> The new Interactive Queries feature requires to specify a store name for all source KTables and window aggregation result KTables (previous parameter "operator/window name" is now the storeName) </li>
        <li> KStreamBuilder#table(String topic) changes to #topic(String topic, String storeName) </li>
        <li> KTable#through(String topic) changes to #through(String topic, String storeName) </li>
        <li> KGroupedStream #aggregate(), #reduce(), and #count() require additional parameter "String storeName"</li>
        <li> Example: stream.countByKey(TimeWindows.of("windowName", 1000)) changes to stream.groupByKey().count(TimeWindows.of(1000), "countStoreName") </li>
    </ul>

    <p> Windowing: </p>
    <ul>
        <li> Windows are not named anymore: TimeWindows.of("name", 1000) changes to TimeWindows.of(1000) (cf. DSL: new parameter to specify state store names) </li>
        <li> JoinWindows has no default size anymore: JoinWindows.of("name").within(1000) changes to JoinWindows.of(1000) </li>
    </ul>

    <div class="pagination">
        <a href="/{{version}}/documentation/streams/developer-guide/app-reset-tool" class="pagination__btn pagination__btn__prev">Previous</a>
        <a href="#" class="pagination__btn pagination__btn__next pagination__btn--disabled">Next</a>
    </div>
</script>

<!--#include virtual="../../includes/_header.htm" -->
<!--#include virtual="../../includes/_top.htm" -->
<div class="content documentation">
    <!--#include virtual="../../includes/_nav.htm" -->
    <div class="right">
        <!--//#include virtual="../../includes/_docs_banner.htm" -->
        <ul class="breadcrumbs">
            <li><a href="/documentation">Documentation</a></li>
            <li><a href="/documentation/streams">Kafka Streams</a></li>
        </ul>
        <div class="p-content"></div>
    </div>
</div>
<!--#include virtual="../../includes/_footer.htm" -->
<script>
$(function() {
  // Show selected style on nav item
  $('.b-nav__streams').addClass('selected');

  // Display docs subnav items
  $('.b-nav__docs').parent().toggleClass('nav__item__with__subs--expanded');
});
</script><|MERGE_RESOLUTION|>--- conflicted
+++ resolved
@@ -133,10 +133,11 @@
 
     <h3><a id="streams_api_changes_350" href="#streams_api_changes_350">Streams API changes in 3.5.0</a></h3>
     <p>
-<<<<<<< HEAD
-        We added a new Serde type <code>Boolean</code> in
-        <a href="https://cwiki.apache.org/confluence/display/KAFKA/KIP-907%3A+Add+Boolean+Serde+to+public+interface">KIP-907</a>
-=======
+      We added a new Serde type <code>Boolean</code> in
+      <a href="https://cwiki.apache.org/confluence/display/KAFKA/KIP-907%3A+Add+Boolean+Serde+to+public+interface">KIP-907</a>
+    </p>
+
+    <p>      
       A new state store type, versioned key-value stores, was introduced in
       <a href="https://cwiki.apache.org/confluence/display/KAFKA/KIP-889%3A+Versioned+State+Stores">KIP-889</a>.
       Rather than storing a single record version (value and timestamp) per key,
@@ -148,7 +149,6 @@
       <a href="/{{version}}/documentation/streams/developer-guide/processor-api.html#versioned-state-stores">Developer Guide</a> section.
       Versioned key-value stores are opt-in only; existing applications will not be
       affected upon upgrading to 3.5 without explicit code changes.
->>>>>>> f252c75b
     </p>
 
     <h3><a id="streams_api_changes_310" href="#streams_api_changes_310">Streams API changes in 3.1.0</a></h3>
