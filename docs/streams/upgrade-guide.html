<!--
 Licensed to the Apache Software Foundation (ASF) under one or more
 contributor license agreements.  See the NOTICE file distributed with
 this work for additional information regarding copyright ownership.
 The ASF licenses this file to You under the Apache License, Version 2.0
 (the "License"); you may not use this file except in compliance with
 the License.  You may obtain a copy of the License at

    http://www.apache.org/licenses/LICENSE-2.0

 Unless required by applicable law or agreed to in writing, software
 distributed under the License is distributed on an "AS IS" BASIS,
 WITHOUT WARRANTIES OR CONDITIONS OF ANY KIND, either express or implied.
 See the License for the specific language governing permissions and
 limitations under the License.
-->

<script><!--#include virtual="../js/templateData.js" --></script>

<script id="content-template" type="text/x-handlebars-template">
    <h1>Upgrade Guide &amp; API Changes</h1>

    <p>
        If you want to upgrade from 1.0.x to 1.1.0 you don't need to make any code changes as the public API is fully backward compatible.
        See <a href="#streams_api_changes_110">below</a> for a complete list of 1.1.0 API and semantic changes that allow you to advance your application and/or simplify your code base.
    </p>

    <p>
        If you want to upgrade from 0.11.0.x to 1.0.0 you don't need to make any code changes as the public API is fully backward compatible.
        However, some public APIs were deprecated and thus it is recommended to update your code eventually to allow for future upgrades.
        See <a href="#streams_api_changes_100">below</a> for a complete list of 1.0.0 API and semantic changes that allow you to advance your application and/or simplify your code base.
    </p>

    <p>
        If you want to upgrade from 0.10.2.x to 0.11.0 you don't need to make any code changes as the public API is fully backward compatible.
        However, some configuration parameters were deprecated and thus it is recommended to update your code eventually to allow for future upgrades.
        See <a href="#streams_api_changes_0110">below</a> for a complete list of 0.11.0 API and semantic changes that allow you to advance your application and/or simplify your code base.
    </p>

    <p>
        If you want to upgrade from 0.10.1.x to 0.10.2, see the <a href="/{{version}}/documentation/#upgrade_1020_streams"><b>Upgrade Section for 0.10.2</b></a>.
        It highlights incompatible changes you need to consider to upgrade your code and application.
        See <a href="#streams_api_changes_0102">below</a> for a complete list of 0.10.2 API and semantic changes that allow you to advance your application and/or simplify your code base.
    </p>

    <p>
        If you want to upgrade from 0.10.0.x to 0.10.1, see the <a href="/{{version}}/documentation/#upgrade_1010_streams"><b>Upgrade Section for 0.10.1</b></a>.
        It highlights incompatible changes you need to consider to upgrade your code and application.
        See <a href="#streams_api_changes_0101">below</a> a complete list of 0.10.1 API changes that allow you to advance your application and/or simplify your code base, including the usage of new features.
    </p>

    <h3><a id="streams_api_changes_110" href="#streams_api_changes_110">Streams API changes in 1.1.0</a></h3>

    <p>
        The introduction of <a href="https://cwiki.apache.org/confluence/display/KAFKA/KIP-220%3A+Add+AdminClient+into+Kafka+Streams%27+ClientSupplier">KIP-220</a>
        enables you to provide configuration parameters for the embedded admin client created by Kafka Streams, similar to the embedded producer and consumer clients.
        You can provide the configs via <code>StreamsConfig</code> by adding the configs with the prefix <code>admin.</code> as defined by <code>StreamsConfig#adminClientPrefix(String)</code>
        to distinguish them from configurations of other clients that share the same config names.
    </p>

    <p>
        New methods in <code>KafkaStreams</code>:
    </p>
    <ul>
        <li> added overload for the constructor that allows overriding the <code>Time</code> object used for tracking system wall-clock time; this is useful for unit testing your application code. </li>
    </ul>

    <p> New methods in <code>KafkaClientSupplier</code>: </p>
    <ul>
        <li> added <code>getAdminClient(config)</code> that allows to override an <code>AdminClient</code> used for administrative requests such as internal topic creations, etc. </li>
    </ul>

<<<<<<< HEAD
    <p> Changes in <code>StreamsResetter</code>: </p>
    <ul>
        <li> added options to specify input topics offsets to reset according to <a href="https://cwiki.apache.org/confluence/display/KAFKA/KIP-171+-+Extend+Consumer+Group+Reset+Offset+for+Stream+Application">KIP-171</a></li>
    </ul>


=======
    <p>New error handling for exceptions during production:</p>
    <ul>
        <li>added interface <code>ProductionExceptionHandler</code> that allows implementors to decide whether or not Streams should <code>FAIL</code> or <code>CONTINUE</code> when certain exception occur while trying to produce.</li>
        <li>provided an implementation, <code>DefaultProductionExceptionHandler</code> that always fails, preserving the existing behavior by default.</li>
        <li>changing which implementation is used can be done by settings <code>default.production.exception.handler</code> to the fully qualified name of a class implementing this interface.</li>
    </ul>

>>>>>>> a7e49027
    <h3><a id="streams_api_changes_100" href="#streams_api_changes_100">Streams API changes in 1.0.0</a></h3>

    <p>
        With 1.0 a major API refactoring was accomplished and the new API is cleaner and easier to use.
        This change includes the five main classes <code>KafkaStreams</code>, <code>KStreamBuilder</code>,
        <code>KStream</code>, <code>KTable</code>, and <code>TopologyBuilder</code> (and some more others).
        All changes are fully backward compatible as old API is only deprecated but not removed.
        We recommend to move to the new API as soon as you can.
        We will summarize all API changes in the next paragraphs.
    </p>

    <p>
        The two main classes to specify a topology via the DSL (<code>KStreamBuilder</code>)
        or the Processor API (<code>TopologyBuilder</code>) were deprecated and replaced by
        <code>StreamsBuilder</code> and <code>Topology</code> (both new classes are located in
        package <code>org.apache.kafka.streams</code>).
        Note, that <code>StreamsBuilder</code> does not extend <code>Topology</code>, i.e.,
        the class hierarchy is different now.
        The new classes have basically the same methods as the old ones to build a topology via DSL or Processor API.
        However, some internal methods that were public in <code>KStreamBuilder</code>
        and <code>TopologyBuilder</code> but not part of the actual API are not present
        in the new classes any longer.
        Furthermore, some overloads were simplified compared to the original classes.
        See <a href="https://cwiki.apache.org/confluence/display/KAFKA/KIP-120%3A+Cleanup+Kafka+Streams+builder+API">KIP-120</a>
        and <a href="https://cwiki.apache.org/confluence/display/KAFKA/KIP-182%3A+Reduce+Streams+DSL+overloads+and+allow+easier+use+of+custom+storage+engines">KIP-182</a>
        for full details.
    </p>

    <p>
        Changing how a topology is specified also affects <code>KafkaStreams</code> constructors,
        that now only accept a <code>Topology</code>.
        Using the DSL builder class <code>StreamsBuilder</code> one can get the constructed
        <code>Topology</code> via <code>StreamsBuilder#build()</code>.
        Additionally, a new class <code>org.apache.kafka.streams.TopologyDescription</code>
        (and some more dependent classes) were added.
        Those can be used to get a detailed description of the specified topology
        and can be obtained by calling <code>Topology#describe()</code>.
        An example using this new API is shown in the <a href="/{{version}}/documentation/streams/quickstart">quickstart section</a>.
    </p>

    <p>
        New methods in <code>KStream</code>:
    </p>
    <ul>
        <li>With the introduction of <a href="https://cwiki.apache.org/confluence/display/KAFKA/KIP-202+Move+merge%28%29+from+StreamsBuilder+to+KStream">KIP-202</a>
            a new method <code>merge()</code> has been created in <code>KStream</code> as the StreamsBuilder class's <code>StreamsBuilder#merge()</code> has been removed.
            The method signature was also changed, too: instead of providing multiple <code>KStream</code>s into the method at the once, only a single <code>KStream</code> is accepted.
        </li>
    </ul>

    <p>
        New methods in <code>KafkaStreams</code>:
    </p>
    <ul>
        <li>retrieve the current runtime information about the local threads via <code>localThreadsMetadata()</code> </li>
        <li>observe the restoration of all state stores via <code>setGlobalStateRestoreListener()</code>, in which users can provide their customized implementation of the <code>org.apache.kafka.streams.processor.StateRestoreListener</code> interface</li>
    </ul>

    <p>
        Deprecated / modified methods in <code>KafkaStreams</code>:
    </p>
    <ul>
        <li>
            <code>toString()</code>, <code>toString(final String indent)</code> were previously used to return static and runtime information.
            They have been deprecated in favor of using the new classes/methods <code>localThreadsMetadata()</code> / <code>ThreadMetadata</code> (returning runtime information) and
            <code>TopologyDescription</code> / <code>Topology#describe()</code> (returning static information).
        </li>
        <li>
            With the introduction of <a href="https://cwiki.apache.org/confluence/display/KAFKA/KIP-182%3A+Reduce+Streams+DSL+overloads+and+allow+easier+use+of+custom+storage+engines">KIP-182</a>
            you should no longer pass in <code>Serde</code> to <code>KStream#print</code> operations.
            If you can't rely on using <code>toString</code> to print your keys an values, you should instead you provide a custom <code>KeyValueMapper</code> via the <code>Printed#withKeyValueMapper</code> call.
        </li>
        <li>
            <code>setStateListener()</code> now can only be set before the application start running, i.e. before <code>KafkaStreams.start()</code> is called.
        </li>
    </ul>

    <p>
        Deprecated methods in <code>KGroupedStream</code>
    </p>
    <ul>
        <li>
            Windowed aggregations have been deprecated from <code>KGroupedStream</code> and moved to <code>WindowedKStream</code>.
            You can now perform a windowed aggregation by, for example, using <code>KGroupedStream#windowedBy(Windows)#reduce(Reducer)</code>.
        </li>
    </ul>

    <p>
        Modified methods in <code>Processor</code>:
    </p>
    <ul>
        <li>
            <p>
                The Processor API was extended to allow users to schedule <code>punctuate</code> functions either based on data-driven <b>stream time</b> or wall-clock time.
                As a result, the original <code>ProcessorContext#schedule</code> is deprecated with a new overloaded function that accepts a user customizable <code>Punctuator</code> callback interface, which triggers its <code>punctuate</code> API method periodically based on the <code>PunctuationType</code>.
                The <code>PunctuationType</code> determines what notion of time is used for the punctuation scheduling: either <a href="/{{version}}/documentation/streams/core-concepts#streams_time">stream time</a> or wall-clock time (by default, <b>stream time</b> is configured to represent event time via <code>TimestampExtractor</code>).
                In addition, the <code>punctuate</code> function inside <code>Processor</code> is also deprecated.
            </p>
            <p>
                Before this, users could only schedule based on stream time (i.e. <code>PunctuationType.STREAM_TIME</code>) and hence the <code>punctuate</code> function was data-driven only because stream time is determined (and advanced forward) by the timestamps derived from the input data.
                If there is no data arriving at the processor, the stream time would not advance and hence punctuation will not be triggered.
                On the other hand, When wall-clock time (i.e. <code>PunctuationType.WALL_CLOCK_TIME</code>) is used, <code>punctuate</code> will be triggered purely based on wall-clock time.
                So for example if the <code>Punctuator</code> function is scheduled based on <code>PunctuationType.WALL_CLOCK_TIME</code>, if these 60 records were processed within 20 seconds,
                <code>punctuate</code> would be called 2 times (one time every 10 seconds);
                if these 60 records were processed within 5 seconds, then no <code>punctuate</code> would be called at all.
                Users can schedule multiple <code>Punctuator</code> callbacks with different <code>PunctuationType</code>s within the same processor by simply calling <code>ProcessorContext#schedule</code> multiple times inside processor's <code>init()</code> method.
            </p>
        </li>
    </ul>

    <p>
        If you are monitoring on task level or processor-node / state store level Streams metrics, please note that the metrics sensor name and hierarchy was changed:
        The task ids, store names and processor names are no longer in the sensor metrics names, but instead are added as tags of the sensors to achieve consistent metrics hierarchy.
        As a result you may need to make corresponding code changes on your metrics reporting and monitoring tools when upgrading to 1.0.0.
        Detailed metrics sensor can be found in the <a href="#kafka_streams_monitoring">Streams Monitoring</a> section.
    </p>

    <p>
        The introduction of <a href="https://cwiki.apache.org/confluence/display/KAFKA/KIP-161%3A+streams+deserialization+exception+handlers">KIP-161</a>
        enables you to provide a default exception handler for deserialization errors when reading data from Kafka rather than throwing the exception all the way out of your streams application.
        You can provide the configs via the <code>StreamsConfig</code> as <code>StreamsConfig#DEFAULT_DESERIALIZATION_EXCEPTION_HANDLER_CLASS_CONFIG</code>.
        The specified handler must implement the <code>org.apache.kafka.streams.errors.DeserializationExceptionHandler</code> interface.
    </p>

    <p>
        The introduction of <a href="https://cwiki.apache.org/confluence/display/KAFKA/KIP-173%3A+Add+prefix+to+StreamsConfig+to+enable+setting+default+internal+topic+configs">KIP-173</a>
        enables you to provide topic configuration parameters for any topics created by Kafka Streams.
        This includes repartition and changelog topics.
        You can provide the configs via the <code>StreamsConfig</code> by adding the configs with the prefix as defined by <code>StreamsConfig#topicPrefix(String)</code>.
        Any properties in the <code>StreamsConfig</code> with the prefix will be applied when creating internal topics.
        Any configs that aren't topic configs will be ignored.
        If you already use <code>StateStoreSupplier</code> or <code>Materialized</code> to provide configs for changelogs, then they will take precedence over those supplied in the config.
    </p>

    <h3><a id="streams_api_changes_0110" href="#streams_api_changes_0110">Streams API changes in 0.11.0.0</a></h3>

    <p> Updates in <code>StreamsConfig</code>: </p>
    <ul>
        <li> new configuration parameter <code>processing.guarantee</code> is added </li>
        <li> configuration parameter <code>key.serde</code> was deprecated and replaced by <code>default.key.serde</code> </li>
        <li> configuration parameter <code>value.serde</code> was deprecated and replaced by <code>default.value.serde</code> </li>
        <li> configuration parameter <code>timestamp.extractor</code> was deprecated and replaced by <code>default.timestamp.extractor</code> </li>
        <li> method <code>keySerde()</code> was deprecated and replaced by <code>defaultKeySerde()</code> </li>
        <li> method <code>valueSerde()</code> was deprecated and replaced by <code>defaultValueSerde()</code> </li>
        <li> new method <code>defaultTimestampExtractor()</code> was added </li>
    </ul>

    <p> New methods in <code>TopologyBuilder</code>: </p>
    <ul>
        <li> added overloads for <code>addSource()</code> that allow to define a <code>TimestampExtractor</code> per source node </li>
        <li> added overloads for <code>addGlobalStore()</code> that allow to define a <code>TimestampExtractor</code> per source node associated with the global store </li>
    </ul>

    <p> New methods in <code>KStreamBuilder</code>: </p>
    <ul>
        <li> added overloads for <code>stream()</code> that allow to define a <code>TimestampExtractor</code> per input stream </li>
        <li> added overloads for <code>table()</code> that allow to define a <code>TimestampExtractor</code> per input table </li>
        <li> added overloads for <code>globalKTable()</code> that allow to define a <code>TimestampExtractor</code> per global table </li>
    </ul>

    <p> Deprecated methods in <code>KTable</code>: </p>
    <ul>
        <li> <code>void foreach(final ForeachAction&lt;? super K, ? super V&gt; action)</code> </li>
        <li> <code>void print()</code> </li>
        <li> <code>void print(final String streamName)</code> </li>
        <li> <code>void print(final Serde&lt;K&gt; keySerde, final Serde&lt;V&gt; valSerde)</code> </li>
        <li> <code>void print(final Serde&lt;K&gt; keySerde, final Serde&lt;V&gt; valSerde, final String streamName)</code> </li>
        <li> <code>void writeAsText(final String filePath)</code> </li>
        <li> <code>void writeAsText(final String filePath, final String streamName)</code> </li>
        <li> <code>void writeAsText(final String filePath, final Serde&lt;K&gt; keySerde, final Serde&lt;V&gt; valSerde)</code> </li>
        <li> <code>void writeAsText(final String filePath, final String streamName, final Serde&lt;K&gt; keySerde, final Serde&lt;V&gt; valSerde)</code> </li>
    </ul>

    <p>
        The above methods have been deprecated in favor of using the Interactive Queries API.
        If you want to query the current content of the state store backing the KTable, use the following approach:
    </p>
    <ul>
        <li> Make a call to <code>KafkaStreams.store(final String storeName, final QueryableStoreType&lt;T&gt; queryableStoreType)</code> </li>
        <li> Then make a call to <code>ReadOnlyKeyValueStore.all()</code> to iterate over the keys of a <code>KTable</code>. </li>
    </ul>
    <p>
        If you want to view the changelog stream of the <code>KTable</code> then you could call <code>KTable.toStream().print(Printed.toSysOut)</code>.
    </p>

    <p> Metrics using exactly-once semantics: </p>
    <p>
        If exactly-once processing is enabled via the <code>processing.guarantees</code> parameter, internally Streams switches from a producer per thread to a producer per task runtime model.
        In order to distinguish the different producers, the producer's <code>client.id</code> additionally encodes the task-ID for this case.
        Because the producer's <code>client.id</code> is used to report JMX metrics, it might be required to update tools that receive those metrics.

    </p>

    <p> Producer's <code>client.id</code> naming schema: </p>
    <ul>
        <li> at-least-once (default): <code>[client.Id]-StreamThread-[sequence-number]</code> </li>
        <li> exactly-once: <code>[client.Id]-StreamThread-[sequence-number]-[taskId]</code> </li>
    </ul>
    <p> <code>[client.Id]</code> is either set via Streams configuration parameter <code>client.id</code> or defaults to <code>[application.id]-[processId]</code> (<code>[processId]</code> is a random UUID). </p>

    <h3><a id="streams_api_changes_01021" href="#streams_api_changes_01021">Notable changes in 0.10.2.1</a></h3>

    <p>
        Parameter updates in <code>StreamsConfig</code>:
    </p>
    <ul>
        <li> The default config values of embedded producer's <code>retries</code> and consumer's <code>max.poll.interval.ms</code> have been changed to improve the resiliency of a Kafka Streams application </li>
    </ul>

    <h3><a id="streams_api_changes_0102" href="#streams_api_changes_0102">Streams API changes in 0.10.2.0</a></h3>

    <p>
        New methods in <code>KafkaStreams</code>:
    </p>
    <ul>
        <li> set a listener to react on application state change via <code>setStateListener(StateListener listener)</code> </li>
        <li> retrieve the current application state via <code>state()</code> </li>
        <li> retrieve the global metrics registry via <code>metrics()</code> </li>
        <li> apply a timeout when closing an application via <code>close(long timeout, TimeUnit timeUnit)</code> </li>
        <li> specify a custom indent when retrieving Kafka Streams information via <code>toString(String indent)</code> </li>
    </ul>

    <p>
        Parameter updates in <code>StreamsConfig</code>:
    </p>
    <ul>
        <li> parameter <code>zookeeper.connect</code> was deprecated; a Kafka Streams application does no longer interact with ZooKeeper for topic management but uses the new broker admin protocol
            (cf. <a href="https://cwiki.apache.org/confluence/display/KAFKA/KIP-4+-+Command+line+and+centralized+administrative+operations#KIP-4-Commandlineandcentralizedadministrativeoperations-TopicAdminSchema.1">KIP-4, Section "Topic Admin Schema"</a>) </li>
        <li> added many new parameters for metrics, security, and client configurations </li>
    </ul>

    <p> Changes in <code>StreamsMetrics</code> interface: </p>
    <ul>
        <li> removed methods: <code>addLatencySensor()</code> </li>
        <li> added methods: <code>addLatencyAndThroughputSensor()</code>, <code>addThroughputSensor()</code>, <code>recordThroughput()</code>,
            <code>addSensor()</code>, <code>removeSensor()</code> </li>
    </ul>

    <p> New methods in <code>TopologyBuilder</code>: </p>
    <ul>
        <li> added overloads for <code>addSource()</code> that allow to define a <code>auto.offset.reset</code> policy per source node </li>
        <li> added methods <code>addGlobalStore()</code> to add global <code>StateStore</code>s </li>
    </ul>

    <p> New methods in <code>KStreamBuilder</code>: </p>
    <ul>
        <li> added overloads for <code>stream()</code> and <code>table()</code> that allow to define a <code>auto.offset.reset</code> policy per input stream/table </li>
        <li> added method <code>globalKTable()</code> to create a <code>GlobalKTable</code> </li>
    </ul>

    <p> New joins for <code>KStream</code>: </p>
    <ul>
        <li> added overloads for <code>join()</code> to join with <code>KTable</code> </li>
        <li> added overloads for <code>join()</code> and <code>leftJoin()</code> to join with <code>GlobalKTable</code> </li>
        <li> note, join semantics in 0.10.2 were improved and thus you might see different result compared to 0.10.0.x and 0.10.1.x
            (cf. <a href="https://cwiki.apache.org/confluence/display/KAFKA/Kafka+Streams+Join+Semantics">Kafka Streams Join Semantics</a> in the Apache Kafka wiki)
    </ul>

    <p> Aligned <code>null</code>-key handling for <code>KTable</code> joins: </p>
    <ul>
        <li> like all other KTable operations, <code>KTable-KTable</code> joins do not throw an exception on <code>null</code> key records anymore, but drop those records silently </li>
    </ul>

    <p> New window type <em>Session Windows</em>: </p>
    <ul>
        <li> added class <code>SessionWindows</code> to specify session windows </li>
        <li> added overloads for <code>KGroupedStream</code> methods <code>count()</code>, <code>reduce()</code>, and <code>aggregate()</code>
            to allow session window aggregations </li>
    </ul>

    <p> Changes to <code>TimestampExtractor</code>: </p>
    <ul>
        <li> method <code>extract()</code> has a second parameter now </li>
        <li> new default timestamp extractor class <code>FailOnInvalidTimestamp</code>
            (it gives the same behavior as old (and removed) default extractor <code>ConsumerRecordTimestampExtractor</code>) </li>
        <li> new alternative timestamp extractor classes <code>LogAndSkipOnInvalidTimestamp</code> and <code>UsePreviousTimeOnInvalidTimestamps</code> </li>
    </ul>

    <p> Relaxed type constraints of many DSL interfaces, classes, and methods (cf. <a href="https://cwiki.apache.org/confluence/display/KAFKA/KIP-100+-+Relax+Type+constraints+in+Kafka+Streams+API">KIP-100</a>). </p>

    <h3><a id="streams_api_changes_0101" href="#streams_api_changes_0101">Streams API changes in 0.10.1.0</a></h3>

    <p> Stream grouping and aggregation split into two methods: </p>
    <ul>
        <li> old: KStream #aggregateByKey(), #reduceByKey(), and #countByKey() </li>
        <li> new: KStream#groupByKey() plus KGroupedStream #aggregate(), #reduce(), and #count() </li>
        <li> Example: stream.countByKey() changes to stream.groupByKey().count() </li>
    </ul>

    <p> Auto Repartitioning: </p>
    <ul>
        <li> a call to through() after a key-changing operator and before an aggregation/join is no longer required </li>
        <li> Example: stream.selectKey(...).through(...).countByKey() changes to stream.selectKey().groupByKey().count() </li>
    </ul>

    <p> TopologyBuilder: </p>
    <ul>
        <li> methods #sourceTopics(String applicationId) and #topicGroups(String applicationId) got simplified to #sourceTopics() and #topicGroups() </li>
    </ul>

    <p> DSL: new parameter to specify state store names: </p>
    <ul>
        <li> The new Interactive Queries feature requires to specify a store name for all source KTables and window aggregation result KTables (previous parameter "operator/window name" is now the storeName) </li>
        <li> KStreamBuilder#table(String topic) changes to #topic(String topic, String storeName) </li>
        <li> KTable#through(String topic) changes to #through(String topic, String storeName) </li>
        <li> KGroupedStream #aggregate(), #reduce(), and #count() require additional parameter "String storeName"</li>
        <li> Example: stream.countByKey(TimeWindows.of("windowName", 1000)) changes to stream.groupByKey().count(TimeWindows.of(1000), "countStoreName") </li>
    </ul>

    <p> Windowing: </p>
    <ul>
        <li> Windows are not named anymore: TimeWindows.of("name", 1000) changes to TimeWindows.of(1000) (cf. DSL: new parameter to specify state store names) </li>
        <li> JoinWindows has no default size anymore: JoinWindows.of("name").within(1000) changes to JoinWindows.of(1000) </li>
    </ul>

    <div class="pagination">
        <a href="/{{version}}/documentation/streams/architecture" class="pagination__btn pagination__btn__prev">Previous</a>
        <a href="#" class="pagination__btn pagination__btn__next pagination__btn--disabled">Next</a>
    </div>
</script>

<!--#include virtual="../../includes/_header.htm" -->
<!--#include virtual="../../includes/_top.htm" -->
<div class="content documentation documentation--current">
    <!--#include virtual="../../includes/_nav.htm" -->
    <div class="right">
        <!--#include virtual="../../includes/_docs_banner.htm" -->
        <ul class="breadcrumbs">
            <li><a href="/documentation">Documentation</a></li>
            <li><a href="/documentation/streams">Kafka Streams</a></li>
        </ul>
        <div class="p-content"></div>
    </div>
</div>
<!--#include virtual="../../includes/_footer.htm" -->
<script>
$(function() {
  // Show selected style on nav item
  $('.b-nav__streams').addClass('selected');

  // Display docs subnav items
  $('.b-nav__docs').parent().toggleClass('nav__item__with__subs--expanded');
});
</script><|MERGE_RESOLUTION|>--- conflicted
+++ resolved
@@ -70,14 +70,6 @@
         <li> added <code>getAdminClient(config)</code> that allows to override an <code>AdminClient</code> used for administrative requests such as internal topic creations, etc. </li>
     </ul>
 
-<<<<<<< HEAD
-    <p> Changes in <code>StreamsResetter</code>: </p>
-    <ul>
-        <li> added options to specify input topics offsets to reset according to <a href="https://cwiki.apache.org/confluence/display/KAFKA/KIP-171+-+Extend+Consumer+Group+Reset+Offset+for+Stream+Application">KIP-171</a></li>
-    </ul>
-
-
-=======
     <p>New error handling for exceptions during production:</p>
     <ul>
         <li>added interface <code>ProductionExceptionHandler</code> that allows implementors to decide whether or not Streams should <code>FAIL</code> or <code>CONTINUE</code> when certain exception occur while trying to produce.</li>
@@ -85,7 +77,11 @@
         <li>changing which implementation is used can be done by settings <code>default.production.exception.handler</code> to the fully qualified name of a class implementing this interface.</li>
     </ul>
 
->>>>>>> a7e49027
+    <p> Changes in <code>StreamsResetter</code>: </p>
+    <ul>
+        <li> added options to specify input topics offsets to reset according to <a href="https://cwiki.apache.org/confluence/display/KAFKA/KIP-171+-+Extend+Consumer+Group+Reset+Offset+for+Stream+Application">KIP-171</a></li>
+    </ul>
+
     <h3><a id="streams_api_changes_100" href="#streams_api_changes_100">Streams API changes in 1.0.0</a></h3>
 
     <p>
