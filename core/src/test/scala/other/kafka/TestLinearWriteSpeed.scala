/**
 * Licensed to the Apache Software Foundation (ASF) under one or more
 * contributor license agreements.  See the NOTICE file distributed with
 * this work for additional information regarding copyright ownership.
 * The ASF licenses this file to You under the Apache License, Version 2.0
 * (the "License"); you may not use this file except in compliance with
 * the License.  You may obtain a copy of the License at
 * 
 *    http://www.apache.org/licenses/LICENSE-2.0
 *
 * Unless required by applicable law or agreed to in writing, software
 * distributed under the License is distributed on an "AS IS" BASIS,
 * WITHOUT WARRANTIES OR CONDITIONS OF ANY KIND, either express or implied.
 * See the License for the specific language governing permissions and
 * limitations under the License.
 */

package kafka

import java.io._
import java.nio._
import java.nio.channels._
import java.util.{Properties, Random}

import joptsimple._
import kafka.log._
import kafka.message._
<<<<<<< HEAD
import kafka.server.BrokerState
import kafka.utils._
=======
import kafka.utils._
import org.apache.kafka.common.record._
import org.apache.kafka.common.utils.{Time, Utils}
>>>>>>> 020ca790

import scala.math._

/**
 * This test does linear writes using either a kafka log or a file and measures throughput and latency.
 */
object TestLinearWriteSpeed {

  def main(args: Array[String]): Unit = {
    val parser = new OptionParser
    val dirOpt = parser.accepts("dir", "The directory to write to.")
                           .withRequiredArg
                           .describedAs("path")
                           .ofType(classOf[java.lang.String])
                           .defaultsTo(System.getProperty("java.io.tmpdir"))
    val bytesOpt = parser.accepts("bytes", "REQUIRED: The total number of bytes to write.")
                           .withRequiredArg
                           .describedAs("num_bytes")
                           .ofType(classOf[java.lang.Long])
    val sizeOpt = parser.accepts("size", "REQUIRED: The size of each write.")
                           .withRequiredArg
                           .describedAs("num_bytes")
                           .ofType(classOf[java.lang.Integer])
    val messageSizeOpt = parser.accepts("message-size", "REQUIRED: The size of each message in the message set.")
                           .withRequiredArg
                           .describedAs("num_bytes")
                           .ofType(classOf[java.lang.Integer])
                           .defaultsTo(1024)
    val filesOpt = parser.accepts("files", "REQUIRED: The number of logs or files.")
                           .withRequiredArg
                           .describedAs("num_files")
                           .ofType(classOf[java.lang.Integer])
                           .defaultsTo(1)
   val reportingIntervalOpt = parser.accepts("reporting-interval", "The number of ms between updates.")
                           .withRequiredArg
                           .describedAs("ms")
                           .ofType(classOf[java.lang.Long])
                           .defaultsTo(1000L)
   val maxThroughputOpt = parser.accepts("max-throughput-mb", "The maximum throughput.")
                           .withRequiredArg
                           .describedAs("mb")
                           .ofType(classOf[java.lang.Integer])
                           .defaultsTo(Integer.MAX_VALUE)
   val flushIntervalOpt = parser.accepts("flush-interval", "The number of messages between flushes")
                           .withRequiredArg()
                           .describedAs("message_count")
                           .ofType(classOf[java.lang.Long])
                           .defaultsTo(Long.MaxValue)
   val compressionCodecOpt = parser.accepts("compression", "The compression codec to use")
                            .withRequiredArg
                            .describedAs("codec")
                            .ofType(classOf[java.lang.String])
                            .defaultsTo(NoCompressionCodec.name)
   val mmapOpt = parser.accepts("mmap", "Do writes to memory-mapped files.")
   val channelOpt = parser.accepts("channel", "Do writes to file channels.")
   val logOpt = parser.accepts("log", "Do writes to kafka logs.")
                          
    val options = parser.parse(args : _*)
    
    CommandLineUtils.checkRequiredArgs(parser, options, bytesOpt, sizeOpt, filesOpt)

    var bytesToWrite = options.valueOf(bytesOpt).longValue
    val bufferSize = options.valueOf(sizeOpt).intValue
    val numFiles = options.valueOf(filesOpt).intValue
    val reportingInterval = options.valueOf(reportingIntervalOpt).longValue
    val dir = options.valueOf(dirOpt)
    val maxThroughputBytes = options.valueOf(maxThroughputOpt).intValue * 1024L * 1024L
    val buffer = ByteBuffer.allocate(bufferSize)
    val messageSize = options.valueOf(messageSizeOpt).intValue
    val flushInterval = options.valueOf(flushIntervalOpt).longValue
    val compressionCodec = CompressionCodec.getCompressionCodec(options.valueOf(compressionCodecOpt))
    val rand = new Random
    rand.nextBytes(buffer.array)
    val numMessages = bufferSize / (messageSize + MessageSet.LogOverhead)
    val createTime = System.currentTimeMillis
    val messageSet = {
      val compressionType = CompressionType.forId(compressionCodec.codec)
      val records = (0 until numMessages).map(_ => new SimpleRecord(createTime, null, new Array[Byte](messageSize)))
      MemoryRecords.withRecords(compressionType, records: _*)
    }

    val writables = new Array[Writable](numFiles)
    val scheduler = new KafkaScheduler(1)
    scheduler.startup()
    for(i <- 0 until numFiles) {
      if(options.has(mmapOpt)) {
        writables(i) = new MmapWritable(new File(dir, "kafka-test-" + i + ".dat"), bytesToWrite / numFiles, buffer)
      } else if(options.has(channelOpt)) {
        writables(i) = new ChannelWritable(new File(dir, "kafka-test-" + i + ".dat"), buffer)
      } else if(options.has(logOpt)) {
        val segmentSize = rand.nextInt(512)*1024*1024 + 64*1024*1024 // vary size to avoid herd effect
        val logProperties = new Properties()
        logProperties.put(LogConfig.SegmentBytesProp, segmentSize: java.lang.Integer)
        logProperties.put(LogConfig.FlushMessagesProp, flushInterval: java.lang.Long)
        val brokerState = new BrokerState()
        writables(i) = new LogWritable(new File(dir, "kafka-test-" + i), new LogConfig(logProperties), scheduler, messageSet, brokerState)
      } else {
        System.err.println("Must specify what to write to with one of --log, --channel, or --mmap") 
        Exit.exit(1)
      }
    }
    bytesToWrite = (bytesToWrite / numFiles) * numFiles
    
    println("%10s\t%10s\t%10s".format("mb_sec", "avg_latency", "max_latency"))
    
    val beginTest = System.nanoTime
    var maxLatency = 0L
    var totalLatency = 0L
    var count = 0L
    var written = 0L
    var totalWritten = 0L
    var lastReport = beginTest
    while(totalWritten + bufferSize < bytesToWrite) {
      val start = System.nanoTime
      val writeSize = writables((count % numFiles).toInt.abs).write()
      val ellapsed = System.nanoTime - start
      maxLatency = max(ellapsed, maxLatency)
      totalLatency += ellapsed
      written += writeSize
      count += 1
      totalWritten += writeSize
      if((start - lastReport)/(1000.0*1000.0) > reportingInterval.doubleValue) {
        val ellapsedSecs = (start - lastReport) / (1000.0*1000.0*1000.0)
        val mb = written / (1024.0*1024.0)
        println("%10.3f\t%10.3f\t%10.3f".format(mb / ellapsedSecs, totalLatency / count.toDouble / (1000.0*1000.0), maxLatency / (1000.0 * 1000.0)))
        lastReport = start
        written = 0
        maxLatency = 0L
        totalLatency = 0L
      } else if(written > maxThroughputBytes * (reportingInterval / 1000.0)) {
        // if we have written enough, just sit out this reporting interval
        val lastReportMs = lastReport / (1000*1000)
        val now = System.nanoTime / (1000*1000)
        val sleepMs = lastReportMs + reportingInterval - now
        if(sleepMs > 0)
          Thread.sleep(sleepMs)
      }
    }
    val elapsedSecs = (System.nanoTime - beginTest) / (1000.0*1000.0*1000.0)
    println(bytesToWrite / (1024.0 * 1024.0 * elapsedSecs) + " MB per sec")
    scheduler.shutdown()
  }
  
  trait Writable {
    def write(): Int
    def close()
  }
  
  class MmapWritable(val file: File, size: Long, val content: ByteBuffer) extends Writable {
    file.deleteOnExit()
    val raf = new RandomAccessFile(file, "rw")
    raf.setLength(size)
    val buffer = raf.getChannel().map(FileChannel.MapMode.READ_WRITE, 0, raf.length())
    def write(): Int = {
      buffer.put(content)
      content.rewind()
      content.limit
    }
    def close() {
      raf.close()
    }
  }
  
  class ChannelWritable(val file: File, val content: ByteBuffer) extends Writable {
    file.deleteOnExit()
    val raf = new RandomAccessFile(file, "rw")
    val channel = raf.getChannel
    def write(): Int = {
      channel.write(content)
      content.rewind()
      content.limit
    }
    def close() {
      raf.close()
    }
  }
  
<<<<<<< HEAD
  class LogWritable(val dir: File, config: LogConfig, scheduler: Scheduler, val messages: ByteBufferMessageSet, brokerState: BrokerState) extends Writable {
    Utils.delete(dir)
    val log = new Log(dir, config, 0L, scheduler, SystemTime, brokerState)
=======
  class LogWritable(val dir: File, config: LogConfig, scheduler: Scheduler, val messages: MemoryRecords) extends Writable {
    Utils.delete(dir)
    val log = new Log(dir, config, 0L, 0L, scheduler, Time.SYSTEM)
>>>>>>> 020ca790
    def write(): Int = {
      log.appendAsLeader(messages, leaderEpoch = 0)
      messages.sizeInBytes
    }
    def close() {
      log.close()
      Utils.delete(log.dir)
    }
  }
  
}<|MERGE_RESOLUTION|>--- conflicted
+++ resolved
@@ -5,7 +5,7 @@
  * The ASF licenses this file to You under the Apache License, Version 2.0
  * (the "License"); you may not use this file except in compliance with
  * the License.  You may obtain a copy of the License at
- * 
+ *
  *    http://www.apache.org/licenses/LICENSE-2.0
  *
  * Unless required by applicable law or agreed to in writing, software
@@ -25,14 +25,10 @@
 import joptsimple._
 import kafka.log._
 import kafka.message._
-<<<<<<< HEAD
 import kafka.server.BrokerState
-import kafka.utils._
-=======
 import kafka.utils._
 import org.apache.kafka.common.record._
 import org.apache.kafka.common.utils.{Time, Utils}
->>>>>>> 020ca790
 
 import scala.math._
 
@@ -89,9 +85,9 @@
    val mmapOpt = parser.accepts("mmap", "Do writes to memory-mapped files.")
    val channelOpt = parser.accepts("channel", "Do writes to file channels.")
    val logOpt = parser.accepts("log", "Do writes to kafka logs.")
-                          
+
     val options = parser.parse(args : _*)
-    
+
     CommandLineUtils.checkRequiredArgs(parser, options, bytesOpt, sizeOpt, filesOpt)
 
     var bytesToWrite = options.valueOf(bytesOpt).longValue
@@ -130,14 +126,14 @@
         val brokerState = new BrokerState()
         writables(i) = new LogWritable(new File(dir, "kafka-test-" + i), new LogConfig(logProperties), scheduler, messageSet, brokerState)
       } else {
-        System.err.println("Must specify what to write to with one of --log, --channel, or --mmap") 
+        System.err.println("Must specify what to write to with one of --log, --channel, or --mmap")
         Exit.exit(1)
       }
     }
     bytesToWrite = (bytesToWrite / numFiles) * numFiles
-    
+
     println("%10s\t%10s\t%10s".format("mb_sec", "avg_latency", "max_latency"))
-    
+
     val beginTest = System.nanoTime
     var maxLatency = 0L
     var totalLatency = 0L
@@ -175,12 +171,12 @@
     println(bytesToWrite / (1024.0 * 1024.0 * elapsedSecs) + " MB per sec")
     scheduler.shutdown()
   }
-  
+
   trait Writable {
     def write(): Int
     def close()
   }
-  
+
   class MmapWritable(val file: File, size: Long, val content: ByteBuffer) extends Writable {
     file.deleteOnExit()
     val raf = new RandomAccessFile(file, "rw")
@@ -195,7 +191,7 @@
       raf.close()
     }
   }
-  
+
   class ChannelWritable(val file: File, val content: ByteBuffer) extends Writable {
     file.deleteOnExit()
     val raf = new RandomAccessFile(file, "rw")
@@ -209,16 +205,10 @@
       raf.close()
     }
   }
-  
-<<<<<<< HEAD
-  class LogWritable(val dir: File, config: LogConfig, scheduler: Scheduler, val messages: ByteBufferMessageSet, brokerState: BrokerState) extends Writable {
+
+  class LogWritable(val dir: File, config: LogConfig, scheduler: Scheduler, val messages: MemoryRecords,  brokerState: BrokerState) extends Writable {
     Utils.delete(dir)
-    val log = new Log(dir, config, 0L, scheduler, SystemTime, brokerState)
-=======
-  class LogWritable(val dir: File, config: LogConfig, scheduler: Scheduler, val messages: MemoryRecords) extends Writable {
-    Utils.delete(dir)
-    val log = new Log(dir, config, 0L, 0L, scheduler, Time.SYSTEM)
->>>>>>> 020ca790
+    val log = new Log(dir, config, 0L, 0L, scheduler, Time.SYSTEM, brokerState = brokerState)
     def write(): Int = {
       log.appendAsLeader(messages, leaderEpoch = 0)
       messages.sizeInBytes
@@ -228,5 +218,5 @@
       Utils.delete(log.dir)
     }
   }
-  
+
 }