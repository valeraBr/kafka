--- conflicted
+++ resolved
@@ -24,12 +24,9 @@
 import org.apache.kafka.common.protocol.{ObjectSerializationCache, Writable}
 import org.apache.kafka.common.record.{CompressionType, MemoryRecords, SimpleRecord}
 import org.apache.kafka.common.utils.Utils
+import org.apache.kafka.raft.{KafkaRaftClient, RaftConfig}
 import org.apache.kafka.raft.internals.BatchBuilder
-<<<<<<< HEAD
 import org.apache.kafka.raft.{LogAppendInfo, LogOffsetMetadata, OffsetAndEpoch, ReplicatedLog, ValidOffsetAndEpoch}
-=======
-import org.apache.kafka.raft._
->>>>>>> 35e65b7f
 import org.apache.kafka.server.common.serialization.RecordSerde
 import org.apache.kafka.snapshot.{RawSnapshotReader, RawSnapshotWriter, SnapshotPath, Snapshots}
 import org.apache.kafka.test.TestUtils.assertOptional
@@ -853,7 +850,6 @@
 }
 
 object KafkaMetadataLogTest {
-  val REPLICA_FETCH_RESPONSE_MAX_BYTES: Int = 8 * 1024 * 1024
 
   class ByteArraySerde extends RecordSerde[Array[Byte]] {
     override def recordSize(data: Array[Byte], serializationCache: ObjectSerializationCache): Int = {
@@ -874,25 +870,17 @@
     logSegmentMillis = 10 * 1000,
     retentionMaxBytes = 100 * 1024,
     retentionMillis = 60 * 1000,
-    maxBatchSizeInBytes = KafkaRaftClient.MAX_BATCH_SIZE_BYTES,
-    maxFetchSizeInBytes = KafkaRaftClient.MAX_FETCH_SIZE_BYTES,
+    maxBatchSizeInBytes = RaftConfig.DEFAULT_QUORUM_REPLICA_FETCH_RESPONSE_MAX_BYTES,
+    maxFetchSizeInBytes = RaftConfig.DEFAULT_QUORUM_REPLICA_FETCH_RESPONSE_MAX_BYTES,
     fileDeleteDelayMs = Defaults.FileDeleteDelayMs,
     nodeId = 1
   )
 
   def buildMetadataLogAndDir(
-<<<<<<< HEAD
-                              tempDir: File,
-                              time: MockTime,
-                              maxBatchSizeInBytes: Int = REPLICA_FETCH_RESPONSE_MAX_BYTES,
-                              maxFetchSizeInBytes: Int = REPLICA_FETCH_RESPONSE_MAX_BYTES
-  ): (Path, KafkaMetadataLog) = {
-=======
     tempDir: File,
     time: MockTime,
     metadataLogConfig: MetadataLogConfig = DefaultMetadataLogConfig
   ): (Path, KafkaMetadataLog, MetadataLogConfig) = {
->>>>>>> 35e65b7f
 
     val logDir = createLogDirectory(
       tempDir,
@@ -912,16 +900,9 @@
   }
 
   def buildMetadataLog(
-<<<<<<< HEAD
                         tempDir: File,
                         time: MockTime,
-                        maxBatchSizeInBytes: Int = REPLICA_FETCH_RESPONSE_MAX_BYTES,
-                        maxFetchSizeInBytes: Int = REPLICA_FETCH_RESPONSE_MAX_BYTES
-=======
-    tempDir: File,
-    time: MockTime,
-    metadataLogConfig: MetadataLogConfig = DefaultMetadataLogConfig,
->>>>>>> 35e65b7f
+                        metadataLogConfig: MetadataLogConfig = DefaultMetadataLogConfig
   ): KafkaMetadataLog = {
     val (_, log, _) = buildMetadataLogAndDir(tempDir, time, metadataLogConfig)
     log
