--- conflicted
+++ resolved
@@ -17,15 +17,9 @@
 package kafka.raft
 
 import java.io.File
-<<<<<<< HEAD
-import java.nio.file.Files
-import java.nio.file.Path
-import java.util.Optional
-=======
 import java.nio.ByteBuffer
 import java.nio.file.{Files, Path}
 import java.util.{Collections, Optional}
->>>>>>> 17851da6
 
 import kafka.log.Log
 import kafka.server.KafkaRaftServer
@@ -35,24 +29,11 @@
 import org.apache.kafka.common.protocol.{ObjectSerializationCache, Writable}
 import org.apache.kafka.common.record.{CompressionType, MemoryRecords, SimpleRecord}
 import org.apache.kafka.common.utils.Utils
-<<<<<<< HEAD
-import org.apache.kafka.raft.{LogAppendInfo, LogOffsetMetadata, OffsetAndEpoch, ReplicatedLog, ValidOffsetAndEpoch}
-import org.apache.kafka.snapshot.SnapshotPath
-import org.apache.kafka.snapshot.Snapshots
-import org.junit.jupiter.api.AfterEach
-import org.junit.jupiter.api.Assertions.assertEquals
-import org.junit.jupiter.api.Assertions.assertFalse
-import org.junit.jupiter.api.Assertions.assertThrows
-import org.junit.jupiter.api.Assertions.assertTrue
-import org.junit.jupiter.api.BeforeEach
-import org.junit.jupiter.api.Test
-=======
 import org.apache.kafka.raft.internals.BatchBuilder
-import org.apache.kafka.raft.{KafkaRaftClient, LogAppendInfo, LogOffsetMetadata, OffsetAndEpoch, RecordSerde, ReplicatedLog}
+import org.apache.kafka.raft.{KafkaRaftClient, LogAppendInfo, LogOffsetMetadata, OffsetAndEpoch, RecordSerde, ReplicatedLog, ValidOffsetAndEpoch}
 import org.apache.kafka.snapshot.{SnapshotPath, Snapshots}
 import org.junit.jupiter.api.Assertions.{assertEquals, assertFalse, assertThrows, assertTrue}
 import org.junit.jupiter.api.{AfterEach, BeforeEach, Test}
->>>>>>> 17851da6
 
 final class KafkaMetadataLogTest {
   import KafkaMetadataLogTest._
@@ -125,22 +106,14 @@
 
   @Test
   def testReadMissingSnapshot(): Unit = {
-<<<<<<< HEAD
-    val log: KafkaMetadataLog = initLog
-=======
-    val log = buildMetadataLog(tempDir, mockTime)
->>>>>>> 17851da6
+    val log = buildMetadataLog(tempDir, mockTime)
 
     assertEquals(Optional.empty(), log.readSnapshot(new OffsetAndEpoch(10, 0)))
   }
 
   @Test
   def testUpdateLogStartOffset(): Unit = {
-<<<<<<< HEAD
-    val log: KafkaMetadataLog = initLog
-=======
-    val log = buildMetadataLog(tempDir, mockTime)
->>>>>>> 17851da6
+    val log = buildMetadataLog(tempDir, mockTime)
     val offset = 10
     val epoch = 0
     val snapshotId = new OffsetAndEpoch(offset, epoch)
@@ -171,11 +144,7 @@
 
   @Test
   def testUpdateLogStartOffsetWithMissingSnapshot(): Unit = {
-<<<<<<< HEAD
-    val log: KafkaMetadataLog = initLog
-=======
-    val log = buildMetadataLog(tempDir, mockTime)
->>>>>>> 17851da6
+    val log = buildMetadataLog(tempDir, mockTime)
     val offset = 10
     val epoch = 0
 
@@ -191,11 +160,7 @@
 
   @Test
   def testFailToIncreaseLogStartPastHighWatermark(): Unit = {
-<<<<<<< HEAD
-    val log: KafkaMetadataLog = initLog
-=======
-    val log = buildMetadataLog(tempDir, mockTime)
->>>>>>> 17851da6
+    val log = buildMetadataLog(tempDir, mockTime)
     val offset = 10
     val epoch = 0
     val snapshotId = new OffsetAndEpoch(2 * offset, 1 + epoch)
@@ -215,11 +180,7 @@
 
   @Test
   def testTruncateFullyToLatestSnapshot(): Unit = {
-<<<<<<< HEAD
-    val log: KafkaMetadataLog = initLog
-=======
-    val log = buildMetadataLog(tempDir, mockTime)
->>>>>>> 17851da6
+    val log = buildMetadataLog(tempDir, mockTime)
     val numberOfRecords = 10
     val epoch = 0
     val sameEpochSnapshotId = new OffsetAndEpoch(2 * numberOfRecords, epoch)
@@ -253,11 +214,7 @@
 
   @Test
   def testDoesntTruncateFully(): Unit = {
-<<<<<<< HEAD
-    val log: KafkaMetadataLog = initLog
-=======
-    val log = buildMetadataLog(tempDir, mockTime)
->>>>>>> 17851da6
+    val log = buildMetadataLog(tempDir, mockTime)
     val numberOfRecords = 10
     val epoch = 1
 
@@ -341,131 +298,6 @@
   }
 
   @Test
-<<<<<<< HEAD
-  def testValidateEpochGreaterThanLastKnownEpoch(): Unit = {
-    val log: KafkaMetadataLog = initLog
-
-    val numberOfRecords = 1
-    val epoch = 1
-
-    append(log, numberOfRecords, epoch)
-
-    val resultOffsetAndEpoch = log.validateOffsetAndEpoch(numberOfRecords, epoch + 1)
-    assertEquals(ValidOffsetAndEpoch.Type.DIVERGING, resultOffsetAndEpoch.`type`())
-    assertEquals(new OffsetAndEpoch(log.endOffset.offset, epoch), resultOffsetAndEpoch.offsetAndEpoch())
-  }
-
-  @Test
-  def testValidateEpochLessThanOldestSnapshotEpoch(): Unit = {
-    val log: KafkaMetadataLog = initLog
-
-    val numberOfRecords = 10
-    val epoch = 1
-
-    append(log, numberOfRecords, epoch)
-    log.updateHighWatermark(new LogOffsetMetadata(numberOfRecords))
-
-    val snapshotId = new OffsetAndEpoch(numberOfRecords, epoch)
-    TestUtils.resource(log.createSnapshot(snapshotId)) { snapshot =>
-      snapshot.freeze()
-    }
-    assertTrue(log.deleteBeforeSnapshot(snapshotId))
-
-    val resultOffsetAndEpoch = log.validateOffsetAndEpoch(numberOfRecords, epoch - 1)
-    assertEquals(ValidOffsetAndEpoch.Type.SNAPSHOT, resultOffsetAndEpoch.`type`())
-    assertEquals(new OffsetAndEpoch(numberOfRecords, epoch), resultOffsetAndEpoch.offsetAndEpoch())
-  }
-
-  @Test
-  def testValidateOffsetLessThanOldestSnapshotOffset(): Unit = {
-    val log: KafkaMetadataLog = initLog
-
-    val offset = 2
-    val epoch = 1
-
-    append(log, offset, epoch)
-    log.updateHighWatermark(new LogOffsetMetadata(offset))
-
-    val snapshotId = new OffsetAndEpoch(offset, epoch)
-    TestUtils.resource(log.createSnapshot(snapshotId)) { snapshot =>
-      snapshot.freeze()
-    }
-    assertTrue(log.deleteBeforeSnapshot(snapshotId))
-
-    val resultOffsetAndEpoch = log.validateOffsetAndEpoch(offset - 1, epoch)
-    assertEquals(ValidOffsetAndEpoch.Type.SNAPSHOT, resultOffsetAndEpoch.`type`())
-    assertEquals(new OffsetAndEpoch(offset, epoch), resultOffsetAndEpoch.offsetAndEpoch())
-  }
-
-  @Test
-  def testValidateOffsetEqualToOldestSnapshotOffset(): Unit = {
-    val log: KafkaMetadataLog = initLog
-
-    val offset = 2
-    val epoch = 1
-
-    append(log, offset, epoch)
-    log.updateHighWatermark(new LogOffsetMetadata(offset))
-
-    val snapshotId = new OffsetAndEpoch(offset, epoch)
-    TestUtils.resource(log.createSnapshot(snapshotId)) { snapshot =>
-      snapshot.freeze()
-    }
-    assertTrue(log.deleteBeforeSnapshot(snapshotId))
-
-    val resultOffsetAndEpoch = log.validateOffsetAndEpoch(offset, epoch)
-    assertEquals(ValidOffsetAndEpoch.Type.VALID, resultOffsetAndEpoch.`type`())
-    assertEquals(new OffsetAndEpoch(offset, epoch), resultOffsetAndEpoch.offsetAndEpoch())
-  }
-
-  @Test
-  def testValidateEpochUnknown(): Unit = {
-    val log: KafkaMetadataLog = initLog
-
-    val numberOfRecords = 1
-    val epoch = 1
-
-    append(log, numberOfRecords, epoch)
-
-    val resultOffsetAndEpoch = log.validateOffsetAndEpoch(numberOfRecords, epoch + 10)
-    assertEquals(ValidOffsetAndEpoch.Type.DIVERGING, resultOffsetAndEpoch.`type`())
-    assertEquals(new OffsetAndEpoch(log.endOffset.offset, epoch), resultOffsetAndEpoch.offsetAndEpoch())
-  }
-
-  @Test
-  def testValidateOffsetGreatThanEndOffset(): Unit = {
-    val log: KafkaMetadataLog = initLog
-
-    val numberOfRecords = 1
-    val epoch = 1
-
-    append(log, numberOfRecords, epoch)
-
-    val resultOffsetAndEpoch = log.validateOffsetAndEpoch(numberOfRecords + 1, epoch)
-    assertEquals(ValidOffsetAndEpoch.Type.DIVERGING, resultOffsetAndEpoch.`type`())
-    assertEquals(new OffsetAndEpoch(log.endOffset.offset, epoch), resultOffsetAndEpoch.offsetAndEpoch())
-  }
-
-  @Test
-  def testValidateValidEpochAndOffset(): Unit = {
-    val log: KafkaMetadataLog = initLog
-
-    val numberOfRecords = 1
-    val epoch = 1
-
-    append(log, numberOfRecords, epoch)
-
-    val resultOffsetAndEpoch = log.validateOffsetAndEpoch(numberOfRecords, epoch)
-    assertEquals(ValidOffsetAndEpoch.Type.VALID, resultOffsetAndEpoch.`type`())
-    assertEquals(new OffsetAndEpoch(numberOfRecords, epoch), resultOffsetAndEpoch.offsetAndEpoch())
-  }
-
-  private def initLog = {
-    val topicPartition = new TopicPartition("cluster-metadata", 0)
-    val log = buildMetadataLog(tempDir, mockTime, topicPartition)
-    log
-  }
-=======
   def testMaxBatchSize(): Unit = {
     val leaderEpoch = 5
     val maxBatchSizeInBytes = 16384
@@ -508,7 +340,124 @@
     batchBuilder.build()
   }
 
->>>>>>> 17851da6
+  @Test
+  def testValidateEpochGreaterThanLastKnownEpoch(): Unit = {
+    val log = buildMetadataLog(tempDir, mockTime)
+
+    val numberOfRecords = 1
+    val epoch = 1
+
+    append(log, numberOfRecords, epoch)
+
+    val resultOffsetAndEpoch = log.validateOffsetAndEpoch(numberOfRecords, epoch + 1)
+    assertEquals(ValidOffsetAndEpoch.Type.DIVERGING, resultOffsetAndEpoch.`type`())
+    assertEquals(new OffsetAndEpoch(log.endOffset.offset, epoch), resultOffsetAndEpoch.offsetAndEpoch())
+  }
+
+  @Test
+  def testValidateEpochLessThanOldestSnapshotEpoch(): Unit = {
+    val log = buildMetadataLog(tempDir, mockTime)
+
+    val numberOfRecords = 10
+    val epoch = 1
+
+    append(log, numberOfRecords, epoch)
+    log.updateHighWatermark(new LogOffsetMetadata(numberOfRecords))
+
+    val snapshotId = new OffsetAndEpoch(numberOfRecords, epoch)
+    TestUtils.resource(log.createSnapshot(snapshotId)) { snapshot =>
+      snapshot.freeze()
+    }
+    assertTrue(log.deleteBeforeSnapshot(snapshotId))
+
+    val resultOffsetAndEpoch = log.validateOffsetAndEpoch(numberOfRecords, epoch - 1)
+    assertEquals(ValidOffsetAndEpoch.Type.SNAPSHOT, resultOffsetAndEpoch.`type`())
+    assertEquals(new OffsetAndEpoch(numberOfRecords, epoch), resultOffsetAndEpoch.offsetAndEpoch())
+  }
+
+  @Test
+  def testValidateOffsetLessThanOldestSnapshotOffset(): Unit = {
+    val log = buildMetadataLog(tempDir, mockTime)
+
+    val offset = 2
+    val epoch = 1
+
+    append(log, offset, epoch)
+    log.updateHighWatermark(new LogOffsetMetadata(offset))
+
+    val snapshotId = new OffsetAndEpoch(offset, epoch)
+    TestUtils.resource(log.createSnapshot(snapshotId)) { snapshot =>
+      snapshot.freeze()
+    }
+    assertTrue(log.deleteBeforeSnapshot(snapshotId))
+
+    val resultOffsetAndEpoch = log.validateOffsetAndEpoch(offset - 1, epoch)
+    assertEquals(ValidOffsetAndEpoch.Type.SNAPSHOT, resultOffsetAndEpoch.`type`())
+    assertEquals(new OffsetAndEpoch(offset, epoch), resultOffsetAndEpoch.offsetAndEpoch())
+  }
+
+  @Test
+  def testValidateOffsetEqualToOldestSnapshotOffset(): Unit = {
+    val log = buildMetadataLog(tempDir, mockTime)
+
+    val offset = 2
+    val epoch = 1
+
+    append(log, offset, epoch)
+    log.updateHighWatermark(new LogOffsetMetadata(offset))
+
+    val snapshotId = new OffsetAndEpoch(offset, epoch)
+    TestUtils.resource(log.createSnapshot(snapshotId)) { snapshot =>
+      snapshot.freeze()
+    }
+    assertTrue(log.deleteBeforeSnapshot(snapshotId))
+
+    val resultOffsetAndEpoch = log.validateOffsetAndEpoch(offset, epoch)
+    assertEquals(ValidOffsetAndEpoch.Type.VALID, resultOffsetAndEpoch.`type`())
+    assertEquals(new OffsetAndEpoch(offset, epoch), resultOffsetAndEpoch.offsetAndEpoch())
+  }
+
+  @Test
+  def testValidateEpochUnknown(): Unit = {
+    val log = buildMetadataLog(tempDir, mockTime)
+
+    val numberOfRecords = 1
+    val epoch = 1
+
+    append(log, numberOfRecords, epoch)
+
+    val resultOffsetAndEpoch = log.validateOffsetAndEpoch(numberOfRecords, epoch + 10)
+    assertEquals(ValidOffsetAndEpoch.Type.DIVERGING, resultOffsetAndEpoch.`type`())
+    assertEquals(new OffsetAndEpoch(log.endOffset.offset, epoch), resultOffsetAndEpoch.offsetAndEpoch())
+  }
+
+  @Test
+  def testValidateOffsetGreatThanEndOffset(): Unit = {
+    val log = buildMetadataLog(tempDir, mockTime)
+
+    val numberOfRecords = 1
+    val epoch = 1
+
+    append(log, numberOfRecords, epoch)
+
+    val resultOffsetAndEpoch = log.validateOffsetAndEpoch(numberOfRecords + 1, epoch)
+    assertEquals(ValidOffsetAndEpoch.Type.DIVERGING, resultOffsetAndEpoch.`type`())
+    assertEquals(new OffsetAndEpoch(log.endOffset.offset, epoch), resultOffsetAndEpoch.offsetAndEpoch())
+  }
+
+  @Test
+  def testValidateValidEpochAndOffset(): Unit = {
+    val log = buildMetadataLog(tempDir, mockTime)
+
+    val numberOfRecords = 1
+    val epoch = 1
+
+    append(log, numberOfRecords, epoch)
+
+    val resultOffsetAndEpoch = log.validateOffsetAndEpoch(numberOfRecords, epoch)
+    assertEquals(ValidOffsetAndEpoch.Type.VALID, resultOffsetAndEpoch.`type`())
+    assertEquals(new OffsetAndEpoch(numberOfRecords, epoch), resultOffsetAndEpoch.offsetAndEpoch())
+  }
 }
 
 object KafkaMetadataLogTest {
