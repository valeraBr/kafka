--- conflicted
+++ resolved
@@ -110,7 +110,7 @@
 
     // When we execute an assignment that moves an existing replica to another log directory on the same broker
     val topicJson: String = s"""{"version":1,"partitions":[{"topic":"$topicName","partition":0,"replicas":[100],"log_dirs":["$expectedLogDir"]}]}"""
-    ReassignPartitionsCommand.executeAssignment(zkUtils, Some(adminClient), topicJson, NoThrottle)
+    ReassignPartitionsCommand.executeAssignment(zkUtils, Some(adminClient), topicJson, "", NoThrottle)
     val replica = new TopicPartitionReplica(topicName, 0, 100)
     TestUtils.waitUntilTrue(() => {
       expectedLogDir == adminClient.describeReplicaLogDirs(Collections.singleton(replica)).all().get.get(replica).getCurrentReplicaLogDir
@@ -418,23 +418,6 @@
   }
 
   @Test(expected = classOf[AdminCommandFailedException])
-<<<<<<< HEAD
-  def shouldFailIfProposedMoveReplicaWithinBroker() {
-    // Given a single replica on server 100
-    startBrokers(Seq(100, 101))
-    adminClient = createAdminClient(servers)
-    val logDir = getRandomLogDirAssignment(100)
-    createTopic(zkUtils, topicName, Map(0 -> Seq(100)), servers = servers)
-
-    // When we execute an assignment that specifies log directory for an existing replica on the broker
-    // This test can be removed after KIP-113 is fully implemented, which allows us to change log directory of existing replicas on a broker
-    val topicJson: String = s"""{"version":1,"partitions":[{"topic":"$topicName","partition":0,"replicas":[100],"log_dirs":["$logDir"]}]}"""
-    ReassignPartitionsCommand.executeAssignment(zkUtils, Some(adminClient), topicJson, "", NoThrottle)
-  }
-
-  @Test(expected = classOf[AdminCommandFailedException])
-=======
->>>>>>> d04daf57
   def shouldFailIfProposedHasInconsistentReplicasAndLogDirs() {
     // Given a single replica on server 100
     startBrokers(Seq(100, 101))
