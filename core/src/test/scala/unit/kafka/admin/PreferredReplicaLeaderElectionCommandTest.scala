/**
 * Licensed to the Apache Software Foundation (ASF) under one or more
 * contributor license agreements.  See the NOTICE file distributed with
 * this work for additional information regarding copyright ownership.
 * The ASF licenses this file to You under the Apache License, Version 2.0
 * (the "License"); you may not use this file except in compliance with
 * the License.  You may obtain a copy of the License at
 *
 * http://www.apache.org/licenses/LICENSE-2.0
 *
 * Unless required by applicable law or agreed to in writing, software
 * distributed under the License is distributed on an "AS IS" BASIS,
 * WITHOUT WARRANTIES OR CONDITIONS OF ANY KIND, either express or implied.
 * See the License for the specific language governing permissions and
 * limitations under the License.
 */
package kafka.admin

import java.io.File
import java.nio.charset.StandardCharsets
import java.nio.file.{Files, Paths}
import java.util
import java.util.Properties

import scala.collection.Seq
import kafka.common.AdminCommandFailedException
import kafka.security.authorizer.AclAuthorizer
import kafka.server.{KafkaConfig, KafkaServer}
import kafka.utils.{Logging, TestUtils}
import kafka.zk.ZooKeeperTestHarness
<<<<<<< HEAD
import org.apache.kafka.common.{TopicPartition, UUID}
=======
import org.apache.kafka.common.{TopicPartition, Uuid}
>>>>>>> 6054837c
import org.apache.kafka.common.acl.AclOperation
import org.apache.kafka.common.errors.ClusterAuthorizationException
import org.apache.kafka.common.errors.PreferredLeaderNotAvailableException
import org.apache.kafka.common.errors.TimeoutException
import org.apache.kafka.common.errors.UnknownTopicOrPartitionException
import org.apache.kafka.common.network.ListenerName
import org.apache.kafka.common.resource.ResourceType
import org.apache.kafka.server.authorizer.{Action, AuthorizableRequestContext, AuthorizationResult}
import org.apache.kafka.test
import org.junit.Assert._
import org.junit.{After, Test}

import scala.jdk.CollectionConverters._

class PreferredReplicaLeaderElectionCommandTest extends ZooKeeperTestHarness with Logging {
  var servers: Seq[KafkaServer] = Seq()

  @After
  override def tearDown(): Unit = {
    TestUtils.shutdownServers(servers)
    super.tearDown()
  }

  private def createTestTopicAndCluster(topicPartition: Map[TopicPartition, List[Int]],
                                        authorizer: Option[String] = None): Unit = {
    val brokerConfigs = TestUtils.createBrokerConfigs(3, zkConnect, false)
    brokerConfigs.foreach(p => p.setProperty("auto.leader.rebalance.enable", "false"))
    authorizer match {
      case Some(className) =>
        brokerConfigs.foreach(p => p.setProperty("authorizer.class.name", className))
      case None =>
    }
    createTestTopicAndCluster(topicPartition, brokerConfigs)
  }

  private def createTestTopicAndCluster(partitionsAndAssignments: Map[TopicPartition, List[Int]],
                                        brokerConfigs: Seq[Properties]): Unit = {
    // create brokers
    servers = brokerConfigs.map(b => TestUtils.createServer(KafkaConfig.fromProps(b)))
    // create the topic
    partitionsAndAssignments.foreach { case (tp, assignment) =>
<<<<<<< HEAD
      zkClient.createTopicAssignment(tp.topic, Some(UUID.randomUUID()),
=======
      zkClient.createTopicAssignment(tp.topic, Uuid.randomUuid(),
>>>>>>> 6054837c
      Map(tp -> assignment))
    }
    // wait until replica log is created on every broker
    TestUtils.waitUntilTrue(
      () =>
        servers.forall { server =>
          partitionsAndAssignments.forall { partitionAndAssignment =>
            server.getLogManager.getLog(partitionAndAssignment._1).isDefined
          }
        },
      "Replicas for topic test not created"
    )
  }

  /** Bounce the given targetServer and wait for all servers to get metadata for the given partition */
  private def bounceServer(targetServer: Int, partition: TopicPartition): Unit = {
    debug(s"Shutting down server $targetServer so a non-preferred replica becomes leader")
    servers(targetServer).shutdown()
    debug(s"Starting server $targetServer now that a non-preferred replica is leader")
    servers(targetServer).startup()
    TestUtils.waitUntilTrue(() => servers.forall { server =>
      server.metadataCache.getPartitionInfo(partition.topic, partition.partition).exists { partitionState =>
        partitionState.isr.contains(targetServer)
      }
    },
      s"Replicas for partition $partition not created")
  }

  private def getController() = {
    servers.find(p => p.kafkaController.isActive)
  }

  private def awaitLeader(topicPartition: TopicPartition, timeoutMs: Long = test.TestUtils.DEFAULT_MAX_WAIT_MS): Int = {
    TestUtils.awaitValue(() => {
      servers.head.metadataCache.getPartitionInfo(topicPartition.topic, topicPartition.partition).map(_.leader)
    }, s"Timed out waiting to find current leader of $topicPartition", timeoutMs)
  }

  private def bootstrapServer(broker: Int = 0): String = {
    val port = servers(broker).socketServer.boundPort(ListenerName.normalised("PLAINTEXT"))
    debug("Server bound to port "+port)
    s"localhost:$port"
  }

  val testPartition = new TopicPartition("test", 0)
  val testPartitionAssignment = List(1, 2, 0)
  val testPartitionPreferredLeader = testPartitionAssignment.head
  val testPartitionAndAssignment = Map(testPartition -> testPartitionAssignment)

  /** Test the case multiple values are given for --bootstrap-broker */
  @Test
  def testMultipleBrokersGiven(): Unit = {
    createTestTopicAndCluster(testPartitionAndAssignment)
    bounceServer(testPartitionPreferredLeader, testPartition)
    // Check the leader for the partition is not the preferred one
    assertNotEquals(testPartitionPreferredLeader, awaitLeader(testPartition))
    PreferredReplicaLeaderElectionCommand.run(Array(
      "--bootstrap-server", s"${bootstrapServer(1)},${bootstrapServer(0)}"))
    // Check the leader for the partition IS the preferred one
    assertEquals(testPartitionPreferredLeader, awaitLeader(testPartition))
  }

  /** Test the case when an invalid broker is given for --bootstrap-broker */
  @Test
  def testInvalidBrokerGiven(): Unit = {
    try {
      PreferredReplicaLeaderElectionCommand.run(Array(
        "--bootstrap-server", "example.com:1234"),
        timeout = 1000)
      fail()
    } catch {
      case e: AdminCommandFailedException =>
        assertTrue(e.getCause.isInstanceOf[TimeoutException])
    }
  }

  /** Test the case where no partitions are given (=> elect all partitions) */
  @Test
  def testNoPartitionsGiven(): Unit = {
    createTestTopicAndCluster(testPartitionAndAssignment)
    bounceServer(testPartitionPreferredLeader, testPartition)
    // Check the leader for the partition is not the preferred one
    assertNotEquals(testPartitionPreferredLeader, awaitLeader(testPartition))
    PreferredReplicaLeaderElectionCommand.run(Array(
      "--bootstrap-server", bootstrapServer()))
    // Check the leader for the partition IS the preferred one
    assertEquals(testPartitionPreferredLeader, awaitLeader(testPartition))
  }

  private def toJsonFile(partitions: Set[TopicPartition]): File = {
    val jsonFile = File.createTempFile("preferredreplicaelection", ".js")
    jsonFile.deleteOnExit()
    val jsonString = TestUtils.stringifyTopicPartitions(partitions)
    debug("Using json: "+jsonString)
    Files.write(Paths.get(jsonFile.getAbsolutePath), jsonString.getBytes(StandardCharsets.UTF_8))
    jsonFile
  }

  /** Test the case where a list of partitions is given */
  @Test
  def testSingletonPartitionGiven(): Unit = {
    createTestTopicAndCluster(testPartitionAndAssignment)
    bounceServer(testPartitionPreferredLeader, testPartition)
    // Check the leader for the partition is not the preferred one
    assertNotEquals(testPartitionPreferredLeader, awaitLeader(testPartition))
    val jsonFile = toJsonFile(testPartitionAndAssignment.keySet)
    try {
      PreferredReplicaLeaderElectionCommand.run(Array(
        "--bootstrap-server", bootstrapServer(),
        "--path-to-json-file", jsonFile.getAbsolutePath))
    } finally {
      jsonFile.delete()
    }
    // Check the leader for the partition IS the preferred one
    assertEquals(testPartitionPreferredLeader, awaitLeader(testPartition))
  }

  /** Test the case where a topic does not exist */
  @Test
  def testTopicDoesNotExist(): Unit = {
    val nonExistentPartition = new TopicPartition("does.not.exist", 0)
    val nonExistentPartitionAssignment = List(1, 2, 0)
    val nonExistentPartitionAndAssignment = Map(nonExistentPartition -> nonExistentPartitionAssignment)

    createTestTopicAndCluster(testPartitionAndAssignment)
    val jsonFile = toJsonFile(nonExistentPartitionAndAssignment.keySet)
    try {
      PreferredReplicaLeaderElectionCommand.run(Array(
        "--bootstrap-server", bootstrapServer(),
        "--path-to-json-file", jsonFile.getAbsolutePath))
    } catch {
      case e: AdminCommandFailedException =>
        val suppressed = e.getSuppressed()(0)
        assertTrue(suppressed.isInstanceOf[UnknownTopicOrPartitionException])
      case e: Throwable =>
        e.printStackTrace()
        throw e
    } finally {
      jsonFile.delete()
    }
  }

  /** Test the case where several partitions are given */
  @Test
  def testMultiplePartitionsSameAssignment(): Unit = {
    val testPartitionA = new TopicPartition("testA", 0)
    val testPartitionB = new TopicPartition("testB", 0)
    val testPartitionAssignment = List(1, 2, 0)
    val testPartitionPreferredLeader = testPartitionAssignment.head
    val testPartitionAndAssignment = Map(testPartitionA -> testPartitionAssignment, testPartitionB -> testPartitionAssignment)

    createTestTopicAndCluster(testPartitionAndAssignment)
    bounceServer(testPartitionPreferredLeader, testPartitionA)
    // Check the leader for the partition is not the preferred one
    assertNotEquals(testPartitionPreferredLeader, awaitLeader(testPartitionA))
    assertNotEquals(testPartitionPreferredLeader, awaitLeader(testPartitionB))
    val jsonFile = toJsonFile(testPartitionAndAssignment.keySet)
    try {
      PreferredReplicaLeaderElectionCommand.run(Array(
        "--bootstrap-server", bootstrapServer(),
        "--path-to-json-file", jsonFile.getAbsolutePath))
    } finally {
      jsonFile.delete()
    }
    // Check the leader for the partition IS the preferred one
    assertEquals(testPartitionPreferredLeader, awaitLeader(testPartitionA))
    assertEquals(testPartitionPreferredLeader, awaitLeader(testPartitionB))
  }

  /** What happens when the preferred replica is already the leader? */
  @Test
  def testNoopElection(): Unit = {
    createTestTopicAndCluster(testPartitionAndAssignment)
    // Don't bounce the server. Doublecheck the leader for the partition is the preferred one
    assertEquals(testPartitionPreferredLeader, awaitLeader(testPartition))
    val jsonFile = toJsonFile(testPartitionAndAssignment.keySet)
    try {
      // Now do the election, even though the preferred replica is *already* the leader
      PreferredReplicaLeaderElectionCommand.run(Array(
        "--bootstrap-server", bootstrapServer(),
        "--path-to-json-file", jsonFile.getAbsolutePath))
      // Check the leader for the partition still is the preferred one
      assertEquals(testPartitionPreferredLeader, awaitLeader(testPartition))
    } finally {
      jsonFile.delete()
    }
  }

  /** What happens if the preferred replica is offline? */
  @Test
  def testWithOfflinePreferredReplica(): Unit = {
    createTestTopicAndCluster(testPartitionAndAssignment)
    bounceServer(testPartitionPreferredLeader, testPartition)
    // Check the leader for the partition is not the preferred one
    val leader = awaitLeader(testPartition)
    assertNotEquals(testPartitionPreferredLeader, leader)
    // Now kill the preferred one
    servers(testPartitionPreferredLeader).shutdown()
    // Now try to elect the preferred one
    val jsonFile = toJsonFile(testPartitionAndAssignment.keySet)
    try {
      PreferredReplicaLeaderElectionCommand.run(Array(
        "--bootstrap-server", bootstrapServer(),
        "--path-to-json-file", jsonFile.getAbsolutePath))
      fail();
    } catch {
      case e: AdminCommandFailedException =>
        assertEquals("1 preferred replica(s) could not be elected", e.getMessage)
        val suppressed = e.getSuppressed()(0)
        assertTrue(suppressed.isInstanceOf[PreferredLeaderNotAvailableException])
        assertTrue(suppressed.getMessage, suppressed.getMessage.contains("Failed to elect leader for partition test-0 under strategy PreferredReplicaPartitionLeaderElectionStrategy"))
        // Check we still have the same leader
        assertEquals(leader, awaitLeader(testPartition))
    } finally {
      jsonFile.delete()
    }
  }

  /** What happens if the controller gets killed just before an election? */
  @Test
  def testTimeout(): Unit = {
    createTestTopicAndCluster(testPartitionAndAssignment)
    bounceServer(testPartitionPreferredLeader, testPartition)
    // Check the leader for the partition is not the preferred one
    val leader = awaitLeader(testPartition)
    assertNotEquals(testPartitionPreferredLeader, leader)
    // Now kill the controller just before we trigger the election
    val controller = getController().get.config.brokerId
    servers(controller).shutdown()
    val jsonFile = toJsonFile(testPartitionAndAssignment.keySet)
    try {
      PreferredReplicaLeaderElectionCommand.run(Array(
        "--bootstrap-server", bootstrapServer(controller),
        "--path-to-json-file", jsonFile.getAbsolutePath),
        timeout = 2000)
      fail();
    } catch {
      case e: AdminCommandFailedException =>
        assertEquals("Timeout waiting for election results", e.getMessage)
        // Check we still have the same leader
        assertEquals(leader, awaitLeader(testPartition))
    } finally {
      jsonFile.delete()
    }
  }

  /** Test the case where client is not authorized */
  @Test
  def testAuthzFailure(): Unit = {
    createTestTopicAndCluster(testPartitionAndAssignment, Some(classOf[PreferredReplicaLeaderElectionCommandTestAuthorizer].getName))
    bounceServer(testPartitionPreferredLeader, testPartition)
    // Check the leader for the partition is not the preferred one
    val leader = awaitLeader(testPartition)
    assertNotEquals(testPartitionPreferredLeader, leader)
    // Check the leader for the partition is not the preferred one
    assertNotEquals(testPartitionPreferredLeader, awaitLeader(testPartition))
    val jsonFile = toJsonFile(testPartitionAndAssignment.keySet)
    try {
      PreferredReplicaLeaderElectionCommand.run(Array(
        "--bootstrap-server", bootstrapServer(),
        "--path-to-json-file", jsonFile.getAbsolutePath))
      fail()
    } catch {
      case e: AdminCommandFailedException =>
        assertEquals("Not authorized to perform leader election", e.getMessage)
        assertTrue(e.getCause.isInstanceOf[ClusterAuthorizationException])
        // Check we still have the same leader
        assertEquals(leader, awaitLeader(testPartition))
    } finally {
      jsonFile.delete()
    }
  }

  @Test
  def testPreferredReplicaJsonData(): Unit = {
    // write preferred replica json data to zk path
    val partitionsForPreferredReplicaElection = Set(new TopicPartition("test", 1), new TopicPartition("test2", 1))
    PreferredReplicaLeaderElectionCommand.writePreferredReplicaElectionData(zkClient, partitionsForPreferredReplicaElection)
    // try to read it back and compare with what was written
    val partitionsUndergoingPreferredReplicaElection = zkClient.getPreferredReplicaElection
    assertEquals("Preferred replica election ser-de failed", partitionsForPreferredReplicaElection,
      partitionsUndergoingPreferredReplicaElection)
  }

  @Test
  def testBasicPreferredReplicaElection(): Unit = {
    val expectedReplicaAssignment = Map(0  -> List(0, 1, 2))
    val topic = "test"
    val partition = 0
    val preferredReplica = 0
    // create brokers
    val brokerRack = Map(0 -> "rack0", 1 -> "rack1", 2 -> "rack2")
    val serverConfigs = TestUtils.createBrokerConfigs(3, zkConnect, false, rackInfo = brokerRack).map(KafkaConfig.fromProps)
    // create the topic
    adminZkClient.createTopicWithAssignment(topic, config = new Properties, expectedReplicaAssignment)
    servers = serverConfigs.reverse.map(s => TestUtils.createServer(s))
    // broker 2 should be the leader since it was started first
    val currentLeader = TestUtils.waitUntilLeaderIsElectedOrChanged(zkClient, topic, partition, oldLeaderOpt = None)
    // trigger preferred replica election
    val preferredReplicaElection = new PreferredReplicaLeaderElectionCommand(zkClient, Set(new TopicPartition(topic, partition)))
    preferredReplicaElection.moveLeaderToPreferredReplica()
    val newLeader = TestUtils.waitUntilLeaderIsElectedOrChanged(zkClient, topic, partition, oldLeaderOpt = Some(currentLeader))
    assertEquals("Preferred replica election failed", preferredReplica, newLeader)
  }
}

class PreferredReplicaLeaderElectionCommandTestAuthorizer extends AclAuthorizer {
  override def authorize(requestContext: AuthorizableRequestContext, actions: util.List[Action]): util.List[AuthorizationResult] = {
    actions.asScala.map { action =>
      if (action.operation != AclOperation.ALTER || action.resourcePattern.resourceType != ResourceType.CLUSTER)
        AuthorizationResult.ALLOWED
      else
        AuthorizationResult.DENIED
    }.asJava
  }
}<|MERGE_RESOLUTION|>--- conflicted
+++ resolved
@@ -28,11 +28,7 @@
 import kafka.server.{KafkaConfig, KafkaServer}
 import kafka.utils.{Logging, TestUtils}
 import kafka.zk.ZooKeeperTestHarness
-<<<<<<< HEAD
-import org.apache.kafka.common.{TopicPartition, UUID}
-=======
 import org.apache.kafka.common.{TopicPartition, Uuid}
->>>>>>> 6054837c
 import org.apache.kafka.common.acl.AclOperation
 import org.apache.kafka.common.errors.ClusterAuthorizationException
 import org.apache.kafka.common.errors.PreferredLeaderNotAvailableException
@@ -74,11 +70,7 @@
     servers = brokerConfigs.map(b => TestUtils.createServer(KafkaConfig.fromProps(b)))
     // create the topic
     partitionsAndAssignments.foreach { case (tp, assignment) =>
-<<<<<<< HEAD
-      zkClient.createTopicAssignment(tp.topic, Some(UUID.randomUUID()),
-=======
       zkClient.createTopicAssignment(tp.topic, Uuid.randomUuid(),
->>>>>>> 6054837c
       Map(tp -> assignment))
     }
     // wait until replica log is created on every broker
