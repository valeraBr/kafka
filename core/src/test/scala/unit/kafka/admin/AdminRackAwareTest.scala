--- conflicted
+++ resolved
@@ -16,13 +16,8 @@
  */
 package kafka.admin
 
-<<<<<<< HEAD
-import kafka.utils.Logging
-import org.apache.kafka.admin.BrokerMetadata
-=======
 import kafka.utils.{CoreUtils, Logging}
 import org.apache.kafka.admin.{AdminUtils, BrokerMetadata}
->>>>>>> 13f81253
 import org.apache.kafka.common.errors.InvalidReplicationFactorException
 import org.junit.jupiter.api.Assertions._
 import org.junit.jupiter.api.Test
@@ -204,11 +199,7 @@
 
   @Test
   def testReplicaAssignment(): Unit = {
-<<<<<<< HEAD
-    val brokerMetadatas = (0 to 4).map(new BrokerMetadata(_, Optional.empty()))
-=======
     val brokerMetadatas = (0 to 4).map(new BrokerMetadata(_, Optional.empty())).asJava
->>>>>>> 13f81253
 
     // test 0 replication factor
     assertThrows(classOf[InvalidReplicationFactorException],
