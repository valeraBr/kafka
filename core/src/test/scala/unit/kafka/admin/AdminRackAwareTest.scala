--- conflicted
+++ resolved
@@ -50,7 +50,7 @@
     val replicationFactor = 3
     val assignment = AdminUtils.assignReplicasToBrokers(toBrokerMetadata(brokerRackMapping), numPartitions,
       replicationFactor, 2, 0)
-    ensureRackAwareAndEvenDistribution(assignment, brokerRackMapping, brokerRackMapping.size, numPartitions,
+    checkReplicaDistribution(assignment, brokerRackMapping, brokerRackMapping.size, numPartitions,
       replicationFactor)
   }
 
@@ -61,23 +61,18 @@
     val replicationFactor = 3
     val assignment = AdminUtils.assignReplicasToBrokers(toBrokerMetadata(brokerRackMapping), numPartitions,
       replicationFactor)
-    ensureRackAwareAndEvenDistribution(assignment, brokerRackMapping, brokerRackMapping.size, numPartitions,
-      replicationFactor)
-  }
-
-  @Test
-<<<<<<< HEAD
+    checkReplicaDistribution(assignment, brokerRackMapping, brokerRackMapping.size, numPartitions,
+      replicationFactor)
+  }
+
+  @Test
   def testAssignmentWithRackAwareWithUnevenReplicas() {
-    val brokerList = 0 to 5
-=======
-  def testAssignmentWithRackAwareWithNotEnoughPartitions() {
->>>>>>> 346ab6d4
     val brokerRackMapping = Map(0 -> "rack1", 1 -> "rack2", 2 -> "rack2", 3 -> "rack3", 4 -> "rack3", 5 -> "rack1")
     val numPartitions = 13
     val replicationFactor = 3
     val assignment = AdminUtils.assignReplicasToBrokers(toBrokerMetadata(brokerRackMapping), numPartitions,
       replicationFactor, 0, 0)
-    ensureRackAwareAndEvenDistribution(assignment, brokerRackMapping, brokerRackMapping.size, numPartitions,
+    checkReplicaDistribution(assignment, brokerRackMapping, brokerRackMapping.size, numPartitions,
       replicationFactor, verifyLeaderDistribution = false, verifyReplicasDistribution = false)
   }
 
@@ -88,33 +83,18 @@
     val replicationFactor = 3
     val assignment = AdminUtils.assignReplicasToBrokers(toBrokerMetadata(brokerRackMapping), numPartitions,
       replicationFactor)
-    ensureRackAwareAndEvenDistribution(assignment, brokerRackMapping, brokerRackMapping.size, numPartitions,
+    checkReplicaDistribution(assignment, brokerRackMapping, brokerRackMapping.size, numPartitions,
       replicationFactor, verifyReplicasDistribution = false)
   }
 
-
-  @Test
-<<<<<<< HEAD
-=======
-  def testAssignmentWithRackAwareWith12Partitions() {
+  @Test
+  def testAssignmentWith2ReplicasRackAware() {
     val brokerRackMapping = Map(0 -> "rack1", 1 -> "rack2", 2 -> "rack2", 3 -> "rack3", 4 -> "rack3", 5 -> "rack1")
     val numPartitions = 12
-    val replicationFactor = 3
-    val assignment = AdminUtils.assignReplicasToBrokers(toBrokerMetadata(brokerRackMapping), numPartitions,
-      replicationFactor)
-    ensureRackAwareAndEvenDistribution(assignment, brokerRackMapping, brokerRackMapping.size, numPartitions,
-      replicationFactor)
-  }
-
-  @Test
->>>>>>> 346ab6d4
-  def testAssignmentWith2ReplicasRackAware() {
-    val brokerRackMapping = Map(0 -> "rack1", 1 -> "rack2", 2 -> "rack2", 3 -> "rack3", 4 -> "rack3", 5 -> "rack1")
-    val numPartitions = 12
-    val replicationFactor = 2
-    val assignment = AdminUtils.assignReplicasToBrokers(toBrokerMetadata(brokerRackMapping), numPartitions,
-      replicationFactor)
-    ensureRackAwareAndEvenDistribution(assignment, brokerRackMapping, brokerRackMapping.size, numPartitions,
+    val replicationFactor = 2
+    val assignment = AdminUtils.assignReplicasToBrokers(toBrokerMetadata(brokerRackMapping), numPartitions,
+      replicationFactor)
+    checkReplicaDistribution(assignment, brokerRackMapping, brokerRackMapping.size, numPartitions,
       replicationFactor)
   }
 
@@ -125,7 +105,7 @@
     val replicationFactor = 2
     val assignment = AdminUtils.assignReplicasToBrokers(toBrokerMetadata(brokerRackMapping), numPartitions,
       replicationFactor, startPartitionId = 12)
-    ensureRackAwareAndEvenDistribution(assignment, brokerRackMapping, brokerRackMapping.size, numPartitions,
+    checkReplicaDistribution(assignment, brokerRackMapping, brokerRackMapping.size, numPartitions,
       replicationFactor)
   }
 
@@ -136,7 +116,7 @@
     val replicationFactor = 2
     val assignment = AdminUtils.assignReplicasToBrokers(toBrokerMetadata(brokerRackMapping), numPartitions,
       replicationFactor)
-    ensureRackAwareAndEvenDistribution(assignment, brokerRackMapping, brokerRackMapping.size, numPartitions,
+    checkReplicaDistribution(assignment, brokerRackMapping, brokerRackMapping.size, numPartitions,
       replicationFactor)
   }
 
@@ -146,7 +126,7 @@
     val numPartitions = 3
     val replicationFactor = 2
     val assignment = AdminUtils.assignReplicasToBrokers(toBrokerMetadata(brokerRackMapping), numPartitions, replicationFactor)
-    ensureRackAwareAndEvenDistribution(assignment, brokerRackMapping, brokerRackMapping.size, numPartitions, replicationFactor)
+    checkReplicaDistribution(assignment, brokerRackMapping, brokerRackMapping.size, numPartitions, replicationFactor)
   }
 
   @Test
@@ -157,7 +137,7 @@
       6 -> "rack1", 7 -> "rack2", 8 -> "rack2", 9 -> "rack3", 10 -> "rack1", 11 -> "rack3")
     val assignment = AdminUtils.assignReplicasToBrokers(toBrokerMetadata(brokerRackMapping), numPartitions,
       replicationFactor)
-    ensureRackAwareAndEvenDistribution(assignment, brokerRackMapping, brokerRackMapping.size, numPartitions,
+    checkReplicaDistribution(assignment, brokerRackMapping, brokerRackMapping.size, numPartitions,
       replicationFactor)
   }
 
@@ -201,24 +181,21 @@
   }
 
   @Test
-<<<<<<< HEAD
   def testSkipBrokerWithReplicaAlreadyAssigned() {
-    val brokerRackMapping = Map(0 -> "a", 1 -> "b", 2 -> "c", 3 -> "a", 4 -> "a")
+    val rackInfo = Map(0 -> "a", 1 -> "b", 2 -> "c", 3 -> "a", 4 -> "a")
     val brokerList = 0 to 4
     val numPartitions = 6
     val replicationFactor = 4
-    val assignment = AdminUtils.assignReplicasToBrokers(brokerList, numPartitions, replicationFactor,
-      fixedStartIndex = rackInfo = brokerRackMapping)
-
-
-  }
-
-  @Test
-  def testGetBrokersAndRacks() {
-    val brokers = 0 to 5
-=======
+    val brokerMetadatas = toBrokerMetadata(rackInfo)
+    assertEquals(brokerList, brokerMetadatas.map(_.id))
+    val assignment = AdminUtils.assignReplicasToBrokers(brokerMetadatas, numPartitions, replicationFactor,
+      fixedStartIndex = 2)
+    checkReplicaDistribution(assignment, rackInfo, 5, 6, 4,
+      verifyRackAware = false, verifyLeaderDistribution = false, verifyReplicasDistribution = false)
+  }
+
+  @Test
   def testGetBrokerMetadatas() {
->>>>>>> 346ab6d4
     // broker 4 has no rack information
     val brokerList = 0 to 5
     val rackInfo = Map(0 -> "rack1", 1 -> "rack2", 2 -> "rack2", 3 -> "rack1", 5 -> "rack3")
