--- conflicted
+++ resolved
@@ -563,16 +563,10 @@
 
     // [{Producer1: 2, 3}], [{Producer2: 2, 3}, {Producer2: Commit}], [{2}, {3}, {Producer1: Commit}]
     //  {0, 1},              {2, 3},            {4},                   {5}, {6}, {7} ==> Offsets
-<<<<<<< HEAD
     log.appendAsLeader(record(2, 2, timestamp = timestamp), leaderEpoch = 0) // offset 5
     log.appendAsLeader(record(3, 3, timestamp = timestamp), leaderEpoch = 0) // offset 6
-    log.appendAsLeader(commitMarker(1L, producerEpoch), leaderEpoch = 0, isFromClient = false) // offset 7
-=======
-    log.appendAsLeader(record(2, 2), leaderEpoch = 0) // offset 5
-    log.appendAsLeader(record(3, 3), leaderEpoch = 0) // offset 6
     log.appendAsLeader(commitMarker(1L, producerEpoch), leaderEpoch = 0,
       origin = AppendOrigin.Coordinator) // offset 7
->>>>>>> e418c53f
     log.roll()
 
     // first time through the records are removed
