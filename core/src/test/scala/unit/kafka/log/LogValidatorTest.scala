/**
 * Licensed to the Apache Software Foundation (ASF) under one or more
 * contributor license agreements.  See the NOTICE file distributed with
 * this work for additional information regarding copyright ownership.
 * The ASF licenses this file to You under the Apache License, Version 2.0
 * (the "License"); you may not use this file except in compliance with
 * the License.  You may obtain a copy of the License at
 *
 *    http://www.apache.org/licenses/LICENSE-2.0
 *
 * Unless required by applicable law or agreed to in writing, software
 * distributed under the License is distributed on an "AS IS" BASIS,
 * WITHOUT WARRANTIES OR CONDITIONS OF ANY KIND, either express or implied.
 * See the License for the specific language governing permissions and
 * limitations under the License.
 */
package kafka.log

import java.nio.ByteBuffer
import java.util.concurrent.TimeUnit

import kafka.api.{ApiVersion, KAFKA_2_0_IV1, KAFKA_2_3_IV1}
import kafka.common.{LongRef, RecordValidationException}
import kafka.log.LogValidator.ValidationAndOffsetAssignResult
import kafka.message._
import kafka.metrics.KafkaYammerMetrics
import kafka.server.BrokerTopicStats
import kafka.utils.TestUtils.meterCount
import org.apache.kafka.common.errors.{InvalidTimestampException, UnsupportedCompressionTypeException, UnsupportedForMessageFormatException}
import org.apache.kafka.common.record._
import org.apache.kafka.common.utils.Time
import org.apache.kafka.common.{InvalidRecordException, TopicPartition}
import org.apache.kafka.test.TestUtils
import org.junit.jupiter.api.Assertions._
import org.junit.jupiter.api.Test

import scala.jdk.CollectionConverters._

class LogValidatorTest {

  val time = Time.SYSTEM
  val topicPartition = new TopicPartition("topic", 0)
  val brokerTopicStats = new BrokerTopicStats
  val metricsKeySet = KafkaYammerMetrics.defaultRegistry.allMetrics.keySet.asScala

  @Test
  def testOnlyOneBatch(): Unit = {
    checkOnlyOneBatch(RecordBatch.MAGIC_VALUE_V0, CompressionType.GZIP, CompressionType.GZIP)
    checkOnlyOneBatch(RecordBatch.MAGIC_VALUE_V1, CompressionType.GZIP, CompressionType.GZIP)
    checkOnlyOneBatch(RecordBatch.MAGIC_VALUE_V2, CompressionType.GZIP, CompressionType.GZIP)
    checkOnlyOneBatch(RecordBatch.MAGIC_VALUE_V0, CompressionType.GZIP, CompressionType.NONE)
    checkOnlyOneBatch(RecordBatch.MAGIC_VALUE_V1, CompressionType.GZIP, CompressionType.NONE)
    checkOnlyOneBatch(RecordBatch.MAGIC_VALUE_V2, CompressionType.GZIP, CompressionType.NONE)
    checkOnlyOneBatch(RecordBatch.MAGIC_VALUE_V2, CompressionType.NONE, CompressionType.NONE)
    checkOnlyOneBatch(RecordBatch.MAGIC_VALUE_V2, CompressionType.NONE, CompressionType.GZIP)
  }

  @Test
  def testAllowMultiBatch(): Unit = {
    checkAllowMultiBatch(RecordBatch.MAGIC_VALUE_V0, CompressionType.NONE, CompressionType.NONE)
    checkAllowMultiBatch(RecordBatch.MAGIC_VALUE_V1, CompressionType.NONE, CompressionType.NONE)
    checkAllowMultiBatch(RecordBatch.MAGIC_VALUE_V0, CompressionType.NONE, CompressionType.GZIP)
    checkAllowMultiBatch(RecordBatch.MAGIC_VALUE_V1, CompressionType.NONE, CompressionType.GZIP)
  }

  @Test
  def testValidationOfBatchesWithNonSequentialInnerOffsets(): Unit = {
    def testMessageValidation(magicValue: Byte): Unit = {
      val numRecords = 20
      val invalidRecords = recordsWithNonSequentialInnerOffsets(magicValue, CompressionType.GZIP, numRecords)

      // Validation for v2 and above is strict for this case. For older formats, we fix invalid
      // internal offsets by rewriting the batch.
      if (magicValue >= RecordBatch.MAGIC_VALUE_V2) {
        assertThrows(classOf[InvalidRecordException],
          () => validateMessages(invalidRecords, magicValue, CompressionType.GZIP, CompressionType.GZIP)
        )
      } else {
        val result = validateMessages(invalidRecords, magicValue, CompressionType.GZIP, CompressionType.GZIP)
        assertEquals(0 until numRecords, result.validatedRecords.records.asScala.map(_.offset))
      }
    }

    for (version <- RecordVersion.values) {
      testMessageValidation(version.value)
    }
  }

  @Test
  def testMisMatchMagic(): Unit = {
    checkMismatchMagic(RecordBatch.MAGIC_VALUE_V0, RecordBatch.MAGIC_VALUE_V1, CompressionType.GZIP)
    checkMismatchMagic(RecordBatch.MAGIC_VALUE_V1, RecordBatch.MAGIC_VALUE_V0, CompressionType.GZIP)
  }

  private def checkOnlyOneBatch(magic: Byte, sourceCompressionType: CompressionType, targetCompressionType: CompressionType): Unit = {
    assertThrows(classOf[InvalidRecordException],
      () => validateMessages(createTwoBatchedRecords(magic, 0L, sourceCompressionType), magic, sourceCompressionType, targetCompressionType)
    )
  }

  private def checkAllowMultiBatch(magic: Byte, sourceCompressionType: CompressionType, targetCompressionType: CompressionType): Unit = {
    validateMessages(createTwoBatchedRecords(magic, 0L, sourceCompressionType), magic, sourceCompressionType, targetCompressionType)
  }

  private def checkMismatchMagic(batchMagic: Byte, recordMagic: Byte, compressionType: CompressionType): Unit = {
    assertThrows(classOf[RecordValidationException],
      () => validateMessages(recordsWithInvalidInnerMagic(batchMagic, recordMagic, compressionType), batchMagic, compressionType, compressionType)
    )
    assertEquals(metricsKeySet.count(_.getMBeanName.endsWith(s"${BrokerTopicStats.InvalidMagicNumberRecordsPerSec}")), 1)
    assertTrue(meterCount(s"${BrokerTopicStats.InvalidMagicNumberRecordsPerSec}") > 0)
  }

  private def validateMessages(records: MemoryRecords,
                               magic: Byte,
                               sourceCompressionType: CompressionType,
                               targetCompressionType: CompressionType): ValidationAndOffsetAssignResult = {
    LogValidator.validateMessagesAndAssignOffsets(records,
      topicPartition,
      new LongRef(0L),
      time,
      now = 0L,
      CompressionCodec.getCompressionCodec(sourceCompressionType.name),
      CompressionCodec.getCompressionCodec(targetCompressionType.name),
      compactedTopic = false,
      magic,
      TimestampType.CREATE_TIME,
      1000L,
      RecordBatch.NO_PRODUCER_EPOCH,
      origin = AppendOrigin.Client,
      KAFKA_2_3_IV1,
      brokerTopicStats,
      BufferSupplier.create)
  }

  @Test
  def testLogAppendTimeNonCompressedV1(): Unit = {
    checkLogAppendTimeNonCompressed(RecordBatch.MAGIC_VALUE_V1)
  }

  @Test
  def testLogAppendTimeNonCompressedV2(): Unit = {
    checkLogAppendTimeNonCompressed(RecordBatch.MAGIC_VALUE_V2)
  }

  private def checkLogAppendTimeNonCompressed(magic: Byte): Unit = {
    val now = System.currentTimeMillis()
    // The timestamps should be overwritten
    val records = createRecords(magicValue = magic, timestamp = 1234L, codec = CompressionType.NONE)
    val validatedResults = LogValidator.validateMessagesAndAssignOffsets(records,
      topicPartition,
      offsetCounter = new LongRef(0),
      time= time,
      now = now,
      sourceCodec = NoCompressionCodec,
      targetCodec = NoCompressionCodec,
      compactedTopic = false,
      magic = magic,
      timestampType = TimestampType.LOG_APPEND_TIME,
      timestampDiffMaxMs = 1000L,
      partitionLeaderEpoch = RecordBatch.NO_PARTITION_LEADER_EPOCH,
      origin = AppendOrigin.Client,
      interBrokerProtocolVersion = ApiVersion.latestVersion,
      brokerTopicStats = brokerTopicStats,
      bufferSupplier = BufferSupplier.create)
    val validatedRecords = validatedResults.validatedRecords
    assertEquals(records.records.asScala.size, validatedRecords.records.asScala.size, "message set size should not change")
    validatedRecords.batches.forEach(batch => validateLogAppendTime(now, 1234L, batch))
    assertEquals(now, validatedResults.maxTimestamp, s"Max timestamp should be $now")
    assertFalse(validatedResults.messageSizeMaybeChanged, "Message size should not have been changed")

    // we index from last offset in version 2 instead of base offset
    val expectedMaxTimestampOffset = if (magic >= RecordBatch.MAGIC_VALUE_V2) 2 else 0
    assertEquals(expectedMaxTimestampOffset, validatedResults.shallowOffsetOfMaxTimestamp,
      s"The offset of max timestamp should be $expectedMaxTimestampOffset")
    verifyRecordConversionStats(validatedResults.recordConversionStats, numConvertedRecords = 0, records,
      compressed = false)
  }

  @Test
  def testLogAppendTimeWithRecompressionV1(): Unit = {
    checkLogAppendTimeWithRecompression(RecordBatch.MAGIC_VALUE_V1)
  }

  private def checkLogAppendTimeWithRecompression(targetMagic: Byte): Unit = {
    val now = System.currentTimeMillis()
    // The timestamps should be overwritten
    val records = createRecords(magicValue = RecordBatch.MAGIC_VALUE_V0, codec = CompressionType.GZIP)
    val validatedResults = LogValidator.validateMessagesAndAssignOffsets(
      records,
      topicPartition,
      offsetCounter = new LongRef(0),
      time = time,
      now = now,
      sourceCodec = DefaultCompressionCodec,
      targetCodec = DefaultCompressionCodec,
      compactedTopic = false,
      magic = targetMagic,
      timestampType = TimestampType.LOG_APPEND_TIME,
      timestampDiffMaxMs = 1000L,
      partitionLeaderEpoch = RecordBatch.NO_PARTITION_LEADER_EPOCH,
      origin = AppendOrigin.Client,
      interBrokerProtocolVersion = ApiVersion.latestVersion,
      brokerTopicStats = brokerTopicStats,
      bufferSupplier = BufferSupplier.create)
    val validatedRecords = validatedResults.validatedRecords

    assertEquals(records.records.asScala.size, validatedRecords.records.asScala.size,
      "message set size should not change")
    validatedRecords.batches.forEach(batch => validateLogAppendTime(now, -1, batch))
    assertTrue(validatedRecords.batches.iterator.next().isValid,
      "MessageSet should still valid")
    assertEquals(now, validatedResults.maxTimestamp,
      s"Max timestamp should be $now")
    assertEquals(records.records.asScala.size - 1, validatedResults.shallowOffsetOfMaxTimestamp,
      s"The offset of max timestamp should be ${records.records.asScala.size - 1}")
    assertTrue(validatedResults.messageSizeMaybeChanged,
      "Message size may have been changed")

    val stats = validatedResults.recordConversionStats
    verifyRecordConversionStats(stats, numConvertedRecords = 3, records, compressed = true)
  }

  @Test
  def testLogAppendTimeWithRecompressionV2(): Unit = {
    checkLogAppendTimeWithRecompression(RecordBatch.MAGIC_VALUE_V2)
  }

  @Test
  def testLogAppendTimeWithoutRecompressionV1(): Unit = {
    checkLogAppendTimeWithoutRecompression(RecordBatch.MAGIC_VALUE_V1)
  }

  private def checkLogAppendTimeWithoutRecompression(magic: Byte): Unit = {
    val now = System.currentTimeMillis()
    // The timestamps should be overwritten
    val records = createRecords(magicValue = magic, timestamp = 1234L, codec = CompressionType.GZIP)
    val validatedResults = LogValidator.validateMessagesAndAssignOffsets(
      records,
      topicPartition,
      offsetCounter = new LongRef(0),
      time = time,
      now = now,
      sourceCodec = DefaultCompressionCodec,
      targetCodec = DefaultCompressionCodec,
      compactedTopic = false,
      magic = magic,
      timestampType = TimestampType.LOG_APPEND_TIME,
      timestampDiffMaxMs = 1000L,
      partitionLeaderEpoch = RecordBatch.NO_PARTITION_LEADER_EPOCH,
      origin = AppendOrigin.Client,
      interBrokerProtocolVersion = ApiVersion.latestVersion,
      brokerTopicStats = brokerTopicStats,
      bufferSupplier = BufferSupplier.create)
    val validatedRecords = validatedResults.validatedRecords

    assertEquals(records.records.asScala.size, validatedRecords.records.asScala.size,
      "message set size should not change")
    validatedRecords.batches.forEach(batch => validateLogAppendTime(now, 1234L, batch))
    assertTrue(validatedRecords.batches.iterator.next().isValid,
      "MessageSet should still valid")
    assertEquals(now, validatedResults.maxTimestamp,
      s"Max timestamp should be $now")
    assertEquals(records.records.asScala.size - 1, validatedResults.shallowOffsetOfMaxTimestamp,
      s"The offset of max timestamp should be ${records.records.asScala.size - 1}")
    assertFalse(validatedResults.messageSizeMaybeChanged,
      "Message size should not have been changed")

    verifyRecordConversionStats(validatedResults.recordConversionStats, numConvertedRecords = 0, records,
      compressed = true)
  }

  @Test
  def testInvalidOffsetRangeAndRecordCount(): Unit = {
    // The batch to be written contains 3 records, so the correct lastOffsetDelta is 2
    validateRecordBatchWithCountOverrides(lastOffsetDelta = 2, count = 3)

    // Count and offset range are inconsistent or invalid
    assertInvalidBatchCountOverrides(lastOffsetDelta = 0, count = 3)
    assertInvalidBatchCountOverrides(lastOffsetDelta = 15, count = 3)
    assertInvalidBatchCountOverrides(lastOffsetDelta = -3, count = 3)
    assertInvalidBatchCountOverrides(lastOffsetDelta = 2, count = -3)
    assertInvalidBatchCountOverrides(lastOffsetDelta = 2, count = 6)
    assertInvalidBatchCountOverrides(lastOffsetDelta = 2, count = 0)
    assertInvalidBatchCountOverrides(lastOffsetDelta = -3, count = -2)

    // Count and offset range are consistent, but do not match the actual number of records
    assertInvalidBatchCountOverrides(lastOffsetDelta = 5, count = 6)
    assertInvalidBatchCountOverrides(lastOffsetDelta = 1, count = 2)
  }

  private def assertInvalidBatchCountOverrides(lastOffsetDelta: Int, count: Int): Unit = {
    assertThrows(classOf[InvalidRecordException],
      () => validateRecordBatchWithCountOverrides(lastOffsetDelta, count))
  }

  private def validateRecordBatchWithCountOverrides(lastOffsetDelta: Int, count: Int): Unit = {
    val records = createRecords(magicValue = RecordBatch.MAGIC_VALUE_V2, timestamp = 1234L, codec = CompressionType.NONE)
    records.buffer.putInt(DefaultRecordBatch.RECORDS_COUNT_OFFSET, count)
    records.buffer.putInt(DefaultRecordBatch.LAST_OFFSET_DELTA_OFFSET, lastOffsetDelta)
    LogValidator.validateMessagesAndAssignOffsets(
      records,
      topicPartition,
      offsetCounter = new LongRef(0),
      time = time,
      now = time.milliseconds(),
      sourceCodec = DefaultCompressionCodec,
      targetCodec = DefaultCompressionCodec,
      compactedTopic = false,
      magic = RecordBatch.MAGIC_VALUE_V2,
      timestampType = TimestampType.LOG_APPEND_TIME,
      timestampDiffMaxMs = 1000L,
      partitionLeaderEpoch = RecordBatch.NO_PARTITION_LEADER_EPOCH,
      origin = AppendOrigin.Client,
      interBrokerProtocolVersion = ApiVersion.latestVersion,
      brokerTopicStats = brokerTopicStats,
      bufferSupplier = BufferSupplier.create)
  }

  @Test
  def testLogAppendTimeWithoutRecompressionV2(): Unit = {
    checkLogAppendTimeWithoutRecompression(RecordBatch.MAGIC_VALUE_V2)
  }

  @Test
  def testNonCompressedV1(): Unit = {
    checkNonCompressed(RecordBatch.MAGIC_VALUE_V1)
  }

  private def checkNonCompressed(magic: Byte): Unit = {
    val now = System.currentTimeMillis()
    val timestampSeq = Seq(now - 1, now + 1, now)

    val (producerId, producerEpoch, baseSequence, isTransactional, partitionLeaderEpoch) =
      if (magic >= RecordBatch.MAGIC_VALUE_V2)
        (1324L, 10.toShort, 984, true, 40)
      else
        (RecordBatch.NO_PRODUCER_ID, RecordBatch.NO_PRODUCER_EPOCH, RecordBatch.NO_SEQUENCE, false,
          RecordBatch.NO_PARTITION_LEADER_EPOCH)

    val records = MemoryRecords.withRecords(magic, 0L, CompressionType.GZIP, TimestampType.CREATE_TIME, producerId,
      producerEpoch, baseSequence, partitionLeaderEpoch, isTransactional,
      new SimpleRecord(timestampSeq(0), "hello".getBytes),
      new SimpleRecord(timestampSeq(1), "there".getBytes),
      new SimpleRecord(timestampSeq(2), "beautiful".getBytes))

    val validatingResults = LogValidator.validateMessagesAndAssignOffsets(records,
      topicPartition,
      offsetCounter = new LongRef(0),
      time = time,
      now = System.currentTimeMillis(),
      sourceCodec = NoCompressionCodec,
      targetCodec = NoCompressionCodec,
      compactedTopic = false,
      magic = magic,
      timestampType = TimestampType.CREATE_TIME,
      timestampDiffMaxMs = 1000L,
      partitionLeaderEpoch = partitionLeaderEpoch,
      origin = AppendOrigin.Client,
      interBrokerProtocolVersion = ApiVersion.latestVersion,
      brokerTopicStats = brokerTopicStats,
      bufferSupplier = BufferSupplier.create)
    val validatedRecords = validatingResults.validatedRecords

    var i = 0
    for (batch <- validatedRecords.batches.asScala) {
      assertTrue(batch.isValid)
      assertEquals(batch.timestampType, TimestampType.CREATE_TIME)
      maybeCheckBaseTimestamp(timestampSeq(0), batch)
      assertEquals(batch.maxTimestamp, batch.asScala.map(_.timestamp).max)
      assertEquals(producerEpoch, batch.producerEpoch)
      assertEquals(producerId, batch.producerId)
      assertEquals(baseSequence, batch.baseSequence)
      assertEquals(isTransactional, batch.isTransactional)
      assertEquals(partitionLeaderEpoch, batch.partitionLeaderEpoch)
      for (record <- batch.asScala) {
        assertTrue(record.isValid)
        assertEquals(timestampSeq(i), record.timestamp)
        i += 1
      }
    }
    assertEquals(now + 1, validatingResults.maxTimestamp,
      s"Max timestamp should be ${now + 1}")
    assertEquals(1, validatingResults.shallowOffsetOfMaxTimestamp,
      s"Offset of max timestamp should be 1")
    assertFalse(validatingResults.messageSizeMaybeChanged,
      "Message size should not have been changed")

    verifyRecordConversionStats(validatingResults.recordConversionStats, numConvertedRecords = 0, records,
      compressed = false)
  }

  @Test
  def testNonCompressedV2(): Unit = {
    checkNonCompressed(RecordBatch.MAGIC_VALUE_V2)
  }

  @Test
  def testRecompressionV1(): Unit = {
    checkRecompression(RecordBatch.MAGIC_VALUE_V1)
  }

  private def checkRecompression(magic: Byte): Unit = {
    val now = System.currentTimeMillis()
    val timestampSeq = Seq(now - 1, now + 1, now)

    val (producerId, producerEpoch, baseSequence, isTransactional, partitionLeaderEpoch) =
      if (magic >= RecordBatch.MAGIC_VALUE_V2)
        (1324L, 10.toShort, 984, true, 40)
      else
        (RecordBatch.NO_PRODUCER_ID, RecordBatch.NO_PRODUCER_EPOCH, RecordBatch.NO_SEQUENCE, false,
          RecordBatch.NO_PARTITION_LEADER_EPOCH)

    val records = MemoryRecords.withRecords(magic, 0L, CompressionType.GZIP, TimestampType.CREATE_TIME, producerId,
      producerEpoch, baseSequence, partitionLeaderEpoch, isTransactional,
      new SimpleRecord(timestampSeq(0), "hello".getBytes),
      new SimpleRecord(timestampSeq(1), "there".getBytes),
      new SimpleRecord(timestampSeq(2), "beautiful".getBytes))

    val validatingResults = LogValidator.validateMessagesAndAssignOffsets(records,
      topicPartition,
      offsetCounter = new LongRef(0),
      time = time,
      now = System.currentTimeMillis(),
      sourceCodec = NoCompressionCodec,
      targetCodec = GZIPCompressionCodec,
      compactedTopic = false,
      magic = magic,
      timestampType = TimestampType.CREATE_TIME,
      timestampDiffMaxMs = 1000L,
      partitionLeaderEpoch = partitionLeaderEpoch,
      origin = AppendOrigin.Client,
      interBrokerProtocolVersion = ApiVersion.latestVersion,
      brokerTopicStats = brokerTopicStats,
      bufferSupplier = BufferSupplier.create)
    val validatedRecords = validatingResults.validatedRecords

    var i = 0
    for (batch <- validatedRecords.batches.asScala) {
      assertTrue(batch.isValid)
      assertEquals(batch.timestampType, TimestampType.CREATE_TIME)
      maybeCheckBaseTimestamp(timestampSeq(0), batch)
      assertEquals(batch.maxTimestamp, batch.asScala.map(_.timestamp).max)
      assertEquals(producerEpoch, batch.producerEpoch)
      assertEquals(producerId, batch.producerId)
      assertEquals(baseSequence, batch.baseSequence)
      assertEquals(partitionLeaderEpoch, batch.partitionLeaderEpoch)
      for (record <- batch.asScala) {
        assertTrue(record.isValid)
        assertEquals(timestampSeq(i), record.timestamp)
        i += 1
      }
    }
    assertEquals(now + 1, validatingResults.maxTimestamp,
      s"Max timestamp should be ${now + 1}")
    assertEquals(2, validatingResults.shallowOffsetOfMaxTimestamp,
      "Offset of max timestamp should be 2")
    assertTrue(validatingResults.messageSizeMaybeChanged,
      "Message size should have been changed")

    verifyRecordConversionStats(validatingResults.recordConversionStats, numConvertedRecords = 3, records,
      compressed = true)
  }

  @Test
  def testRecompressionV2(): Unit = {
    checkRecompression(RecordBatch.MAGIC_VALUE_V2)
  }

  @Test
  def testCreateTimeUpConversionV0ToV1(): Unit = {
    checkCreateTimeUpConversionFromV0(RecordBatch.MAGIC_VALUE_V1)
  }

  private def checkCreateTimeUpConversionFromV0(toMagic: Byte): Unit = {
    val records = createRecords(magicValue = RecordBatch.MAGIC_VALUE_V0, codec = CompressionType.GZIP)
    val validatedResults = LogValidator.validateMessagesAndAssignOffsets(records,
      topicPartition,
      offsetCounter = new LongRef(0),
      time = time,
      now = System.currentTimeMillis(),
      sourceCodec = DefaultCompressionCodec,
      targetCodec = DefaultCompressionCodec,
      magic = toMagic,
      compactedTopic = false,
      timestampType = TimestampType.CREATE_TIME,
      timestampDiffMaxMs = 1000L,
      partitionLeaderEpoch = RecordBatch.NO_PARTITION_LEADER_EPOCH,
      origin = AppendOrigin.Client,
      interBrokerProtocolVersion = ApiVersion.latestVersion,
      brokerTopicStats = brokerTopicStats,
      bufferSupplier = BufferSupplier.create)
    val validatedRecords = validatedResults.validatedRecords

    for (batch <- validatedRecords.batches.asScala) {
      assertTrue(batch.isValid)
      maybeCheckBaseTimestamp(RecordBatch.NO_TIMESTAMP, batch)
      assertEquals(RecordBatch.NO_TIMESTAMP, batch.maxTimestamp)
      assertEquals(TimestampType.CREATE_TIME, batch.timestampType)
      assertEquals(RecordBatch.NO_PRODUCER_EPOCH, batch.producerEpoch)
      assertEquals(RecordBatch.NO_PRODUCER_ID, batch.producerId)
      assertEquals(RecordBatch.NO_SEQUENCE, batch.baseSequence)
    }
    assertEquals(validatedResults.maxTimestamp, RecordBatch.NO_TIMESTAMP,
      s"Max timestamp should be ${RecordBatch.NO_TIMESTAMP}")
    assertEquals(validatedRecords.records.asScala.size - 1, validatedResults.shallowOffsetOfMaxTimestamp,
      s"Offset of max timestamp should be ${validatedRecords.records.asScala.size - 1}")
    assertTrue(validatedResults.messageSizeMaybeChanged, "Message size should have been changed")

    verifyRecordConversionStats(validatedResults.recordConversionStats, numConvertedRecords = 3, records,
      compressed = true)
  }

  @Test
  def testCreateTimeUpConversionV0ToV2(): Unit = {
    checkCreateTimeUpConversionFromV0(RecordBatch.MAGIC_VALUE_V2)
  }

  @Test
  def testCreateTimeUpConversionV1ToV2(): Unit = {
    val timestamp = System.currentTimeMillis()
    val records = createRecords(magicValue = RecordBatch.MAGIC_VALUE_V1, codec = CompressionType.GZIP, timestamp = timestamp)
    val validatedResults = LogValidator.validateMessagesAndAssignOffsets(records,
      topicPartition,
      offsetCounter = new LongRef(0),
      time = time,
      now = timestamp,
      sourceCodec = DefaultCompressionCodec,
      targetCodec = DefaultCompressionCodec,
      magic = RecordBatch.MAGIC_VALUE_V2,
      compactedTopic = false,
      timestampType = TimestampType.CREATE_TIME,
      timestampDiffMaxMs = 1000L,
      partitionLeaderEpoch = RecordBatch.NO_PARTITION_LEADER_EPOCH,
      origin = AppendOrigin.Client,
      interBrokerProtocolVersion = ApiVersion.latestVersion,
      brokerTopicStats = brokerTopicStats,
      bufferSupplier = BufferSupplier.create)
    val validatedRecords = validatedResults.validatedRecords

    for (batch <- validatedRecords.batches.asScala) {
      assertTrue(batch.isValid)
      maybeCheckBaseTimestamp(timestamp, batch)
      assertEquals(timestamp, batch.maxTimestamp)
      assertEquals(TimestampType.CREATE_TIME, batch.timestampType)
      assertEquals(RecordBatch.NO_PRODUCER_EPOCH, batch.producerEpoch)
      assertEquals(RecordBatch.NO_PRODUCER_ID, batch.producerId)
      assertEquals(RecordBatch.NO_SEQUENCE, batch.baseSequence)
    }
    assertEquals(timestamp, validatedResults.maxTimestamp)
    assertEquals(validatedRecords.records.asScala.size - 1, validatedResults.shallowOffsetOfMaxTimestamp,
      s"Offset of max timestamp should be ${validatedRecords.records.asScala.size - 1}")
    assertTrue(validatedResults.messageSizeMaybeChanged, "Message size should have been changed")

    verifyRecordConversionStats(validatedResults.recordConversionStats, numConvertedRecords = 3, records,
      compressed = true)
  }

  @Test
  def testCompressedV1(): Unit = {
    checkCompressed(RecordBatch.MAGIC_VALUE_V1)
  }

  private def checkCompressed(magic: Byte): Unit = {
    val now = System.currentTimeMillis()
    val timestampSeq = Seq(now - 1, now + 1, now)

    val (producerId, producerEpoch, baseSequence, isTransactional, partitionLeaderEpoch) =
      if (magic >= RecordBatch.MAGIC_VALUE_V2)
        (1324L, 10.toShort, 984, true, 40)
      else
        (RecordBatch.NO_PRODUCER_ID, RecordBatch.NO_PRODUCER_EPOCH, RecordBatch.NO_SEQUENCE, false,
          RecordBatch.NO_PARTITION_LEADER_EPOCH)

    val records = MemoryRecords.withRecords(magic, 0L, CompressionType.GZIP, TimestampType.CREATE_TIME, producerId,
      producerEpoch, baseSequence, partitionLeaderEpoch, isTransactional,
      new SimpleRecord(timestampSeq(0), "hello".getBytes),
      new SimpleRecord(timestampSeq(1), "there".getBytes),
      new SimpleRecord(timestampSeq(2), "beautiful".getBytes))

    val validatedResults = LogValidator.validateMessagesAndAssignOffsets(records,
      topicPartition,
      offsetCounter = new LongRef(0),
      time = time,
      now = System.currentTimeMillis(),
      sourceCodec = DefaultCompressionCodec,
      targetCodec = DefaultCompressionCodec,
      magic = magic,
      compactedTopic = false,
      timestampType = TimestampType.CREATE_TIME,
      timestampDiffMaxMs = 1000L,
      partitionLeaderEpoch = partitionLeaderEpoch,
      origin = AppendOrigin.Client,
      interBrokerProtocolVersion = ApiVersion.latestVersion,
      brokerTopicStats = brokerTopicStats,
      bufferSupplier = BufferSupplier.create)
    val validatedRecords = validatedResults.validatedRecords

    var i = 0
    for (batch <- validatedRecords.batches.asScala) {
      assertTrue(batch.isValid)
      assertEquals(batch.timestampType, TimestampType.CREATE_TIME)
      maybeCheckBaseTimestamp(timestampSeq(0), batch)
      assertEquals(batch.maxTimestamp, batch.asScala.map(_.timestamp).max)
      assertEquals(producerEpoch, batch.producerEpoch)
      assertEquals(producerId, batch.producerId)
      assertEquals(baseSequence, batch.baseSequence)
      assertEquals(partitionLeaderEpoch, batch.partitionLeaderEpoch)
      for (record <- batch.asScala) {
        assertTrue(record.isValid)
        assertEquals(timestampSeq(i), record.timestamp)
        i += 1
      }
    }
    assertEquals(now + 1, validatedResults.maxTimestamp, s"Max timestamp should be ${now + 1}")
    assertEquals(validatedRecords.records.asScala.size - 1, validatedResults.shallowOffsetOfMaxTimestamp,
      s"Offset of max timestamp should be ${validatedRecords.records.asScala.size - 1}")
    assertFalse(validatedResults.messageSizeMaybeChanged, "Message size should not have been changed")

    verifyRecordConversionStats(validatedResults.recordConversionStats, numConvertedRecords = 0, records,
      compressed = true)
  }

  @Test
  def testCompressedV2(): Unit = {
    checkCompressed(RecordBatch.MAGIC_VALUE_V2)
  }

  @Test
  def testInvalidCreateTimeNonCompressedV1(): Unit = {
    val now = System.currentTimeMillis()
    val records = createRecords(magicValue = RecordBatch.MAGIC_VALUE_V1, timestamp = now - 1001L,
      codec = CompressionType.NONE)
    assertThrows(classOf[RecordValidationException], () => LogValidator.validateMessagesAndAssignOffsets(
      records,
      topicPartition,
      offsetCounter = new LongRef(0),
      time = time,
      now = System.currentTimeMillis(),
      sourceCodec = NoCompressionCodec,
      targetCodec = NoCompressionCodec,
      compactedTopic = false,
      magic = RecordBatch.MAGIC_VALUE_V1,
      timestampType = TimestampType.CREATE_TIME,
      timestampDiffMaxMs = 1000L,
      partitionLeaderEpoch = RecordBatch.NO_PARTITION_LEADER_EPOCH,
      origin = AppendOrigin.Client,
      interBrokerProtocolVersion = ApiVersion.latestVersion,
<<<<<<< HEAD
      brokerTopicStats = brokerTopicStats,
      bufferSupplier = BufferSupplier.create)
=======
      brokerTopicStats = brokerTopicStats))
>>>>>>> 0c6bb3d6
  }

  @Test
  def testInvalidCreateTimeNonCompressedV2(): Unit = {
    val now = System.currentTimeMillis()
    val records = createRecords(magicValue = RecordBatch.MAGIC_VALUE_V2, timestamp = now - 1001L,
      codec = CompressionType.NONE)
    assertThrows(classOf[RecordValidationException], () => LogValidator.validateMessagesAndAssignOffsets(
      records,
      topicPartition,
      offsetCounter = new LongRef(0),
      time = time,
      now = System.currentTimeMillis(),
      sourceCodec = NoCompressionCodec,
      targetCodec = NoCompressionCodec,
      compactedTopic = false,
      magic = RecordBatch.MAGIC_VALUE_V2,
      timestampType = TimestampType.CREATE_TIME,
      timestampDiffMaxMs = 1000L,
      partitionLeaderEpoch = RecordBatch.NO_PARTITION_LEADER_EPOCH,
      origin = AppendOrigin.Client,
      interBrokerProtocolVersion = ApiVersion.latestVersion,
<<<<<<< HEAD
      brokerTopicStats = brokerTopicStats,
      bufferSupplier = BufferSupplier.create)
=======
      brokerTopicStats = brokerTopicStats))
>>>>>>> 0c6bb3d6
  }

  @Test
  def testInvalidCreateTimeCompressedV1(): Unit = {
    val now = System.currentTimeMillis()
    val records = createRecords(magicValue = RecordBatch.MAGIC_VALUE_V1, timestamp = now - 1001L,
      codec = CompressionType.GZIP)
    assertThrows(classOf[RecordValidationException], () => LogValidator.validateMessagesAndAssignOffsets(
      records,
      topicPartition,
      offsetCounter = new LongRef(0),
      time = time,
      now = System.currentTimeMillis(),
      sourceCodec = DefaultCompressionCodec,
      targetCodec = DefaultCompressionCodec,
      magic = RecordBatch.MAGIC_VALUE_V1,
      compactedTopic = false,
      timestampType = TimestampType.CREATE_TIME,
      timestampDiffMaxMs = 1000L,
      partitionLeaderEpoch = RecordBatch.NO_PARTITION_LEADER_EPOCH,
      origin = AppendOrigin.Client,
      interBrokerProtocolVersion = ApiVersion.latestVersion,
<<<<<<< HEAD
      brokerTopicStats = brokerTopicStats,
      bufferSupplier = BufferSupplier.create)
=======
      brokerTopicStats = brokerTopicStats))
>>>>>>> 0c6bb3d6
  }

  @Test
  def testInvalidCreateTimeCompressedV2(): Unit = {
    val now = System.currentTimeMillis()
    val records = createRecords(magicValue = RecordBatch.MAGIC_VALUE_V2, timestamp = now - 1001L,
      codec = CompressionType.GZIP)
    assertThrows(classOf[RecordValidationException], () => LogValidator.validateMessagesAndAssignOffsets(
      records,
      topicPartition,
      offsetCounter = new LongRef(0),
      time = time,
      now = System.currentTimeMillis(),
      sourceCodec = DefaultCompressionCodec,
      targetCodec = DefaultCompressionCodec,
      magic = RecordBatch.MAGIC_VALUE_V1,
      compactedTopic = false,
      timestampType = TimestampType.CREATE_TIME,
      timestampDiffMaxMs = 1000L,
      partitionLeaderEpoch = RecordBatch.NO_PARTITION_LEADER_EPOCH,
      origin = AppendOrigin.Client,
      interBrokerProtocolVersion = ApiVersion.latestVersion,
<<<<<<< HEAD
      brokerTopicStats = brokerTopicStats,
      bufferSupplier = BufferSupplier.create)
=======
      brokerTopicStats = brokerTopicStats))
>>>>>>> 0c6bb3d6
  }

  @Test
  def testAbsoluteOffsetAssignmentNonCompressed(): Unit = {
    val records = createRecords(magicValue = RecordBatch.MAGIC_VALUE_V0, codec = CompressionType.NONE)
    val offset = 1234567
    checkOffsets(records, 0)
    checkOffsets(LogValidator.validateMessagesAndAssignOffsets(records,
      topicPartition,
      offsetCounter = new LongRef(offset),
      time = time,
      now = System.currentTimeMillis(),
      sourceCodec = NoCompressionCodec,
      targetCodec = NoCompressionCodec,
      magic = RecordBatch.MAGIC_VALUE_V0,
      compactedTopic = false,
      timestampType = TimestampType.CREATE_TIME,
      timestampDiffMaxMs = 1000L,
      partitionLeaderEpoch = RecordBatch.NO_PARTITION_LEADER_EPOCH,
      origin = AppendOrigin.Client,
      interBrokerProtocolVersion = ApiVersion.latestVersion,
      brokerTopicStats = brokerTopicStats,
      bufferSupplier = BufferSupplier.create).validatedRecords, offset)
  }

  @Test
  def testAbsoluteOffsetAssignmentCompressed(): Unit = {
    val records = createRecords(magicValue = RecordBatch.MAGIC_VALUE_V0, codec = CompressionType.GZIP)
    val offset = 1234567
    checkOffsets(records, 0)
    checkOffsets(LogValidator.validateMessagesAndAssignOffsets(records,
      topicPartition,
      offsetCounter = new LongRef(offset),
      time = time,
      now = System.currentTimeMillis(),
      sourceCodec = DefaultCompressionCodec,
      targetCodec = DefaultCompressionCodec,
      compactedTopic = false,
      magic = RecordBatch.MAGIC_VALUE_V0,
      timestampType = TimestampType.CREATE_TIME,
      timestampDiffMaxMs = 1000L,
      partitionLeaderEpoch = RecordBatch.NO_PARTITION_LEADER_EPOCH,
      origin = AppendOrigin.Client,
      interBrokerProtocolVersion = ApiVersion.latestVersion,
      brokerTopicStats = brokerTopicStats,
      bufferSupplier = BufferSupplier.create).validatedRecords, offset)
  }

  @Test
  def testRelativeOffsetAssignmentNonCompressedV1(): Unit = {
    val now = System.currentTimeMillis()
    val records = createRecords(magicValue = RecordBatch.MAGIC_VALUE_V1, timestamp = now, codec = CompressionType.NONE)
    val offset = 1234567
    checkOffsets(records, 0)
    val messageWithOffset = LogValidator.validateMessagesAndAssignOffsets(records,
      topicPartition,
      offsetCounter = new LongRef(offset),
      time = time,
      now = System.currentTimeMillis(),
      sourceCodec = NoCompressionCodec,
      targetCodec = NoCompressionCodec,
      compactedTopic = false,
      magic = RecordBatch.MAGIC_VALUE_V1,
      timestampType = TimestampType.CREATE_TIME,
      timestampDiffMaxMs = 5000L,
      partitionLeaderEpoch = RecordBatch.NO_PARTITION_LEADER_EPOCH,
      origin = AppendOrigin.Client,
      interBrokerProtocolVersion = ApiVersion.latestVersion,
      brokerTopicStats = brokerTopicStats,
      bufferSupplier = BufferSupplier.create).validatedRecords
    checkOffsets(messageWithOffset, offset)
  }

  @Test
  def testRelativeOffsetAssignmentNonCompressedV2(): Unit = {
    val now = System.currentTimeMillis()
    val records = createRecords(magicValue = RecordBatch.MAGIC_VALUE_V2, timestamp = now, codec = CompressionType.NONE)
    val offset = 1234567
    checkOffsets(records, 0)
    val messageWithOffset = LogValidator.validateMessagesAndAssignOffsets(records,
      topicPartition,
      offsetCounter = new LongRef(offset),
      time = time,
      now = System.currentTimeMillis(),
      sourceCodec = NoCompressionCodec,
      targetCodec = NoCompressionCodec,
      compactedTopic = false,
      magic = RecordBatch.MAGIC_VALUE_V2,
      timestampType = TimestampType.CREATE_TIME,
      timestampDiffMaxMs = 5000L,
      partitionLeaderEpoch = RecordBatch.NO_PARTITION_LEADER_EPOCH,
      origin = AppendOrigin.Client,
      interBrokerProtocolVersion = ApiVersion.latestVersion,
      brokerTopicStats = brokerTopicStats,
      bufferSupplier = BufferSupplier.create).validatedRecords
    checkOffsets(messageWithOffset, offset)
  }

  @Test
  def testRelativeOffsetAssignmentCompressedV1(): Unit = {
    val now = System.currentTimeMillis()
    val records = createRecords(magicValue = RecordBatch.MAGIC_VALUE_V1, timestamp = now, codec = CompressionType.GZIP)
    val offset = 1234567
    checkOffsets(records, 0)
    val compressedMessagesWithOffset = LogValidator.validateMessagesAndAssignOffsets(
      records,
      topicPartition,
      offsetCounter = new LongRef(offset),
      time = time,
      now = System.currentTimeMillis(),
      sourceCodec = DefaultCompressionCodec,
      targetCodec = DefaultCompressionCodec,
      compactedTopic = false,
      magic = RecordBatch.MAGIC_VALUE_V1,
      timestampType = TimestampType.CREATE_TIME,
      timestampDiffMaxMs = 5000L,
      partitionLeaderEpoch = RecordBatch.NO_PARTITION_LEADER_EPOCH,
      origin = AppendOrigin.Client,
      interBrokerProtocolVersion = ApiVersion.latestVersion,
      brokerTopicStats = brokerTopicStats,
      bufferSupplier = BufferSupplier.create).validatedRecords
    checkOffsets(compressedMessagesWithOffset, offset)
  }

  @Test
  def testRelativeOffsetAssignmentCompressedV2(): Unit = {
    val now = System.currentTimeMillis()
    val records = createRecords(magicValue = RecordBatch.MAGIC_VALUE_V2, timestamp = now, codec = CompressionType.GZIP)
    val offset = 1234567
    checkOffsets(records, 0)
    val compressedMessagesWithOffset = LogValidator.validateMessagesAndAssignOffsets(
      records,
      topicPartition,
      offsetCounter = new LongRef(offset),
      time = time,
      now = System.currentTimeMillis(),
      sourceCodec = DefaultCompressionCodec,
      targetCodec = DefaultCompressionCodec,
      compactedTopic = false,
      magic = RecordBatch.MAGIC_VALUE_V2,
      timestampType = TimestampType.CREATE_TIME,
      timestampDiffMaxMs = 5000L,
      partitionLeaderEpoch = RecordBatch.NO_PARTITION_LEADER_EPOCH,
      origin = AppendOrigin.Client,
      interBrokerProtocolVersion = ApiVersion.latestVersion,
      brokerTopicStats = brokerTopicStats,
      bufferSupplier = BufferSupplier.create).validatedRecords
    checkOffsets(compressedMessagesWithOffset, offset)
  }

  @Test
  def testOffsetAssignmentAfterUpConversionV0ToV1NonCompressed(): Unit = {
    val records = createRecords(magicValue = RecordBatch.MAGIC_VALUE_V0, codec = CompressionType.NONE)
    checkOffsets(records, 0)
    val offset = 1234567
    val validatedResults = LogValidator.validateMessagesAndAssignOffsets(records,
      topicPartition,
      offsetCounter = new LongRef(offset),
      time = time,
      now = System.currentTimeMillis(),
      sourceCodec = NoCompressionCodec,
      targetCodec = NoCompressionCodec,
      compactedTopic = false,
      magic = RecordBatch.MAGIC_VALUE_V1,
      timestampType = TimestampType.LOG_APPEND_TIME,
      timestampDiffMaxMs = 1000L,
      partitionLeaderEpoch = RecordBatch.NO_PARTITION_LEADER_EPOCH,
      origin = AppendOrigin.Client,
      interBrokerProtocolVersion = ApiVersion.latestVersion,
      brokerTopicStats = brokerTopicStats,
      bufferSupplier = BufferSupplier.create)
    checkOffsets(validatedResults.validatedRecords, offset)
    verifyRecordConversionStats(validatedResults.recordConversionStats, numConvertedRecords = 3, records,
      compressed = false)
  }

  @Test
  def testOffsetAssignmentAfterUpConversionV0ToV2NonCompressed(): Unit = {
    val records = createRecords(magicValue = RecordBatch.MAGIC_VALUE_V0, codec = CompressionType.NONE)
    checkOffsets(records, 0)
    val offset = 1234567
    val validatedResults = LogValidator.validateMessagesAndAssignOffsets(records,
      topicPartition,
      offsetCounter = new LongRef(offset),
      time = time,
      now = System.currentTimeMillis(),
      sourceCodec = NoCompressionCodec,
      targetCodec = NoCompressionCodec,
      compactedTopic = false,
      magic = RecordBatch.MAGIC_VALUE_V2,
      timestampType = TimestampType.LOG_APPEND_TIME,
      timestampDiffMaxMs = 1000L,
      partitionLeaderEpoch = RecordBatch.NO_PARTITION_LEADER_EPOCH,
      origin = AppendOrigin.Client,
      interBrokerProtocolVersion = ApiVersion.latestVersion,
      brokerTopicStats = brokerTopicStats,
      bufferSupplier = BufferSupplier.create)
    checkOffsets(validatedResults.validatedRecords, offset)
    verifyRecordConversionStats(validatedResults.recordConversionStats, numConvertedRecords = 3, records,
      compressed = false)
  }

  @Test
  def testOffsetAssignmentAfterUpConversionV0ToV1Compressed(): Unit = {
    val records = createRecords(magicValue = RecordBatch.MAGIC_VALUE_V0, codec = CompressionType.GZIP)
    val offset = 1234567
    checkOffsets(records, 0)
    val validatedResults = LogValidator.validateMessagesAndAssignOffsets(records,
      topicPartition,
      offsetCounter = new LongRef(offset),
      time = time,
      now = System.currentTimeMillis(),
      sourceCodec = DefaultCompressionCodec,
      targetCodec = DefaultCompressionCodec,
      compactedTopic = false,
      magic = RecordBatch.MAGIC_VALUE_V1,
      timestampType = TimestampType.LOG_APPEND_TIME,
      timestampDiffMaxMs = 1000L,
      partitionLeaderEpoch = RecordBatch.NO_PARTITION_LEADER_EPOCH,
      origin = AppendOrigin.Client,
      interBrokerProtocolVersion = ApiVersion.latestVersion,
      brokerTopicStats = brokerTopicStats,
      bufferSupplier = BufferSupplier.create)
    checkOffsets(validatedResults.validatedRecords, offset)
    verifyRecordConversionStats(validatedResults.recordConversionStats, numConvertedRecords = 3, records,
      compressed = true)
  }

  @Test
  def testOffsetAssignmentAfterUpConversionV0ToV2Compressed(): Unit = {
    val records = createRecords(magicValue = RecordBatch.MAGIC_VALUE_V0, codec = CompressionType.GZIP)
    val offset = 1234567
    checkOffsets(records, 0)
    val validatedResults = LogValidator.validateMessagesAndAssignOffsets(records,
      topicPartition,
      offsetCounter = new LongRef(offset),
      time = time,
      now = System.currentTimeMillis(),
      sourceCodec = DefaultCompressionCodec,
      targetCodec = DefaultCompressionCodec,
      compactedTopic = false,
      magic = RecordBatch.MAGIC_VALUE_V2,
      timestampType = TimestampType.LOG_APPEND_TIME,
      timestampDiffMaxMs = 1000L,
      partitionLeaderEpoch = RecordBatch.NO_PARTITION_LEADER_EPOCH,
      origin = AppendOrigin.Client,
      interBrokerProtocolVersion = ApiVersion.latestVersion,
      brokerTopicStats = brokerTopicStats,
      bufferSupplier = BufferSupplier.create)
    checkOffsets(validatedResults.validatedRecords, offset)
    verifyRecordConversionStats(validatedResults.recordConversionStats, numConvertedRecords = 3, records,
      compressed = true)
  }

  @Test
  def testControlRecordsNotAllowedFromClients(): Unit = {
    val offset = 1234567
    val endTxnMarker = new EndTransactionMarker(ControlRecordType.COMMIT, 0)
    val records = MemoryRecords.withEndTransactionMarker(23423L, 5, endTxnMarker)
    assertThrows(classOf[InvalidRecordException], () => LogValidator.validateMessagesAndAssignOffsets(records,
      topicPartition,
      offsetCounter = new LongRef(offset),
      time = time,
      now = System.currentTimeMillis(),
      sourceCodec = NoCompressionCodec,
      targetCodec = NoCompressionCodec,
      compactedTopic = false,
      magic = RecordBatch.CURRENT_MAGIC_VALUE,
      timestampType = TimestampType.CREATE_TIME,
      timestampDiffMaxMs = 5000L,
      partitionLeaderEpoch = RecordBatch.NO_PARTITION_LEADER_EPOCH,
      origin = AppendOrigin.Client,
      interBrokerProtocolVersion = ApiVersion.latestVersion,
<<<<<<< HEAD
      brokerTopicStats = brokerTopicStats,
      bufferSupplier = BufferSupplier.create)
=======
      brokerTopicStats = brokerTopicStats))
>>>>>>> 0c6bb3d6
  }

  @Test
  def testControlRecordsNotCompressed(): Unit = {
    val offset = 1234567
    val endTxnMarker = new EndTransactionMarker(ControlRecordType.COMMIT, 0)
    val records = MemoryRecords.withEndTransactionMarker(23423L, 5, endTxnMarker)
    val result = LogValidator.validateMessagesAndAssignOffsets(records,
      topicPartition,
      offsetCounter = new LongRef(offset),
      time = time,
      now = System.currentTimeMillis(),
      sourceCodec = NoCompressionCodec,
      targetCodec = SnappyCompressionCodec,
      compactedTopic = false,
      magic = RecordBatch.CURRENT_MAGIC_VALUE,
      timestampType = TimestampType.CREATE_TIME,
      timestampDiffMaxMs = 5000L,
      partitionLeaderEpoch = RecordBatch.NO_PARTITION_LEADER_EPOCH,
      origin = AppendOrigin.Coordinator,
      interBrokerProtocolVersion = ApiVersion.latestVersion,
      brokerTopicStats = brokerTopicStats,
      bufferSupplier = BufferSupplier.create)
    val batches = TestUtils.toList(result.validatedRecords.batches)
    assertEquals(1, batches.size)
    val batch = batches.get(0)
    assertFalse(batch.isCompressed)
  }

  @Test
  def testOffsetAssignmentAfterDownConversionV1ToV0NonCompressed(): Unit = {
    val offset = 1234567
    val now = System.currentTimeMillis()
    val records = createRecords(RecordBatch.MAGIC_VALUE_V1, now, codec = CompressionType.NONE)
    checkOffsets(records, 0)
    checkOffsets(LogValidator.validateMessagesAndAssignOffsets(records,
      topicPartition,
      offsetCounter = new LongRef(offset),
      time = time,
      now = System.currentTimeMillis(),
      sourceCodec = NoCompressionCodec,
      targetCodec = NoCompressionCodec,
      compactedTopic = false,
      magic = RecordBatch.MAGIC_VALUE_V0,
      timestampType = TimestampType.CREATE_TIME,
      timestampDiffMaxMs = 5000L,
      partitionLeaderEpoch = RecordBatch.NO_PARTITION_LEADER_EPOCH,
      origin = AppendOrigin.Client,
      interBrokerProtocolVersion = ApiVersion.latestVersion,
      brokerTopicStats = brokerTopicStats,
      bufferSupplier = BufferSupplier.create).validatedRecords, offset)
  }

  @Test
  def testOffsetAssignmentAfterDownConversionV1ToV0Compressed(): Unit = {
    val offset = 1234567
    val now = System.currentTimeMillis()
    val records = createRecords(RecordBatch.MAGIC_VALUE_V1, now, CompressionType.GZIP)
    checkOffsets(records, 0)
    checkOffsets(LogValidator.validateMessagesAndAssignOffsets(records,
      topicPartition,
      offsetCounter = new LongRef(offset),
      time = time,
      now = System.currentTimeMillis(),
      sourceCodec = DefaultCompressionCodec,
      targetCodec = DefaultCompressionCodec,
      compactedTopic = false,
      magic = RecordBatch.MAGIC_VALUE_V0,
      timestampType = TimestampType.CREATE_TIME,
      timestampDiffMaxMs = 5000L,
      partitionLeaderEpoch = RecordBatch.NO_PARTITION_LEADER_EPOCH,
      origin = AppendOrigin.Client,
      interBrokerProtocolVersion = ApiVersion.latestVersion,
      brokerTopicStats = brokerTopicStats,
      bufferSupplier = BufferSupplier.create).validatedRecords, offset)
  }

  @Test
  def testOffsetAssignmentAfterUpConversionV1ToV2NonCompressed(): Unit = {
    val records = createRecords(magicValue = RecordBatch.MAGIC_VALUE_V1, codec = CompressionType.NONE)
    checkOffsets(records, 0)
    val offset = 1234567
    checkOffsets(LogValidator.validateMessagesAndAssignOffsets(records,
      topicPartition,
      offsetCounter = new LongRef(offset),
      time = time,
      now = System.currentTimeMillis(),
      sourceCodec = NoCompressionCodec,
      targetCodec = NoCompressionCodec,
      compactedTopic = false,
      magic = RecordBatch.MAGIC_VALUE_V2,
      timestampType = TimestampType.LOG_APPEND_TIME,
      timestampDiffMaxMs = 1000L,
      partitionLeaderEpoch = RecordBatch.NO_PARTITION_LEADER_EPOCH,
      origin = AppendOrigin.Client,
      interBrokerProtocolVersion = ApiVersion.latestVersion,
      brokerTopicStats = brokerTopicStats,
      bufferSupplier = BufferSupplier.create).validatedRecords, offset)
  }

  @Test
  def testOffsetAssignmentAfterUpConversionV1ToV2Compressed(): Unit = {
    val records = createRecords(magicValue = RecordBatch.MAGIC_VALUE_V1, codec = CompressionType.GZIP)
    val offset = 1234567
    checkOffsets(records, 0)
    checkOffsets(LogValidator.validateMessagesAndAssignOffsets(records,
      topicPartition,
      offsetCounter = new LongRef(offset),
      time = time,
      now = System.currentTimeMillis(),
      sourceCodec = DefaultCompressionCodec,
      targetCodec = DefaultCompressionCodec,
      compactedTopic = false,
      magic = RecordBatch.MAGIC_VALUE_V2,
      timestampType = TimestampType.LOG_APPEND_TIME,
      timestampDiffMaxMs = 1000L,
      partitionLeaderEpoch = RecordBatch.NO_PARTITION_LEADER_EPOCH,
      origin = AppendOrigin.Client,
      interBrokerProtocolVersion = ApiVersion.latestVersion,
      brokerTopicStats = brokerTopicStats,
      bufferSupplier = BufferSupplier.create).validatedRecords, offset)
  }

  @Test
  def testOffsetAssignmentAfterDownConversionV2ToV1NonCompressed(): Unit = {
    val offset = 1234567
    val now = System.currentTimeMillis()
    val records = createRecords(RecordBatch.MAGIC_VALUE_V2, now, codec = CompressionType.NONE)
    checkOffsets(records, 0)
    checkOffsets(LogValidator.validateMessagesAndAssignOffsets(records,
      topicPartition,
      offsetCounter = new LongRef(offset),
      time = time,
      now = System.currentTimeMillis(),
      sourceCodec = NoCompressionCodec,
      targetCodec = NoCompressionCodec,
      compactedTopic = false,
      magic = RecordBatch.MAGIC_VALUE_V1,
      timestampType = TimestampType.CREATE_TIME,
      timestampDiffMaxMs = 5000L,
      partitionLeaderEpoch = RecordBatch.NO_PARTITION_LEADER_EPOCH,
      origin = AppendOrigin.Client,
      interBrokerProtocolVersion = ApiVersion.latestVersion,
      brokerTopicStats = brokerTopicStats,
      bufferSupplier = BufferSupplier.create).validatedRecords, offset)
  }

  @Test
  def testOffsetAssignmentAfterDownConversionV2ToV1Compressed(): Unit = {
    val offset = 1234567
    val now = System.currentTimeMillis()
    val records = createRecords(RecordBatch.MAGIC_VALUE_V2, now, CompressionType.GZIP)
    checkOffsets(records, 0)
    checkOffsets(LogValidator.validateMessagesAndAssignOffsets(records,
      topicPartition,
      offsetCounter = new LongRef(offset),
      time = time,
      now = System.currentTimeMillis(),
      sourceCodec = DefaultCompressionCodec,
      targetCodec = DefaultCompressionCodec,
      compactedTopic = false,
      magic = RecordBatch.MAGIC_VALUE_V1,
      timestampType = TimestampType.CREATE_TIME,
      timestampDiffMaxMs = 5000L,
      partitionLeaderEpoch = RecordBatch.NO_PARTITION_LEADER_EPOCH,
      origin = AppendOrigin.Client,
      interBrokerProtocolVersion = ApiVersion.latestVersion,
      brokerTopicStats = brokerTopicStats,
      bufferSupplier = BufferSupplier.create).validatedRecords, offset)
  }

  @Test
  def testDownConversionOfTransactionalRecordsNotPermitted(): Unit = {
    val offset = 1234567
    val producerId = 1344L
    val producerEpoch = 16.toShort
    val sequence = 0
    val records = MemoryRecords.withTransactionalRecords(CompressionType.NONE, producerId, producerEpoch, sequence,
      new SimpleRecord("hello".getBytes), new SimpleRecord("there".getBytes), new SimpleRecord("beautiful".getBytes))
    assertThrows(classOf[UnsupportedForMessageFormatException], () => LogValidator.validateMessagesAndAssignOffsets(records,
      topicPartition,
      offsetCounter = new LongRef(offset),
      time = time,
      now = System.currentTimeMillis(),
      sourceCodec = DefaultCompressionCodec,
      targetCodec = DefaultCompressionCodec,
      compactedTopic = false,
      magic = RecordBatch.MAGIC_VALUE_V1,
      timestampType = TimestampType.CREATE_TIME,
      timestampDiffMaxMs = 5000L,
      partitionLeaderEpoch = RecordBatch.NO_PARTITION_LEADER_EPOCH,
      origin = AppendOrigin.Client,
      interBrokerProtocolVersion = ApiVersion.latestVersion,
<<<<<<< HEAD
      brokerTopicStats = brokerTopicStats,
      bufferSupplier = BufferSupplier.create).validatedRecords, offset)
=======
      brokerTopicStats = brokerTopicStats))
>>>>>>> 0c6bb3d6
  }

  @Test
  def testDownConversionOfIdempotentRecordsNotPermitted(): Unit = {
    val offset = 1234567
    val producerId = 1344L
    val producerEpoch = 16.toShort
    val sequence = 0
    val records = MemoryRecords.withIdempotentRecords(CompressionType.NONE, producerId, producerEpoch, sequence,
      new SimpleRecord("hello".getBytes), new SimpleRecord("there".getBytes), new SimpleRecord("beautiful".getBytes))
    assertThrows(classOf[UnsupportedForMessageFormatException], () => LogValidator.validateMessagesAndAssignOffsets(records,
      topicPartition,
      offsetCounter = new LongRef(offset),
      time = time,
      now = System.currentTimeMillis(),
      sourceCodec = DefaultCompressionCodec,
      targetCodec = DefaultCompressionCodec,
      compactedTopic = false,
      magic = RecordBatch.MAGIC_VALUE_V1,
      timestampType = TimestampType.CREATE_TIME,
      timestampDiffMaxMs = 5000L,
      partitionLeaderEpoch = RecordBatch.NO_PARTITION_LEADER_EPOCH,
      origin = AppendOrigin.Client,
      interBrokerProtocolVersion = ApiVersion.latestVersion,
<<<<<<< HEAD
      brokerTopicStats = brokerTopicStats,
      bufferSupplier = BufferSupplier.create).validatedRecords, offset)
=======
      brokerTopicStats = brokerTopicStats))
>>>>>>> 0c6bb3d6
  }

  @Test
  def testOffsetAssignmentAfterDownConversionV2ToV0NonCompressed(): Unit = {
    val offset = 1234567
    val now = System.currentTimeMillis()
    val records = createRecords(RecordBatch.MAGIC_VALUE_V2, now, codec = CompressionType.NONE)
    checkOffsets(records, 0)
    checkOffsets(LogValidator.validateMessagesAndAssignOffsets(records,
      topicPartition,
      offsetCounter = new LongRef(offset),
      time = time,
      now = System.currentTimeMillis(),
      sourceCodec = NoCompressionCodec,
      targetCodec = NoCompressionCodec,
      compactedTopic = false,
      magic = RecordBatch.MAGIC_VALUE_V0,
      timestampType = TimestampType.CREATE_TIME,
      timestampDiffMaxMs = 5000L,
      partitionLeaderEpoch = RecordBatch.NO_PARTITION_LEADER_EPOCH,
      origin = AppendOrigin.Client,
      interBrokerProtocolVersion = ApiVersion.latestVersion,
      brokerTopicStats = brokerTopicStats,
      bufferSupplier = BufferSupplier.create).validatedRecords, offset)
  }

  @Test
  def testOffsetAssignmentAfterDownConversionV2ToV0Compressed(): Unit = {
    val offset = 1234567
    val now = System.currentTimeMillis()
    val records = createRecords(RecordBatch.MAGIC_VALUE_V2, now, CompressionType.GZIP)
    checkOffsets(records, 0)
    checkOffsets(LogValidator.validateMessagesAndAssignOffsets(records,
      topicPartition,
      offsetCounter = new LongRef(offset),
      time = time,
      now = System.currentTimeMillis(),
      sourceCodec = DefaultCompressionCodec,
      targetCodec = DefaultCompressionCodec,
      compactedTopic = false,
      magic = RecordBatch.MAGIC_VALUE_V0,
      timestampType = TimestampType.CREATE_TIME,
      timestampDiffMaxMs = 5000L,
      partitionLeaderEpoch = RecordBatch.NO_PARTITION_LEADER_EPOCH,
      origin = AppendOrigin.Client,
      interBrokerProtocolVersion = ApiVersion.latestVersion,
      brokerTopicStats = brokerTopicStats,
      bufferSupplier = BufferSupplier.create).validatedRecords, offset)
  }

  @Test
  def testNonIncreasingOffsetRecordBatchHasMetricsLogged(): Unit = {
    val records = createNonIncreasingOffsetRecords(RecordBatch.MAGIC_VALUE_V2)
    records.batches().asScala.head.setLastOffset(2)
    assertThrows(classOf[InvalidRecordException], () => LogValidator.validateMessagesAndAssignOffsets(records,
        topicPartition,
        offsetCounter = new LongRef(0L),
        time = time,
        now = System.currentTimeMillis(),
        sourceCodec = DefaultCompressionCodec,
        targetCodec = DefaultCompressionCodec,
        compactedTopic = false,
        magic = RecordBatch.MAGIC_VALUE_V0,
        timestampType = TimestampType.CREATE_TIME,
        timestampDiffMaxMs = 5000L,
        partitionLeaderEpoch = RecordBatch.NO_PARTITION_LEADER_EPOCH,
        origin = AppendOrigin.Client,
        interBrokerProtocolVersion = ApiVersion.latestVersion,
<<<<<<< HEAD
        brokerTopicStats = brokerTopicStats,
        bufferSupplier = BufferSupplier.create)
    }
=======
        brokerTopicStats = brokerTopicStats)
    )
>>>>>>> 0c6bb3d6
    assertEquals(metricsKeySet.count(_.getMBeanName.endsWith(s"${BrokerTopicStats.InvalidOffsetOrSequenceRecordsPerSec}")), 1)
    assertTrue(meterCount(s"${BrokerTopicStats.InvalidOffsetOrSequenceRecordsPerSec}") > 0)
  }

  @Test
  def testCompressedBatchWithoutRecordsNotAllowed(): Unit = {
    testBatchWithoutRecordsNotAllowed(DefaultCompressionCodec, DefaultCompressionCodec)
  }

  @Test
  def testZStdCompressedWithUnavailableIBPVersion(): Unit = {
    val now = System.currentTimeMillis()
    // The timestamps should be overwritten
    val records = createRecords(magicValue = RecordBatch.MAGIC_VALUE_V2, timestamp = 1234L, codec = CompressionType.NONE)
    assertThrows(classOf[UnsupportedCompressionTypeException], () => LogValidator.validateMessagesAndAssignOffsets(records,
      topicPartition,
      offsetCounter = new LongRef(0),
      time= time,
      now = now,
      sourceCodec = NoCompressionCodec,
      targetCodec = ZStdCompressionCodec,
      compactedTopic = false,
      magic = RecordBatch.MAGIC_VALUE_V2,
      timestampType = TimestampType.LOG_APPEND_TIME,
      timestampDiffMaxMs = 1000L,
      partitionLeaderEpoch = RecordBatch.NO_PARTITION_LEADER_EPOCH,
      origin = AppendOrigin.Client,
      interBrokerProtocolVersion = KAFKA_2_0_IV1,
<<<<<<< HEAD
      brokerTopicStats = brokerTopicStats,
      bufferSupplier = BufferSupplier.create)
=======
      brokerTopicStats = brokerTopicStats))
>>>>>>> 0c6bb3d6
  }

  @Test
  def testUncompressedBatchWithoutRecordsNotAllowed(): Unit = {
    testBatchWithoutRecordsNotAllowed(NoCompressionCodec, NoCompressionCodec)
  }

  @Test
  def testRecompressedBatchWithoutRecordsNotAllowed(): Unit = {
    testBatchWithoutRecordsNotAllowed(NoCompressionCodec, DefaultCompressionCodec)
  }

  @Test
  def testInvalidTimestampExceptionHasBatchIndex(): Unit = {
    val now = System.currentTimeMillis()
    val records = createRecords(magicValue = RecordBatch.MAGIC_VALUE_V2, timestamp = now - 1001L,
      codec = CompressionType.GZIP)
    val e = assertThrows(classOf[RecordValidationException],
      () => LogValidator.validateMessagesAndAssignOffsets(
        records,
        topicPartition,
        offsetCounter = new LongRef(0),
        time = time,
        now = System.currentTimeMillis(),
        sourceCodec = DefaultCompressionCodec,
        targetCodec = DefaultCompressionCodec,
        magic = RecordBatch.MAGIC_VALUE_V1,
        compactedTopic = false,
        timestampType = TimestampType.CREATE_TIME,
        timestampDiffMaxMs = 1000L,
        partitionLeaderEpoch = RecordBatch.NO_PARTITION_LEADER_EPOCH,
        origin = AppendOrigin.Client,
        interBrokerProtocolVersion = ApiVersion.latestVersion,
<<<<<<< HEAD
        brokerTopicStats = brokerTopicStats,
        bufferSupplier = BufferSupplier.create)
    }
=======
        brokerTopicStats = brokerTopicStats)
    )
>>>>>>> 0c6bb3d6

    assertTrue(e.invalidException.isInstanceOf[InvalidTimestampException])
    assertTrue(e.recordErrors.nonEmpty)
    assertEquals(e.recordErrors.size, 3)
  }

  @Test
  def testInvalidRecordExceptionHasBatchIndex(): Unit = {
    val e = assertThrows(classOf[RecordValidationException],
      () => validateMessages(recordsWithInvalidInnerMagic(
        RecordBatch.MAGIC_VALUE_V0, RecordBatch.MAGIC_VALUE_V1, CompressionType.GZIP),
        RecordBatch.MAGIC_VALUE_V0, CompressionType.GZIP, CompressionType.GZIP)
    )

    assertTrue(e.invalidException.isInstanceOf[InvalidRecordException])
    assertTrue(e.recordErrors.nonEmpty)
    // recordsWithInvalidInnerMagic creates 20 records
    assertEquals(e.recordErrors.size, 20)
    e.recordErrors.foreach(assertNotNull(_))
  }

  @Test
  def testBatchWithInvalidRecordsAndInvalidTimestamp(): Unit = {
    val records = (0 until 5).map(id =>
      LegacyRecord.create(RecordBatch.MAGIC_VALUE_V0, 0L, null, id.toString.getBytes())
    )

    val buffer = ByteBuffer.allocate(1024)
    val builder = MemoryRecords.builder(buffer, RecordBatch.MAGIC_VALUE_V1, CompressionType.GZIP,
      TimestampType.CREATE_TIME, 0L)
    var offset = 0

    // we want to mix in a record with invalid timestamp range
    builder.appendUncheckedWithOffset(offset, LegacyRecord.create(RecordBatch.MAGIC_VALUE_V1,
      1200L, null, "timestamp".getBytes))
    records.foreach { record =>
      offset += 30
      builder.appendUncheckedWithOffset(offset, record)
    }
    val invalidOffsetTimestampRecords = builder.build()

    val e = assertThrows(classOf[RecordValidationException],
      () => validateMessages(invalidOffsetTimestampRecords,
        RecordBatch.MAGIC_VALUE_V0, CompressionType.GZIP, CompressionType.GZIP)
    )
    // if there is a mix of both regular InvalidRecordException and InvalidTimestampException,
    // InvalidTimestampException takes precedence
    assertTrue(e.invalidException.isInstanceOf[InvalidTimestampException])
    assertTrue(e.recordErrors.nonEmpty)
    assertEquals(6, e.recordErrors.size)
  }

  private def testBatchWithoutRecordsNotAllowed(sourceCodec: CompressionCodec, targetCodec: CompressionCodec): Unit = {
    val offset = 1234567
    val (producerId, producerEpoch, baseSequence, isTransactional, partitionLeaderEpoch) =
      (1324L, 10.toShort, 984, true, 40)
    val buffer = ByteBuffer.allocate(DefaultRecordBatch.RECORD_BATCH_OVERHEAD)
    DefaultRecordBatch.writeEmptyHeader(buffer, RecordBatch.CURRENT_MAGIC_VALUE, producerId, producerEpoch,
      baseSequence, 0L, 5L, partitionLeaderEpoch, TimestampType.CREATE_TIME, System.currentTimeMillis(),
      isTransactional, false)
    buffer.flip()
    val records = MemoryRecords.readableRecords(buffer)
    assertThrows(classOf[InvalidRecordException], () => LogValidator.validateMessagesAndAssignOffsets(records,
      topicPartition,
      offsetCounter = new LongRef(offset),
      time = time,
      now = System.currentTimeMillis(),
      sourceCodec = sourceCodec,
      targetCodec = targetCodec,
      compactedTopic = false,
      magic = RecordBatch.CURRENT_MAGIC_VALUE,
      timestampType = TimestampType.CREATE_TIME,
      timestampDiffMaxMs = 5000L,
      partitionLeaderEpoch = RecordBatch.NO_PARTITION_LEADER_EPOCH,
      origin = AppendOrigin.Client,
      interBrokerProtocolVersion = ApiVersion.latestVersion,
<<<<<<< HEAD
      brokerTopicStats = brokerTopicStats,
      bufferSupplier = BufferSupplier.create)
=======
      brokerTopicStats = brokerTopicStats))
>>>>>>> 0c6bb3d6
  }

  private def createRecords(magicValue: Byte,
                            timestamp: Long = RecordBatch.NO_TIMESTAMP,
                            codec: CompressionType): MemoryRecords = {
    val buf = ByteBuffer.allocate(512)
    val builder = MemoryRecords.builder(buf, magicValue, codec, TimestampType.CREATE_TIME, 0L)
    builder.appendWithOffset(0, timestamp, null, "hello".getBytes)
    builder.appendWithOffset(1, timestamp, null, "there".getBytes)
    builder.appendWithOffset(2, timestamp, null, "beautiful".getBytes)
    builder.build()
  }

  private def createNonIncreasingOffsetRecords(magicValue: Byte,
                                               timestamp: Long = RecordBatch.NO_TIMESTAMP,
                                               codec: CompressionType = CompressionType.NONE): MemoryRecords = {
    val buf = ByteBuffer.allocate(512)
    val builder = MemoryRecords.builder(buf, magicValue, codec, TimestampType.CREATE_TIME, 0L)
    builder.appendWithOffset(0, timestamp, null, "hello".getBytes)
    builder.appendWithOffset(2, timestamp, null, "there".getBytes)
    builder.appendWithOffset(3, timestamp, null, "beautiful".getBytes)
    builder.build()
  }

  private def createTwoBatchedRecords(magicValue: Byte,
                                      timestamp: Long,
                                      codec: CompressionType): MemoryRecords = {
    val buf = ByteBuffer.allocate(2048)
    var builder = MemoryRecords.builder(buf, magicValue, codec, TimestampType.CREATE_TIME, 0L)
    builder.append(10L, "1".getBytes(), "a".getBytes())
    builder.close()
    builder = MemoryRecords.builder(buf, magicValue, codec, TimestampType.CREATE_TIME, 1L)
    builder.append(11L, "2".getBytes(), "b".getBytes())
    builder.append(12L, "3".getBytes(), "c".getBytes())
    builder.close()

    buf.flip()
    MemoryRecords.readableRecords(buf.slice())
  }

  /* check that offsets are assigned consecutively from the given base offset */
  def checkOffsets(records: MemoryRecords, baseOffset: Long): Unit = {
    assertTrue(records.records.asScala.nonEmpty, "Message set should not be empty")
    var offset = baseOffset
    for (entry <- records.records.asScala) {
      assertEquals(offset, entry.offset, "Unexpected offset in message set iterator")
      offset += 1
    }
  }

  private def recordsWithNonSequentialInnerOffsets(magicValue: Byte,
                                                   codec: CompressionType,
                                                   numRecords: Int): MemoryRecords = {
    val records = (0 until numRecords).map { id =>
      new SimpleRecord(id.toString.getBytes)
    }

    val buffer = ByteBuffer.allocate(1024)
    val builder = MemoryRecords.builder(buffer, magicValue, codec, TimestampType.CREATE_TIME, 0L)

    records.foreach { record =>
      builder.appendUncheckedWithOffset(0, record)
    }

    builder.build()
  }

  private def recordsWithInvalidInnerMagic(batchMagicValue: Byte,
                                           recordMagicValue: Byte,
                                           codec: CompressionType): MemoryRecords = {
    val records = (0 until 20).map(id =>
      LegacyRecord.create(recordMagicValue,
        RecordBatch.NO_TIMESTAMP,
        id.toString.getBytes,
        id.toString.getBytes))

    val buffer = ByteBuffer.allocate(math.min(math.max(records.map(_.sizeInBytes()).sum / 2, 1024), 1 << 16))
    val builder = MemoryRecords.builder(buffer, batchMagicValue, codec,
      TimestampType.CREATE_TIME, 0L)

    var offset = 1234567
    records.foreach { record =>
      builder.appendUncheckedWithOffset(offset, record)
      offset += 1
    }

    builder.build()
  }

  def maybeCheckBaseTimestamp(expected: Long, batch: RecordBatch): Unit = {
    batch match {
      case b: DefaultRecordBatch =>
        assertEquals(expected, b.firstTimestamp, s"Unexpected base timestamp of batch $batch")
      case _ => // no-op
    }
  }

  /**
    * expectedLogAppendTime is only checked if batch.magic is V2 or higher
    */
  def validateLogAppendTime(expectedLogAppendTime: Long, expectedBaseTimestamp: Long, batch: RecordBatch): Unit = {
    assertTrue(batch.isValid)
    assertTrue(batch.timestampType == TimestampType.LOG_APPEND_TIME)
    assertEquals(expectedLogAppendTime, batch.maxTimestamp, s"Unexpected max timestamp of batch $batch")
    maybeCheckBaseTimestamp(expectedBaseTimestamp, batch)
    for (record <- batch.asScala) {
      assertTrue(record.isValid)
      assertEquals(expectedLogAppendTime, record.timestamp, s"Unexpected timestamp of record $record")
    }
  }

  def verifyRecordConversionStats(stats: RecordConversionStats, numConvertedRecords: Int, records: MemoryRecords,
                                  compressed: Boolean): Unit = {
    assertNotNull(stats, "Records processing info is null")
    assertEquals(numConvertedRecords, stats.numRecordsConverted)
    if (numConvertedRecords > 0) {
      assertTrue(stats.conversionTimeNanos >= 0, s"Conversion time not recorded $stats")
      assertTrue(stats.conversionTimeNanos <= TimeUnit.MINUTES.toNanos(1), s"Conversion time not valid $stats")
    }
    val originalSize = records.sizeInBytes
    val tempBytes = stats.temporaryMemoryBytes
    if (numConvertedRecords > 0 && compressed)
      assertTrue(tempBytes > originalSize, s"Temp bytes too small, orig=$originalSize actual=$tempBytes")
    else if (numConvertedRecords > 0 || compressed)
      assertTrue(tempBytes > 0, "Temp bytes not updated")
    else
      assertEquals(0, tempBytes)
  }
}<|MERGE_RESOLUTION|>--- conflicted
+++ resolved
@@ -645,12 +645,8 @@
       partitionLeaderEpoch = RecordBatch.NO_PARTITION_LEADER_EPOCH,
       origin = AppendOrigin.Client,
       interBrokerProtocolVersion = ApiVersion.latestVersion,
-<<<<<<< HEAD
-      brokerTopicStats = brokerTopicStats,
-      bufferSupplier = BufferSupplier.create)
-=======
-      brokerTopicStats = brokerTopicStats))
->>>>>>> 0c6bb3d6
+      brokerTopicStats = brokerTopicStats,
+      bufferSupplier = BufferSupplier.create))
   }
 
   @Test
@@ -673,12 +669,8 @@
       partitionLeaderEpoch = RecordBatch.NO_PARTITION_LEADER_EPOCH,
       origin = AppendOrigin.Client,
       interBrokerProtocolVersion = ApiVersion.latestVersion,
-<<<<<<< HEAD
-      brokerTopicStats = brokerTopicStats,
-      bufferSupplier = BufferSupplier.create)
-=======
-      brokerTopicStats = brokerTopicStats))
->>>>>>> 0c6bb3d6
+      brokerTopicStats = brokerTopicStats,
+      bufferSupplier = BufferSupplier.create))
   }
 
   @Test
@@ -701,12 +693,8 @@
       partitionLeaderEpoch = RecordBatch.NO_PARTITION_LEADER_EPOCH,
       origin = AppendOrigin.Client,
       interBrokerProtocolVersion = ApiVersion.latestVersion,
-<<<<<<< HEAD
-      brokerTopicStats = brokerTopicStats,
-      bufferSupplier = BufferSupplier.create)
-=======
-      brokerTopicStats = brokerTopicStats))
->>>>>>> 0c6bb3d6
+      brokerTopicStats = brokerTopicStats,
+      bufferSupplier = BufferSupplier.create))
   }
 
   @Test
@@ -729,12 +717,8 @@
       partitionLeaderEpoch = RecordBatch.NO_PARTITION_LEADER_EPOCH,
       origin = AppendOrigin.Client,
       interBrokerProtocolVersion = ApiVersion.latestVersion,
-<<<<<<< HEAD
-      brokerTopicStats = brokerTopicStats,
-      bufferSupplier = BufferSupplier.create)
-=======
-      brokerTopicStats = brokerTopicStats))
->>>>>>> 0c6bb3d6
+      brokerTopicStats = brokerTopicStats,
+      bufferSupplier = BufferSupplier.create))
   }
 
   @Test
@@ -1008,12 +992,8 @@
       partitionLeaderEpoch = RecordBatch.NO_PARTITION_LEADER_EPOCH,
       origin = AppendOrigin.Client,
       interBrokerProtocolVersion = ApiVersion.latestVersion,
-<<<<<<< HEAD
-      brokerTopicStats = brokerTopicStats,
-      bufferSupplier = BufferSupplier.create)
-=======
-      brokerTopicStats = brokerTopicStats))
->>>>>>> 0c6bb3d6
+      brokerTopicStats = brokerTopicStats,
+      bufferSupplier = BufferSupplier.create))
   }
 
   @Test
@@ -1207,12 +1187,8 @@
       partitionLeaderEpoch = RecordBatch.NO_PARTITION_LEADER_EPOCH,
       origin = AppendOrigin.Client,
       interBrokerProtocolVersion = ApiVersion.latestVersion,
-<<<<<<< HEAD
-      brokerTopicStats = brokerTopicStats,
-      bufferSupplier = BufferSupplier.create).validatedRecords, offset)
-=======
-      brokerTopicStats = brokerTopicStats))
->>>>>>> 0c6bb3d6
+      brokerTopicStats = brokerTopicStats,
+      bufferSupplier = BufferSupplier.create))
   }
 
   @Test
@@ -1237,12 +1213,8 @@
       partitionLeaderEpoch = RecordBatch.NO_PARTITION_LEADER_EPOCH,
       origin = AppendOrigin.Client,
       interBrokerProtocolVersion = ApiVersion.latestVersion,
-<<<<<<< HEAD
-      brokerTopicStats = brokerTopicStats,
-      bufferSupplier = BufferSupplier.create).validatedRecords, offset)
-=======
-      brokerTopicStats = brokerTopicStats))
->>>>>>> 0c6bb3d6
+      brokerTopicStats = brokerTopicStats,
+      bufferSupplier = BufferSupplier.create))
   }
 
   @Test
@@ -1311,14 +1283,9 @@
         partitionLeaderEpoch = RecordBatch.NO_PARTITION_LEADER_EPOCH,
         origin = AppendOrigin.Client,
         interBrokerProtocolVersion = ApiVersion.latestVersion,
-<<<<<<< HEAD
         brokerTopicStats = brokerTopicStats,
         bufferSupplier = BufferSupplier.create)
-    }
-=======
-        brokerTopicStats = brokerTopicStats)
     )
->>>>>>> 0c6bb3d6
     assertEquals(metricsKeySet.count(_.getMBeanName.endsWith(s"${BrokerTopicStats.InvalidOffsetOrSequenceRecordsPerSec}")), 1)
     assertTrue(meterCount(s"${BrokerTopicStats.InvalidOffsetOrSequenceRecordsPerSec}") > 0)
   }
@@ -1347,12 +1314,8 @@
       partitionLeaderEpoch = RecordBatch.NO_PARTITION_LEADER_EPOCH,
       origin = AppendOrigin.Client,
       interBrokerProtocolVersion = KAFKA_2_0_IV1,
-<<<<<<< HEAD
-      brokerTopicStats = brokerTopicStats,
-      bufferSupplier = BufferSupplier.create)
-=======
-      brokerTopicStats = brokerTopicStats))
->>>>>>> 0c6bb3d6
+      brokerTopicStats = brokerTopicStats,
+      bufferSupplier = BufferSupplier.create))
   }
 
   @Test
@@ -1386,14 +1349,9 @@
         partitionLeaderEpoch = RecordBatch.NO_PARTITION_LEADER_EPOCH,
         origin = AppendOrigin.Client,
         interBrokerProtocolVersion = ApiVersion.latestVersion,
-<<<<<<< HEAD
         brokerTopicStats = brokerTopicStats,
         bufferSupplier = BufferSupplier.create)
-    }
-=======
-        brokerTopicStats = brokerTopicStats)
     )
->>>>>>> 0c6bb3d6
 
     assertTrue(e.invalidException.isInstanceOf[InvalidTimestampException])
     assertTrue(e.recordErrors.nonEmpty)
@@ -1470,12 +1428,8 @@
       partitionLeaderEpoch = RecordBatch.NO_PARTITION_LEADER_EPOCH,
       origin = AppendOrigin.Client,
       interBrokerProtocolVersion = ApiVersion.latestVersion,
-<<<<<<< HEAD
-      brokerTopicStats = brokerTopicStats,
-      bufferSupplier = BufferSupplier.create)
-=======
-      brokerTopicStats = brokerTopicStats))
->>>>>>> 0c6bb3d6
+      brokerTopicStats = brokerTopicStats,
+      bufferSupplier = BufferSupplier.create))
   }
 
   private def createRecords(magicValue: Byte,
