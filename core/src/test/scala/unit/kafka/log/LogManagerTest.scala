/**
 * Licensed to the Apache Software Foundation (ASF) under one or more
 * contributor license agreements.  See the NOTICE file distributed with
 * this work for additional information regarding copyright ownership.
 * The ASF licenses this file to You under the Apache License, Version 2.0
 * (the "License"); you may not use this file except in compliance with
 * the License.  You may obtain a copy of the License at
 *
 *    http://www.apache.org/licenses/LICENSE-2.0
 *
 * Unless required by applicable law or agreed to in writing, software
 * distributed under the License is distributed on an "AS IS" BASIS,
 * WITHOUT WARRANTIES OR CONDITIONS OF ANY KIND, either express or implied.
 * See the License for the specific language governing permissions and
 * limitations under the License.
 */

package kafka.log

import com.yammer.metrics.core.MetricName
import kafka.metrics.KafkaYammerMetrics
import kafka.server.checkpoints.OffsetCheckpointFile
import kafka.server.metadata.{CachedConfigRepository, ConfigRepository}
import kafka.server.{FetchDataInfo, FetchLogEnd}
import kafka.utils._
import org.apache.directory.api.util.FileUtils
import org.apache.kafka.common.errors.OffsetOutOfRangeException
import org.apache.kafka.common.utils.Utils
<<<<<<< HEAD
import org.apache.kafka.common.{KafkaException, TopicPartition, Uuid}
import org.easymock.EasyMock
=======
import org.apache.kafka.common.{KafkaException, TopicPartition}
>>>>>>> 8bd5ceb3
import org.junit.jupiter.api.Assertions._
import org.junit.jupiter.api.{AfterEach, BeforeEach, Test}
import org.mockito.ArgumentMatchers.any
import org.mockito.{ArgumentMatchers, Mockito}
import org.mockito.Mockito.{doAnswer, mock, never, spy, times, verify}

import java.io._
import java.nio.file.Files
import java.util.concurrent.Future
import java.util.{Collections, Properties}
import scala.collection.mutable
import scala.jdk.CollectionConverters._
import scala.util.{Failure, Try}

class LogManagerTest {

  val time = new MockTime()
  val maxRollInterval = 100
  val maxLogAgeMs = 10 * 60 * 1000
  val logProps = new Properties()
  logProps.put(LogConfig.SegmentBytesProp, 1024: java.lang.Integer)
  logProps.put(LogConfig.SegmentIndexBytesProp, 4096: java.lang.Integer)
  logProps.put(LogConfig.RetentionMsProp, maxLogAgeMs: java.lang.Integer)
  logProps.put(LogConfig.MessageTimestampDifferenceMaxMsProp, Long.MaxValue.toString)
  val logConfig = LogConfig(logProps)
  var logDir: File = null
  var logManager: LogManager = null
  val name = "kafka"
  val veryLargeLogFlushInterval = 10000000L

  @BeforeEach
  def setUp(): Unit = {
    logDir = TestUtils.tempDir()
    logManager = createLogManager()
    logManager.startup(Set.empty)
  }

  @AfterEach
  def tearDown(): Unit = {
    if (logManager != null)
      logManager.shutdown()
    Utils.delete(logDir)
    // Some tests assign a new LogManager
    if (logManager != null)
      logManager.liveLogDirs.foreach(Utils.delete)
  }

  /**
   * Test that getOrCreateLog on a non-existent log creates a new log and that we can append to the new log.
   */
  @Test
  def testCreateLog(): Unit = {
    val log = logManager.getOrCreateLog(new TopicPartition(name, 0))
    assertEquals(1, logManager.liveLogDirs.size)

    val logFile = new File(logDir, name + "-0")
    assertTrue(logFile.exists)
    log.appendAsLeader(TestUtils.singletonRecords("test".getBytes()), leaderEpoch = 0)
  }

  /**
   * Tests that all internal futures are completed before LogManager.shutdown() returns to the
   * caller during error situations.
   */
  @Test
  def testHandlingExceptionsDuringShutdown(): Unit = {
    // We create two directories logDir1 and logDir2 to help effectively test error handling
    // during LogManager.shutdown().
    val logDir1 = TestUtils.tempDir()
    val logDir2 = TestUtils.tempDir()
    var logManagerForTest: Option[LogManager] = Option.empty
    try {
      logManagerForTest = Some(createLogManager(Seq(logDir1, logDir2)))

      assertEquals(2, logManagerForTest.get.liveLogDirs.size)
      logManagerForTest.get.startup(Set.empty)

      val log1 = logManagerForTest.get.getOrCreateLog(new TopicPartition(name, 0))
      val log2 = logManagerForTest.get.getOrCreateLog(new TopicPartition(name, 1))

      val logFile1 = new File(logDir1, name + "-0")
      assertTrue(logFile1.exists)
      val logFile2 = new File(logDir2, name + "-1")
      assertTrue(logFile2.exists)

      log1.appendAsLeader(TestUtils.singletonRecords("test1".getBytes()), leaderEpoch = 0)
      log1.takeProducerSnapshot()
      log1.appendAsLeader(TestUtils.singletonRecords("test1".getBytes()), leaderEpoch = 0)

      log2.appendAsLeader(TestUtils.singletonRecords("test2".getBytes()), leaderEpoch = 0)
      log2.takeProducerSnapshot()
      log2.appendAsLeader(TestUtils.singletonRecords("test2".getBytes()), leaderEpoch = 0)

      // This should cause log1.close() to fail during LogManger shutdown sequence.
      FileUtils.deleteDirectory(logFile1)

      logManagerForTest.get.shutdown()

      assertFalse(Files.exists(new File(logDir1, Log.CleanShutdownFile).toPath))
      assertTrue(Files.exists(new File(logDir2, Log.CleanShutdownFile).toPath))
    } finally {
      logManagerForTest.foreach(manager => manager.liveLogDirs.foreach(Utils.delete))
    }
  }

  /**
   * Test that getOrCreateLog on a non-existent log creates a new log and that we can append to the new log.
   * The LogManager is configured with one invalid log directory which should be marked as offline.
   */
  @Test
  def testCreateLogWithInvalidLogDir(): Unit = {
    // Configure the log dir with the Nul character as the path, which causes dir.getCanonicalPath() to throw an
    // IOException. This simulates the scenario where the disk is not properly mounted (which is hard to achieve in
    // a unit test)
    val dirs = Seq(logDir, new File("\u0000"))

    logManager.shutdown()
    logManager = createLogManager(dirs)
    logManager.startup(Set.empty)

    val log = logManager.getOrCreateLog(new TopicPartition(name, 0), isNew = true)
    val logFile = new File(logDir, name + "-0")
    assertTrue(logFile.exists)
    log.appendAsLeader(TestUtils.singletonRecords("test".getBytes()), leaderEpoch = 0)
  }

  @Test
  def testCreateLogWithLogDirFallback(): Unit = {
    // Configure a number of directories one level deeper in logDir,
    // so they all get cleaned up in tearDown().
    val dirs = (0 to 4)
      .map(_.toString)
      .map(logDir.toPath.resolve(_).toFile)

    // Create a new LogManager with the configured directories and an overridden createLogDirectory.
    logManager.shutdown()
    logManager = spy(createLogManager(dirs))
    val brokenDirs = mutable.Set[File]()
    doAnswer { invocation =>
      // The first half of directories tried will fail, the rest goes through.
      val logDir = invocation.getArgument[File](0)
      if (brokenDirs.contains(logDir) || brokenDirs.size < dirs.length / 2) {
        brokenDirs.add(logDir)
        Failure(new Throwable("broken dir"))
      } else {
        invocation.callRealMethod().asInstanceOf[Try[File]]
      }
    }.when(logManager).createLogDirectory(any(), any())
    logManager.startup(Set.empty)

    // Request creating a new log.
    // LogManager should try using all configured log directories until one succeeds.
    logManager.getOrCreateLog(new TopicPartition(name, 0), isNew = true)

    // Verify that half the directories were considered broken,
    assertEquals(dirs.length / 2, brokenDirs.size)

    // and that exactly one log file was created,
    val containsLogFile: File => Boolean = dir => new File(dir, name + "-0").exists()
    assertEquals(1, dirs.count(containsLogFile), "More than one log file created")

    // and that it wasn't created in one of the broken directories.
    assertFalse(brokenDirs.exists(containsLogFile))
  }

  /**
   * Test that get on a non-existent returns None and no log is created.
   */
  @Test
  def testGetNonExistentLog(): Unit = {
    val log = logManager.getLog(new TopicPartition(name, 0))
    assertEquals(None, log, "No log should be found.")
    val logFile = new File(logDir, name + "-0")
    assertFalse(logFile.exists)
  }

  /**
   * Test time-based log cleanup. First append messages, then set the time into the future and run cleanup.
   */
  @Test
  def testCleanupExpiredSegments(): Unit = {
    val log = logManager.getOrCreateLog(new TopicPartition(name, 0))
    var offset = 0L
    for(_ <- 0 until 200) {
      val set = TestUtils.singletonRecords("test".getBytes())
      val info = log.appendAsLeader(set, leaderEpoch = 0)
      offset = info.lastOffset
    }
    assertTrue(log.numberOfSegments > 1, "There should be more than one segment now.")
    log.updateHighWatermark(log.logEndOffset)
    log.partitionMetadataFile.get.write(Uuid.randomUuid())

    log.logSegments.foreach(_.log.file.setLastModified(time.milliseconds))

    time.sleep(maxLogAgeMs + 1)
    assertEquals(1, log.numberOfSegments, "Now there should only be only one segment in the index.")
    time.sleep(log.config.fileDeleteDelayMs + 1)

    log.logSegments.foreach(s => {
      s.lazyOffsetIndex.get
      s.lazyTimeIndex.get
    })

    // there should be a log file, two indexes, one producer snapshot, partition metadata, and the leader epoch checkpoint
    assertEquals(log.numberOfSegments * 4 + 2, log.dir.list.length, "Files should have been deleted")
    assertEquals(0, readLog(log, offset + 1).records.sizeInBytes, "Should get empty fetch off new log.")

    assertThrows(classOf[OffsetOutOfRangeException], () => readLog(log, 0), () => "Should get exception from fetching earlier.")
    // log should still be appendable
    log.appendAsLeader(TestUtils.singletonRecords("test".getBytes()), leaderEpoch = 0)
  }

  /**
   * Test size-based cleanup. Append messages, then run cleanup and check that segments are deleted.
   */
  @Test
  def testCleanupSegmentsToMaintainSize(): Unit = {
    val setSize = TestUtils.singletonRecords("test".getBytes()).sizeInBytes
    logManager.shutdown()
    val configRepository = new CachedConfigRepository
    val segmentBytes = 10 * setSize
    configRepository.setTopicConfig(name, LogConfig.SegmentBytesProp, segmentBytes.toString)
    configRepository.setTopicConfig(name, LogConfig.RetentionBytesProp, (5L * 10L * setSize + 10L).toString)

    logManager = createLogManager(configRepository = configRepository)
    logManager.startup(Set.empty)

    // create a log
    val log = logManager.getOrCreateLog(new TopicPartition(name, 0))
    var offset = 0L

    // add a bunch of messages that should be larger than the retentionSize
    val numMessages = 200
    for (_ <- 0 until numMessages) {
      val set = TestUtils.singletonRecords("test".getBytes())
      val info = log.appendAsLeader(set, leaderEpoch = 0)
      offset = info.firstOffset.get.messageOffset
    }

    log.updateHighWatermark(log.logEndOffset)
<<<<<<< HEAD
    log.partitionMetadataFile.get.write(Uuid.randomUuid())
    assertEquals(numMessages * setSize / config.segmentSize, log.numberOfSegments, "Check we have the expected number of segments.")
=======
    assertEquals(numMessages * setSize / segmentBytes, log.numberOfSegments, "Check we have the expected number of segments.")
>>>>>>> 8bd5ceb3

    // this cleanup shouldn't find any expired segments but should delete some to reduce size
    time.sleep(logManager.InitialTaskDelayMs)
    assertEquals(6, log.numberOfSegments, "Now there should be exactly 6 segments")
    time.sleep(log.config.fileDeleteDelayMs + 1)

    // there should be a log file, two indexes (the txn index is created lazily),
    // and a producer snapshot file per segment, and the leader epoch checkpoint and partition metadata file.
    assertEquals(log.numberOfSegments * 4 + 2, log.dir.list.length, "Files should have been deleted")
    assertEquals(0, readLog(log, offset + 1).records.sizeInBytes, "Should get empty fetch off new log.")
    assertThrows(classOf[OffsetOutOfRangeException], () => readLog(log, 0))
    // log should still be appendable
    log.appendAsLeader(TestUtils.singletonRecords("test".getBytes()), leaderEpoch = 0)
  }

  /**
    * Ensures that LogManager doesn't run on logs with cleanup.policy=compact,delete
    * LogCleaner.CleanerThread handles all logs where compaction is enabled.
    */
  @Test
  def testDoesntCleanLogsWithCompactDeletePolicy(): Unit = {
    testDoesntCleanLogs(LogConfig.Compact + "," + LogConfig.Delete)
  }

  /**
    * Ensures that LogManager doesn't run on logs with cleanup.policy=compact
    * LogCleaner.CleanerThread handles all logs where compaction is enabled.
    */
  @Test
  def testDoesntCleanLogsWithCompactPolicy(): Unit = {
    testDoesntCleanLogs(LogConfig.Compact)
  }

  private def testDoesntCleanLogs(policy: String): Unit = {
    logManager.shutdown()
    val configRepository = new CachedConfigRepository
    configRepository.setTopicConfig(name, LogConfig.CleanupPolicyProp, policy)

    logManager = createLogManager(configRepository = configRepository)
    val log = logManager.getOrCreateLog(new TopicPartition(name, 0))
    var offset = 0L
    for (_ <- 0 until 200) {
      val set = TestUtils.singletonRecords("test".getBytes(), key="test".getBytes())
      val info = log.appendAsLeader(set, leaderEpoch = 0)
      offset = info.lastOffset
    }

    val numSegments = log.numberOfSegments
    assertTrue(log.numberOfSegments > 1, "There should be more than one segment now.")

    log.logSegments.foreach(_.log.file.setLastModified(time.milliseconds))

    time.sleep(maxLogAgeMs + 1)
    assertEquals(numSegments, log.numberOfSegments, "number of segments shouldn't have changed")
  }

  /**
   * Test that flush is invoked by the background scheduler thread.
   */
  @Test
  def testTimeBasedFlush(): Unit = {
    logManager.shutdown()
    val configRepository = new CachedConfigRepository
    configRepository.setTopicConfig(name, LogConfig.FlushMsProp, "1000")

    logManager = createLogManager(configRepository = configRepository)
    logManager.startup(Set.empty)
    val log = logManager.getOrCreateLog(new TopicPartition(name, 0))
    val lastFlush = log.lastFlushTime
    for (_ <- 0 until 200) {
      val set = TestUtils.singletonRecords("test".getBytes())
      log.appendAsLeader(set, leaderEpoch = 0)
    }
    time.sleep(logManager.InitialTaskDelayMs)
    assertTrue(lastFlush != log.lastFlushTime, "Time based flush should have been triggered")
  }

  /**
   * Test that new logs that are created are assigned to the least loaded log directory
   */
  @Test
  def testLeastLoadedAssignment(): Unit = {
    // create a log manager with multiple data directories
    val dirs = Seq(TestUtils.tempDir(),
                     TestUtils.tempDir(),
                     TestUtils.tempDir())
    logManager.shutdown()
    logManager = createLogManager(dirs)

    // verify that logs are always assigned to the least loaded partition
    for(partition <- 0 until 20) {
      logManager.getOrCreateLog(new TopicPartition("test", partition))
      assertEquals(partition + 1, logManager.allLogs.size, "We should have created the right number of logs")
      val counts = logManager.allLogs.groupBy(_.dir.getParent).values.map(_.size)
      assertTrue(counts.max <= counts.min + 1, "Load should balance evenly")
    }
  }

  /**
   * Test that it is not possible to open two log managers using the same data directory
   */
  @Test
  def testTwoLogManagersUsingSameDirFails(): Unit = {
    assertThrows(classOf[KafkaException], () => createLogManager())
  }

  /**
   * Test that recovery points are correctly written out to disk
   */
  @Test
  def testCheckpointRecoveryPoints(): Unit = {
    verifyCheckpointRecovery(Seq(new TopicPartition("test-a", 1), new TopicPartition("test-b", 1)), logManager, logDir)
  }

  /**
   * Test that recovery points directory checking works with trailing slash
   */
  @Test
  def testRecoveryDirectoryMappingWithTrailingSlash(): Unit = {
    logManager.shutdown()
    logManager = TestUtils.createLogManager(logDirs = Seq(new File(TestUtils.tempDir().getAbsolutePath + File.separator)))
    logManager.startup(Set.empty)
    verifyCheckpointRecovery(Seq(new TopicPartition("test-a", 1)), logManager, logManager.liveLogDirs.head)
  }

  /**
   * Test that recovery points directory checking works with relative directory
   */
  @Test
  def testRecoveryDirectoryMappingWithRelativeDirectory(): Unit = {
    logManager.shutdown()
    logManager = createLogManager(Seq(new File("data", logDir.getName).getAbsoluteFile))
    logManager.startup(Set.empty)
    verifyCheckpointRecovery(Seq(new TopicPartition("test-a", 1)), logManager, logManager.liveLogDirs.head)
  }

  private def verifyCheckpointRecovery(topicPartitions: Seq[TopicPartition], logManager: LogManager, logDir: File): Unit = {
    val logs = topicPartitions.map(logManager.getOrCreateLog(_))
    logs.foreach { log =>
      for (_ <- 0 until 50)
        log.appendAsLeader(TestUtils.singletonRecords("test".getBytes()), leaderEpoch = 0)

      log.flush()
    }

    logManager.checkpointLogRecoveryOffsets()
    val checkpoints = new OffsetCheckpointFile(new File(logDir, LogManager.RecoveryPointCheckpointFile)).read()

    topicPartitions.zip(logs).foreach { case (tp, log) =>
      assertEquals(checkpoints(tp), log.recoveryPoint, "Recovery point should equal checkpoint")
    }
  }

  private def createLogManager(logDirs: Seq[File] = Seq(this.logDir),
                               configRepository: ConfigRepository = new CachedConfigRepository): LogManager = {
    TestUtils.createLogManager(
      defaultConfig = logConfig,
      configRepository = configRepository,
      logDirs = logDirs,
      time = this.time)
  }

  @Test
  def testFileReferencesAfterAsyncDelete(): Unit = {
    val log = logManager.getOrCreateLog(new TopicPartition(name, 0))
    val activeSegment = log.activeSegment
    val logName = activeSegment.log.file.getName
    val indexName = activeSegment.offsetIndex.file.getName
    val timeIndexName = activeSegment.timeIndex.file.getName
    val txnIndexName = activeSegment.txnIndex.file.getName
    val indexFilesOnDiskBeforeDelete = activeSegment.log.file.getParentFile.listFiles.filter(_.getName.endsWith("index"))

    val removedLog = logManager.asyncDelete(new TopicPartition(name, 0)).get
    val removedSegment = removedLog.activeSegment
    val indexFilesAfterDelete = Seq(removedSegment.lazyOffsetIndex.file, removedSegment.lazyTimeIndex.file,
      removedSegment.txnIndex.file)

    assertEquals(new File(removedLog.dir, logName), removedSegment.log.file)
    assertEquals(new File(removedLog.dir, indexName), removedSegment.lazyOffsetIndex.file)
    assertEquals(new File(removedLog.dir, timeIndexName), removedSegment.lazyTimeIndex.file)
    assertEquals(new File(removedLog.dir, txnIndexName), removedSegment.txnIndex.file)

    // Try to detect the case where a new index type was added and we forgot to update the pointer
    // This will only catch cases where the index file is created eagerly instead of lazily
    indexFilesOnDiskBeforeDelete.foreach { fileBeforeDelete =>
      val fileInIndex = indexFilesAfterDelete.find(_.getName == fileBeforeDelete.getName)
      assertEquals(Some(fileBeforeDelete.getName), fileInIndex.map(_.getName),
        s"Could not find index file ${fileBeforeDelete.getName} in indexFilesAfterDelete")
      assertNotEquals("File reference was not updated in index", fileBeforeDelete.getAbsolutePath,
        fileInIndex.get.getAbsolutePath)
    }

    time.sleep(logManager.InitialTaskDelayMs)
    assertTrue(logManager.hasLogsToBeDeleted, "Logs deleted too early")
    time.sleep(logManager.currentDefaultConfig.fileDeleteDelayMs - logManager.InitialTaskDelayMs)
    assertFalse(logManager.hasLogsToBeDeleted, "Logs not deleted")
  }

  @Test
  def testCreateAndDeleteOverlyLongTopic(): Unit = {
    val invalidTopicName = String.join("", Collections.nCopies(253, "x"))
    logManager.getOrCreateLog(new TopicPartition(invalidTopicName, 0))
    logManager.asyncDelete(new TopicPartition(invalidTopicName, 0))
  }

  @Test
  def testCheckpointForOnlyAffectedLogs(): Unit = {
    val tps = Seq(
      new TopicPartition("test-a", 0),
      new TopicPartition("test-a", 1),
      new TopicPartition("test-a", 2),
      new TopicPartition("test-b", 0),
      new TopicPartition("test-b", 1))

    val allLogs = tps.map(logManager.getOrCreateLog(_))
    allLogs.foreach { log =>
      for (_ <- 0 until 50)
        log.appendAsLeader(TestUtils.singletonRecords("test".getBytes), leaderEpoch = 0)
      log.flush()
    }

    logManager.checkpointRecoveryOffsetsInDir(logDir)

    val checkpoints = new OffsetCheckpointFile(new File(logDir, LogManager.RecoveryPointCheckpointFile)).read()

    tps.zip(allLogs).foreach { case (tp, log) =>
      assertEquals(checkpoints(tp), log.recoveryPoint,
        "Recovery point should equal checkpoint")
    }
  }

  private def readLog(log: Log, offset: Long, maxLength: Int = 1024): FetchDataInfo = {
    log.read(offset, maxLength, isolation = FetchLogEnd, minOneMessage = true)
  }

  /**
   * Test when a configuration of a topic is updated while its log is getting initialized,
   * the config is refreshed when log initialization is finished.
   */
  @Test
  def testTopicConfigChangeUpdatesLogConfig(): Unit = {
    logManager.shutdown()
    val spyConfigRepository = spy(new CachedConfigRepository)
    logManager = createLogManager(configRepository = spyConfigRepository)
    val spyLogManager = spy(logManager)
    val mockLog = mock(classOf[Log])

    val testTopicOne = "test-topic-one"
    val testTopicTwo = "test-topic-two"
    val testTopicOnePartition = new TopicPartition(testTopicOne, 1)
    val testTopicTwoPartition = new TopicPartition(testTopicTwo, 1)

    spyLogManager.initializingLog(testTopicOnePartition)
    spyLogManager.initializingLog(testTopicTwoPartition)

    spyLogManager.topicConfigUpdated(testTopicOne)

    spyLogManager.finishedInitializingLog(testTopicOnePartition, Some(mockLog))
    spyLogManager.finishedInitializingLog(testTopicTwoPartition, Some(mockLog))

    // testTopicOne configs loaded again due to the update
    verify(spyLogManager).initializingLog(ArgumentMatchers.eq(testTopicOnePartition))
    verify(spyLogManager).finishedInitializingLog(ArgumentMatchers.eq(testTopicOnePartition), ArgumentMatchers.any())
    verify(spyConfigRepository, times(1)).topicConfig(testTopicOne)

    // testTopicTwo configs not loaded again since there was no update
    verify(spyLogManager).initializingLog(ArgumentMatchers.eq(testTopicTwoPartition))
    verify(spyLogManager).finishedInitializingLog(ArgumentMatchers.eq(testTopicTwoPartition), ArgumentMatchers.any())
    verify(spyConfigRepository, never).topicConfig(testTopicTwo)
  }

  /**
   * Test if an error occurs when creating log, log manager removes corresponding
   * topic partition from the list of initializing partitions and no configs are retrieved.
   */
  @Test
  def testConfigChangeGetsCleanedUp(): Unit = {
    logManager.shutdown()
    val spyConfigRepository = spy(new CachedConfigRepository)
    logManager = createLogManager(configRepository = spyConfigRepository)
    val spyLogManager = spy(logManager)

    val testTopicPartition = new TopicPartition("test-topic", 1)
    spyLogManager.initializingLog(testTopicPartition)
    spyLogManager.finishedInitializingLog(testTopicPartition, None)

    assertTrue(logManager.partitionsInitializing.isEmpty)
    verify(spyConfigRepository, never).topicConfig(testTopicPartition.topic)
  }

  /**
   * Test when a broker configuration change happens all logs in process of initialization
   * pick up latest config when finished with initialization.
   */
  @Test
  def testBrokerConfigChangeDeliveredToAllLogs(): Unit = {
    logManager.shutdown()
    val spyConfigRepository = spy(new CachedConfigRepository)
    logManager = createLogManager(configRepository = spyConfigRepository)
    val spyLogManager = spy(logManager)
    val mockLog = mock(classOf[Log])

    val testTopicOne = "test-topic-one"
    val testTopicTwo = "test-topic-two"
    val testTopicOnePartition = new TopicPartition(testTopicOne, 1)
    val testTopicTwoPartition = new TopicPartition(testTopicTwo, 1)

    spyLogManager.initializingLog(testTopicOnePartition)
    spyLogManager.initializingLog(testTopicTwoPartition)

    spyLogManager.brokerConfigUpdated()

    spyLogManager.finishedInitializingLog(testTopicOnePartition, Some(mockLog))
    spyLogManager.finishedInitializingLog(testTopicTwoPartition, Some(mockLog))

    verify(spyConfigRepository, times(1)).topicConfig(testTopicOne)
    verify(spyConfigRepository, times(1)).topicConfig(testTopicTwo)
  }

  /**
   * Test even if no log is getting initialized, if config change events are delivered
   * things continue to work correctly. This test should not throw.
   *
   * This makes sure that events can be delivered even when no log is getting initialized.
   */
  @Test
  def testConfigChangesWithNoLogGettingInitialized(): Unit = {
    logManager.brokerConfigUpdated()
    logManager.topicConfigUpdated("test-topic")
    assertTrue(logManager.partitionsInitializing.isEmpty)
  }

  @Test
  def testMetricsExistWhenLogIsRecreatedBeforeDeletion(): Unit = {
    val topicName = "metric-test"
    def logMetrics: mutable.Set[MetricName] = KafkaYammerMetrics.defaultRegistry.allMetrics.keySet.asScala.
      filter(metric => metric.getType == "Log" && metric.getScope.contains(topicName))

    val tp = new TopicPartition(topicName, 0)
    val metricTag = s"topic=${tp.topic},partition=${tp.partition}"

    def verifyMetrics(): Unit = {
      assertEquals(LogMetricNames.allMetricNames.size, logMetrics.size)
      logMetrics.foreach { metric =>
        assertTrue(metric.getMBeanName.contains(metricTag))
      }
    }

    // Create the Log and assert that the metrics are present
    logManager.getOrCreateLog(tp)
    verifyMetrics()

    // Trigger the deletion and assert that the metrics have been removed
    val removedLog = logManager.asyncDelete(tp).get
    assertTrue(logMetrics.isEmpty)

    // Recreate the Log and assert that the metrics are present
    logManager.getOrCreateLog(tp)
    verifyMetrics()

    // Advance time past the file deletion delay and assert that the removed log has been deleted but the metrics
    // are still present
    time.sleep(logConfig.fileDeleteDelayMs + 1)
    assertTrue(removedLog.logSegments.isEmpty)
    verifyMetrics()
  }

  @Test
  def testMetricsAreRemovedWhenMovingCurrentToFutureLog(): Unit = {
    val dir1 = TestUtils.tempDir()
    val dir2 = TestUtils.tempDir()
    logManager = createLogManager(Seq(dir1, dir2))
    logManager.startup(Set.empty)

    val topicName = "future-log"
    def logMetrics: mutable.Set[MetricName] = KafkaYammerMetrics.defaultRegistry.allMetrics.keySet.asScala.
      filter(metric => metric.getType == "Log" && metric.getScope.contains(topicName))

    val tp = new TopicPartition(topicName, 0)
    val metricTag = s"topic=${tp.topic},partition=${tp.partition}"

    def verifyMetrics(logCount: Int): Unit = {
      assertEquals(LogMetricNames.allMetricNames.size * logCount, logMetrics.size)
      logMetrics.foreach { metric =>
        assertTrue(metric.getMBeanName.contains(metricTag))
      }
    }

    // Create the current and future logs and verify that metrics are present for both current and future logs
    logManager.maybeUpdatePreferredLogDir(tp, dir1.getAbsolutePath)
    logManager.getOrCreateLog(tp)
    logManager.maybeUpdatePreferredLogDir(tp, dir2.getAbsolutePath)
    logManager.getOrCreateLog(tp, isFuture = true)
    verifyMetrics(2)

    // Replace the current log with the future one and verify that only one set of metrics are present
    logManager.replaceCurrentWithFutureLog(tp)
    verifyMetrics(1)

    // Trigger the deletion of the former current directory and verify that one set of metrics is still present
    time.sleep(logConfig.fileDeleteDelayMs + 1)
    verifyMetrics(1)
  }

  @Test
  def testWaitForAllToComplete(): Unit = {
    var invokedCount = 0
    val success: Future[Boolean] = Mockito.mock(classOf[Future[Boolean]])
    Mockito.when(success.get()).thenAnswer { _ =>
      invokedCount += 1
      true
    }
    val failure: Future[Boolean] = Mockito.mock(classOf[Future[Boolean]])
    Mockito.when(failure.get()).thenAnswer{ _ =>
      invokedCount += 1
      throw new RuntimeException
    }

    var failureCount = 0
    // all futures should be evaluated
    assertFalse(LogManager.waitForAllToComplete(Seq(success, failure), _ => failureCount += 1))
    assertEquals(2, invokedCount)
    assertEquals(1, failureCount)
    assertFalse(LogManager.waitForAllToComplete(Seq(failure, success), _ => failureCount += 1))
    assertEquals(4, invokedCount)
    assertEquals(2, failureCount)
    assertTrue(LogManager.waitForAllToComplete(Seq(success, success), _ => failureCount += 1))
    assertEquals(6, invokedCount)
    assertEquals(2, failureCount)
    assertFalse(LogManager.waitForAllToComplete(Seq(failure, failure), _ => failureCount += 1))
    assertEquals(8, invokedCount)
    assertEquals(4, failureCount)
  }
}<|MERGE_RESOLUTION|>--- conflicted
+++ resolved
@@ -26,12 +26,7 @@
 import org.apache.directory.api.util.FileUtils
 import org.apache.kafka.common.errors.OffsetOutOfRangeException
 import org.apache.kafka.common.utils.Utils
-<<<<<<< HEAD
 import org.apache.kafka.common.{KafkaException, TopicPartition, Uuid}
-import org.easymock.EasyMock
-=======
-import org.apache.kafka.common.{KafkaException, TopicPartition}
->>>>>>> 8bd5ceb3
 import org.junit.jupiter.api.Assertions._
 import org.junit.jupiter.api.{AfterEach, BeforeEach, Test}
 import org.mockito.ArgumentMatchers.any
@@ -272,12 +267,8 @@
     }
 
     log.updateHighWatermark(log.logEndOffset)
-<<<<<<< HEAD
     log.partitionMetadataFile.get.write(Uuid.randomUuid())
-    assertEquals(numMessages * setSize / config.segmentSize, log.numberOfSegments, "Check we have the expected number of segments.")
-=======
     assertEquals(numMessages * setSize / segmentBytes, log.numberOfSegments, "Check we have the expected number of segments.")
->>>>>>> 8bd5ceb3
 
     // this cleanup shouldn't find any expired segments but should delete some to reduce size
     time.sleep(logManager.InitialTaskDelayMs)
