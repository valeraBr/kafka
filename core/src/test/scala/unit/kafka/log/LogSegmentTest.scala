--- conflicted
+++ resolved
@@ -74,17 +74,10 @@
   @Test
   def testReadBeforeFirstOffset() {
     val seg = createSegment(40)
-<<<<<<< HEAD
-    val ms = messages(50, "hello", "there", "little", "bee")
-    seg.append(50, 53, Message.NoTimestamp, -1L, ms)
-    val read = seg.read(startOffset = 41, maxSize = 300, maxOffset = None).messageSet
-    assertEquals(ms.toList, read.toList)
-=======
     val ms = records(50, "hello", "there", "little", "bee")
-    seg.append(50, Record.NO_TIMESTAMP, -1L, ms)
+    seg.append(50, 53, Record.NO_TIMESTAMP, -1L, ms)
     val read = seg.read(startOffset = 41, maxSize = 300, maxOffset = None).records
     assertEquals(ms.deepIterator.asScala.toList, read.deepIterator.asScala.toList)
->>>>>>> 67f1e5b9
   }
 
   /**
@@ -95,19 +88,11 @@
   def testMaxOffset() {
     val baseOffset = 50
     val seg = createSegment(baseOffset)
-<<<<<<< HEAD
-    val ms = messages(baseOffset, "hello", "there", "beautiful")
-    seg.append(baseOffset, 52, Message.NoTimestamp, -1L, ms)
-    def validate(offset: Long) = 
-      assertEquals(ms.filter(_.offset == offset).toList, 
-                   seg.read(startOffset = offset, maxSize = 1024, maxOffset = Some(offset+1)).messageSet.toList)
-=======
     val ms = records(baseOffset, "hello", "there", "beautiful")
-    seg.append(baseOffset, Record.NO_TIMESTAMP, -1L, ms)
+    seg.append(baseOffset, 52, Record.NO_TIMESTAMP, -1L, ms)
     def validate(offset: Long) =
       assertEquals(ms.deepIterator.asScala.filter(_.offset == offset).toList,
                    seg.read(startOffset = offset, maxSize = 1024, maxOffset = Some(offset+1)).records.deepIterator.asScala.toList)
->>>>>>> 67f1e5b9
     validate(50)
     validate(51)
     validate(52)
@@ -119,13 +104,8 @@
   @Test
   def testReadAfterLast() {
     val seg = createSegment(40)
-<<<<<<< HEAD
-    val ms = messages(50, "hello", "there")
-    seg.append(50, 51, Message.NoTimestamp, -1L, ms)
-=======
     val ms = records(50, "hello", "there")
-    seg.append(50, Record.NO_TIMESTAMP, -1L, ms)
->>>>>>> 67f1e5b9
+    seg.append(50, 51, Record.NO_TIMESTAMP, -1L, ms)
     val read = seg.read(startOffset = 52, maxSize = 200, maxOffset = None)
     assertNull("Read beyond the last offset in the segment should give null", read)
   }
@@ -137,17 +117,10 @@
   @Test
   def testReadFromGap() {
     val seg = createSegment(40)
-<<<<<<< HEAD
-    val ms = messages(50, "hello", "there")
-    seg.append(50, 51, Message.NoTimestamp, -1L, ms)
-    val ms2 = messages(60, "alpha", "beta")
-    seg.append(60, 61, Message.NoTimestamp, -1L, ms2)
-=======
     val ms = records(50, "hello", "there")
-    seg.append(50, Record.NO_TIMESTAMP, -1L, ms)
+    seg.append(50, 51, Record.NO_TIMESTAMP, -1L, ms)
     val ms2 = records(60, "alpha", "beta")
-    seg.append(60, Record.NO_TIMESTAMP, -1L, ms2)
->>>>>>> 67f1e5b9
+    seg.append(60, 61, Record.NO_TIMESTAMP, -1L, ms2)
     val read = seg.read(startOffset = 55, maxSize = 200, maxOffset = None)
     assertEquals(ms2.deepIterator.asScala.toList, read.records.deepIterator.asScala.toList)
   }
@@ -161,17 +134,10 @@
     val seg = createSegment(40)
     var offset = 40
     for (_ <- 0 until 30) {
-<<<<<<< HEAD
-      val ms1 = messages(offset, "hello")
-      seg.append(offset, offset, Message.NoTimestamp, -1L, ms1)
-      val ms2 = messages(offset + 1, "hello")
-      seg.append(offset + 1, offset + 1, Message.NoTimestamp, -1L, ms2)
-=======
       val ms1 = records(offset, "hello")
-      seg.append(offset, Record.NO_TIMESTAMP, -1L, ms1)
+      seg.append(offset, offset, Record.NO_TIMESTAMP, -1L, ms1)
       val ms2 = records(offset + 1, "hello")
-      seg.append(offset + 1, Record.NO_TIMESTAMP, -1L, ms2)
->>>>>>> 67f1e5b9
+      seg.append(offset + 1, offset + 1, Record.NO_TIMESTAMP, -1L, ms2)
       // check that we can read back both messages
       val read = seg.read(offset, None, 10000)
       assertEquals(List(ms1.deepIterator.next(), ms2.deepIterator.next()), read.records.deepIterator.asScala.toList)
@@ -190,11 +156,7 @@
     val seg = createSegment(40, 2 * records(0, "hello").sizeInBytes - 1)
     var offset = 40
     for (_ <- 0 until numMessages) {
-<<<<<<< HEAD
-      seg.append(offset, offset, offset, offset, messages(offset, "hello"))
-=======
-      seg.append(offset, offset, offset, records(offset, "hello"))
->>>>>>> 67f1e5b9
+      seg.append(offset, offset, offset, offset, records(offset, "hello"))
       offset += 1
     }
     val expectedNumEntries = numMessages / 2 - 1
@@ -213,17 +175,10 @@
   def testTruncateFull() {
     // test the case where we fully truncate the log
     val seg = createSegment(40)
-<<<<<<< HEAD
-    seg.append(40, 41, Message.NoTimestamp, -1L, messages(40, "hello", "there"))
+    seg.append(40, 41, Record.NO_TIMESTAMP, -1L, records(40, "hello", "there"))
     seg.truncateTo(0)
     assertNull("Segment should be empty.", seg.read(0, None, 1024))
-    seg.append(40, 41, Message.NoTimestamp, -1L, messages(40, "hello", "there"))
-=======
-    seg.append(40, Record.NO_TIMESTAMP, -1L, records(40, "hello", "there"))
-    seg.truncateTo(0)
-    assertNull("Segment should be empty.", seg.read(0, None, 1024))
-    seg.append(40, Record.NO_TIMESTAMP, -1L, records(40, "hello", "there"))
->>>>>>> 67f1e5b9
+    seg.append(40, 41, Record.NO_TIMESTAMP, -1L, records(40, "hello", "there"))
   }
 
   /**
@@ -235,11 +190,7 @@
     val seg = createSegment(40, messageSize * 2 - 1)
     // Produce some messages
     for (i <- 40 until 50)
-<<<<<<< HEAD
-      seg.append(i, i, i * 10, i, messages(i, s"msg$i"))
-=======
-      seg.append(i, i * 10, i, records(i, s"msg$i"))
->>>>>>> 67f1e5b9
+      seg.append(i, i, i * 10, i, records(i, s"msg$i"))
 
     assertEquals(490, seg.largestTimestamp)
     // Search for an indexed timestamp
@@ -263,11 +214,7 @@
   def testNextOffsetCalculation() {
     val seg = createSegment(40)
     assertEquals(40, seg.nextOffset)
-<<<<<<< HEAD
-    seg.append(50, 52, Message.NoTimestamp, -1L, messages(50, "hello", "there", "you"))
-=======
-    seg.append(50, Record.NO_TIMESTAMP, -1L, records(50, "hello", "there", "you"))
->>>>>>> 67f1e5b9
+    seg.append(50, 52, Record.NO_TIMESTAMP, -1L, records(50, "hello", "there", "you"))
     assertEquals(53, seg.nextOffset())
   }
 
@@ -294,11 +241,7 @@
   def testRecoveryFixesCorruptIndex() {
     val seg = createSegment(0)
     for(i <- 0 until 100)
-<<<<<<< HEAD
-      seg.append(i, i, Message.NoTimestamp, -1L, messages(i, i.toString))
-=======
-      seg.append(i, Record.NO_TIMESTAMP, -1L, records(i, i.toString))
->>>>>>> 67f1e5b9
+      seg.append(i, i, Record.NO_TIMESTAMP, -1L, records(i, i.toString))
     val indexFile = seg.index.file
     TestUtils.writeNonsenseToFile(indexFile, 5, indexFile.length.toInt)
     seg.recover(64*1024)
@@ -314,11 +257,7 @@
   def testRecoveryFixesCorruptTimeIndex() {
     val seg = createSegment(0)
     for(i <- 0 until 100)
-<<<<<<< HEAD
-      seg.append(i, i, i * 10, i, messages(i, i.toString))
-=======
-      seg.append(i, i * 10, i, records(i, i.toString))
->>>>>>> 67f1e5b9
+      seg.append(i, i, i * 10, i, records(i, i.toString))
     val timeIndexFile = seg.timeIndex.file
     TestUtils.writeNonsenseToFile(timeIndexFile, 5, timeIndexFile.length.toInt)
     seg.recover(64*1024)
@@ -338,11 +277,7 @@
     for (_ <- 0 until 10) {
       val seg = createSegment(0)
       for(i <- 0 until messagesAppended)
-<<<<<<< HEAD
-        seg.append(i, i, Message.NoTimestamp, -1L, messages(i, i.toString))
-=======
-        seg.append(i, Record.NO_TIMESTAMP, -1L, records(i, i.toString))
->>>>>>> 67f1e5b9
+        seg.append(i, i, Record.NO_TIMESTAMP, -1L, records(i, i.toString))
       val offsetToBeginCorruption = TestUtils.random.nextInt(messagesAppended)
       // start corrupting somewhere in the middle of the chosen record all the way to the end
 
@@ -367,17 +302,10 @@
   @Test
   def testCreateWithInitFileSizeAppendMessage() {
     val seg = createSegment(40, false, 512*1024*1024, true)
-<<<<<<< HEAD
-    val ms = messages(50, "hello", "there")
-    seg.append(50, 51, Message.NoTimestamp, -1L, ms)
-    val ms2 = messages(60, "alpha", "beta")
-    seg.append(60, 61, Message.NoTimestamp, -1L, ms2)
-=======
     val ms = records(50, "hello", "there")
-    seg.append(50, Record.NO_TIMESTAMP, -1L, ms)
+    seg.append(50, 51, Record.NO_TIMESTAMP, -1L, ms)
     val ms2 = records(60, "alpha", "beta")
-    seg.append(60, Record.NO_TIMESTAMP, -1L, ms2)
->>>>>>> 67f1e5b9
+    seg.append(60, 61, Record.NO_TIMESTAMP, -1L, ms2)
     val read = seg.read(startOffset = 55, maxSize = 200, maxOffset = None)
     assertEquals(ms2.deepIterator.asScala.toList, read.records.deepIterator.asScala.toList)
   }
@@ -388,17 +316,10 @@
     val tempDir = TestUtils.tempDir()
     val seg = new LogSegment(tempDir, 40, 10, 1000, 0, Time.SYSTEM, false, 512*1024*1024, true)
 
-<<<<<<< HEAD
-    val ms = messages(50, "hello", "there")
-    seg.append(50, 51, Message.NoTimestamp, -1L, ms)
-    val ms2 = messages(60, "alpha", "beta")
-    seg.append(60, 61, Message.NoTimestamp, -1L, ms2)
-=======
     val ms = records(50, "hello", "there")
-    seg.append(50, Record.NO_TIMESTAMP, -1L, ms)
+    seg.append(50, 51, Record.NO_TIMESTAMP, -1L, ms)
     val ms2 = records(60, "alpha", "beta")
-    seg.append(60, Record.NO_TIMESTAMP, -1L, ms2)
->>>>>>> 67f1e5b9
+    seg.append(60, 61, Record.NO_TIMESTAMP, -1L, ms2)
     val read = seg.read(startOffset = 55, maxSize = 200, maxOffset = None)
     assertEquals(ms2.deepIterator.asScala.toList, read.records.deepIterator.asScala.toList)
     val oldSize = seg.log.sizeInBytes()
