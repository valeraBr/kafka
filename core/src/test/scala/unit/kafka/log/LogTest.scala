/**
 * Licensed to the Apache Software Foundation (ASF) under one or more
 * contributor license agreements.  See the NOTICE file distributed with
 * this work for additional information regarding copyright ownership.
 * The ASF licenses this file to You under the Apache License, Version 2.0
 * (the "License"); you may not use this file except in compliance with
 * the License.  You may obtain a copy of the License at
 *
 *    http://www.apache.org/licenses/LICENSE-2.0
 *
 * Unless required by applicable law or agreed to in writing, software
 * distributed under the License is distributed on an "AS IS" BASIS,
 * WITHOUT WARRANTIES OR CONDITIONS OF ANY KIND, either express or implied.
 * See the License for the specific language governing permissions and
 * limitations under the License.
 */

package kafka.log

import java.io._
import java.nio.ByteBuffer
import java.nio.file.{Files, Paths}
import java.util.concurrent.{Callable, Executors}
import java.util.regex.Pattern
import java.util.{Collections, Optional, Properties}
import kafka.api.{ApiVersion, KAFKA_0_11_0_IV0}
import kafka.common.{OffsetsOutOfOrderException, RecordValidationException, UnexpectedAppendOffsetException}
import kafka.log.Log.DeleteDirSuffix
import kafka.metrics.KafkaYammerMetrics
import kafka.server.checkpoints.LeaderEpochCheckpointFile
import kafka.server.epoch.{EpochEntry, LeaderEpochFileCache}
import kafka.server.metadata.CachedConfigRepository
import kafka.server.{BrokerTopicStats, FetchDataInfo, FetchHighWatermark, FetchIsolation, FetchLogEnd, FetchTxnCommitted, KafkaConfig, LogDirFailureChannel, LogOffsetMetadata, PartitionMetadataFile}
import kafka.utils._
import org.apache.kafka.common.{InvalidRecordException, KafkaException, TopicPartition, Uuid}
import org.apache.kafka.common.errors._
import org.apache.kafka.common.record.FileRecords.TimestampAndOffset
import org.apache.kafka.common.record.MemoryRecords.RecordFilter
import org.apache.kafka.common.record.MemoryRecords.RecordFilter.BatchRetention
import org.apache.kafka.common.record._
import org.apache.kafka.common.requests.FetchResponse.AbortedTransaction
import org.apache.kafka.common.requests.{ListOffsetsRequest, ListOffsetsResponse}
import org.apache.kafka.common.utils.{BufferSupplier, Time, Utils}
import org.easymock.EasyMock
import org.junit.jupiter.api.Assertions._
import org.junit.jupiter.api.{AfterEach, BeforeEach, Test}

import scala.collection.{Iterable, Map, mutable}
import scala.jdk.CollectionConverters._
import scala.collection.mutable.ListBuffer

class LogTest {
  var config: KafkaConfig = null
  val brokerTopicStats = new BrokerTopicStats
  val tmpDir = TestUtils.tempDir()
  val logDir = TestUtils.randomPartitionLogDir(tmpDir)
  val mockTime = new MockTime()
  def metricsKeySet = KafkaYammerMetrics.defaultRegistry.allMetrics.keySet.asScala

  @BeforeEach
  def setUp(): Unit = {
    val props = TestUtils.createBrokerConfig(0, "127.0.0.1:1", port = -1)
    config = KafkaConfig.fromProps(props)
  }

  @AfterEach
  def tearDown(): Unit = {
    brokerTopicStats.close()
    Utils.delete(tmpDir)
  }

  def createEmptyLogs(dir: File, offsets: Int*): Unit = {
    for(offset <- offsets) {
      Log.logFile(dir, offset).createNewFile()
      Log.offsetIndexFile(dir, offset).createNewFile()
    }
  }

  @Test
  def testLogRecoveryIsCalledUponBrokerCrash(): Unit = {
    // LogManager must realize correctly if the last shutdown was not clean and the logs need
    // to run recovery while loading upon subsequent broker boot up.
    val logDir: File = TestUtils.tempDir()
    val logProps = new Properties()
    val logConfig = LogConfig(logProps)
    val logDirs = Seq(logDir)
    val topicPartition = new TopicPartition("foo", 0)
    var log: Log = null
    val time = new MockTime()
    var cleanShutdownInterceptedValue = false
    var simulateError = false

    // Create a LogManager with some overridden methods to facilitate interception of clean shutdown
    // flag and to inject a runtime error
    def interceptedLogManager(logConfig: LogConfig, logDirs: Seq[File]): LogManager = {
      new LogManager(logDirs = logDirs.map(_.getAbsoluteFile), initialOfflineDirs = Array.empty[File], new CachedConfigRepository(),
        initialDefaultConfig = logConfig, cleanerConfig = CleanerConfig(enableCleaner = false), recoveryThreadsPerDataDir = 4,
        flushCheckMs = 1000L, flushRecoveryOffsetCheckpointMs = 10000L, flushStartOffsetCheckpointMs = 10000L,
        retentionCheckMs = 1000L, maxPidExpirationMs = 60 * 60 * 1000, scheduler = time.scheduler, time = time,
        brokerTopicStats = new BrokerTopicStats, logDirFailureChannel = new LogDirFailureChannel(logDirs.size), keepPartitionMetadataFile = config.usesTopicId) {

         override def loadLog(logDir: File, hadCleanShutdown: Boolean, recoveryPoints: Map[TopicPartition, Long],
                     logStartOffsets: Map[TopicPartition, Long], topicConfigs: Map[String, LogConfig]): Log = {

          val topicPartition = Log.parseTopicPartitionName(logDir)
          val config = topicConfigs.getOrElse(topicPartition.topic, currentDefaultConfig)
          val logRecoveryPoint = recoveryPoints.getOrElse(topicPartition, 0L)
          val logStartOffset = logStartOffsets.getOrElse(topicPartition, 0L)
          val logDirFailureChannel: LogDirFailureChannel = new LogDirFailureChannel(1)

          val producerStateManager = new ProducerStateManager(topicPartition, logDir, maxPidExpirationMs)
          val log = new Log(logDir, config, logStartOffset, logRecoveryPoint, time.scheduler, brokerTopicStats, time, maxPidExpirationMs,
            LogManager.ProducerIdExpirationCheckIntervalMs, topicPartition, producerStateManager, logDirFailureChannel, hadCleanShutdown) {
            override def recoverLog(): Long = {
              if (simulateError)
                throw new RuntimeException
              cleanShutdownInterceptedValue = hadCleanShutdown
              super.recoverLog()
            }
          }
          log

         }

      }
    }

    val cleanShutdownFile = new File(logDir, Log.CleanShutdownFile)
    val logManager: LogManager = interceptedLogManager(logConfig, logDirs)
    log = logManager.getOrCreateLog(topicPartition, isNew = true)

    // Load logs after a clean shutdown
    Files.createFile(cleanShutdownFile.toPath)
    cleanShutdownInterceptedValue = false
    logManager.loadLogs(logManager.fetchTopicConfigOverrides(Set.empty))
    assertTrue(cleanShutdownInterceptedValue, "Unexpected value intercepted for clean shutdown flag")
    assertFalse(cleanShutdownFile.exists(), "Clean shutdown file must not exist after loadLogs has completed")
    // Load logs without clean shutdown file
    cleanShutdownInterceptedValue = true
    logManager.loadLogs(logManager.fetchTopicConfigOverrides(Set.empty))
    assertFalse(cleanShutdownInterceptedValue, "Unexpected value intercepted for clean shutdown flag")
    assertFalse(cleanShutdownFile.exists(), "Clean shutdown file must not exist after loadLogs has completed")
    // Create clean shutdown file and then simulate error while loading logs such that log loading does not complete.
    Files.createFile(cleanShutdownFile.toPath)
    simulateError = true
    assertThrows(classOf[RuntimeException], () => logManager.loadLogs(logManager.fetchTopicConfigOverrides(Set.empty)))
    assertFalse(cleanShutdownFile.exists(), "Clean shutdown file must not have existed")
    // Do not simulate error on next call to LogManager#loadLogs. LogManager must understand that log had unclean shutdown the last time.
    simulateError = false
    cleanShutdownInterceptedValue = true
    logManager.loadLogs(logManager.fetchTopicConfigOverrides(Set.empty))
    assertFalse(cleanShutdownInterceptedValue, "Unexpected value for clean shutdown flag")
  }

  @Test
  def testHighWatermarkMetadataUpdatedAfterSegmentRoll(): Unit = {
    val logConfig = LogTest.createLogConfig(segmentBytes = 1024 * 1024)
    val log = createLog(logDir, logConfig)

    def assertFetchSizeAndOffsets(fetchOffset: Long,
                                  expectedSize: Int,
                                  expectedOffsets: Seq[Long]): Unit = {
      val readInfo = log.read(
        startOffset = fetchOffset,
        maxLength = 2048,
        isolation = FetchHighWatermark,
        minOneMessage = false)
      assertEquals(expectedSize, readInfo.records.sizeInBytes)
      assertEquals(expectedOffsets, readInfo.records.records.asScala.map(_.offset))
    }

    val records = TestUtils.records(List(
      new SimpleRecord(mockTime.milliseconds, "a".getBytes, "value".getBytes),
      new SimpleRecord(mockTime.milliseconds, "b".getBytes, "value".getBytes),
      new SimpleRecord(mockTime.milliseconds, "c".getBytes, "value".getBytes)
    ))

    log.appendAsLeader(records, leaderEpoch = 0)
    assertFetchSizeAndOffsets(fetchOffset = 0L, 0, Seq())

    log.maybeIncrementHighWatermark(log.logEndOffsetMetadata)
    assertFetchSizeAndOffsets(fetchOffset = 0L, records.sizeInBytes, Seq(0, 1, 2))

    log.roll()
    assertFetchSizeAndOffsets(fetchOffset = 0L, records.sizeInBytes, Seq(0, 1, 2))

    log.appendAsLeader(records, leaderEpoch = 0)
    assertFetchSizeAndOffsets(fetchOffset = 3L, 0, Seq())
  }

  @Test
  def testAppendAsLeaderWithRaftLeader(): Unit = {
    val logConfig = LogTest.createLogConfig(segmentBytes = 1024 * 1024)
    val log = createLog(logDir, logConfig)
    val leaderEpoch = 0

    def records(offset: Long): MemoryRecords = TestUtils.records(List(
      new SimpleRecord(mockTime.milliseconds, "a".getBytes, "value".getBytes),
      new SimpleRecord(mockTime.milliseconds, "b".getBytes, "value".getBytes),
      new SimpleRecord(mockTime.milliseconds, "c".getBytes, "value".getBytes)
    ), baseOffset = offset, partitionLeaderEpoch = leaderEpoch)

    log.appendAsLeader(records(0), leaderEpoch, AppendOrigin.RaftLeader)
    assertEquals(0, log.logStartOffset)
    assertEquals(3L, log.logEndOffset)

    // Since raft leader is responsible for assigning offsets, and the LogValidator is bypassed from the performance perspective,
    // so the first offset of the MemoryRecords to be append should equal to the next offset in the log
    assertThrows(classOf[UnexpectedAppendOffsetException], () => (log.appendAsLeader(records(1), leaderEpoch, AppendOrigin.RaftLeader)))

    // When the first offset of the MemoryRecords to be append equals to the next offset in the log, append will succeed
    log.appendAsLeader(records(3), leaderEpoch, AppendOrigin.RaftLeader)
    assertEquals(6, log.logEndOffset)
  }

  @Test
  def testAppendInfoFirstOffset(): Unit = {
    val logConfig = LogTest.createLogConfig(segmentBytes = 1024 * 1024)
    val log = createLog(logDir, logConfig)

    val simpleRecords = List(
      new SimpleRecord(mockTime.milliseconds, "a".getBytes, "value".getBytes),
      new SimpleRecord(mockTime.milliseconds, "b".getBytes, "value".getBytes),
      new SimpleRecord(mockTime.milliseconds, "c".getBytes, "value".getBytes)
    )

    val records = TestUtils.records(simpleRecords)

    val firstAppendInfo = log.appendAsLeader(records, leaderEpoch = 0)
    assertEquals(LogOffsetMetadata(0, 0, 0), firstAppendInfo.firstOffset.get)

    val secondAppendInfo = log.appendAsLeader(
      TestUtils.records(simpleRecords),
      leaderEpoch = 0
    )
    assertEquals(LogOffsetMetadata(simpleRecords.size, 0, records.sizeInBytes), secondAppendInfo.firstOffset.get)

    log.roll()
    val afterRollAppendInfo =  log.appendAsLeader(TestUtils.records(simpleRecords), leaderEpoch = 0)
    assertEquals(LogOffsetMetadata(simpleRecords.size * 2, simpleRecords.size * 2, 0), afterRollAppendInfo.firstOffset.get)
  }

  @Test
  def testTruncateBelowFirstUnstableOffset(): Unit = {
    testTruncateBelowFirstUnstableOffset(_.truncateTo)
  }

  @Test
  def testTruncateFullyAndStartBelowFirstUnstableOffset(): Unit = {
    testTruncateBelowFirstUnstableOffset(_.truncateFullyAndStartAt)
  }

  private def testTruncateBelowFirstUnstableOffset(
    truncateFunc: Log => (Long => Unit)
  ): Unit = {
    // Verify that truncation below the first unstable offset correctly
    // resets the producer state. Specifically we are testing the case when
    // the segment position of the first unstable offset is unknown.

    val logConfig = LogTest.createLogConfig(segmentBytes = 1024 * 1024)
    val log = createLog(logDir, logConfig)

    val producerId = 17L
    val producerEpoch: Short = 10
    val sequence = 0

    log.appendAsLeader(TestUtils.records(List(
      new SimpleRecord("0".getBytes),
      new SimpleRecord("1".getBytes),
      new SimpleRecord("2".getBytes)
    )), leaderEpoch = 0)

    log.appendAsLeader(MemoryRecords.withTransactionalRecords(
      CompressionType.NONE,
      producerId,
      producerEpoch,
      sequence,
      new SimpleRecord("3".getBytes),
      new SimpleRecord("4".getBytes)
    ), leaderEpoch = 0)

    assertEquals(Some(3L), log.firstUnstableOffset)

    // We close and reopen the log to ensure that the first unstable offset segment
    // position will be undefined when we truncate the log.
    log.close()

    val reopened = createLog(logDir, logConfig)
    assertEquals(Some(LogOffsetMetadata(3L)), reopened.producerStateManager.firstUnstableOffset)

    truncateFunc(reopened)(0L)
    assertEquals(None, reopened.firstUnstableOffset)
    assertEquals(Map.empty, reopened.producerStateManager.activeProducers)
  }

  @Test
  def testHighWatermarkMaintenance(): Unit = {
    val logConfig = LogTest.createLogConfig(segmentBytes = 1024 * 1024)
    val log = createLog(logDir, logConfig)
    val leaderEpoch = 0

    def records(offset: Long): MemoryRecords = TestUtils.records(List(
      new SimpleRecord(mockTime.milliseconds, "a".getBytes, "value".getBytes),
      new SimpleRecord(mockTime.milliseconds, "b".getBytes, "value".getBytes),
      new SimpleRecord(mockTime.milliseconds, "c".getBytes, "value".getBytes)
    ), baseOffset = offset, partitionLeaderEpoch= leaderEpoch)

    def assertHighWatermark(offset: Long): Unit = {
      assertEquals(offset, log.highWatermark)
      assertValidLogOffsetMetadata(log, log.fetchOffsetSnapshot.highWatermark)
    }

    // High watermark initialized to 0
    assertHighWatermark(0L)

    // High watermark not changed by append
    log.appendAsLeader(records(0), leaderEpoch)
    assertHighWatermark(0L)

    // Update high watermark as leader
    log.maybeIncrementHighWatermark(LogOffsetMetadata(1L))
    assertHighWatermark(1L)

    // Cannot update past the log end offset
    log.updateHighWatermark(5L)
    assertHighWatermark(3L)

    // Update high watermark as follower
    log.appendAsFollower(records(3L))
    log.updateHighWatermark(6L)
    assertHighWatermark(6L)

    // High watermark should be adjusted by truncation
    log.truncateTo(3L)
    assertHighWatermark(3L)

    log.appendAsLeader(records(0L), leaderEpoch = 0)
    assertHighWatermark(3L)
    assertEquals(6L, log.logEndOffset)
    assertEquals(0L, log.logStartOffset)

    // Full truncation should also reset high watermark
    log.truncateFullyAndStartAt(4L)
    assertEquals(4L, log.logEndOffset)
    assertEquals(4L, log.logStartOffset)
    assertHighWatermark(4L)
  }

  private def assertNonEmptyFetch(log: Log, offset: Long, isolation: FetchIsolation): Unit = {
    val readInfo = log.read(startOffset = offset,
      maxLength = Int.MaxValue,
      isolation = isolation,
      minOneMessage = true)

    assertFalse(readInfo.firstEntryIncomplete)
    assertTrue(readInfo.records.sizeInBytes > 0)

    val upperBoundOffset = isolation match {
      case FetchLogEnd => log.logEndOffset
      case FetchHighWatermark => log.highWatermark
      case FetchTxnCommitted => log.lastStableOffset
    }

    for (record <- readInfo.records.records.asScala)
      assertTrue(record.offset < upperBoundOffset)

    assertEquals(offset, readInfo.fetchOffsetMetadata.messageOffset)
    assertValidLogOffsetMetadata(log, readInfo.fetchOffsetMetadata)
  }

  private def assertEmptyFetch(log: Log, offset: Long, isolation: FetchIsolation): Unit = {
    val readInfo = log.read(startOffset = offset,
      maxLength = Int.MaxValue,
      isolation = isolation,
      minOneMessage = true)
    assertFalse(readInfo.firstEntryIncomplete)
    assertEquals(0, readInfo.records.sizeInBytes)
    assertEquals(offset, readInfo.fetchOffsetMetadata.messageOffset)
    assertValidLogOffsetMetadata(log, readInfo.fetchOffsetMetadata)
  }

  @Test
  def testFetchUpToLogEndOffset(): Unit = {
    val logConfig = LogTest.createLogConfig(segmentBytes = 1024 * 1024)
    val log = createLog(logDir, logConfig)

    log.appendAsLeader(TestUtils.records(List(
      new SimpleRecord("0".getBytes),
      new SimpleRecord("1".getBytes),
      new SimpleRecord("2".getBytes)
    )), leaderEpoch = 0)
    log.appendAsLeader(TestUtils.records(List(
      new SimpleRecord("3".getBytes),
      new SimpleRecord("4".getBytes)
    )), leaderEpoch = 0)

    (log.logStartOffset until log.logEndOffset).foreach { offset =>
      assertNonEmptyFetch(log, offset, FetchLogEnd)
    }
  }

  @Test
  def testFetchUpToHighWatermark(): Unit = {
    val logConfig = LogTest.createLogConfig(segmentBytes = 1024 * 1024)
    val log = createLog(logDir, logConfig)

    log.appendAsLeader(TestUtils.records(List(
      new SimpleRecord("0".getBytes),
      new SimpleRecord("1".getBytes),
      new SimpleRecord("2".getBytes)
    )), leaderEpoch = 0)
    log.appendAsLeader(TestUtils.records(List(
      new SimpleRecord("3".getBytes),
      new SimpleRecord("4".getBytes)
    )), leaderEpoch = 0)

    def assertHighWatermarkBoundedFetches(): Unit = {
      (log.logStartOffset until log.highWatermark).foreach { offset =>
        assertNonEmptyFetch(log, offset, FetchHighWatermark)
      }

      (log.highWatermark to log.logEndOffset).foreach { offset =>
        assertEmptyFetch(log, offset, FetchHighWatermark)
      }
    }

    assertHighWatermarkBoundedFetches()

    log.updateHighWatermark(3L)
    assertHighWatermarkBoundedFetches()

    log.updateHighWatermark(5L)
    assertHighWatermarkBoundedFetches()
  }

  @Test
  def testActiveProducers(): Unit = {
    val logConfig = LogTest.createLogConfig(segmentBytes = 1024 * 1024)
    val log = createLog(logDir, logConfig)

    def assertProducerState(
      producerId: Long,
      producerEpoch: Short,
      lastSequence: Int,
      currentTxnStartOffset: Option[Long],
      coordinatorEpoch: Option[Int]
    ): Unit = {
      val producerStateOpt = log.activeProducers.find(_.producerId == producerId)
      assertTrue(producerStateOpt.isDefined)

      val producerState = producerStateOpt.get
      assertEquals(producerEpoch, producerState.producerEpoch)
      assertEquals(lastSequence, producerState.lastSequence)
      assertEquals(currentTxnStartOffset.getOrElse(-1L), producerState.currentTxnStartOffset)
      assertEquals(coordinatorEpoch.getOrElse(-1), producerState.coordinatorEpoch)
    }

    // Test transactional producer state (open transaction)
    val producer1Epoch = 5.toShort
    val producerId1 = 1L
    appendTransactionalAsLeader(log, producerId1, producer1Epoch)(5)
    assertProducerState(
      producerId1,
      producer1Epoch,
      lastSequence = 4,
      currentTxnStartOffset = Some(0L),
      coordinatorEpoch = None
    )

    // Test transactional producer state (closed transaction)
    val coordinatorEpoch = 15
    appendEndTxnMarkerAsLeader(log, producerId1, producer1Epoch, ControlRecordType.COMMIT, coordinatorEpoch)
    assertProducerState(
      producerId1,
      producer1Epoch,
      lastSequence = 4,
      currentTxnStartOffset = None,
      coordinatorEpoch = Some(coordinatorEpoch)
    )

    // Test idempotent producer state
    val producer2Epoch = 5.toShort
    val producerId2 = 2L
    appendIdempotentAsLeader(log, producerId2, producer2Epoch)(3)
    assertProducerState(
      producerId2,
      producer2Epoch,
      lastSequence = 2,
      currentTxnStartOffset = None,
      coordinatorEpoch = None
    )
  }

  @Test
  def testFetchUpToLastStableOffset(): Unit = {
    val logConfig = LogTest.createLogConfig(segmentBytes = 1024 * 1024)
    val log = createLog(logDir, logConfig)
    val epoch = 0.toShort

    val producerId1 = 1L
    val producerId2 = 2L

    val appendProducer1 = appendTransactionalAsLeader(log, producerId1, epoch)
    val appendProducer2 = appendTransactionalAsLeader(log, producerId2, epoch)

    appendProducer1(5)
    appendNonTransactionalAsLeader(log, 3)
    appendProducer2(2)
    appendProducer1(4)
    appendNonTransactionalAsLeader(log, 2)
    appendProducer1(10)

    def assertLsoBoundedFetches(): Unit = {
      (log.logStartOffset until log.lastStableOffset).foreach { offset =>
        assertNonEmptyFetch(log, offset, FetchTxnCommitted)
      }

      (log.lastStableOffset to log.logEndOffset).foreach { offset =>
        assertEmptyFetch(log, offset, FetchTxnCommitted)
      }
    }

    assertLsoBoundedFetches()

    log.updateHighWatermark(log.logEndOffset)
    assertLsoBoundedFetches()

    appendEndTxnMarkerAsLeader(log, producerId1, epoch, ControlRecordType.COMMIT)
    assertEquals(0L, log.lastStableOffset)

    log.updateHighWatermark(log.logEndOffset)
    assertEquals(8L, log.lastStableOffset)
    assertLsoBoundedFetches()

    appendEndTxnMarkerAsLeader(log, producerId2, epoch, ControlRecordType.ABORT)
    assertEquals(8L, log.lastStableOffset)

    log.updateHighWatermark(log.logEndOffset)
    assertEquals(log.logEndOffset, log.lastStableOffset)
    assertLsoBoundedFetches()
  }

  @Test
  def testLogDeleteDirName(): Unit = {
    val name1 = Log.logDeleteDirName(new TopicPartition("foo", 3))
    assertTrue(name1.length <= 255)
    assertTrue(Pattern.compile("foo-3\\.[0-9a-z]{32}-delete").matcher(name1).matches())
    assertTrue(Log.DeleteDirPattern.matcher(name1).matches())
    assertFalse(Log.FutureDirPattern.matcher(name1).matches())
    val name2 = Log.logDeleteDirName(
      new TopicPartition("n" + String.join("", Collections.nCopies(248, "o")), 5))
    assertEquals(255, name2.length)
    assertTrue(Pattern.compile("n[o]{212}-5\\.[0-9a-z]{32}-delete").matcher(name2).matches())
    assertTrue(Log.DeleteDirPattern.matcher(name2).matches())
    assertFalse(Log.FutureDirPattern.matcher(name2).matches())
  }

  @Test
  def testOffsetFromFile(): Unit = {
    val offset = 23423423L

    val logFile = Log.logFile(tmpDir, offset)
    assertEquals(offset, Log.offsetFromFile(logFile))

    val offsetIndexFile = Log.offsetIndexFile(tmpDir, offset)
    assertEquals(offset, Log.offsetFromFile(offsetIndexFile))

    val timeIndexFile = Log.timeIndexFile(tmpDir, offset)
    assertEquals(offset, Log.offsetFromFile(timeIndexFile))

    val snapshotFile = Log.producerSnapshotFile(tmpDir, offset)
    assertEquals(offset, Log.offsetFromFile(snapshotFile))
  }

  /**
   * Tests for time based log roll. This test appends messages then changes the time
   * using the mock clock to force the log to roll and checks the number of segments.
   */
  @Test
  def testTimeBasedLogRoll(): Unit = {
    def createRecords = TestUtils.singletonRecords("test".getBytes)
    val logConfig = LogTest.createLogConfig(segmentMs = 1 * 60 * 60L)

    // create a log
    val log = createLog(logDir, logConfig, maxProducerIdExpirationMs = 24 * 60)
    assertEquals(1, log.numberOfSegments, "Log begins with a single empty segment.")
    // Test the segment rolling behavior when messages do not have a timestamp.
    mockTime.sleep(log.config.segmentMs + 1)
    log.appendAsLeader(createRecords, leaderEpoch = 0)
    assertEquals(1, log.numberOfSegments, "Log doesn't roll if doing so creates an empty segment.")

    log.appendAsLeader(createRecords, leaderEpoch = 0)
    assertEquals(2, log.numberOfSegments, "Log rolls on this append since time has expired.")

    for (numSegments <- 3 until 5) {
      mockTime.sleep(log.config.segmentMs + 1)
      log.appendAsLeader(createRecords, leaderEpoch = 0)
      assertEquals(numSegments, log.numberOfSegments, "Changing time beyond rollMs and appending should create a new segment.")
    }

    // Append a message with timestamp to a segment whose first message do not have a timestamp.
    val timestamp = mockTime.milliseconds + log.config.segmentMs + 1
    def createRecordsWithTimestamp = TestUtils.singletonRecords(value = "test".getBytes, timestamp = timestamp)
    log.appendAsLeader(createRecordsWithTimestamp, leaderEpoch = 0)
    assertEquals(4, log.numberOfSegments, "Segment should not have been rolled out because the log rolling should be based on wall clock.")

    // Test the segment rolling behavior when messages have timestamps.
    mockTime.sleep(log.config.segmentMs + 1)
    log.appendAsLeader(createRecordsWithTimestamp, leaderEpoch = 0)
    assertEquals(5, log.numberOfSegments, "A new segment should have been rolled out")

    // move the wall clock beyond log rolling time
    mockTime.sleep(log.config.segmentMs + 1)
    log.appendAsLeader(createRecordsWithTimestamp, leaderEpoch = 0)
    assertEquals(5, log.numberOfSegments, "Log should not roll because the roll should depend on timestamp of the first message.")

    val recordWithExpiredTimestamp = TestUtils.singletonRecords(value = "test".getBytes, timestamp = mockTime.milliseconds)
    log.appendAsLeader(recordWithExpiredTimestamp, leaderEpoch = 0)
    assertEquals(6, log.numberOfSegments, "Log should roll because the timestamp in the message should make the log segment expire.")

    val numSegments = log.numberOfSegments
    mockTime.sleep(log.config.segmentMs + 1)
    log.appendAsLeader(MemoryRecords.withRecords(CompressionType.NONE), leaderEpoch = 0)
    assertEquals(numSegments, log.numberOfSegments, "Appending an empty message set should not roll log even if sufficient time has passed.")
  }

  @Test
  def testRollSegmentThatAlreadyExists(): Unit = {
    val logConfig = LogTest.createLogConfig(segmentMs = 1 * 60 * 60L)

    // create a log
    val log = createLog(logDir, logConfig)
    assertEquals(1, log.numberOfSegments, "Log begins with a single empty segment.")

    // roll active segment with the same base offset of size zero should recreate the segment
    log.roll(Some(0L))
    assertEquals(1, log.numberOfSegments, "Expect 1 segment after roll() empty segment with base offset.")

    // should be able to append records to active segment
    val records = TestUtils.records(
      List(new SimpleRecord(mockTime.milliseconds, "k1".getBytes, "v1".getBytes)),
      baseOffset = 0L, partitionLeaderEpoch = 0)
    log.appendAsFollower(records)
    assertEquals(1, log.numberOfSegments, "Expect one segment.")
    assertEquals(0L, log.activeSegment.baseOffset)

    // make sure we can append more records
    val records2 = TestUtils.records(
      List(new SimpleRecord(mockTime.milliseconds + 10, "k2".getBytes, "v2".getBytes)),
      baseOffset = 1L, partitionLeaderEpoch = 0)
    log.appendAsFollower(records2)

    assertEquals(2, log.logEndOffset, "Expect two records in the log")
    assertEquals(0, readLog(log, 0, 1).records.batches.iterator.next().lastOffset)
    assertEquals(1, readLog(log, 1, 1).records.batches.iterator.next().lastOffset)

    // roll so that active segment is empty
    log.roll()
    assertEquals(2L, log.activeSegment.baseOffset, "Expect base offset of active segment to be LEO")
    assertEquals(2, log.numberOfSegments, "Expect two segments.")

    // manually resize offset index to force roll of an empty active segment on next append
    log.activeSegment.offsetIndex.resize(0)
    val records3 = TestUtils.records(
      List(new SimpleRecord(mockTime.milliseconds + 12, "k3".getBytes, "v3".getBytes)),
      baseOffset = 2L, partitionLeaderEpoch = 0)
    log.appendAsFollower(records3)
    assertTrue(log.activeSegment.offsetIndex.maxEntries > 1)
    assertEquals(2, readLog(log, 2, 1).records.batches.iterator.next().lastOffset)
    assertEquals(2, log.numberOfSegments, "Expect two segments.")
  }

  @Test
  def testNonSequentialAppend(): Unit = {
    // create a log
    val log = createLog(logDir, LogConfig())
    val pid = 1L
    val epoch: Short = 0

    val records = TestUtils.records(List(new SimpleRecord(mockTime.milliseconds, "key".getBytes, "value".getBytes)), producerId = pid, producerEpoch = epoch, sequence = 0)
    log.appendAsLeader(records, leaderEpoch = 0)

    val nextRecords = TestUtils.records(List(new SimpleRecord(mockTime.milliseconds, "key".getBytes, "value".getBytes)), producerId = pid, producerEpoch = epoch, sequence = 2)
    assertThrows(classOf[OutOfOrderSequenceException], () => log.appendAsLeader(nextRecords, leaderEpoch = 0))
  }

  @Test
  def testTruncateToEmptySegment(): Unit = {
    val log = createLog(logDir, LogConfig())

    // Force a segment roll by using a large offset. The first segment will be empty
    val records = TestUtils.records(List(new SimpleRecord(mockTime.milliseconds, "key".getBytes, "value".getBytes)),
      baseOffset = Int.MaxValue.toLong + 200)
    appendAsFollower(log, records)
    assertEquals(0, log.logSegments.head.size)
    assertEquals(2, log.logSegments.size)

    // Truncate to an offset before the base offset of the latest segment
    log.truncateTo(0L)
    assertEquals(1, log.logSegments.size)

    // Now verify that we can still append to the active segment
    appendAsFollower(log, TestUtils.records(List(new SimpleRecord(mockTime.milliseconds, "key".getBytes, "value".getBytes)),
      baseOffset = 100L))
    assertEquals(1, log.logSegments.size)
    assertEquals(101L, log.logEndOffset)
  }

  @Test
  def testTruncateToEndOffsetClearsEpochCache(): Unit = {
    val log = createLog(logDir, LogConfig())

    // Seed some initial data in the log
    val records = TestUtils.records(List(new SimpleRecord("a".getBytes), new SimpleRecord("b".getBytes)),
      baseOffset = 27)
    appendAsFollower(log, records, leaderEpoch = 19)
    assertEquals(Some(EpochEntry(epoch = 19, startOffset = 27)),
      log.leaderEpochCache.flatMap(_.latestEntry))
    assertEquals(29, log.logEndOffset)

    def verifyTruncationClearsEpochCache(epoch: Int, truncationOffset: Long): Unit = {
      // Simulate becoming a leader
      log.maybeAssignEpochStartOffset(leaderEpoch = epoch, startOffset = log.logEndOffset)
      assertEquals(Some(EpochEntry(epoch = epoch, startOffset = 29)),
        log.leaderEpochCache.flatMap(_.latestEntry))
      assertEquals(29, log.logEndOffset)

      // Now we become the follower and truncate to an offset greater
      // than or equal to the log end offset. The trivial epoch entry
      // at the end of the log should be gone
      log.truncateTo(truncationOffset)
      assertEquals(Some(EpochEntry(epoch = 19, startOffset = 27)),
        log.leaderEpochCache.flatMap(_.latestEntry))
      assertEquals(29, log.logEndOffset)
    }

    // Truncations greater than or equal to the log end offset should
    // clear the epoch cache
    verifyTruncationClearsEpochCache(epoch = 20, truncationOffset = log.logEndOffset)
    verifyTruncationClearsEpochCache(epoch = 24, truncationOffset = log.logEndOffset + 1)
  }

  /**
   * Test the values returned by the logSegments call
   */
  @Test
  def testLogSegmentsCallCorrect(): Unit = {
    // Create 3 segments and make sure we get the right values from various logSegments calls.
    def createRecords = TestUtils.singletonRecords(value = "test".getBytes, timestamp = mockTime.milliseconds)
    def getSegmentOffsets(log :Log, from: Long, to: Long) = log.logSegments(from, to).map { _.baseOffset }
    val setSize = createRecords.sizeInBytes
    val msgPerSeg = 10
    val segmentSize = msgPerSeg * setSize  // each segment will be 10 messages
    // create a log
    val logConfig = LogTest.createLogConfig(segmentBytes = segmentSize)
    val log = createLog(logDir, logConfig)
    assertEquals(1, log.numberOfSegments, "There should be exactly 1 segment.")

    // segments expire in size
    for (_ <- 1 to (2 * msgPerSeg + 2))
      log.appendAsLeader(createRecords, leaderEpoch = 0)
    assertEquals(3, log.numberOfSegments, "There should be exactly 3 segments.")

    // from == to should always be null
    assertEquals(List.empty[LogSegment], getSegmentOffsets(log, 10, 10))
    assertEquals(List.empty[LogSegment], getSegmentOffsets(log, 15, 15))

    assertEquals(List[Long](0, 10, 20), getSegmentOffsets(log, 0, 21))

    assertEquals(List[Long](0), getSegmentOffsets(log, 1, 5))
    assertEquals(List[Long](10, 20), getSegmentOffsets(log, 13, 21))
    assertEquals(List[Long](10), getSegmentOffsets(log, 13, 17))

    // from < to is bad
    assertThrows(classOf[IllegalArgumentException], () => log.logSegments(10, 0))
  }

  @Test
  def testInitializationOfProducerSnapshotsUpgradePath(): Unit = {
    // simulate the upgrade path by creating a new log with several segments, deleting the
    // snapshot files, and then reloading the log
    val logConfig = LogTest.createLogConfig(segmentBytes = 64 * 10)
    var log = createLog(logDir, logConfig)
    assertEquals(None, log.oldestProducerSnapshotOffset)

    for (i <- 0 to 100) {
      val record = new SimpleRecord(mockTime.milliseconds, i.toString.getBytes)
      log.appendAsLeader(TestUtils.records(List(record)), leaderEpoch = 0)
    }
    assertTrue(log.logSegments.size >= 2)
    val logEndOffset = log.logEndOffset
    log.close()

    deleteProducerSnapshotFiles()

    // Reload after clean shutdown
    log = createLog(logDir, logConfig, recoveryPoint = logEndOffset)
    var expectedSnapshotOffsets = log.logSegments.map(_.baseOffset).takeRight(2).toVector :+ log.logEndOffset
    assertEquals(expectedSnapshotOffsets, listProducerSnapshotOffsets)
    log.close()

    deleteProducerSnapshotFiles()

    // Reload after unclean shutdown with recoveryPoint set to log end offset
    log = createLog(logDir, logConfig, recoveryPoint = logEndOffset, lastShutdownClean = false)
    assertEquals(expectedSnapshotOffsets, listProducerSnapshotOffsets)
    log.close()

    deleteProducerSnapshotFiles()

    // Reload after unclean shutdown with recoveryPoint set to 0
    log = createLog(logDir, logConfig, recoveryPoint = 0L, lastShutdownClean = false)
    // We progressively create a snapshot for each segment after the recovery point
    expectedSnapshotOffsets = log.logSegments.map(_.baseOffset).tail.toVector :+ log.logEndOffset
    assertEquals(expectedSnapshotOffsets, listProducerSnapshotOffsets)
    log.close()
  }


  @Test
  def testRecoverAfterNonMonotonicCoordinatorEpochWrite(): Unit = {
    // Due to KAFKA-9144, we may encounter a coordinator epoch which goes backwards.
    // This test case verifies that recovery logic relaxes validation in this case and
    // just takes the latest write.

    val producerId = 1L
    val coordinatorEpoch = 5
    val logConfig = LogTest.createLogConfig(segmentBytes = 1024 * 1024 * 5)
    var log = createLog(logDir, logConfig)
    val epoch = 0.toShort

    val firstAppendTimestamp = mockTime.milliseconds()
    appendEndTxnMarkerAsLeader(log, producerId, epoch, ControlRecordType.ABORT,
      timestamp = firstAppendTimestamp, coordinatorEpoch = coordinatorEpoch)
    assertEquals(firstAppendTimestamp, log.producerStateManager.lastEntry(producerId).get.lastTimestamp)

    mockTime.sleep(log.maxProducerIdExpirationMs)
    assertEquals(None, log.producerStateManager.lastEntry(producerId))

    val secondAppendTimestamp = mockTime.milliseconds()
    appendEndTxnMarkerAsLeader(log, producerId, epoch, ControlRecordType.ABORT,
      timestamp = secondAppendTimestamp, coordinatorEpoch = coordinatorEpoch - 1)

    log.close()

    // Force recovery by setting the recoveryPoint to the log start
    log = createLog(logDir, logConfig, recoveryPoint = 0L, lastShutdownClean = false)
    assertEquals(secondAppendTimestamp, log.producerStateManager.lastEntry(producerId).get.lastTimestamp)
    log.close()
  }

  @Test
  def testProducerSnapshotsRecoveryAfterUncleanShutdownV1(): Unit = {
    testProducerSnapshotsRecoveryAfterUncleanShutdown(ApiVersion.minSupportedFor(RecordVersion.V1).version)
  }

  @Test
  def testProducerSnapshotsRecoveryAfterUncleanShutdownCurrentMessageFormat(): Unit = {
    testProducerSnapshotsRecoveryAfterUncleanShutdown(ApiVersion.latestVersion.version)
  }

  @Test
  def testLogReinitializeAfterManualDelete(): Unit = {
    val logConfig = LogTest.createLogConfig()
    // simulate a case where log data does not exist but the start offset is non-zero
    val log = createLog(logDir, logConfig, logStartOffset = 500)
    assertEquals(500, log.logStartOffset)
    assertEquals(500, log.logEndOffset)
  }

  @Test
  def testLogEndLessThanStartAfterReopen(): Unit = {
    val logConfig = LogTest.createLogConfig()
    var log = createLog(logDir, logConfig)
    for (i <- 0 until 5) {
      val record = new SimpleRecord(mockTime.milliseconds, i.toString.getBytes)
      log.appendAsLeader(TestUtils.records(List(record)), leaderEpoch = 0)
      log.roll()
    }
    assertEquals(6, log.logSegments.size)

    // Increment the log start offset
    val startOffset = 4
    log.updateHighWatermark(log.logEndOffset)
    log.maybeIncrementLogStartOffset(startOffset, ClientRecordDeletion)
    assertTrue(log.logEndOffset > log.logStartOffset)

    // Append garbage to a segment below the current log start offset
    val segmentToForceTruncation = log.logSegments.take(2).last
    val bw = new BufferedWriter(new FileWriter(segmentToForceTruncation.log.file))
    bw.write("corruptRecord")
    bw.close()
    log.close()

    // Reopen the log. This will cause truncate the segment to which we appended garbage and delete all other segments.
    // All remaining segments will be lower than the current log start offset, which will force deletion of all segments
    // and recreation of a single, active segment starting at logStartOffset.
    log = createLog(logDir, logConfig, logStartOffset = startOffset, lastShutdownClean = false)
    assertEquals(1, log.logSegments.size)
    assertEquals(startOffset, log.logStartOffset)
    assertEquals(startOffset, log.logEndOffset)
  }

  @Test
  def testNonActiveSegmentsFrom(): Unit = {
    val logConfig = LogTest.createLogConfig()
    val log = createLog(logDir, logConfig)

    for (i <- 0 until 5) {
      val record = new SimpleRecord(mockTime.milliseconds, i.toString.getBytes)
      log.appendAsLeader(TestUtils.records(List(record)), leaderEpoch = 0)
      log.roll()
    }

    def nonActiveBaseOffsetsFrom(startOffset: Long): Seq[Long] = {
      log.nonActiveLogSegmentsFrom(startOffset).map(_.baseOffset).toSeq
    }

    assertEquals(5L, log.activeSegment.baseOffset)
    assertEquals(0 until 5, nonActiveBaseOffsetsFrom(0L))
    assertEquals(Seq.empty, nonActiveBaseOffsetsFrom(5L))
    assertEquals(2 until 5, nonActiveBaseOffsetsFrom(2L))
    assertEquals(Seq.empty, nonActiveBaseOffsetsFrom(6L))
  }

  @Test
  def testInconsistentLogSegmentRange(): Unit = {
    val logConfig = LogTest.createLogConfig()
    val log = createLog(logDir, logConfig)

    for (i <- 0 until 5) {
      val record = new SimpleRecord(mockTime.milliseconds, i.toString.getBytes)
      log.appendAsLeader(TestUtils.records(List(record)), leaderEpoch = 0)
      log.roll()
    }

    assertThrows(classOf[IllegalArgumentException], () => log.logSegments(5, 1))
  }

  @Test
  def testLogDelete(): Unit = {
    val logConfig = LogTest.createLogConfig()
    val log = createLog(logDir, logConfig)

    for (i <- 0 to 100) {
      val record = new SimpleRecord(mockTime.milliseconds, i.toString.getBytes)
      log.appendAsLeader(TestUtils.records(List(record)), leaderEpoch = 0)
      log.roll()
    }

    assertTrue(log.logSegments.nonEmpty)
    assertFalse(logDir.listFiles.isEmpty)

    // delete the log
    log.delete()

    assertEquals(0, log.logSegments.size)
    assertFalse(logDir.exists)
  }

  /**
   * Test that "PeriodicProducerExpirationCheck" scheduled task gets canceled after log
   * is deleted.
   */
  @Test
  def testProducerExpireCheckAfterDelete(): Unit = {
    val scheduler = new KafkaScheduler(1)
    try {
      scheduler.startup()
      val logConfig = LogTest.createLogConfig()
      val log = createLog(logDir, logConfig, scheduler = scheduler)

      val producerExpireCheck = log.producerExpireCheck
      assertTrue(scheduler.taskRunning(producerExpireCheck), "producerExpireCheck isn't as part of scheduled tasks")

      log.delete()
      assertFalse(scheduler.taskRunning(producerExpireCheck),
        "producerExpireCheck is part of scheduled tasks even after log deletion")
    } finally {
      scheduler.shutdown()
    }
  }

  private def testProducerSnapshotsRecoveryAfterUncleanShutdown(messageFormatVersion: String): Unit = {
    val logConfig = LogTest.createLogConfig(segmentBytes = 64 * 10, messageFormatVersion = messageFormatVersion)
    var log = createLog(logDir, logConfig)
    assertEquals(None, log.oldestProducerSnapshotOffset)

    for (i <- 0 to 100) {
      val record = new SimpleRecord(mockTime.milliseconds, i.toString.getBytes)
      log.appendAsLeader(TestUtils.records(List(record)), leaderEpoch = 0)
    }

    assertTrue(log.logSegments.size >= 5)
    val segmentOffsets = log.logSegments.toVector.map(_.baseOffset)
    val activeSegmentOffset = segmentOffsets.last

    // We want the recovery point to be past the segment offset and before the last 2 segments including a gap of
    // 1 segment. We collect the data before closing the log.
    val offsetForSegmentAfterRecoveryPoint = segmentOffsets(segmentOffsets.size - 3)
    val offsetForRecoveryPointSegment = segmentOffsets(segmentOffsets.size - 4)
    val (segOffsetsBeforeRecovery, segOffsetsAfterRecovery) = segmentOffsets.toSet.partition(_ < offsetForRecoveryPointSegment)
    val recoveryPoint = offsetForRecoveryPointSegment + 1
    assertTrue(recoveryPoint < offsetForSegmentAfterRecoveryPoint)
    log.close()

    val segmentsWithReads = mutable.Set[LogSegment]()
    val recoveredSegments = mutable.Set[LogSegment]()
    val expectedSegmentsWithReads = mutable.Set[Long]()
    val expectedSnapshotOffsets = mutable.Set[Long]()

    if (logConfig.messageFormatVersion < KAFKA_0_11_0_IV0) {
      expectedSegmentsWithReads += activeSegmentOffset
      expectedSnapshotOffsets ++= log.logSegments.map(_.baseOffset).toVector.takeRight(2) :+ log.logEndOffset
    } else {
      expectedSegmentsWithReads ++= segOffsetsBeforeRecovery ++ Set(activeSegmentOffset)
      expectedSnapshotOffsets ++= log.logSegments.map(_.baseOffset).toVector.takeRight(4) :+ log.logEndOffset
    }

    def createLogWithInterceptedReads(recoveryPoint: Long) = {
      val maxProducerIdExpirationMs = 60 * 60 * 1000
      val topicPartition = Log.parseTopicPartitionName(logDir)
      val producerStateManager = new ProducerStateManager(topicPartition, logDir, maxProducerIdExpirationMs)

      // Intercept all segment read calls
      new Log(logDir, logConfig, logStartOffset = 0, recoveryPoint = recoveryPoint, mockTime.scheduler,
        brokerTopicStats, mockTime, maxProducerIdExpirationMs, LogManager.ProducerIdExpirationCheckIntervalMs,
        topicPartition, producerStateManager, new LogDirFailureChannel(10), hadCleanShutdown = false) {

        override def addSegment(segment: LogSegment): LogSegment = {
          val wrapper = new LogSegment(segment.log, segment.lazyOffsetIndex, segment.lazyTimeIndex, segment.txnIndex, segment.baseOffset,
            segment.indexIntervalBytes, segment.rollJitterMs, mockTime) {

            override def read(startOffset: Long, maxSize: Int, maxPosition: Long, minOneMessage: Boolean): FetchDataInfo = {
              segmentsWithReads += this
              super.read(startOffset, maxSize, maxPosition, minOneMessage)
            }

            override def recover(producerStateManager: ProducerStateManager,
                                 leaderEpochCache: Option[LeaderEpochFileCache]): Int = {
              recoveredSegments += this
              super.recover(producerStateManager, leaderEpochCache)
            }
          }
          super.addSegment(wrapper)
        }
      }
    }

    // Retain snapshots for the last 2 segments
    log.producerStateManager.deleteSnapshotsBefore(segmentOffsets(segmentOffsets.size - 2))
    log = createLogWithInterceptedReads(offsetForRecoveryPointSegment)
    // We will reload all segments because the recovery point is behind the producer snapshot files (pre KAFKA-5829 behaviour)
    assertEquals(expectedSegmentsWithReads, segmentsWithReads.map(_.baseOffset))
    assertEquals(segOffsetsAfterRecovery, recoveredSegments.map(_.baseOffset))
    assertEquals(expectedSnapshotOffsets, listProducerSnapshotOffsets.toSet)
    log.close()
    segmentsWithReads.clear()
    recoveredSegments.clear()

    // Only delete snapshots before the base offset of the recovery point segment (post KAFKA-5829 behaviour) to
    // avoid reading all segments
    log.producerStateManager.deleteSnapshotsBefore(offsetForRecoveryPointSegment)
    log = createLogWithInterceptedReads(recoveryPoint = recoveryPoint)
    assertEquals(Set(activeSegmentOffset), segmentsWithReads.map(_.baseOffset))
    assertEquals(segOffsetsAfterRecovery, recoveredSegments.map(_.baseOffset))
    assertEquals(expectedSnapshotOffsets, listProducerSnapshotOffsets.toSet)

    log.close()
  }

  @Test
  def testSizeForLargeLogs(): Unit = {
    val largeSize = Int.MaxValue.toLong * 2
    val logSegment: LogSegment = EasyMock.createMock(classOf[LogSegment])

    EasyMock.expect(logSegment.size).andReturn(Int.MaxValue).anyTimes
    EasyMock.replay(logSegment)

    assertEquals(Int.MaxValue, Log.sizeInBytes(Seq(logSegment)))
    assertEquals(largeSize, Log.sizeInBytes(Seq(logSegment, logSegment)))
    assertTrue(Log.sizeInBytes(Seq(logSegment, logSegment)) > Int.MaxValue)
  }

  @Test
  def testProducerIdMapOffsetUpdatedForNonIdempotentData(): Unit = {
    val logConfig = LogTest.createLogConfig(segmentBytes = 2048 * 5)
    val log = createLog(logDir, logConfig)
    val records = TestUtils.records(List(new SimpleRecord(mockTime.milliseconds, "key".getBytes, "value".getBytes)))
    log.appendAsLeader(records, leaderEpoch = 0)
    log.takeProducerSnapshot()
    assertEquals(Some(1), log.latestProducerSnapshotOffset)
  }

  @Test
  def testSkipLoadingIfEmptyProducerStateBeforeTruncation(): Unit = {
    val stateManager: ProducerStateManager = EasyMock.mock(classOf[ProducerStateManager])
    EasyMock.expect(stateManager.removeStraySnapshots(EasyMock.anyObject())).anyTimes()
    // Load the log
    EasyMock.expect(stateManager.latestSnapshotOffset).andReturn(None)

    stateManager.updateMapEndOffset(0L)
    EasyMock.expectLastCall().anyTimes()

    EasyMock.expect(stateManager.mapEndOffset).andStubReturn(0L)
    EasyMock.expect(stateManager.isEmpty).andStubReturn(true)

    stateManager.takeSnapshot()
    EasyMock.expectLastCall().anyTimes()

    stateManager.truncateAndReload(EasyMock.eq(0L), EasyMock.eq(0L), EasyMock.anyLong)
    EasyMock.expectLastCall()

    EasyMock.expect(stateManager.firstUnstableOffset).andStubReturn(None)

    EasyMock.replay(stateManager)

    val config = LogConfig(new Properties())
    val log = new Log(logDir,
      config,
      logStartOffset = 0L,
      recoveryPoint = 0L,
      scheduler = mockTime.scheduler,
      brokerTopicStats = brokerTopicStats,
      time = mockTime,
      maxProducerIdExpirationMs = 300000,
      producerIdExpirationCheckIntervalMs = 30000,
      topicPartition = Log.parseTopicPartitionName(logDir),
      producerStateManager = stateManager,
      logDirFailureChannel = new LogDirFailureChannel(1),
      hadCleanShutdown = false)

    EasyMock.verify(stateManager)

    // Append some messages
    EasyMock.reset(stateManager)
    EasyMock.expect(stateManager.firstUnstableOffset).andStubReturn(None)

    stateManager.updateMapEndOffset(1L)
    EasyMock.expectLastCall()
    stateManager.updateMapEndOffset(2L)
    EasyMock.expectLastCall()

    EasyMock.replay(stateManager)

    log.appendAsLeader(TestUtils.records(List(new SimpleRecord("a".getBytes))), leaderEpoch = 0)
    log.appendAsLeader(TestUtils.records(List(new SimpleRecord("b".getBytes))), leaderEpoch = 0)

    EasyMock.verify(stateManager)

    // Now truncate
    EasyMock.reset(stateManager)
    EasyMock.expect(stateManager.firstUnstableOffset).andStubReturn(None)
    EasyMock.expect(stateManager.latestSnapshotOffset).andReturn(None)
    EasyMock.expect(stateManager.isEmpty).andStubReturn(true)
    EasyMock.expect(stateManager.mapEndOffset).andReturn(2L)
    stateManager.truncateAndReload(EasyMock.eq(0L), EasyMock.eq(1L), EasyMock.anyLong)
    EasyMock.expectLastCall()
    // Truncation causes the map end offset to reset to 0
    EasyMock.expect(stateManager.mapEndOffset).andReturn(0L)
    // We skip directly to updating the map end offset
    EasyMock.expect(stateManager.updateMapEndOffset(1L))
    EasyMock.expect(stateManager.onHighWatermarkUpdated(0L))

    // Finally, we take a snapshot
    stateManager.takeSnapshot()
    EasyMock.expectLastCall().once()

    EasyMock.replay(stateManager)

    log.truncateTo(1L)

    EasyMock.verify(stateManager)
  }

  @Test
  def testSkipTruncateAndReloadIfOldMessageFormatAndNoCleanShutdown(): Unit = {
    val stateManager: ProducerStateManager = EasyMock.mock(classOf[ProducerStateManager])
    EasyMock.expect(stateManager.removeStraySnapshots(EasyMock.anyObject())).anyTimes()

    stateManager.updateMapEndOffset(0L)
    EasyMock.expectLastCall().anyTimes()

    stateManager.takeSnapshot()
    EasyMock.expectLastCall().anyTimes()

    EasyMock.expect(stateManager.isEmpty).andReturn(true)
    EasyMock.expectLastCall().once()

    EasyMock.expect(stateManager.firstUnstableOffset).andReturn(None)
    EasyMock.expectLastCall().once()

    EasyMock.replay(stateManager)

    val logProps = new Properties()
    logProps.put(LogConfig.MessageFormatVersionProp, "0.10.2")
    val config = LogConfig(logProps)
    new Log(logDir,
      config,
      logStartOffset = 0L,
      recoveryPoint = 0L,
      scheduler = mockTime.scheduler,
      brokerTopicStats = brokerTopicStats,
      time = mockTime,
      maxProducerIdExpirationMs = 300000,
      producerIdExpirationCheckIntervalMs = 30000,
      topicPartition = Log.parseTopicPartitionName(logDir),
      producerStateManager = stateManager,
      logDirFailureChannel = null)

    EasyMock.verify(stateManager)
  }

  @Test
  def testSkipTruncateAndReloadIfOldMessageFormatAndCleanShutdown(): Unit = {
    val stateManager: ProducerStateManager = EasyMock.mock(classOf[ProducerStateManager])
    EasyMock.expect(stateManager.removeStraySnapshots(EasyMock.anyObject())).anyTimes()

    stateManager.updateMapEndOffset(0L)
    EasyMock.expectLastCall().anyTimes()

    stateManager.takeSnapshot()
    EasyMock.expectLastCall().anyTimes()

    EasyMock.expect(stateManager.isEmpty).andReturn(true)
    EasyMock.expectLastCall().once()

    EasyMock.expect(stateManager.firstUnstableOffset).andReturn(None)
    EasyMock.expectLastCall().once()

    EasyMock.replay(stateManager)

    val logProps = new Properties()
    logProps.put(LogConfig.MessageFormatVersionProp, "0.10.2")
    val config = LogConfig(logProps)
    new Log(logDir,
      config,
      logStartOffset = 0L,
      recoveryPoint = 0L,
      scheduler = mockTime.scheduler,
      brokerTopicStats = brokerTopicStats,
      time = mockTime,
      maxProducerIdExpirationMs = 300000,
      producerIdExpirationCheckIntervalMs = 30000,
      topicPartition = Log.parseTopicPartitionName(logDir),
      producerStateManager = stateManager,
      logDirFailureChannel = null)

    EasyMock.verify(stateManager)
  }

  @Test
  def testSkipTruncateAndReloadIfNewMessageFormatAndCleanShutdown(): Unit = {
    val stateManager: ProducerStateManager = EasyMock.mock(classOf[ProducerStateManager])
    EasyMock.expect(stateManager.removeStraySnapshots(EasyMock.anyObject())).anyTimes()

    EasyMock.expect(stateManager.latestSnapshotOffset).andReturn(None)

    stateManager.updateMapEndOffset(0L)
    EasyMock.expectLastCall().anyTimes()

    stateManager.takeSnapshot()
    EasyMock.expectLastCall().anyTimes()

    EasyMock.expect(stateManager.isEmpty).andReturn(true)
    EasyMock.expectLastCall().once()

    EasyMock.expect(stateManager.firstUnstableOffset).andReturn(None)
    EasyMock.expectLastCall().once()

    EasyMock.replay(stateManager)

    val logProps = new Properties()
    logProps.put(LogConfig.MessageFormatVersionProp, "0.11.0")
    val config = LogConfig(logProps)
    new Log(logDir,
      config,
      logStartOffset = 0L,
      recoveryPoint = 0L,
      scheduler = mockTime.scheduler,
      brokerTopicStats = brokerTopicStats,
      time = mockTime,
      maxProducerIdExpirationMs = 300000,
      producerIdExpirationCheckIntervalMs = 30000,
      topicPartition = Log.parseTopicPartitionName(logDir),
      producerStateManager = stateManager,
      logDirFailureChannel = null)

    EasyMock.verify(stateManager)
  }

  @Test
  def testRebuildProducerIdMapWithCompactedData(): Unit = {
    val logConfig = LogTest.createLogConfig(segmentBytes = 2048 * 5)
    val log = createLog(logDir, logConfig)
    val pid = 1L
    val epoch = 0.toShort
    val seq = 0
    val baseOffset = 23L

    // create a batch with a couple gaps to simulate compaction
    val records = TestUtils.records(producerId = pid, producerEpoch = epoch, sequence = seq, baseOffset = baseOffset, records = List(
      new SimpleRecord(mockTime.milliseconds(), "a".getBytes),
      new SimpleRecord(mockTime.milliseconds(), "key".getBytes, "b".getBytes),
      new SimpleRecord(mockTime.milliseconds(), "c".getBytes),
      new SimpleRecord(mockTime.milliseconds(), "key".getBytes, "d".getBytes)))
    records.batches.forEach(_.setPartitionLeaderEpoch(0))

    val filtered = ByteBuffer.allocate(2048)
    records.filterTo(new TopicPartition("foo", 0), new RecordFilter {
      override def checkBatchRetention(batch: RecordBatch): BatchRetention = RecordFilter.BatchRetention.DELETE_EMPTY
      override def shouldRetainRecord(recordBatch: RecordBatch, record: Record): Boolean = !record.hasKey
    }, filtered, Int.MaxValue, BufferSupplier.NO_CACHING)
    filtered.flip()
    val filteredRecords = MemoryRecords.readableRecords(filtered)

    log.appendAsFollower(filteredRecords)

    // append some more data and then truncate to force rebuilding of the PID map
    val moreRecords = TestUtils.records(baseOffset = baseOffset + 4, records = List(
      new SimpleRecord(mockTime.milliseconds(), "e".getBytes),
      new SimpleRecord(mockTime.milliseconds(), "f".getBytes)))
    moreRecords.batches.forEach(_.setPartitionLeaderEpoch(0))
    log.appendAsFollower(moreRecords)

    log.truncateTo(baseOffset + 4)

    val activeProducers = log.activeProducersWithLastSequence
    assertTrue(activeProducers.contains(pid))

    val lastSeq = activeProducers(pid)
    assertEquals(3, lastSeq)
  }

  @Test
  def testRebuildProducerStateWithEmptyCompactedBatch(): Unit = {
    val logConfig = LogTest.createLogConfig(segmentBytes = 2048 * 5)
    val log = createLog(logDir, logConfig)
    val pid = 1L
    val epoch = 0.toShort
    val seq = 0
    val baseOffset = 23L

    // create an empty batch
    val records = TestUtils.records(producerId = pid, producerEpoch = epoch, sequence = seq, baseOffset = baseOffset, records = List(
      new SimpleRecord(mockTime.milliseconds(), "key".getBytes, "a".getBytes),
      new SimpleRecord(mockTime.milliseconds(), "key".getBytes, "b".getBytes)))
    records.batches.forEach(_.setPartitionLeaderEpoch(0))

    val filtered = ByteBuffer.allocate(2048)
    records.filterTo(new TopicPartition("foo", 0), new RecordFilter {
      override def checkBatchRetention(batch: RecordBatch): BatchRetention = RecordFilter.BatchRetention.RETAIN_EMPTY
      override def shouldRetainRecord(recordBatch: RecordBatch, record: Record): Boolean = false
    }, filtered, Int.MaxValue, BufferSupplier.NO_CACHING)
    filtered.flip()
    val filteredRecords = MemoryRecords.readableRecords(filtered)

    log.appendAsFollower(filteredRecords)

    // append some more data and then truncate to force rebuilding of the PID map
    val moreRecords = TestUtils.records(baseOffset = baseOffset + 2, records = List(
      new SimpleRecord(mockTime.milliseconds(), "e".getBytes),
      new SimpleRecord(mockTime.milliseconds(), "f".getBytes)))
    moreRecords.batches.forEach(_.setPartitionLeaderEpoch(0))
    log.appendAsFollower(moreRecords)

    log.truncateTo(baseOffset + 2)

    val activeProducers = log.activeProducersWithLastSequence
    assertTrue(activeProducers.contains(pid))

    val lastSeq = activeProducers(pid)
    assertEquals(1, lastSeq)
  }

  @Test
  def testUpdateProducerIdMapWithCompactedData(): Unit = {
    val logConfig = LogTest.createLogConfig(segmentBytes = 2048 * 5)
    val log = createLog(logDir, logConfig)
    val pid = 1L
    val epoch = 0.toShort
    val seq = 0
    val baseOffset = 23L

    // create a batch with a couple gaps to simulate compaction
    val records = TestUtils.records(producerId = pid, producerEpoch = epoch, sequence = seq, baseOffset = baseOffset, records = List(
      new SimpleRecord(mockTime.milliseconds(), "a".getBytes),
      new SimpleRecord(mockTime.milliseconds(), "key".getBytes, "b".getBytes),
      new SimpleRecord(mockTime.milliseconds(), "c".getBytes),
      new SimpleRecord(mockTime.milliseconds(), "key".getBytes, "d".getBytes)))
    records.batches.forEach(_.setPartitionLeaderEpoch(0))

    val filtered = ByteBuffer.allocate(2048)
    records.filterTo(new TopicPartition("foo", 0), new RecordFilter {
      override def checkBatchRetention(batch: RecordBatch): BatchRetention = RecordFilter.BatchRetention.DELETE_EMPTY
      override def shouldRetainRecord(recordBatch: RecordBatch, record: Record): Boolean = !record.hasKey
    }, filtered, Int.MaxValue, BufferSupplier.NO_CACHING)
    filtered.flip()
    val filteredRecords = MemoryRecords.readableRecords(filtered)

    log.appendAsFollower(filteredRecords)
    val activeProducers = log.activeProducersWithLastSequence
    assertTrue(activeProducers.contains(pid))

    val lastSeq = activeProducers(pid)
    assertEquals(3, lastSeq)
  }

  @Test
  def testProducerIdMapTruncateTo(): Unit = {
    val logConfig = LogTest.createLogConfig(segmentBytes = 2048 * 5)
    val log = createLog(logDir, logConfig)
    log.appendAsLeader(TestUtils.records(List(new SimpleRecord("a".getBytes))), leaderEpoch = 0)
    log.appendAsLeader(TestUtils.records(List(new SimpleRecord("b".getBytes))), leaderEpoch = 0)
    log.takeProducerSnapshot()

    log.appendAsLeader(TestUtils.records(List(new SimpleRecord("c".getBytes))), leaderEpoch = 0)
    log.takeProducerSnapshot()

    log.truncateTo(2)
    assertEquals(Some(2), log.latestProducerSnapshotOffset)
    assertEquals(2, log.latestProducerStateEndOffset)

    log.truncateTo(1)
    assertEquals(Some(1), log.latestProducerSnapshotOffset)
    assertEquals(1, log.latestProducerStateEndOffset)

    log.truncateTo(0)
    assertEquals(None, log.latestProducerSnapshotOffset)
    assertEquals(0, log.latestProducerStateEndOffset)
  }

  @Test
  def testProducerIdMapTruncateToWithNoSnapshots(): Unit = {
    // This ensures that the upgrade optimization path cannot be hit after initial loading
    val logConfig = LogTest.createLogConfig(segmentBytes = 2048 * 5)
    val log = createLog(logDir, logConfig)
    val pid = 1L
    val epoch = 0.toShort

    log.appendAsLeader(TestUtils.records(List(new SimpleRecord("a".getBytes)), producerId = pid,
      producerEpoch = epoch, sequence = 0), leaderEpoch = 0)
    log.appendAsLeader(TestUtils.records(List(new SimpleRecord("b".getBytes)), producerId = pid,
      producerEpoch = epoch, sequence = 1), leaderEpoch = 0)

    deleteProducerSnapshotFiles()

    log.truncateTo(1L)
    assertEquals(1, log.activeProducersWithLastSequence.size)

    val lastSeqOpt = log.activeProducersWithLastSequence.get(pid)
    assertTrue(lastSeqOpt.isDefined)

    val lastSeq = lastSeqOpt.get
    assertEquals(0, lastSeq)
  }

  @Test
  def testLoadProducersAfterDeleteRecordsMidSegment(): Unit = {
    val logConfig = LogTest.createLogConfig(segmentBytes = 2048 * 5)
    val log = createLog(logDir, logConfig)
    val pid1 = 1L
    val pid2 = 2L
    val epoch = 0.toShort

    log.appendAsLeader(TestUtils.records(List(new SimpleRecord(mockTime.milliseconds(), "a".getBytes)), producerId = pid1,
      producerEpoch = epoch, sequence = 0), leaderEpoch = 0)
    log.appendAsLeader(TestUtils.records(List(new SimpleRecord(mockTime.milliseconds(), "b".getBytes)), producerId = pid2,
      producerEpoch = epoch, sequence = 0), leaderEpoch = 0)
    assertEquals(2, log.activeProducersWithLastSequence.size)

    log.updateHighWatermark(log.logEndOffset)
    log.maybeIncrementLogStartOffset(1L, ClientRecordDeletion)

    // Deleting records should not remove producer state
    assertEquals(2, log.activeProducersWithLastSequence.size)
    val retainedLastSeqOpt = log.activeProducersWithLastSequence.get(pid2)
    assertTrue(retainedLastSeqOpt.isDefined)
    assertEquals(0, retainedLastSeqOpt.get)

    log.close()

    // Because the log start offset did not advance, producer snapshots will still be present and the state will be rebuilt
    val reloadedLog = createLog(logDir, logConfig, logStartOffset = 1L, lastShutdownClean = false)
    assertEquals(2, reloadedLog.activeProducersWithLastSequence.size)
    val reloadedLastSeqOpt = log.activeProducersWithLastSequence.get(pid2)
    assertEquals(retainedLastSeqOpt, reloadedLastSeqOpt)
  }

  @Test
  def testRetentionDeletesProducerStateSnapshots(): Unit = {
    val logConfig = LogTest.createLogConfig(segmentBytes = 2048 * 5, retentionBytes = 0, retentionMs = 1000 * 60, fileDeleteDelayMs = 0)
    val log = createLog(logDir, logConfig)
    val pid1 = 1L
    val epoch = 0.toShort

    log.appendAsLeader(TestUtils.records(List(new SimpleRecord("a".getBytes)), producerId = pid1,
      producerEpoch = epoch, sequence = 0), leaderEpoch = 0)
    log.roll()
    log.appendAsLeader(TestUtils.records(List(new SimpleRecord("b".getBytes)), producerId = pid1,
      producerEpoch = epoch, sequence = 1), leaderEpoch = 0)
    log.roll()
    log.appendAsLeader(TestUtils.records(List(new SimpleRecord("c".getBytes)), producerId = pid1,
      producerEpoch = epoch, sequence = 2), leaderEpoch = 0)

    log.updateHighWatermark(log.logEndOffset)

    assertEquals(2, ProducerStateManager.listSnapshotFiles(logDir).size)
    // Sleep to breach the retention period
    mockTime.sleep(1000 * 60 + 1)
    log.deleteOldSegments()
    // Sleep to breach the file delete delay and run scheduled file deletion tasks
    mockTime.sleep(1)
    assertEquals(1, ProducerStateManager.listSnapshotFiles(logDir).size,
      "expect a single producer state snapshot remaining")
  }

  @Test
  def testLogStartOffsetMovementDeletesSnapshots(): Unit = {
    val logConfig = LogTest.createLogConfig(segmentBytes = 2048 * 5, retentionBytes = -1, fileDeleteDelayMs = 0)
    val log = createLog(logDir, logConfig)
    val pid1 = 1L
    val epoch = 0.toShort

    log.appendAsLeader(TestUtils.records(List(new SimpleRecord("a".getBytes)), producerId = pid1,
      producerEpoch = epoch, sequence = 0), leaderEpoch = 0)
    log.roll()
    log.appendAsLeader(TestUtils.records(List(new SimpleRecord("b".getBytes)), producerId = pid1,
      producerEpoch = epoch, sequence = 1), leaderEpoch = 0)
    log.roll()
    log.appendAsLeader(TestUtils.records(List(new SimpleRecord("c".getBytes)), producerId = pid1,
      producerEpoch = epoch, sequence = 2), leaderEpoch = 0)
    log.updateHighWatermark(log.logEndOffset)
    assertEquals(2, ProducerStateManager.listSnapshotFiles(logDir).size)

    // Increment the log start offset to exclude the first two segments.
    log.maybeIncrementLogStartOffset(log.logEndOffset - 1, ClientRecordDeletion)
    log.deleteOldSegments()
    // Sleep to breach the file delete delay and run scheduled file deletion tasks
    mockTime.sleep(1)
    assertEquals(1, ProducerStateManager.listSnapshotFiles(logDir).size,
      "expect a single producer state snapshot remaining")
  }

  @Test
  def testCompactionDeletesProducerStateSnapshots(): Unit = {
    val logConfig = LogTest.createLogConfig(segmentBytes = 2048 * 5, cleanupPolicy = LogConfig.Compact, fileDeleteDelayMs = 0)
    val log = createLog(logDir, logConfig)
    val pid1 = 1L
    val epoch = 0.toShort
    val cleaner = new Cleaner(id = 0,
      offsetMap = new FakeOffsetMap(Int.MaxValue),
      ioBufferSize = 64 * 1024,
      maxIoBufferSize = 64 * 1024,
      dupBufferLoadFactor = 0.75,
      throttler = new Throttler(Double.MaxValue, Long.MaxValue, false, time = mockTime),
      time = mockTime,
      checkDone = _ => {})

    log.appendAsLeader(TestUtils.records(List(new SimpleRecord("a".getBytes, "a".getBytes())), producerId = pid1,
      producerEpoch = epoch, sequence = 0), leaderEpoch = 0)
    log.roll()
    log.appendAsLeader(TestUtils.records(List(new SimpleRecord("a".getBytes, "b".getBytes())), producerId = pid1,
      producerEpoch = epoch, sequence = 1), leaderEpoch = 0)
    log.roll()
    log.appendAsLeader(TestUtils.records(List(new SimpleRecord("a".getBytes, "c".getBytes())), producerId = pid1,
      producerEpoch = epoch, sequence = 2), leaderEpoch = 0)
    log.roll()
    log.appendAsLeader(TestUtils.records(List(new SimpleRecord("a".getBytes, "d".getBytes())), producerId = pid1,
      producerEpoch = epoch, sequence = 3), leaderEpoch = 0)
    log.updateHighWatermark(log.logEndOffset)
<<<<<<< HEAD
    assertEquals("expected a snapshot file per segment base offset, except the first segment", log.logSegments.map(_.baseOffset).toSeq.sorted.drop(1), ProducerStateManager.listSnapshotFiles(logDir).map(_.offset).sorted)
    assertEquals(3, ProducerStateManager.listSnapshotFiles(logDir).size)
=======
    assertEquals(log.logSegments.map(_.baseOffset).toSeq.sorted.drop(1), ProducerStateManager.listSnapshotFiles(logDir).map(_.offset).sorted,
      "expected a snapshot file per segment base offset, except the first segment")
    assertEquals(2, ProducerStateManager.listSnapshotFiles(logDir).size)
>>>>>>> bbf145b1

    // Clean segments, this should delete the first two segments since although there only exists the key "a", only the first
    // three segments are considered for cleaning since we do not clean the active segment.
    cleaner.clean(LogToClean(log.topicPartition, log, 0, log.logEndOffset))
    log.deleteOldSegments()
    // Sleep to breach the file delete delay and run scheduled file deletion tasks
    mockTime.sleep(1)
<<<<<<< HEAD
    // We delete the snapshot from the second segment, so now we have 2 snapshot files 
    assertEquals(2, ProducerStateManager.listSnapshotFiles(logDir).size)
    assertEquals("expected a snapshot file per segment base offset", log.logSegments.map(_.baseOffset).toSeq.sorted, ProducerStateManager.listSnapshotFiles(logDir).map(_.offset).sorted)
=======
    assertEquals(log.logSegments.map(_.baseOffset).toSeq.sorted.drop(1), ProducerStateManager.listSnapshotFiles(logDir).map(_.offset).sorted,
      "expected a snapshot file per segment base offset, excluding the first")
>>>>>>> bbf145b1
  }

  /**
   * After loading the log, producer state is truncated such that there are no producer state snapshot files which
   * exceed the log end offset. This test verifies that these are removed.
   */
  @Test
  def testLoadingLogDeletesProducerStateSnapshotsPastLogEndOffset(): Unit = {
    val straySnapshotFile = Log.producerSnapshotFile(logDir, 42).toPath
    Files.createFile(straySnapshotFile)
    val logConfig = LogTest.createLogConfig(segmentBytes = 2048 * 5, retentionBytes = -1, fileDeleteDelayMs = 0)
    createLog(logDir, logConfig)
    assertEquals(0, ProducerStateManager.listSnapshotFiles(logDir).size,
      "expected producer state snapshots greater than the log end offset to be cleaned up")
  }

  @Test
  def testLoadingLogKeepsLargestStrayProducerStateSnapshot(): Unit = {
    val logConfig = LogTest.createLogConfig(segmentBytes = 2048 * 5, retentionBytes = 0, retentionMs = 1000 * 60, fileDeleteDelayMs = 0)
    val log = createLog(logDir, logConfig)
    val pid1 = 1L
    val epoch = 0.toShort

    log.appendAsLeader(TestUtils.records(List(new SimpleRecord("a".getBytes)), producerId = pid1, producerEpoch = epoch, sequence = 0), leaderEpoch = 0)
    log.roll()
    log.appendAsLeader(TestUtils.records(List(new SimpleRecord("b".getBytes)), producerId = pid1, producerEpoch = epoch, sequence = 1), leaderEpoch = 0)
    log.roll()

    log.appendAsLeader(TestUtils.records(List(new SimpleRecord("c".getBytes)), producerId = pid1, producerEpoch = epoch, sequence = 2), leaderEpoch = 0)
    log.appendAsLeader(TestUtils.records(List(new SimpleRecord("d".getBytes)), producerId = pid1, producerEpoch = epoch, sequence = 3), leaderEpoch = 0)

    // Close the log, we should now have 3 segments
    log.close()
    assertEquals(log.logSegments.size, 3)
    // We expect 3 snapshot files, two of which are for the first two segments, the last was written out during log closing.
    assertEquals(Seq(1, 2, 4), ProducerStateManager.listSnapshotFiles(logDir).map(_.offset).sorted)
    // Inject a stray snapshot file within the bounds of the log at offset 3, it should be cleaned up after loading the log
    val straySnapshotFile = Log.producerSnapshotFile(logDir, 3).toPath
    Files.createFile(straySnapshotFile)
    assertEquals(Seq(1, 2, 3, 4), ProducerStateManager.listSnapshotFiles(logDir).map(_.offset).sorted)

    createLog(logDir, logConfig, lastShutdownClean = false)
    // We should clean up the stray producer state snapshot file, but keep the largest snapshot file (4)
    assertEquals(Seq(1, 2, 4), ProducerStateManager.listSnapshotFiles(logDir).map(_.offset).sorted)
  }

  @Test
  def testLoadProducersAfterDeleteRecordsOnSegment(): Unit = {
    val logConfig = LogTest.createLogConfig(segmentBytes = 2048 * 5)
    val log = createLog(logDir, logConfig)
    val pid1 = 1L
    val pid2 = 2L
    val epoch = 0.toShort

    log.appendAsLeader(TestUtils.records(List(new SimpleRecord(mockTime.milliseconds(), "a".getBytes)), producerId = pid1,
      producerEpoch = epoch, sequence = 0), leaderEpoch = 0)
    log.roll()
    log.appendAsLeader(TestUtils.records(List(new SimpleRecord(mockTime.milliseconds(), "b".getBytes)), producerId = pid2,
      producerEpoch = epoch, sequence = 0), leaderEpoch = 0)

    assertEquals(2, log.logSegments.size)
    assertEquals(2, log.activeProducersWithLastSequence.size)

    log.updateHighWatermark(log.logEndOffset)
    log.maybeIncrementLogStartOffset(1L, ClientRecordDeletion)
    log.deleteOldSegments()

    // Deleting records should not remove producer state
    assertEquals(1, log.logSegments.size)
    assertEquals(2, log.activeProducersWithLastSequence.size)
    val retainedLastSeqOpt = log.activeProducersWithLastSequence.get(pid2)
    assertTrue(retainedLastSeqOpt.isDefined)
    assertEquals(0, retainedLastSeqOpt.get)

    log.close()

    // After reloading log, producer state should not be regenerated
    val reloadedLog = createLog(logDir, logConfig, logStartOffset = 1L, lastShutdownClean = false)
    assertEquals(1, reloadedLog.activeProducersWithLastSequence.size)
    val reloadedEntryOpt = log.activeProducersWithLastSequence.get(pid2)
    assertEquals(retainedLastSeqOpt, reloadedEntryOpt)
  }

  @Test
  def testProducerIdMapTruncateFullyAndStartAt(): Unit = {
    val records = TestUtils.singletonRecords("foo".getBytes)
    val logConfig = LogTest.createLogConfig(segmentBytes = records.sizeInBytes, retentionBytes = records.sizeInBytes * 2)
    val log = createLog(logDir, logConfig)
    log.appendAsLeader(records, leaderEpoch = 0)
    log.takeProducerSnapshot()

    log.appendAsLeader(TestUtils.singletonRecords("bar".getBytes), leaderEpoch = 0)
    log.appendAsLeader(TestUtils.singletonRecords("baz".getBytes), leaderEpoch = 0)
    log.takeProducerSnapshot()

    assertEquals(3, log.logSegments.size)
    assertEquals(3, log.latestProducerStateEndOffset)
    assertEquals(Some(3), log.latestProducerSnapshotOffset)

    log.truncateFullyAndStartAt(29)
    assertEquals(1, log.logSegments.size)
    assertEquals(None, log.latestProducerSnapshotOffset)
    assertEquals(29, log.latestProducerStateEndOffset)
  }

  @Test
  def testProducerIdExpirationOnSegmentDeletion(): Unit = {
    val pid1 = 1L
    val records = TestUtils.records(Seq(new SimpleRecord("foo".getBytes)), producerId = pid1, producerEpoch = 0, sequence = 0)
    val logConfig = LogTest.createLogConfig(segmentBytes = records.sizeInBytes, retentionBytes = records.sizeInBytes * 2)
    val log = createLog(logDir, logConfig)
    log.appendAsLeader(records, leaderEpoch = 0)
    log.takeProducerSnapshot()

    val pid2 = 2L
    log.appendAsLeader(TestUtils.records(Seq(new SimpleRecord("bar".getBytes)), producerId = pid2, producerEpoch = 0, sequence = 0),
      leaderEpoch = 0)
    log.appendAsLeader(TestUtils.records(Seq(new SimpleRecord("baz".getBytes)), producerId = pid2, producerEpoch = 0, sequence = 1),
      leaderEpoch = 0)
    log.takeProducerSnapshot()

    assertEquals(3, log.logSegments.size)
    assertEquals(Set(pid1, pid2), log.activeProducersWithLastSequence.keySet)

    log.updateHighWatermark(log.logEndOffset)
    log.deleteOldSegments()

    // Producer state should not be removed when deleting log segment
    assertEquals(2, log.logSegments.size)
    assertEquals(Set(pid1, pid2), log.activeProducersWithLastSequence.keySet)
  }

  @Test
  def testTakeSnapshotOnRollAndDeleteSnapshotOnRecoveryPointCheckpoint(): Unit = {
    val logConfig = LogTest.createLogConfig(segmentBytes = 2048 * 5)
    val log = createLog(logDir, logConfig)
    log.appendAsLeader(TestUtils.singletonRecords("a".getBytes), leaderEpoch = 0)
    log.roll(Some(1L))
    assertEquals(Some(1L), log.latestProducerSnapshotOffset)
    assertEquals(Some(1L), log.oldestProducerSnapshotOffset)

    log.appendAsLeader(TestUtils.singletonRecords("b".getBytes), leaderEpoch = 0)
    log.roll(Some(2L))
    assertEquals(Some(2L), log.latestProducerSnapshotOffset)
    assertEquals(Some(1L), log.oldestProducerSnapshotOffset)

    log.appendAsLeader(TestUtils.singletonRecords("c".getBytes), leaderEpoch = 0)
    log.roll(Some(3L))
    assertEquals(Some(3L), log.latestProducerSnapshotOffset)

    // roll triggers a flush at the starting offset of the new segment, we should retain all snapshots
    assertEquals(Some(1L), log.oldestProducerSnapshotOffset)

    // even if we flush within the active segment, the snapshot should remain
    log.appendAsLeader(TestUtils.singletonRecords("baz".getBytes), leaderEpoch = 0)
    log.flush(4L)
    assertEquals(Some(3L), log.latestProducerSnapshotOffset)
  }

  @Test
  def testProducerSnapshotAfterSegmentRollOnAppend(): Unit = {
    val producerId = 1L
    val logConfig = LogTest.createLogConfig(segmentBytes = 1024)
    val log = createLog(logDir, logConfig)

    log.appendAsLeader(TestUtils.records(Seq(new SimpleRecord(mockTime.milliseconds(), new Array[Byte](512))),
      producerId = producerId, producerEpoch = 0, sequence = 0),
      leaderEpoch = 0)

    // The next append should overflow the segment and cause it to roll
    log.appendAsLeader(TestUtils.records(Seq(new SimpleRecord(mockTime.milliseconds(), new Array[Byte](512))),
      producerId = producerId, producerEpoch = 0, sequence = 1),
      leaderEpoch = 0)

    assertEquals(2, log.logSegments.size)
    assertEquals(1L, log.activeSegment.baseOffset)
    assertEquals(Some(1L), log.latestProducerSnapshotOffset)

    // Force a reload from the snapshot to check its consistency
    log.truncateTo(1L)

    assertEquals(2, log.logSegments.size)
    assertEquals(1L, log.activeSegment.baseOffset)
    assertTrue(log.activeSegment.log.batches.asScala.isEmpty)
    assertEquals(Some(1L), log.latestProducerSnapshotOffset)

    val lastEntry = log.producerStateManager.lastEntry(producerId)
    assertTrue(lastEntry.isDefined)
    assertEquals(0L, lastEntry.get.firstDataOffset)
    assertEquals(0L, lastEntry.get.lastDataOffset)
  }

  @Test
  def testRebuildTransactionalState(): Unit = {
    val logConfig = LogTest.createLogConfig(segmentBytes = 1024 * 1024 * 5)
    val log = createLog(logDir, logConfig)

    val pid = 137L
    val epoch = 5.toShort
    val seq = 0

    // add some transactional records
    val records = MemoryRecords.withTransactionalRecords(CompressionType.NONE, pid, epoch, seq,
      new SimpleRecord("foo".getBytes),
      new SimpleRecord("bar".getBytes),
      new SimpleRecord("baz".getBytes))
    log.appendAsLeader(records, leaderEpoch = 0)
    val abortAppendInfo = appendEndTxnMarkerAsLeader(log, pid, epoch, ControlRecordType.ABORT)
    log.updateHighWatermark(abortAppendInfo.lastOffset + 1)

    // now there should be no first unstable offset
    assertEquals(None, log.firstUnstableOffset)

    log.close()

    val reopenedLog = createLog(logDir, logConfig, lastShutdownClean = false)
    reopenedLog.updateHighWatermark(abortAppendInfo.lastOffset + 1)
    assertEquals(None, reopenedLog.firstUnstableOffset)
  }

  private def endTxnRecords(controlRecordType: ControlRecordType,
                            producerId: Long,
                            epoch: Short,
                            offset: Long = 0L,
                            coordinatorEpoch: Int,
                            partitionLeaderEpoch: Int = 0,
                            timestamp: Long): MemoryRecords = {
    val marker = new EndTransactionMarker(controlRecordType, coordinatorEpoch)
    MemoryRecords.withEndTransactionMarker(offset, timestamp, partitionLeaderEpoch, producerId, epoch, marker)
  }

  @Test
  def testPeriodicProducerIdExpiration(): Unit = {
    val maxProducerIdExpirationMs = 200
    val producerIdExpirationCheckIntervalMs = 100

    val pid = 23L
    val logConfig = LogTest.createLogConfig(segmentBytes = 2048 * 5)
    val log = createLog(logDir, logConfig, maxProducerIdExpirationMs = maxProducerIdExpirationMs,
      producerIdExpirationCheckIntervalMs = producerIdExpirationCheckIntervalMs)
    val records = Seq(new SimpleRecord(mockTime.milliseconds(), "foo".getBytes))
    log.appendAsLeader(TestUtils.records(records, producerId = pid, producerEpoch = 0, sequence = 0), leaderEpoch = 0)

    assertEquals(Set(pid), log.activeProducersWithLastSequence.keySet)

    mockTime.sleep(producerIdExpirationCheckIntervalMs)
    assertEquals(Set(pid), log.activeProducersWithLastSequence.keySet)

    mockTime.sleep(producerIdExpirationCheckIntervalMs)
    assertEquals(Set(), log.activeProducersWithLastSequence.keySet)
  }

  @Test
  def testDuplicateAppends(): Unit = {
    // create a log
    val log = createLog(logDir, LogConfig())
    val pid = 1L
    val epoch: Short = 0

    var seq = 0
    // Pad the beginning of the log.
    for (_ <- 0 to 5) {
      val record = TestUtils.records(List(new SimpleRecord(mockTime.milliseconds, "key".getBytes, "value".getBytes)),
        producerId = pid, producerEpoch = epoch, sequence = seq)
      log.appendAsLeader(record, leaderEpoch = 0)
      seq = seq + 1
    }
    // Append an entry with multiple log records.
    def createRecords = TestUtils.records(List(
      new SimpleRecord(mockTime.milliseconds, s"key-$seq".getBytes, s"value-$seq".getBytes),
      new SimpleRecord(mockTime.milliseconds, s"key-$seq".getBytes, s"value-$seq".getBytes),
      new SimpleRecord(mockTime.milliseconds, s"key-$seq".getBytes, s"value-$seq".getBytes)
    ), producerId = pid, producerEpoch = epoch, sequence = seq)
    val multiEntryAppendInfo = log.appendAsLeader(createRecords, leaderEpoch = 0)
    assertEquals(
      multiEntryAppendInfo.lastOffset - multiEntryAppendInfo.firstOffset.get.messageOffset + 1,
      3,
      "should have appended 3 entries"
    )

    // Append a Duplicate of the tail, when the entry at the tail has multiple records.
    val dupMultiEntryAppendInfo = log.appendAsLeader(createRecords, leaderEpoch = 0)
    assertEquals(
      multiEntryAppendInfo.firstOffset.get.messageOffset,
      dupMultiEntryAppendInfo.firstOffset.get.messageOffset,
      "Somehow appended a duplicate entry with multiple log records to the tail"
    )
    assertEquals(multiEntryAppendInfo.lastOffset, dupMultiEntryAppendInfo.lastOffset,
      "Somehow appended a duplicate entry with multiple log records to the tail")

    seq = seq + 3

    // Append a partial duplicate of the tail. This is not allowed.
    var records = TestUtils.records(
      List(
        new SimpleRecord(mockTime.milliseconds, s"key-$seq".getBytes, s"value-$seq".getBytes),
        new SimpleRecord(mockTime.milliseconds, s"key-$seq".getBytes, s"value-$seq".getBytes)),
      producerId = pid, producerEpoch = epoch, sequence = seq - 2)
    assertThrows(classOf[OutOfOrderSequenceException], () => log.appendAsLeader(records, leaderEpoch = 0),
      () => "Should have received an OutOfOrderSequenceException since we attempted to append a duplicate of a records in the middle of the log.")

    // Append a duplicate of the batch which is 4th from the tail. This should succeed without error since we
    // retain the batch metadata of the last 5 batches.
    val duplicateOfFourth = TestUtils.records(List(new SimpleRecord(mockTime.milliseconds, "key".getBytes, "value".getBytes)),
      producerId = pid, producerEpoch = epoch, sequence = 2)
    log.appendAsLeader(duplicateOfFourth, leaderEpoch = 0)

    // Duplicates at older entries are reported as OutOfOrderSequence errors
    records = TestUtils.records(
      List(new SimpleRecord(mockTime.milliseconds, s"key-1".getBytes, s"value-1".getBytes)),
      producerId = pid, producerEpoch = epoch, sequence = 1)
    assertThrows(classOf[OutOfOrderSequenceException], () => log.appendAsLeader(records, leaderEpoch = 0),
      () => "Should have received an OutOfOrderSequenceException since we attempted to append a duplicate of a batch which is older than the last 5 appended batches.")

    // Append a duplicate entry with a single records at the tail of the log. This should return the appendInfo of the original entry.
    def createRecordsWithDuplicate = TestUtils.records(List(new SimpleRecord(mockTime.milliseconds, "key".getBytes, "value".getBytes)),
      producerId = pid, producerEpoch = epoch, sequence = seq)
    val origAppendInfo = log.appendAsLeader(createRecordsWithDuplicate, leaderEpoch = 0)
    val newAppendInfo = log.appendAsLeader(createRecordsWithDuplicate, leaderEpoch = 0)
    assertEquals(
      origAppendInfo.firstOffset.get.messageOffset,
      newAppendInfo.firstOffset.get.messageOffset,
      "Inserted a duplicate records into the log"
    )
    assertEquals(origAppendInfo.lastOffset, newAppendInfo.lastOffset,
      "Inserted a duplicate records into the log")
  }

  @Test
  def testMultipleProducerIdsPerMemoryRecord(): Unit = {
    // create a log
    val log = createLog(logDir, LogConfig())

    val epoch: Short = 0
    val buffer = ByteBuffer.allocate(512)

    var builder = MemoryRecords.builder(buffer, RecordBatch.MAGIC_VALUE_V2, CompressionType.NONE,
      TimestampType.LOG_APPEND_TIME, 0L, mockTime.milliseconds(), 1L, epoch, 0, false, 0)
    builder.append(new SimpleRecord("key".getBytes, "value".getBytes))
    builder.close()

    builder = MemoryRecords.builder(buffer, RecordBatch.MAGIC_VALUE_V2, CompressionType.NONE,
      TimestampType.LOG_APPEND_TIME, 1L, mockTime.milliseconds(), 2L, epoch, 0, false, 0)
    builder.append(new SimpleRecord("key".getBytes, "value".getBytes))
    builder.close()

    builder = MemoryRecords.builder(buffer, RecordBatch.MAGIC_VALUE_V2, CompressionType.NONE,
      TimestampType.LOG_APPEND_TIME, 2L, mockTime.milliseconds(), 3L, epoch, 0, false, 0)
    builder.append(new SimpleRecord("key".getBytes, "value".getBytes))
    builder.close()

    builder = MemoryRecords.builder(buffer, RecordBatch.MAGIC_VALUE_V2, CompressionType.NONE,
      TimestampType.LOG_APPEND_TIME, 3L, mockTime.milliseconds(), 4L, epoch, 0, false, 0)
    builder.append(new SimpleRecord("key".getBytes, "value".getBytes))
    builder.close()

    buffer.flip()
    val memoryRecords = MemoryRecords.readableRecords(buffer)

    log.appendAsFollower(memoryRecords)
    log.flush()

    val fetchedData = readLog(log, 0, Int.MaxValue)

    val origIterator = memoryRecords.batches.iterator()
    for (batch <- fetchedData.records.batches.asScala) {
      assertTrue(origIterator.hasNext)
      val origEntry = origIterator.next()
      assertEquals(origEntry.producerId, batch.producerId)
      assertEquals(origEntry.baseOffset, batch.baseOffset)
      assertEquals(origEntry.baseSequence, batch.baseSequence)
    }
  }

  @Test
  def testDuplicateAppendToFollower(): Unit = {
    val logConfig = LogTest.createLogConfig(segmentBytes = 1024 * 1024 * 5)
    val log = createLog(logDir, logConfig)
    val epoch: Short = 0
    val pid = 1L
    val baseSequence = 0
    val partitionLeaderEpoch = 0
    // The point of this test is to ensure that validation isn't performed on the follower.
    // this is a bit contrived. to trigger the duplicate case for a follower append, we have to append
    // a batch with matching sequence numbers, but valid increasing offsets
    assertEquals(0L, log.logEndOffset)
    log.appendAsFollower(MemoryRecords.withIdempotentRecords(0L, CompressionType.NONE, pid, epoch, baseSequence,
      partitionLeaderEpoch, new SimpleRecord("a".getBytes), new SimpleRecord("b".getBytes)))
    log.appendAsFollower(MemoryRecords.withIdempotentRecords(2L, CompressionType.NONE, pid, epoch, baseSequence,
      partitionLeaderEpoch, new SimpleRecord("a".getBytes), new SimpleRecord("b".getBytes)))

    // Ensure that even the duplicate sequences are accepted on the follower.
    assertEquals(4L, log.logEndOffset)
  }

  @Test
  def testMultipleProducersWithDuplicatesInSingleAppend(): Unit = {
    val logConfig = LogTest.createLogConfig(segmentBytes = 1024 * 1024 * 5)
    val log = createLog(logDir, logConfig)

    val pid1 = 1L
    val pid2 = 2L
    val epoch: Short = 0

    val buffer = ByteBuffer.allocate(512)

    // pid1 seq = 0
    var builder = MemoryRecords.builder(buffer, RecordBatch.CURRENT_MAGIC_VALUE, CompressionType.NONE,
      TimestampType.LOG_APPEND_TIME, 0L, mockTime.milliseconds(), pid1, epoch, 0)
    builder.append(new SimpleRecord("key".getBytes, "value".getBytes))
    builder.close()

    // pid2 seq = 0
    builder = MemoryRecords.builder(buffer, RecordBatch.CURRENT_MAGIC_VALUE, CompressionType.NONE,
      TimestampType.LOG_APPEND_TIME, 1L, mockTime.milliseconds(), pid2, epoch, 0)
    builder.append(new SimpleRecord("key".getBytes, "value".getBytes))
    builder.close()

    // pid1 seq = 1
    builder = MemoryRecords.builder(buffer, RecordBatch.CURRENT_MAGIC_VALUE, CompressionType.NONE,
      TimestampType.LOG_APPEND_TIME, 2L, mockTime.milliseconds(), pid1, epoch, 1)
    builder.append(new SimpleRecord("key".getBytes, "value".getBytes))
    builder.close()

    // pid2 seq = 1
    builder = MemoryRecords.builder(buffer, RecordBatch.CURRENT_MAGIC_VALUE, CompressionType.NONE,
      TimestampType.LOG_APPEND_TIME, 3L, mockTime.milliseconds(), pid2, epoch, 1)
    builder.append(new SimpleRecord("key".getBytes, "value".getBytes))
    builder.close()

    // // pid1 seq = 1 (duplicate)
    builder = MemoryRecords.builder(buffer, RecordBatch.CURRENT_MAGIC_VALUE, CompressionType.NONE,
      TimestampType.LOG_APPEND_TIME, 4L, mockTime.milliseconds(), pid1, epoch, 1)
    builder.append(new SimpleRecord("key".getBytes, "value".getBytes))
    builder.close()

    buffer.flip()

    val records = MemoryRecords.readableRecords(buffer)
    records.batches.forEach(_.setPartitionLeaderEpoch(0))

    // Ensure that batches with duplicates are accepted on the follower.
    assertEquals(0L, log.logEndOffset)
    log.appendAsFollower(records)
    assertEquals(5L, log.logEndOffset)
  }

  @Test
  def testOldProducerEpoch(): Unit = {
    // create a log
    val log = createLog(logDir, LogConfig())
    val pid = 1L
    val newEpoch: Short = 1
    val oldEpoch: Short = 0

    val records = TestUtils.records(List(new SimpleRecord(mockTime.milliseconds, "key".getBytes, "value".getBytes)), producerId = pid, producerEpoch = newEpoch, sequence = 0)
    log.appendAsLeader(records, leaderEpoch = 0)

    val nextRecords = TestUtils.records(List(new SimpleRecord(mockTime.milliseconds, "key".getBytes, "value".getBytes)), producerId = pid, producerEpoch = oldEpoch, sequence = 0)
    assertThrows(classOf[InvalidProducerEpochException], () => log.appendAsLeader(nextRecords, leaderEpoch = 0))
  }

  @Test
  def testDeleteSnapshotsOnIncrementLogStartOffset(): Unit = {
    val logConfig = LogTest.createLogConfig(segmentBytes = 2048 * 5)
    val log = createLog(logDir, logConfig)
    val pid1 = 1L
    val pid2 = 2L
    val epoch = 0.toShort

    log.appendAsLeader(TestUtils.records(List(new SimpleRecord(mockTime.milliseconds(), "a".getBytes)), producerId = pid1,
      producerEpoch = epoch, sequence = 0), leaderEpoch = 0)
    log.roll()
    log.appendAsLeader(TestUtils.records(List(new SimpleRecord(mockTime.milliseconds(), "b".getBytes)), producerId = pid2,
      producerEpoch = epoch, sequence = 0), leaderEpoch = 0)
    log.roll()

    assertEquals(2, log.activeProducersWithLastSequence.size)
    assertEquals(2, ProducerStateManager.listSnapshotFiles(log.dir).size)

    log.updateHighWatermark(log.logEndOffset)
    log.maybeIncrementLogStartOffset(2L, ClientRecordDeletion)
    log.deleteOldSegments() // force retention to kick in so that the snapshot files are cleaned up.
    mockTime.sleep(logConfig.fileDeleteDelayMs + 1000) // advance the clock so file deletion takes place

    // Deleting records should not remove producer state but should delete snapshots after the file deletion delay.
    assertEquals(2, log.activeProducersWithLastSequence.size)
    assertEquals(1, ProducerStateManager.listSnapshotFiles(log.dir).size)
    val retainedLastSeqOpt = log.activeProducersWithLastSequence.get(pid2)
    assertTrue(retainedLastSeqOpt.isDefined)
    assertEquals(0, retainedLastSeqOpt.get)
  }

  /**
   * Test for jitter s for time based log roll. This test appends messages then changes the time
   * using the mock clock to force the log to roll and checks the number of segments.
   */
  @Test
  def testTimeBasedLogRollJitter(): Unit = {
    var set = TestUtils.singletonRecords(value = "test".getBytes, timestamp = mockTime.milliseconds)
    val maxJitter = 20 * 60L
    // create a log
    val logConfig = LogTest.createLogConfig(segmentMs = 1 * 60 * 60L, segmentJitterMs = maxJitter)
    val log = createLog(logDir, logConfig)
    assertEquals(1, log.numberOfSegments, "Log begins with a single empty segment.")
    log.appendAsLeader(set, leaderEpoch = 0)

    mockTime.sleep(log.config.segmentMs - maxJitter)
    set = TestUtils.singletonRecords(value = "test".getBytes, timestamp = mockTime.milliseconds)
    log.appendAsLeader(set, leaderEpoch = 0)
    assertEquals(1, log.numberOfSegments,
      "Log does not roll on this append because it occurs earlier than max jitter")
    mockTime.sleep(maxJitter - log.activeSegment.rollJitterMs + 1)
    set = TestUtils.singletonRecords(value = "test".getBytes, timestamp = mockTime.milliseconds)
    log.appendAsLeader(set, leaderEpoch = 0)
    assertEquals(2, log.numberOfSegments,
      "Log should roll after segmentMs adjusted by random jitter")
  }

  /**
   * Test that appending more than the maximum segment size rolls the log
   */
  @Test
  def testSizeBasedLogRoll(): Unit = {
    def createRecords = TestUtils.singletonRecords(value = "test".getBytes, timestamp = mockTime.milliseconds)
    val setSize = createRecords.sizeInBytes
    val msgPerSeg = 10
    val segmentSize = msgPerSeg * (setSize - 1) // each segment will be 10 messages
    // create a log
    val logConfig = LogTest.createLogConfig(segmentBytes = segmentSize)
    val log = createLog(logDir, logConfig)
    assertEquals(1, log.numberOfSegments, "There should be exactly 1 segment.")

    // segments expire in size
    for (_ <- 1 to (msgPerSeg + 1))
      log.appendAsLeader(createRecords, leaderEpoch = 0)
    assertEquals(2, log.numberOfSegments,
      "There should be exactly 2 segments.")
  }

  /**
   * Test that we can open and append to an empty log
   */
  @Test
  def testLoadEmptyLog(): Unit = {
    createEmptyLogs(logDir, 0)
    val log = createLog(logDir, LogConfig())
    log.appendAsLeader(TestUtils.singletonRecords(value = "test".getBytes, timestamp = mockTime.milliseconds), leaderEpoch = 0)
  }

  /**
   * This test case appends a bunch of messages and checks that we can read them all back using sequential offsets.
   */
  @Test
  def testAppendAndReadWithSequentialOffsets(): Unit = {
    val logConfig = LogTest.createLogConfig(segmentBytes = 71)
    val log = createLog(logDir, logConfig)
    val values = (0 until 100 by 2).map(id => id.toString.getBytes).toArray

    for(value <- values)
      log.appendAsLeader(TestUtils.singletonRecords(value = value), leaderEpoch = 0)

    for(i <- values.indices) {
      val read = readLog(log, i, 1).records.batches.iterator.next()
      assertEquals(i, read.lastOffset, "Offset read should match order appended.")
      val actual = read.iterator.next()
      assertNull(actual.key, "Key should be null")
      assertEquals(ByteBuffer.wrap(values(i)), actual.value, "Values not equal")
    }
    assertEquals(0, readLog(log, values.length, 100).records.batches.asScala.size,
      "Reading beyond the last message returns nothing.")
  }

  /**
   * This test appends a bunch of messages with non-sequential offsets and checks that we can an the correct message
   * from any offset less than the logEndOffset including offsets not appended.
   */
  @Test
  def testAppendAndReadWithNonSequentialOffsets(): Unit = {
    val logConfig = LogTest.createLogConfig(segmentBytes = 72)
    val log = createLog(logDir, logConfig)
    val messageIds = ((0 until 50) ++ (50 until 200 by 7)).toArray
    val records = messageIds.map(id => new SimpleRecord(id.toString.getBytes))

    // now test the case that we give the offsets and use non-sequential offsets
    for(i <- records.indices)
      log.appendAsFollower(MemoryRecords.withRecords(messageIds(i), CompressionType.NONE, 0, records(i)))
    for(i <- 50 until messageIds.max) {
      val idx = messageIds.indexWhere(_ >= i)
      val read = readLog(log, i, 100).records.records.iterator.next()
      assertEquals(messageIds(idx), read.offset, "Offset read should match message id.")
      assertEquals(records(idx), new SimpleRecord(read), "Message should match appended.")
    }
  }

  /**
   * This test covers an odd case where we have a gap in the offsets that falls at the end of a log segment.
   * Specifically we create a log where the last message in the first segment has offset 0. If we
   * then read offset 1, we should expect this read to come from the second segment, even though the
   * first segment has the greatest lower bound on the offset.
   */
  @Test
  def testReadAtLogGap(): Unit = {
    val logConfig = LogTest.createLogConfig(segmentBytes = 300)
    val log = createLog(logDir, logConfig)

    // keep appending until we have two segments with only a single message in the second segment
    while(log.numberOfSegments == 1)
      log.appendAsLeader(TestUtils.singletonRecords(value = "42".getBytes), leaderEpoch = 0)

    // now manually truncate off all but one message from the first segment to create a gap in the messages
    log.logSegments.head.truncateTo(1)

    assertEquals(log.logEndOffset - 1, readLog(log, 1, 200).records.batches.iterator.next().lastOffset,
      "A read should now return the last message in the log")
  }

  @Test
  def testLogRollAfterLogHandlerClosed(): Unit = {
    val logConfig = LogTest.createLogConfig()
    val log = createLog(logDir,  logConfig)
    log.closeHandlers()
    assertThrows(classOf[KafkaStorageException], () => log.roll(Some(1L)))
  }

  @Test
  def testReadWithMinMessage(): Unit = {
    val logConfig = LogTest.createLogConfig(segmentBytes = 72)
    val log = createLog(logDir,  logConfig)
    val messageIds = ((0 until 50) ++ (50 until 200 by 7)).toArray
    val records = messageIds.map(id => new SimpleRecord(id.toString.getBytes))

    // now test the case that we give the offsets and use non-sequential offsets
    for (i <- records.indices)
      log.appendAsFollower(MemoryRecords.withRecords(messageIds(i), CompressionType.NONE, 0, records(i)))

    for (i <- 50 until messageIds.max) {
      val idx = messageIds.indexWhere(_ >= i)
      val reads = Seq(
        readLog(log, i, 1),
        readLog(log, i, 100000),
        readLog(log, i, 100)
      ).map(_.records.records.iterator.next())
      reads.foreach { read =>
        assertEquals(messageIds(idx), read.offset, "Offset read should match message id.")
        assertEquals(records(idx), new SimpleRecord(read), "Message should match appended.")
      }
    }
  }

  @Test
  def testReadWithTooSmallMaxLength(): Unit = {
    val logConfig = LogTest.createLogConfig(segmentBytes = 72)
    val log = createLog(logDir,  logConfig)
    val messageIds = ((0 until 50) ++ (50 until 200 by 7)).toArray
    val records = messageIds.map(id => new SimpleRecord(id.toString.getBytes))

    // now test the case that we give the offsets and use non-sequential offsets
    for (i <- records.indices)
      log.appendAsFollower(MemoryRecords.withRecords(messageIds(i), CompressionType.NONE, 0, records(i)))

    for (i <- 50 until messageIds.max) {
      assertEquals(MemoryRecords.EMPTY, readLog(log, i, maxLength = 0, minOneMessage = false).records)

      // we return an incomplete message instead of an empty one for the case below
      // we use this mechanism to tell consumers of the fetch request version 2 and below that the message size is
      // larger than the fetch size
      // in fetch request version 3, we no longer need this as we return oversized messages from the first non-empty
      // partition
      val fetchInfo = readLog(log, i, maxLength = 1, minOneMessage = false)
      assertTrue(fetchInfo.firstEntryIncomplete)
      assertTrue(fetchInfo.records.isInstanceOf[FileRecords])
      assertEquals(1, fetchInfo.records.sizeInBytes)
    }
  }

  /**
   * Test reading at the boundary of the log, specifically
   * - reading from the logEndOffset should give an empty message set
   * - reading from the maxOffset should give an empty message set
   * - reading beyond the log end offset should throw an OffsetOutOfRangeException
   */
  @Test
  def testReadOutOfRange(): Unit = {
    createEmptyLogs(logDir, 1024)
    // set up replica log starting with offset 1024 and with one message (at offset 1024)
    val logConfig = LogTest.createLogConfig(segmentBytes = 1024)
    val log = createLog(logDir, logConfig)
    log.appendAsLeader(TestUtils.singletonRecords(value = "42".getBytes), leaderEpoch = 0)

    assertEquals(0, readLog(log, 1025, 1000).records.sizeInBytes,
      "Reading at the log end offset should produce 0 byte read.")

    assertThrows(classOf[OffsetOutOfRangeException], () => readLog(log, 0, 1000))
    assertThrows(classOf[OffsetOutOfRangeException], () => readLog(log, 1026, 1000))
  }

  /**
   * Test that covers reads and writes on a multisegment log. This test appends a bunch of messages
   * and then reads them all back and checks that the message read and offset matches what was appended.
   */
  @Test
  def testLogRolls(): Unit = {
    /* create a multipart log with 100 messages */
    val logConfig = LogTest.createLogConfig(segmentBytes = 100)
    val log = createLog(logDir, logConfig)
    val numMessages = 100
    val messageSets = (0 until numMessages).map(i => TestUtils.singletonRecords(value = i.toString.getBytes,
                                                                                timestamp = mockTime.milliseconds))
    messageSets.foreach(log.appendAsLeader(_, leaderEpoch = 0))
    log.flush()

    /* do successive reads to ensure all our messages are there */
    var offset = 0L
    for(i <- 0 until numMessages) {
      val messages = readLog(log, offset, 1024*1024).records.batches
      val head = messages.iterator.next()
      assertEquals(offset, head.lastOffset, "Offsets not equal")

      val expected = messageSets(i).records.iterator.next()
      val actual = head.iterator.next()
      assertEquals(expected.key, actual.key, s"Keys not equal at offset $offset")
      assertEquals(expected.value, actual.value, s"Values not equal at offset $offset")
      assertEquals(expected.timestamp, actual.timestamp, s"Timestamps not equal at offset $offset")
      offset = head.lastOffset + 1
    }
    val lastRead = readLog(log, startOffset = numMessages, maxLength = 1024*1024).records
    assertEquals(0, lastRead.records.asScala.size, "Should be no more messages")

    // check that rolling the log forced a flushed, the flush is async so retry in case of failure
    TestUtils.retry(1000L){
      assertTrue(log.recoveryPoint >= log.activeSegment.baseOffset, "Log role should have forced flush")
    }
  }

  /**
   * Test reads at offsets that fall within compressed message set boundaries.
   */
  @Test
  def testCompressedMessages(): Unit = {
    /* this log should roll after every messageset */
    val logConfig = LogTest.createLogConfig(segmentBytes = 110)
    val log = createLog(logDir, logConfig)

    /* append 2 compressed message sets, each with two messages giving offsets 0, 1, 2, 3 */
    log.appendAsLeader(MemoryRecords.withRecords(CompressionType.GZIP, new SimpleRecord("hello".getBytes), new SimpleRecord("there".getBytes)), leaderEpoch = 0)
    log.appendAsLeader(MemoryRecords.withRecords(CompressionType.GZIP, new SimpleRecord("alpha".getBytes), new SimpleRecord("beta".getBytes)), leaderEpoch = 0)

    def read(offset: Int) = readLog(log, offset, 4096).records.records

    /* we should always get the first message in the compressed set when reading any offset in the set */
    assertEquals(0, read(0).iterator.next().offset, "Read at offset 0 should produce 0")
    assertEquals(0, read(1).iterator.next().offset, "Read at offset 1 should produce 0")
    assertEquals(2, read(2).iterator.next().offset, "Read at offset 2 should produce 2")
    assertEquals(2, read(3).iterator.next().offset, "Read at offset 3 should produce 2")
  }

  /**
   * Test garbage collecting old segments
   */
  @Test
  def testThatGarbageCollectingSegmentsDoesntChangeOffset(): Unit = {
    for(messagesToAppend <- List(0, 1, 25)) {
      logDir.mkdirs()
      // first test a log segment starting at 0
      val logConfig = LogTest.createLogConfig(segmentBytes = 100, retentionMs = 0)
      val log = createLog(logDir, logConfig)
      for(i <- 0 until messagesToAppend)
        log.appendAsLeader(TestUtils.singletonRecords(value = i.toString.getBytes, timestamp = mockTime.milliseconds - 10), leaderEpoch = 0)

      val currOffset = log.logEndOffset
      assertEquals(currOffset, messagesToAppend)

      // time goes by; the log file is deleted
      log.updateHighWatermark(currOffset)
      log.deleteOldSegments()

      assertEquals(currOffset, log.logEndOffset, "Deleting segments shouldn't have changed the logEndOffset")
      assertEquals(1, log.numberOfSegments, "We should still have one segment left")
      assertEquals(0, log.deleteOldSegments(), "Further collection shouldn't delete anything")
      assertEquals(currOffset, log.logEndOffset, "Still no change in the logEndOffset")
      assertEquals(
        currOffset, 
        log.appendAsLeader(
          TestUtils.singletonRecords(value = "hello".getBytes, timestamp = mockTime.milliseconds),
          leaderEpoch = 0
        ).firstOffset.get.messageOffset,
        "Should still be able to append and should get the logEndOffset assigned to the new append")

      // cleanup the log
      log.delete()
    }
  }

  /**
   *  MessageSet size shouldn't exceed the config.segmentSize, check that it is properly enforced by
   * appending a message set larger than the config.segmentSize setting and checking that an exception is thrown.
   */
  @Test
  def testMessageSetSizeCheck(): Unit = {
    val messageSet = MemoryRecords.withRecords(CompressionType.NONE, new SimpleRecord("You".getBytes), new SimpleRecord("bethe".getBytes))
    // append messages to log
    val configSegmentSize = messageSet.sizeInBytes - 1
    val logConfig = LogTest.createLogConfig(segmentBytes = configSegmentSize)
    val log = createLog(logDir, logConfig)

    assertThrows(classOf[RecordBatchTooLargeException], () => log.appendAsLeader(messageSet, leaderEpoch = 0))
  }

  @Test
  def testCompactedTopicConstraints(): Unit = {
    val keyedMessage = new SimpleRecord("and here it is".getBytes, "this message has a key".getBytes)
    val anotherKeyedMessage = new SimpleRecord("another key".getBytes, "this message also has a key".getBytes)
    val unkeyedMessage = new SimpleRecord("this message does not have a key".getBytes)

    val messageSetWithUnkeyedMessage = MemoryRecords.withRecords(CompressionType.NONE, unkeyedMessage, keyedMessage)
    val messageSetWithOneUnkeyedMessage = MemoryRecords.withRecords(CompressionType.NONE, unkeyedMessage)
    val messageSetWithCompressedKeyedMessage = MemoryRecords.withRecords(CompressionType.GZIP, keyedMessage)
    val messageSetWithCompressedUnkeyedMessage = MemoryRecords.withRecords(CompressionType.GZIP, keyedMessage, unkeyedMessage)

    val messageSetWithKeyedMessage = MemoryRecords.withRecords(CompressionType.NONE, keyedMessage)
    val messageSetWithKeyedMessages = MemoryRecords.withRecords(CompressionType.NONE, keyedMessage, anotherKeyedMessage)

    val logConfig = LogTest.createLogConfig(cleanupPolicy = LogConfig.Compact)
    val log = createLog(logDir, logConfig)

    val errorMsgPrefix = "Compacted topic cannot accept message without key"

    var e = assertThrows(classOf[RecordValidationException],
      () => log.appendAsLeader(messageSetWithUnkeyedMessage, leaderEpoch = 0))
    assertTrue(e.invalidException.isInstanceOf[InvalidRecordException])
    assertEquals(1, e.recordErrors.size)
    assertEquals(0, e.recordErrors.head.batchIndex)
    assertTrue(e.recordErrors.head.message.startsWith(errorMsgPrefix))

    e = assertThrows(classOf[RecordValidationException],
      () => log.appendAsLeader(messageSetWithOneUnkeyedMessage, leaderEpoch = 0))
    assertTrue(e.invalidException.isInstanceOf[InvalidRecordException])
    assertEquals(1, e.recordErrors.size)
    assertEquals(0, e.recordErrors.head.batchIndex)
    assertTrue(e.recordErrors.head.message.startsWith(errorMsgPrefix))

    e = assertThrows(classOf[RecordValidationException],
      () => log.appendAsLeader(messageSetWithCompressedUnkeyedMessage, leaderEpoch = 0))
    assertTrue(e.invalidException.isInstanceOf[InvalidRecordException])
    assertEquals(1, e.recordErrors.size)
    assertEquals(1, e.recordErrors.head.batchIndex)     // batch index is 1
    assertTrue(e.recordErrors.head.message.startsWith(errorMsgPrefix))

    // check if metric for NoKeyCompactedTopicRecordsPerSec is logged
    assertEquals(metricsKeySet.count(_.getMBeanName.endsWith(s"${BrokerTopicStats.NoKeyCompactedTopicRecordsPerSec}")), 1)
    assertTrue(TestUtils.meterCount(s"${BrokerTopicStats.NoKeyCompactedTopicRecordsPerSec}") > 0)

    // the following should succeed without any InvalidMessageException
    log.appendAsLeader(messageSetWithKeyedMessage, leaderEpoch = 0)
    log.appendAsLeader(messageSetWithKeyedMessages, leaderEpoch = 0)
    log.appendAsLeader(messageSetWithCompressedKeyedMessage, leaderEpoch = 0)
  }

  /**
   * We have a max size limit on message appends, check that it is properly enforced by appending a message larger than the
   * setting and checking that an exception is thrown.
   */
  @Test
  def testMessageSizeCheck(): Unit = {
    val first = MemoryRecords.withRecords(CompressionType.NONE, new SimpleRecord("You".getBytes), new SimpleRecord("bethe".getBytes))
    val second = MemoryRecords.withRecords(CompressionType.NONE,
      new SimpleRecord("change (I need more bytes)... blah blah blah.".getBytes),
      new SimpleRecord("More padding boo hoo".getBytes))

    // append messages to log
    val maxMessageSize = second.sizeInBytes - 1
    val logConfig = LogTest.createLogConfig(maxMessageBytes = maxMessageSize)
    val log = createLog(logDir, logConfig)

    // should be able to append the small message
    log.appendAsLeader(first, leaderEpoch = 0)

    assertThrows(classOf[RecordTooLargeException], () => log.appendAsLeader(second, leaderEpoch = 0),
      () => "Second message set should throw MessageSizeTooLargeException.")
  }

  @Test
  def testMessageSizeCheckInAppendAsFollower(): Unit = {
    val first = MemoryRecords.withRecords(0, CompressionType.NONE, 0,
      new SimpleRecord("You".getBytes), new SimpleRecord("bethe".getBytes))
    val second = MemoryRecords.withRecords(5, CompressionType.NONE, 0,
      new SimpleRecord("change (I need more bytes)... blah blah blah.".getBytes),
      new SimpleRecord("More padding boo hoo".getBytes))

    val log = createLog(logDir, LogTest.createLogConfig(maxMessageBytes = second.sizeInBytes - 1))

    log.appendAsFollower(first)
    // the second record is larger then limit but appendAsFollower does not validate the size.
    log.appendAsFollower(second)
  }

  /**
   * Append a bunch of messages to a log and then re-open it both with and without recovery and check that the log re-initializes correctly.
   */
  @Test
  def testLogRecoversToCorrectOffset(): Unit = {
    val numMessages = 100
    val messageSize = 100
    val segmentSize = 7 * messageSize
    val indexInterval = 3 * messageSize
    val logConfig = LogTest.createLogConfig(segmentBytes = segmentSize, indexIntervalBytes = indexInterval, segmentIndexBytes = 4096)
    var log = createLog(logDir, logConfig)
    for(i <- 0 until numMessages)
      log.appendAsLeader(TestUtils.singletonRecords(value = TestUtils.randomBytes(messageSize),
        timestamp = mockTime.milliseconds + i * 10), leaderEpoch = 0)
    assertEquals(numMessages, log.logEndOffset,
      "After appending %d messages to an empty log, the log end offset should be %d".format(numMessages, numMessages))
    val lastIndexOffset = log.activeSegment.offsetIndex.lastOffset
    val numIndexEntries = log.activeSegment.offsetIndex.entries
    val lastOffset = log.logEndOffset
    // After segment is closed, the last entry in the time index should be (largest timestamp -> last offset).
    val lastTimeIndexOffset = log.logEndOffset - 1
    val lastTimeIndexTimestamp  = log.activeSegment.largestTimestamp
    // Depending on when the last time index entry is inserted, an entry may or may not be inserted into the time index.
    val numTimeIndexEntries = log.activeSegment.timeIndex.entries + {
      if (log.activeSegment.timeIndex.lastEntry.offset == log.logEndOffset - 1) 0 else 1
    }
    log.close()

    def verifyRecoveredLog(log: Log, expectedRecoveryPoint: Long): Unit = {
      assertEquals(expectedRecoveryPoint, log.recoveryPoint, s"Unexpected recovery point")
      assertEquals(numMessages, log.logEndOffset, s"Should have $numMessages messages when log is reopened w/o recovery")
      assertEquals(lastIndexOffset, log.activeSegment.offsetIndex.lastOffset, "Should have same last index offset as before.")
      assertEquals(numIndexEntries, log.activeSegment.offsetIndex.entries, "Should have same number of index entries as before.")
      assertEquals(lastTimeIndexTimestamp, log.activeSegment.timeIndex.lastEntry.timestamp, "Should have same last time index timestamp")
      assertEquals(lastTimeIndexOffset, log.activeSegment.timeIndex.lastEntry.offset, "Should have same last time index offset")
      assertEquals(numTimeIndexEntries, log.activeSegment.timeIndex.entries, "Should have same number of time index entries as before.")
    }

    log = createLog(logDir, logConfig, recoveryPoint = lastOffset, lastShutdownClean = false)
    verifyRecoveredLog(log, lastOffset)
    log.close()

    // test recovery case
    log = createLog(logDir, logConfig, lastShutdownClean = false)
    verifyRecoveredLog(log, lastOffset)
    log.close()
  }

  @Test
  def testLogRecoversTopicId(): Unit = {
    val logConfig = LogTest.createLogConfig()
    var log = createLog(logDir, logConfig)

    val topicId = Uuid.randomUuid()
    log.partitionMetadataFile.write(topicId)
    log.close()

    // test recovery case
    log = createLog(logDir, logConfig)
    assertTrue(log.topicId == topicId)
    log.close()
  }

  /**
   * Test building the time index on the follower by setting assignOffsets to false.
   */
  @Test
  def testBuildTimeIndexWhenNotAssigningOffsets(): Unit = {
    val numMessages = 100
    val logConfig = LogTest.createLogConfig(segmentBytes = 10000, indexIntervalBytes = 1)
    val log = createLog(logDir, logConfig)

    val messages = (0 until numMessages).map { i =>
      MemoryRecords.withRecords(100 + i, CompressionType.NONE, 0, new SimpleRecord(mockTime.milliseconds + i, i.toString.getBytes()))
    }
    messages.foreach(log.appendAsFollower)
    val timeIndexEntries = log.logSegments.foldLeft(0) { (entries, segment) => entries + segment.timeIndex.entries }
    assertEquals(numMessages - 1, timeIndexEntries, s"There should be ${numMessages - 1} time index entries")
    assertEquals(mockTime.milliseconds + numMessages - 1, log.activeSegment.timeIndex.lastEntry.timestamp,
      s"The last time index entry should have timestamp ${mockTime.milliseconds + numMessages - 1}")
  }

  /**
   * Test that if we manually delete an index segment it is rebuilt when the log is re-opened
   */
  @Test
  def testIndexRebuild(): Unit = {
    // publish the messages and close the log
    val numMessages = 200
    val logConfig = LogTest.createLogConfig(segmentBytes = 200, indexIntervalBytes = 1)
    var log = createLog(logDir, logConfig)
    for(i <- 0 until numMessages)
      log.appendAsLeader(TestUtils.singletonRecords(value = TestUtils.randomBytes(10), timestamp = mockTime.milliseconds + i * 10), leaderEpoch = 0)
    val indexFiles = log.logSegments.map(_.lazyOffsetIndex.file)
    val timeIndexFiles = log.logSegments.map(_.lazyTimeIndex.file)
    log.close()

    // delete all the index files
    indexFiles.foreach(_.delete())
    timeIndexFiles.foreach(_.delete())

    // reopen the log
    log = createLog(logDir, logConfig, lastShutdownClean = false)
    assertEquals(numMessages, log.logEndOffset, "Should have %d messages when log is reopened".format(numMessages))
    assertTrue(log.logSegments.head.offsetIndex.entries > 0, "The index should have been rebuilt")
    assertTrue(log.logSegments.head.timeIndex.entries > 0, "The time index should have been rebuilt")
    for(i <- 0 until numMessages) {
      assertEquals(i, readLog(log, i, 100).records.batches.iterator.next().lastOffset)
      if (i == 0)
        assertEquals(log.logSegments.head.baseOffset, log.fetchOffsetByTimestamp(mockTime.milliseconds + i * 10).get.offset)
      else
        assertEquals(i, log.fetchOffsetByTimestamp(mockTime.milliseconds + i * 10).get.offset)
    }
    log.close()
  }

  @Test
  def testFetchOffsetByTimestampIncludesLeaderEpoch(): Unit = {
    val logConfig = LogTest.createLogConfig(segmentBytes = 200, indexIntervalBytes = 1)
    val log = createLog(logDir, logConfig)

    assertEquals(None, log.fetchOffsetByTimestamp(0L))

    val firstTimestamp = mockTime.milliseconds
    val firstLeaderEpoch = 0
    log.appendAsLeader(TestUtils.singletonRecords(
      value = TestUtils.randomBytes(10),
      timestamp = firstTimestamp),
      leaderEpoch = firstLeaderEpoch)

    val secondTimestamp = firstTimestamp + 1
    val secondLeaderEpoch = 1
    log.appendAsLeader(TestUtils.singletonRecords(
      value = TestUtils.randomBytes(10),
      timestamp = secondTimestamp),
      leaderEpoch = secondLeaderEpoch)

    assertEquals(Some(new TimestampAndOffset(firstTimestamp, 0L, Optional.of(firstLeaderEpoch))),
      log.fetchOffsetByTimestamp(firstTimestamp))
    assertEquals(Some(new TimestampAndOffset(secondTimestamp, 1L, Optional.of(secondLeaderEpoch))),
      log.fetchOffsetByTimestamp(secondTimestamp))

    assertEquals(Some(new TimestampAndOffset(ListOffsetsResponse.UNKNOWN_TIMESTAMP, 0L, Optional.of(firstLeaderEpoch))),
      log.fetchOffsetByTimestamp(ListOffsetsRequest.EARLIEST_TIMESTAMP))
    assertEquals(Some(new TimestampAndOffset(ListOffsetsResponse.UNKNOWN_TIMESTAMP, 2L, Optional.of(secondLeaderEpoch))),
      log.fetchOffsetByTimestamp(ListOffsetsRequest.LATEST_TIMESTAMP))

    // The cache can be updated directly after a leader change.
    // The new latest offset should reflect the updated epoch.
    log.maybeAssignEpochStartOffset(2, 2L)

    assertEquals(Some(new TimestampAndOffset(ListOffsetsResponse.UNKNOWN_TIMESTAMP, 2L, Optional.of(2))),
      log.fetchOffsetByTimestamp(ListOffsetsRequest.LATEST_TIMESTAMP))
  }

  /**
   * Test that if messages format version of the messages in a segment is before 0.10.0, the time index should be empty.
   */
  @Test
  def testRebuildTimeIndexForOldMessages(): Unit = {
    val numMessages = 200
    val segmentSize = 200
    val logConfig = LogTest.createLogConfig(segmentBytes = segmentSize, indexIntervalBytes = 1, messageFormatVersion = "0.9.0")
    var log = createLog(logDir, logConfig)
    for (i <- 0 until numMessages)
      log.appendAsLeader(TestUtils.singletonRecords(value = TestUtils.randomBytes(10),
        timestamp = mockTime.milliseconds + i * 10, magicValue = RecordBatch.MAGIC_VALUE_V1), leaderEpoch = 0)
    val timeIndexFiles = log.logSegments.map(_.lazyTimeIndex.file)
    log.close()

    // Delete the time index.
    timeIndexFiles.foreach(file => Files.delete(file.toPath))

    // The rebuilt time index should be empty
    log = createLog(logDir, logConfig, recoveryPoint = numMessages + 1, lastShutdownClean = false)
    for (segment <- log.logSegments.init) {
      assertEquals(0, segment.timeIndex.entries, "The time index should be empty")
      assertEquals(0, segment.lazyTimeIndex.file.length, "The time index file size should be 0")
    }
  }

  /**
   * Test that if we have corrupted an index segment it is rebuilt when the log is re-opened
   */
  @Test
  def testCorruptIndexRebuild(): Unit = {
    // publish the messages and close the log
    val numMessages = 200
    val logConfig = LogTest.createLogConfig(segmentBytes = 200, indexIntervalBytes = 1)
    var log = createLog(logDir, logConfig)
    for(i <- 0 until numMessages)
      log.appendAsLeader(TestUtils.singletonRecords(value = TestUtils.randomBytes(10), timestamp = mockTime.milliseconds + i * 10), leaderEpoch = 0)
    val indexFiles = log.logSegments.map(_.lazyOffsetIndex.file)
    val timeIndexFiles = log.logSegments.map(_.lazyTimeIndex.file)
    log.close()

    // corrupt all the index files
    for( file <- indexFiles) {
      val bw = new BufferedWriter(new FileWriter(file))
      bw.write("  ")
      bw.close()
    }

    // corrupt all the index files
    for( file <- timeIndexFiles) {
      val bw = new BufferedWriter(new FileWriter(file))
      bw.write("  ")
      bw.close()
    }

    // reopen the log with recovery point=0 so that the segment recovery can be triggered
    log = createLog(logDir, logConfig, lastShutdownClean = false)
    assertEquals(numMessages, log.logEndOffset, "Should have %d messages when log is reopened".format(numMessages))
    for(i <- 0 until numMessages) {
      assertEquals(i, readLog(log, i, 100).records.batches.iterator.next().lastOffset)
      if (i == 0)
        assertEquals(log.logSegments.head.baseOffset, log.fetchOffsetByTimestamp(mockTime.milliseconds + i * 10).get.offset)
      else
        assertEquals(i, log.fetchOffsetByTimestamp(mockTime.milliseconds + i * 10).get.offset)
    }
    log.close()
  }

  /**
   * Test the Log truncate operations
   */
  @Test
  def testTruncateTo(): Unit = {
    def createRecords = TestUtils.singletonRecords(value = "test".getBytes, timestamp = mockTime.milliseconds)
    val setSize = createRecords.sizeInBytes
    val msgPerSeg = 10
    val segmentSize = msgPerSeg * setSize  // each segment will be 10 messages

    // create a log
    val logConfig = LogTest.createLogConfig(segmentBytes = segmentSize)
    val log = createLog(logDir, logConfig)
    assertEquals(1, log.numberOfSegments, "There should be exactly 1 segment.")

    for (_ <- 1 to msgPerSeg)
      log.appendAsLeader(createRecords, leaderEpoch = 0)

    assertEquals(1, log.numberOfSegments, "There should be exactly 1 segments.")
    assertEquals(msgPerSeg, log.logEndOffset, "Log end offset should be equal to number of messages")

    val lastOffset = log.logEndOffset
    val size = log.size
    log.truncateTo(log.logEndOffset) // keep the entire log
    assertEquals(lastOffset, log.logEndOffset, "Should not change offset")
    assertEquals(size, log.size, "Should not change log size")
    log.truncateTo(log.logEndOffset + 1) // try to truncate beyond lastOffset
    assertEquals(lastOffset, log.logEndOffset, "Should not change offset but should log error")
    assertEquals(size, log.size, "Should not change log size")
    log.truncateTo(msgPerSeg/2) // truncate somewhere in between
    assertEquals(log.logEndOffset, msgPerSeg/2, "Should change offset")
    assertTrue(log.size < size, "Should change log size")
    log.truncateTo(0) // truncate the entire log
    assertEquals(0, log.logEndOffset, "Should change offset")
    assertEquals(0, log.size, "Should change log size")

    for (_ <- 1 to msgPerSeg)
      log.appendAsLeader(createRecords, leaderEpoch = 0)

    assertEquals(log.logEndOffset, lastOffset, "Should be back to original offset")
    assertEquals(log.size, size, "Should be back to original size")
    log.truncateFullyAndStartAt(log.logEndOffset - (msgPerSeg - 1))
    assertEquals(log.logEndOffset, lastOffset - (msgPerSeg - 1), "Should change offset")
    assertEquals(log.size, 0, "Should change log size")

    for (_ <- 1 to msgPerSeg)
      log.appendAsLeader(createRecords, leaderEpoch = 0)

    assertTrue(log.logEndOffset > msgPerSeg, "Should be ahead of to original offset")
    assertEquals(size, log.size, "log size should be same as before")
    log.truncateTo(0) // truncate before first start offset in the log
    assertEquals(0, log.logEndOffset, "Should change offset")
    assertEquals(log.size, 0, "Should change log size")
  }

  /**
   * Verify that when we truncate a log the index of the last segment is resized to the max index size to allow more appends
   */
  @Test
  def testIndexResizingAtTruncation(): Unit = {
    val setSize = TestUtils.singletonRecords(value = "test".getBytes, timestamp = mockTime.milliseconds).sizeInBytes
    val msgPerSeg = 10
    val segmentSize = msgPerSeg * setSize  // each segment will be 10 messages
    val logConfig = LogTest.createLogConfig(segmentBytes = segmentSize, indexIntervalBytes = setSize - 1)
    val log = createLog(logDir, logConfig)
    assertEquals(1, log.numberOfSegments, "There should be exactly 1 segment.")

    for (i<- 1 to msgPerSeg)
      log.appendAsLeader(TestUtils.singletonRecords(value = "test".getBytes, timestamp = mockTime.milliseconds + i), leaderEpoch = 0)
    assertEquals(1, log.numberOfSegments, "There should be exactly 1 segment.")

    mockTime.sleep(msgPerSeg)
    for (i<- 1 to msgPerSeg)
      log.appendAsLeader(TestUtils.singletonRecords(value = "test".getBytes, timestamp = mockTime.milliseconds + i), leaderEpoch = 0)
    assertEquals(2, log.numberOfSegments, "There should be exactly 2 segment.")
    val expectedEntries = msgPerSeg - 1

    assertEquals(expectedEntries, log.logSegments.toList.head.offsetIndex.maxEntries,
      s"The index of the first segment should have $expectedEntries entries")
    assertEquals(expectedEntries, log.logSegments.toList.head.timeIndex.maxEntries,
      s"The time index of the first segment should have $expectedEntries entries")

    log.truncateTo(0)
    assertEquals(1, log.numberOfSegments, "There should be exactly 1 segment.")
    assertEquals(log.config.maxIndexSize/8, log.logSegments.toList.head.offsetIndex.maxEntries,
      "The index of segment 1 should be resized to maxIndexSize")
    assertEquals(log.config.maxIndexSize/12, log.logSegments.toList.head.timeIndex.maxEntries,
      "The time index of segment 1 should be resized to maxIndexSize")

    mockTime.sleep(msgPerSeg)
    for (i<- 1 to msgPerSeg)
      log.appendAsLeader(TestUtils.singletonRecords(value = "test".getBytes, timestamp = mockTime.milliseconds + i), leaderEpoch = 0)
    assertEquals(1, log.numberOfSegments,
      "There should be exactly 1 segment.")
  }

  /**
   * When we open a log any index segments without an associated log segment should be deleted.
   */
  @Test
  def testBogusIndexSegmentsAreRemoved(): Unit = {
    val bogusIndex1 = Log.offsetIndexFile(logDir, 0)
    val bogusTimeIndex1 = Log.timeIndexFile(logDir, 0)
    val bogusIndex2 = Log.offsetIndexFile(logDir, 5)
    val bogusTimeIndex2 = Log.timeIndexFile(logDir, 5)

    // The files remain absent until we first access it because we are doing lazy loading for time index and offset index
    // files but in this test case we need to create these files in order to test we will remove them.
    bogusIndex2.createNewFile()
    bogusTimeIndex2.createNewFile()

    def createRecords = TestUtils.singletonRecords(value = "test".getBytes, timestamp = mockTime.milliseconds)
    val logConfig = LogTest.createLogConfig(segmentBytes = createRecords.sizeInBytes * 5, segmentIndexBytes = 1000, indexIntervalBytes = 1)
    val log = createLog(logDir, logConfig)

    // Force the segment to access the index files because we are doing index lazy loading.
    log.logSegments.toSeq.head.offsetIndex
    log.logSegments.toSeq.head.timeIndex

    assertTrue(bogusIndex1.length > 0,
      "The first index file should have been replaced with a larger file")
    assertTrue(bogusTimeIndex1.length > 0,
      "The first time index file should have been replaced with a larger file")
    assertFalse(bogusIndex2.exists,
      "The second index file should have been deleted.")
    assertFalse(bogusTimeIndex2.exists,
      "The second time index file should have been deleted.")

    // check that we can append to the log
    for (_ <- 0 until 10)
      log.appendAsLeader(createRecords, leaderEpoch = 0)

    log.delete()
  }

  /**
   * Verify that truncation works correctly after re-opening the log
   */
  @Test
  def testReopenThenTruncate(): Unit = {
    def createRecords = TestUtils.singletonRecords(value = "test".getBytes, timestamp = mockTime.milliseconds)
    // create a log
    val logConfig = LogTest.createLogConfig(segmentBytes = createRecords.sizeInBytes * 5, segmentIndexBytes = 1000, indexIntervalBytes = 10000)
    var log = createLog(logDir, logConfig)

    // add enough messages to roll over several segments then close and re-open and attempt to truncate
    for (_ <- 0 until 100)
      log.appendAsLeader(createRecords, leaderEpoch = 0)
    log.close()
    log = createLog(logDir, logConfig, lastShutdownClean = false)
    log.truncateTo(3)
    assertEquals(1, log.numberOfSegments, "All but one segment should be deleted.")
    assertEquals(3, log.logEndOffset, "Log end offset should be 3.")
  }

  /**
   * Test that deleted files are deleted after the appropriate time.
   */
  @Test
  def testAsyncDelete(): Unit = {
    def createRecords = TestUtils.singletonRecords(value = "test".getBytes, timestamp = mockTime.milliseconds - 1000L)
    val asyncDeleteMs = 1000
    val logConfig = LogTest.createLogConfig(segmentBytes = createRecords.sizeInBytes * 5, segmentIndexBytes = 1000, indexIntervalBytes = 10000,
                                    retentionMs = 999, fileDeleteDelayMs = asyncDeleteMs)
    val log = createLog(logDir, logConfig)

    // append some messages to create some segments
    for (_ <- 0 until 100)
      log.appendAsLeader(createRecords, leaderEpoch = 0)

    // files should be renamed
    val segments = log.logSegments.toArray
    val oldFiles = segments.map(_.log.file) ++ segments.map(_.lazyOffsetIndex.file)

    log.updateHighWatermark(log.logEndOffset)
    log.deleteOldSegments()

    assertEquals(1, log.numberOfSegments, "Only one segment should remain.")
    assertTrue(segments.forall(_.log.file.getName.endsWith(Log.DeletedFileSuffix)) &&
      segments.forall(_.lazyOffsetIndex.file.getName.endsWith(Log.DeletedFileSuffix)),
      "All log and index files should end in .deleted")
    assertTrue(segments.forall(_.log.file.exists) && segments.forall(_.lazyOffsetIndex.file.exists),
      "The .deleted files should still be there.")
    assertTrue(oldFiles.forall(!_.exists), "The original file should be gone.")

    // when enough time passes the files should be deleted
    val deletedFiles = segments.map(_.log.file) ++ segments.map(_.lazyOffsetIndex.file)
    mockTime.sleep(asyncDeleteMs + 1)
    assertTrue(deletedFiles.forall(!_.exists), "Files should all be gone.")
  }

  /**
   * Any files ending in .deleted should be removed when the log is re-opened.
   */
  @Test
  def testOpenDeletesObsoleteFiles(): Unit = {
    def createRecords = TestUtils.singletonRecords(value = "test".getBytes, timestamp = mockTime.milliseconds - 1000)
    val logConfig = LogTest.createLogConfig(segmentBytes = createRecords.sizeInBytes * 5, segmentIndexBytes = 1000, retentionMs = 999)
    var log = createLog(logDir, logConfig)

    // append some messages to create some segments
    for (_ <- 0 until 100)
      log.appendAsLeader(createRecords, leaderEpoch = 0)

    // expire all segments
    log.updateHighWatermark(log.logEndOffset)
    log.deleteOldSegments()
    log.close()
    log = createLog(logDir, logConfig, lastShutdownClean = false)
    assertEquals(1, log.numberOfSegments, "The deleted segments should be gone.")
  }

  @Test
  def testAppendMessageWithNullPayload(): Unit = {
    val log = createLog(logDir, LogConfig())
    log.appendAsLeader(TestUtils.singletonRecords(value = null), leaderEpoch = 0)
    val head = readLog(log, 0, 4096).records.records.iterator.next()
    assertEquals(0, head.offset)
    assertFalse(head.hasValue, "Message payload should be null.")
  }

  @Test
  def testAppendWithOutOfOrderOffsetsThrowsException(): Unit = {
    val log = createLog(logDir, LogConfig())

    val appendOffsets = Seq(0L, 1L, 3L, 2L, 4L)
    val buffer = ByteBuffer.allocate(512)
    for (offset <- appendOffsets) {
      val builder = MemoryRecords.builder(buffer, RecordBatch.MAGIC_VALUE_V2, CompressionType.NONE,
                                          TimestampType.LOG_APPEND_TIME, offset, mockTime.milliseconds(),
                                          1L, 0, 0, false, 0)
      builder.append(new SimpleRecord("key".getBytes, "value".getBytes))
      builder.close()
    }
    buffer.flip()
    val memoryRecords = MemoryRecords.readableRecords(buffer)

    assertThrows(classOf[OffsetsOutOfOrderException], () =>
      log.appendAsFollower(memoryRecords)
    )
  }

  @Test
  def testAppendBelowExpectedOffsetThrowsException(): Unit = {
    val log = createLog(logDir, LogConfig())
    val records = (0 until 2).map(id => new SimpleRecord(id.toString.getBytes)).toArray
    records.foreach(record => log.appendAsLeader(MemoryRecords.withRecords(CompressionType.NONE, record), leaderEpoch = 0))

    val magicVals = Seq(RecordBatch.MAGIC_VALUE_V0, RecordBatch.MAGIC_VALUE_V1, RecordBatch.MAGIC_VALUE_V2)
    val compressionTypes = Seq(CompressionType.NONE, CompressionType.LZ4)
    for (magic <- magicVals; compression <- compressionTypes) {
      val invalidRecord = MemoryRecords.withRecords(magic, compression, new SimpleRecord(1.toString.getBytes))
      assertThrows(classOf[UnexpectedAppendOffsetException],
        () => log.appendAsFollower(invalidRecord),
        () => s"Magic=$magic, compressionType=$compression")
    }
  }

  @Test
  def testAppendEmptyLogBelowLogStartOffsetThrowsException(): Unit = {
    createEmptyLogs(logDir, 7)
    val log = createLog(logDir, LogConfig(), brokerTopicStats = brokerTopicStats)
    assertEquals(7L, log.logStartOffset)
    assertEquals(7L, log.logEndOffset)

    val firstOffset = 4L
    val magicVals = Seq(RecordBatch.MAGIC_VALUE_V0, RecordBatch.MAGIC_VALUE_V1, RecordBatch.MAGIC_VALUE_V2)
    val compressionTypes = Seq(CompressionType.NONE, CompressionType.LZ4)
    for (magic <- magicVals; compression <- compressionTypes) {
      val batch = TestUtils.records(List(new SimpleRecord("k1".getBytes, "v1".getBytes),
                                         new SimpleRecord("k2".getBytes, "v2".getBytes),
                                         new SimpleRecord("k3".getBytes, "v3".getBytes)),
                                    magicValue = magic, codec = compression,
                                    baseOffset = firstOffset)

      val exception = assertThrows(classOf[UnexpectedAppendOffsetException], () => log.appendAsFollower(records = batch))
      assertEquals(firstOffset, exception.firstOffset, s"Magic=$magic, compressionType=$compression, UnexpectedAppendOffsetException#firstOffset")
      assertEquals(firstOffset + 2, exception.lastOffset, s"Magic=$magic, compressionType=$compression, UnexpectedAppendOffsetException#lastOffset")
    }
  }

  @Test
  def testAppendWithNoTimestamp(): Unit = {
    val log = createLog(logDir, LogConfig())
    log.appendAsLeader(MemoryRecords.withRecords(CompressionType.NONE,
      new SimpleRecord(RecordBatch.NO_TIMESTAMP, "key".getBytes, "value".getBytes)), leaderEpoch = 0)
  }

  @Test
  def testAppendToOrReadFromLogInFailedLogDir(): Unit = {
    val pid = 1L
    val epoch = 0.toShort
    val log = createLog(logDir, LogConfig())
    log.appendAsLeader(TestUtils.singletonRecords(value = null), leaderEpoch = 0)
    assertEquals(0, readLog(log, 0, 4096).records.records.iterator.next().offset)
    val append = appendTransactionalAsLeader(log, pid, epoch)
    append(10)
    // Kind of a hack, but renaming the index to a directory ensures that the append
    // to the index will fail.
    log.activeSegment.txnIndex.renameTo(log.dir)
    assertThrows(classOf[KafkaStorageException], () => appendEndTxnMarkerAsLeader(log, pid, epoch, ControlRecordType.ABORT, coordinatorEpoch = 1))
    assertThrows(classOf[KafkaStorageException], () => log.appendAsLeader(TestUtils.singletonRecords(value = null), leaderEpoch = 0))
    assertThrows(classOf[KafkaStorageException], () => readLog(log, 0, 4096).records.records.iterator.next().offset)
  }

  @Test
  def testCorruptLog(): Unit = {
    // append some messages to create some segments
    val logConfig = LogTest.createLogConfig(segmentBytes = 1000, indexIntervalBytes = 1, maxMessageBytes = 64 * 1024)
    def createRecords = TestUtils.singletonRecords(value = "test".getBytes, timestamp = mockTime.milliseconds)
    val recoveryPoint = 50L
    for (_ <- 0 until 10) {
      // create a log and write some messages to it
      logDir.mkdirs()
      var log = createLog(logDir, logConfig)
      val numMessages = 50 + TestUtils.random.nextInt(50)
      for (_ <- 0 until numMessages)
        log.appendAsLeader(createRecords, leaderEpoch = 0)
      val records = log.logSegments.flatMap(_.log.records.asScala.toList).toList
      log.close()

      // corrupt index and log by appending random bytes
      TestUtils.appendNonsenseToFile(log.activeSegment.lazyOffsetIndex.file, TestUtils.random.nextInt(1024) + 1)
      TestUtils.appendNonsenseToFile(log.activeSegment.log.file, TestUtils.random.nextInt(1024) + 1)

      // attempt recovery
      log = createLog(logDir, logConfig, brokerTopicStats, 0L, recoveryPoint, lastShutdownClean = false)
      assertEquals(numMessages, log.logEndOffset)

      val recovered = log.logSegments.flatMap(_.log.records.asScala.toList).toList
      assertEquals(records.size, recovered.size)

      for (i <- records.indices) {
        val expected = records(i)
        val actual = recovered(i)
        assertEquals(expected.key, actual.key, s"Keys not equal")
        assertEquals(expected.value, actual.value, s"Values not equal")
        assertEquals(expected.timestamp, actual.timestamp, s"Timestamps not equal")
      }

      Utils.delete(logDir)
    }
  }

  @Test
  def testOverCompactedLogRecovery(): Unit = {
    // append some messages to create some segments
    val logConfig = LogTest.createLogConfig(segmentBytes = 1000, indexIntervalBytes = 1, maxMessageBytes = 64 * 1024)
    val log = createLog(logDir, logConfig)
    val set1 = MemoryRecords.withRecords(0, CompressionType.NONE, 0, new SimpleRecord("v1".getBytes(), "k1".getBytes()))
    val set2 = MemoryRecords.withRecords(Integer.MAX_VALUE.toLong + 2, CompressionType.NONE, 0, new SimpleRecord("v3".getBytes(), "k3".getBytes()))
    val set3 = MemoryRecords.withRecords(Integer.MAX_VALUE.toLong + 3, CompressionType.NONE, 0, new SimpleRecord("v4".getBytes(), "k4".getBytes()))
    val set4 = MemoryRecords.withRecords(Integer.MAX_VALUE.toLong + 4, CompressionType.NONE, 0, new SimpleRecord("v5".getBytes(), "k5".getBytes()))
    //Writes into an empty log with baseOffset 0
    log.appendAsFollower(set1)
    assertEquals(0L, log.activeSegment.baseOffset)
    //This write will roll the segment, yielding a new segment with base offset = max(1, Integer.MAX_VALUE+2) = Integer.MAX_VALUE+2
    log.appendAsFollower(set2)
    assertEquals(Integer.MAX_VALUE.toLong + 2, log.activeSegment.baseOffset)
    assertTrue(Log.producerSnapshotFile(logDir, Integer.MAX_VALUE.toLong + 2).exists)
    //This will go into the existing log
    log.appendAsFollower(set3)
    assertEquals(Integer.MAX_VALUE.toLong + 2, log.activeSegment.baseOffset)
    //This will go into the existing log
    log.appendAsFollower(set4)
    assertEquals(Integer.MAX_VALUE.toLong + 2, log.activeSegment.baseOffset)
    log.close()
    val indexFiles = logDir.listFiles.filter(file => file.getName.contains(".index"))
    assertEquals(2, indexFiles.length)
    for (file <- indexFiles) {
      val offsetIndex = new OffsetIndex(file, file.getName.replace(".index","").toLong)
      assertTrue(offsetIndex.lastOffset >= 0)
      offsetIndex.close()
    }
    Utils.delete(logDir)
  }

  @Test
  def testWriteLeaderEpochCheckpointAfterDirectoryRename(): Unit = {
    val logConfig = LogTest.createLogConfig(segmentBytes = 1000, indexIntervalBytes = 1, maxMessageBytes = 64 * 1024)
    val log = createLog(logDir, logConfig)
    log.appendAsLeader(TestUtils.records(List(new SimpleRecord("foo".getBytes()))), leaderEpoch = 5)
    assertEquals(Some(5), log.latestEpoch)

    // Ensure that after a directory rename, the epoch cache is written to the right location
    val tp = Log.parseTopicPartitionName(log.dir)
    log.renameDir(Log.logDeleteDirName(tp))
    log.appendAsLeader(TestUtils.records(List(new SimpleRecord("foo".getBytes()))), leaderEpoch = 10)
    assertEquals(Some(10), log.latestEpoch)
    assertTrue(LeaderEpochCheckpointFile.newFile(log.dir).exists())
    assertFalse(LeaderEpochCheckpointFile.newFile(this.logDir).exists())
  }

  @Test
  def testTopicIdTransfersAfterDirectoryRename(): Unit = {
    val logConfig = LogTest.createLogConfig(segmentBytes = 1000, indexIntervalBytes = 1, maxMessageBytes = 64 * 1024)
    val log = createLog(logDir, logConfig)

    // Write a topic ID to the partition metadata file to ensure it is transferred correctly.
    val id = Uuid.randomUuid()
    log.topicId = id
    log.partitionMetadataFile.write(id)

    log.appendAsLeader(TestUtils.records(List(new SimpleRecord("foo".getBytes()))), leaderEpoch = 5)
    assertEquals(Some(5), log.latestEpoch)

    // Ensure that after a directory rename, the partition metadata file is written to the right location.
    val tp = Log.parseTopicPartitionName(log.dir)
    log.renameDir(Log.logDeleteDirName(tp))
    log.appendAsLeader(TestUtils.records(List(new SimpleRecord("foo".getBytes()))), leaderEpoch = 10)
    assertEquals(Some(10), log.latestEpoch)
    assertTrue(PartitionMetadataFile.newFile(log.dir).exists())
    assertFalse(PartitionMetadataFile.newFile(this.logDir).exists())

    // Check the topic ID remains in memory and was copied correctly.
    assertEquals(id, log.topicId)
    assertEquals(id, log.partitionMetadataFile.read().topicId)
  }

  @Test
  def testLeaderEpochCacheClearedAfterDowngradeInAppendedMessages(): Unit = {
    val logConfig = LogTest.createLogConfig(segmentBytes = 1000, indexIntervalBytes = 1, maxMessageBytes = 64 * 1024)
    val log = createLog(logDir, logConfig)
    log.appendAsLeader(TestUtils.records(List(new SimpleRecord("foo".getBytes()))), leaderEpoch = 5)
    assertEquals(Some(5), log.leaderEpochCache.flatMap(_.latestEpoch))

    log.appendAsFollower(TestUtils.records(List(new SimpleRecord("foo".getBytes())),
      baseOffset = 1L,
      magicValue = RecordVersion.V1.value))
    assertEquals(None, log.leaderEpochCache.flatMap(_.latestEpoch))
  }

  @Test
  def testLeaderEpochCacheClearedAfterStaticMessageFormatDowngrade(): Unit = {
    val logConfig = LogTest.createLogConfig(segmentBytes = 1000, indexIntervalBytes = 1, maxMessageBytes = 64 * 1024)
    val log = createLog(logDir, logConfig)
    log.appendAsLeader(TestUtils.records(List(new SimpleRecord("foo".getBytes()))), leaderEpoch = 5)
    assertEquals(Some(5), log.latestEpoch)
    log.close()

    // reopen the log with an older message format version and check the cache
    val downgradedLogConfig = LogTest.createLogConfig(segmentBytes = 1000, indexIntervalBytes = 1,
      maxMessageBytes = 64 * 1024, messageFormatVersion = kafka.api.KAFKA_0_10_2_IV0.shortVersion)
    val reopened = createLog(logDir, downgradedLogConfig, lastShutdownClean = false)
    assertLeaderEpochCacheEmpty(reopened)

    reopened.appendAsLeader(TestUtils.records(List(new SimpleRecord("bar".getBytes())),
      magicValue = RecordVersion.V1.value), leaderEpoch = 5)
    assertLeaderEpochCacheEmpty(reopened)
  }

  @Test
  def testLeaderEpochCacheClearedAfterDynamicMessageFormatDowngrade(): Unit = {
    val logConfig = LogTest.createLogConfig(segmentBytes = 1000, indexIntervalBytes = 1, maxMessageBytes = 64 * 1024)
    val log = createLog(logDir, logConfig)
    log.appendAsLeader(TestUtils.records(List(new SimpleRecord("foo".getBytes()))), leaderEpoch = 5)
    assertEquals(Some(5), log.latestEpoch)

    val downgradedLogConfig = LogTest.createLogConfig(segmentBytes = 1000, indexIntervalBytes = 1,
      maxMessageBytes = 64 * 1024, messageFormatVersion = kafka.api.KAFKA_0_10_2_IV0.shortVersion)
    log.updateConfig(downgradedLogConfig)
    assertLeaderEpochCacheEmpty(log)

    log.appendAsLeader(TestUtils.records(List(new SimpleRecord("bar".getBytes())),
      magicValue = RecordVersion.V1.value), leaderEpoch = 5)
    assertLeaderEpochCacheEmpty(log)
  }

  @Test
  def testLeaderEpochCacheCreatedAfterMessageFormatUpgrade(): Unit = {
    val logConfig = LogTest.createLogConfig(segmentBytes = 1000, indexIntervalBytes = 1,
      maxMessageBytes = 64 * 1024, messageFormatVersion = kafka.api.KAFKA_0_10_2_IV0.shortVersion)
    val log = createLog(logDir, logConfig)
    log.appendAsLeader(TestUtils.records(List(new SimpleRecord("bar".getBytes())),
      magicValue = RecordVersion.V1.value), leaderEpoch = 5)
    assertLeaderEpochCacheEmpty(log)

    val upgradedLogConfig = LogTest.createLogConfig(segmentBytes = 1000, indexIntervalBytes = 1,
      maxMessageBytes = 64 * 1024, messageFormatVersion = kafka.api.KAFKA_0_11_0_IV0.shortVersion)
    log.updateConfig(upgradedLogConfig)
    log.appendAsLeader(TestUtils.records(List(new SimpleRecord("foo".getBytes()))), leaderEpoch = 5)
    assertEquals(Some(5), log.latestEpoch)
  }

  private def assertLeaderEpochCacheEmpty(log: Log): Unit = {
    assertEquals(None, log.leaderEpochCache)
    assertEquals(None, log.latestEpoch)
    assertFalse(LeaderEpochCheckpointFile.newFile(log.dir).exists())
  }

  @Test
  def testOverCompactedLogRecoveryMultiRecord(): Unit = {
    // append some messages to create some segments
    val logConfig = LogTest.createLogConfig(segmentBytes = 1000, indexIntervalBytes = 1, maxMessageBytes = 64 * 1024)
    val log = createLog(logDir, logConfig)
    val set1 = MemoryRecords.withRecords(0, CompressionType.NONE, 0, new SimpleRecord("v1".getBytes(), "k1".getBytes()))
    val set2 = MemoryRecords.withRecords(Integer.MAX_VALUE.toLong + 2, CompressionType.GZIP, 0,
      new SimpleRecord("v3".getBytes(), "k3".getBytes()),
      new SimpleRecord("v4".getBytes(), "k4".getBytes()))
    val set3 = MemoryRecords.withRecords(Integer.MAX_VALUE.toLong + 4, CompressionType.GZIP, 0,
      new SimpleRecord("v5".getBytes(), "k5".getBytes()),
      new SimpleRecord("v6".getBytes(), "k6".getBytes()))
    val set4 = MemoryRecords.withRecords(Integer.MAX_VALUE.toLong + 6, CompressionType.GZIP, 0,
      new SimpleRecord("v7".getBytes(), "k7".getBytes()),
      new SimpleRecord("v8".getBytes(), "k8".getBytes()))
    //Writes into an empty log with baseOffset 0
    log.appendAsFollower(set1)
    assertEquals(0L, log.activeSegment.baseOffset)
    //This write will roll the segment, yielding a new segment with base offset = max(1, Integer.MAX_VALUE+2) = Integer.MAX_VALUE+2
    log.appendAsFollower(set2)
    assertEquals(Integer.MAX_VALUE.toLong + 2, log.activeSegment.baseOffset)
    assertTrue(Log.producerSnapshotFile(logDir, Integer.MAX_VALUE.toLong + 2).exists)
    //This will go into the existing log
    log.appendAsFollower(set3)
    assertEquals(Integer.MAX_VALUE.toLong + 2, log.activeSegment.baseOffset)
    //This will go into the existing log
    log.appendAsFollower(set4)
    assertEquals(Integer.MAX_VALUE.toLong + 2, log.activeSegment.baseOffset)
    log.close()
    val indexFiles = logDir.listFiles.filter(file => file.getName.contains(".index"))
    assertEquals(2, indexFiles.length)
    for (file <- indexFiles) {
      val offsetIndex = new OffsetIndex(file, file.getName.replace(".index","").toLong)
      assertTrue(offsetIndex.lastOffset >= 0)
      offsetIndex.close()
    }
    Utils.delete(logDir)
  }

  @Test
  def testOverCompactedLogRecoveryMultiRecordV1(): Unit = {
    // append some messages to create some segments
    val logConfig = LogTest.createLogConfig(segmentBytes = 1000, indexIntervalBytes = 1, maxMessageBytes = 64 * 1024)
    val log = createLog(logDir, logConfig)
    val set1 = MemoryRecords.withRecords(RecordBatch.MAGIC_VALUE_V1, 0, CompressionType.NONE,
      new SimpleRecord("v1".getBytes(), "k1".getBytes()))
    val set2 = MemoryRecords.withRecords(RecordBatch.MAGIC_VALUE_V1, Integer.MAX_VALUE.toLong + 2, CompressionType.GZIP,
      new SimpleRecord("v3".getBytes(), "k3".getBytes()),
      new SimpleRecord("v4".getBytes(), "k4".getBytes()))
    val set3 = MemoryRecords.withRecords(RecordBatch.MAGIC_VALUE_V1, Integer.MAX_VALUE.toLong + 4, CompressionType.GZIP,
      new SimpleRecord("v5".getBytes(), "k5".getBytes()),
      new SimpleRecord("v6".getBytes(), "k6".getBytes()))
    val set4 = MemoryRecords.withRecords(RecordBatch.MAGIC_VALUE_V1, Integer.MAX_VALUE.toLong + 6, CompressionType.GZIP,
      new SimpleRecord("v7".getBytes(), "k7".getBytes()),
      new SimpleRecord("v8".getBytes(), "k8".getBytes()))
    //Writes into an empty log with baseOffset 0
    log.appendAsFollower(set1)
    assertEquals(0L, log.activeSegment.baseOffset)
    //This write will roll the segment, yielding a new segment with base offset = max(1, 3) = 3
    log.appendAsFollower(set2)
    assertEquals(3, log.activeSegment.baseOffset)
    assertTrue(Log.producerSnapshotFile(logDir, 3).exists)
    //This will also roll the segment, yielding a new segment with base offset = max(5, Integer.MAX_VALUE+4) = Integer.MAX_VALUE+4
    log.appendAsFollower(set3)
    assertEquals(Integer.MAX_VALUE.toLong + 4, log.activeSegment.baseOffset)
    assertTrue(Log.producerSnapshotFile(logDir, Integer.MAX_VALUE.toLong + 4).exists)
    //This will go into the existing log
    log.appendAsFollower(set4)
    assertEquals(Integer.MAX_VALUE.toLong + 4, log.activeSegment.baseOffset)
    log.close()
    val indexFiles = logDir.listFiles.filter(file => file.getName.contains(".index"))
    assertEquals(3, indexFiles.length)
    for (file <- indexFiles) {
      val offsetIndex = new OffsetIndex(file, file.getName.replace(".index","").toLong)
      assertTrue(offsetIndex.lastOffset >= 0)
      offsetIndex.close()
    }
    Utils.delete(logDir)
  }

  @Test
  def testSplitOnOffsetOverflow(): Unit = {
    // create a log such that one log segment has offsets that overflow, and call the split API on that segment
    val logConfig = LogTest.createLogConfig(indexIntervalBytes = 1, fileDeleteDelayMs = 1000)
    val (log, segmentWithOverflow) = createLogWithOffsetOverflow(logConfig)
    assertTrue(LogTest.hasOffsetOverflow(log), "At least one segment must have offset overflow")

    val allRecordsBeforeSplit = LogTest.allRecords(log)

    // split the segment with overflow
    log.splitOverflowedSegment(segmentWithOverflow)

    // assert we were successfully able to split the segment
    assertEquals(4, log.numberOfSegments)
    LogTest.verifyRecordsInLog(log, allRecordsBeforeSplit)

    // verify we do not have offset overflow anymore
    assertFalse(LogTest.hasOffsetOverflow(log))
  }

  @Test
  def testDegenerateSegmentSplit(): Unit = {
    // This tests a scenario where all of the batches appended to a segment have overflowed.
    // When we split the overflowed segment, only one new segment will be created.

    val overflowOffset = Int.MaxValue + 1L
    val batch1 = MemoryRecords.withRecords(overflowOffset, CompressionType.NONE, 0,
      new SimpleRecord("a".getBytes))
    val batch2 = MemoryRecords.withRecords(overflowOffset + 1, CompressionType.NONE, 0,
      new SimpleRecord("b".getBytes))

    testDegenerateSplitSegmentWithOverflow(segmentBaseOffset = 0L, List(batch1, batch2))
  }

  @Test
  def testDegenerateSegmentSplitWithOutOfRangeBatchLastOffset(): Unit = {
    // Degenerate case where the only batch in the segment overflows. In this scenario,
    // the first offset of the batch is valid, but the last overflows.

    val firstBatchBaseOffset = Int.MaxValue - 1
    val records = MemoryRecords.withRecords(firstBatchBaseOffset, CompressionType.NONE, 0,
      new SimpleRecord("a".getBytes),
      new SimpleRecord("b".getBytes),
      new SimpleRecord("c".getBytes))

    testDegenerateSplitSegmentWithOverflow(segmentBaseOffset = 0L, List(records))
  }

  private def testDegenerateSplitSegmentWithOverflow(segmentBaseOffset: Long, records: List[MemoryRecords]): Unit = {
    val segment = LogTest.rawSegment(logDir, segmentBaseOffset)
    // Need to create the offset files explicitly to avoid triggering segment recovery to truncate segment.
    Log.offsetIndexFile(logDir, segmentBaseOffset).createNewFile()
    Log.timeIndexFile(logDir, segmentBaseOffset).createNewFile()
    records.foreach(segment.append _)
    segment.close()

    val logConfig = LogTest.createLogConfig(indexIntervalBytes = 1, fileDeleteDelayMs = 1000)
    val log = createLog(logDir, logConfig, recoveryPoint = Long.MaxValue)

    val segmentWithOverflow = LogTest.firstOverflowSegment(log).getOrElse {
      throw new AssertionError("Failed to create log with a segment which has overflowed offsets")
    }

    val allRecordsBeforeSplit = LogTest.allRecords(log)
    log.splitOverflowedSegment(segmentWithOverflow)

    assertEquals(1, log.numberOfSegments)

    val firstBatchBaseOffset = records.head.batches.asScala.head.baseOffset
    assertEquals(firstBatchBaseOffset, log.activeSegment.baseOffset)
    LogTest.verifyRecordsInLog(log, allRecordsBeforeSplit)

    assertFalse(LogTest.hasOffsetOverflow(log))
  }

  @Test
  def testRecoveryOfSegmentWithOffsetOverflow(): Unit = {
    val logConfig = LogTest.createLogConfig(indexIntervalBytes = 1, fileDeleteDelayMs = 1000)
    val (log, _) = createLogWithOffsetOverflow(logConfig)
    val expectedKeys = LogTest.keysInLog(log)

    // Run recovery on the log. This should split the segment underneath. Ignore .deleted files as we could have still
    // have them lying around after the split.
    val recoveredLog = recoverAndCheck(logConfig, expectedKeys)
    assertEquals(expectedKeys, LogTest.keysInLog(recoveredLog))

    // Running split again would throw an error

    for (segment <- recoveredLog.logSegments) {
      assertThrows(classOf[IllegalArgumentException], () => log.splitOverflowedSegment(segment))
    }
  }

  @Test
  def testRecoveryAfterCrashDuringSplitPhase1(): Unit = {
    val logConfig = LogTest.createLogConfig(indexIntervalBytes = 1, fileDeleteDelayMs = 1000)
    val (log, segmentWithOverflow) = createLogWithOffsetOverflow(logConfig)
    val expectedKeys = LogTest.keysInLog(log)
    val numSegmentsInitial = log.logSegments.size

    // Split the segment
    val newSegments = log.splitOverflowedSegment(segmentWithOverflow)

    // Simulate recovery just after .cleaned file is created, before rename to .swap. On recovery, existing split
    // operation is aborted but the recovery process itself kicks off split which should complete.
    newSegments.reverse.foreach(segment => {
      segment.changeFileSuffixes("", Log.CleanedFileSuffix)
      segment.truncateTo(0)
    })
    for (file <- logDir.listFiles if file.getName.endsWith(Log.DeletedFileSuffix))
      Utils.atomicMoveWithFallback(file.toPath, Paths.get(CoreUtils.replaceSuffix(file.getPath, Log.DeletedFileSuffix, "")))

    val recoveredLog = recoverAndCheck(logConfig, expectedKeys)
    assertEquals(expectedKeys, LogTest.keysInLog(recoveredLog))
    assertEquals(numSegmentsInitial + 1, recoveredLog.logSegments.size)
    recoveredLog.close()
  }

  @Test
  def testRecoveryAfterCrashDuringSplitPhase2(): Unit = {
    val logConfig = LogTest.createLogConfig(indexIntervalBytes = 1, fileDeleteDelayMs = 1000)
    val (log, segmentWithOverflow) = createLogWithOffsetOverflow(logConfig)
    val expectedKeys = LogTest.keysInLog(log)
    val numSegmentsInitial = log.logSegments.size

    // Split the segment
    val newSegments = log.splitOverflowedSegment(segmentWithOverflow)

    // Simulate recovery just after one of the new segments has been renamed to .swap. On recovery, existing split
    // operation is aborted but the recovery process itself kicks off split which should complete.
    newSegments.reverse.foreach { segment =>
      if (segment != newSegments.last)
        segment.changeFileSuffixes("", Log.CleanedFileSuffix)
      else
        segment.changeFileSuffixes("", Log.SwapFileSuffix)
      segment.truncateTo(0)
    }
    for (file <- logDir.listFiles if file.getName.endsWith(Log.DeletedFileSuffix))
      Utils.atomicMoveWithFallback(file.toPath, Paths.get(CoreUtils.replaceSuffix(file.getPath, Log.DeletedFileSuffix, "")))

    val recoveredLog = recoverAndCheck(logConfig, expectedKeys)
    assertEquals(expectedKeys, LogTest.keysInLog(recoveredLog))
    assertEquals(numSegmentsInitial + 1, recoveredLog.logSegments.size)
    recoveredLog.close()
  }

  @Test
  def testRecoveryAfterCrashDuringSplitPhase3(): Unit = {
    val logConfig = LogTest.createLogConfig(indexIntervalBytes = 1, fileDeleteDelayMs = 1000)
    val (log, segmentWithOverflow) = createLogWithOffsetOverflow(logConfig)
    val expectedKeys = LogTest.keysInLog(log)
    val numSegmentsInitial = log.logSegments.size

    // Split the segment
    val newSegments = log.splitOverflowedSegment(segmentWithOverflow)

    // Simulate recovery right after all new segments have been renamed to .swap. On recovery, existing split operation
    // is completed and the old segment must be deleted.
    newSegments.reverse.foreach(segment => {
        segment.changeFileSuffixes("", Log.SwapFileSuffix)
    })
    for (file <- logDir.listFiles if file.getName.endsWith(Log.DeletedFileSuffix))
      Utils.atomicMoveWithFallback(file.toPath, Paths.get(CoreUtils.replaceSuffix(file.getPath, Log.DeletedFileSuffix, "")))

    // Truncate the old segment
    segmentWithOverflow.truncateTo(0)

    val recoveredLog = recoverAndCheck(logConfig, expectedKeys)
    assertEquals(expectedKeys, LogTest.keysInLog(recoveredLog))
    assertEquals(numSegmentsInitial + 1, recoveredLog.logSegments.size)
    log.close()
  }

  @Test
  def testRecoveryAfterCrashDuringSplitPhase4(): Unit = {
    val logConfig = LogTest.createLogConfig(indexIntervalBytes = 1, fileDeleteDelayMs = 1000)
    val (log, segmentWithOverflow) = createLogWithOffsetOverflow(logConfig)
    val expectedKeys = LogTest.keysInLog(log)
    val numSegmentsInitial = log.logSegments.size

    // Split the segment
    val newSegments = log.splitOverflowedSegment(segmentWithOverflow)

    // Simulate recovery right after all new segments have been renamed to .swap and old segment has been deleted. On
    // recovery, existing split operation is completed.
    newSegments.reverse.foreach(_.changeFileSuffixes("", Log.SwapFileSuffix))

    for (file <- logDir.listFiles if file.getName.endsWith(Log.DeletedFileSuffix))
      Utils.delete(file)

    // Truncate the old segment
    segmentWithOverflow.truncateTo(0)

    val recoveredLog = recoverAndCheck(logConfig, expectedKeys)
    assertEquals(expectedKeys, LogTest.keysInLog(recoveredLog))
    assertEquals(numSegmentsInitial + 1, recoveredLog.logSegments.size)
    recoveredLog.close()
  }

  @Test
  def testRecoveryAfterCrashDuringSplitPhase5(): Unit = {
    val logConfig = LogTest.createLogConfig(indexIntervalBytes = 1, fileDeleteDelayMs = 1000)
    val (log, segmentWithOverflow) = createLogWithOffsetOverflow(logConfig)
    val expectedKeys = LogTest.keysInLog(log)
    val numSegmentsInitial = log.logSegments.size

    // Split the segment
    val newSegments = log.splitOverflowedSegment(segmentWithOverflow)

    // Simulate recovery right after one of the new segment has been renamed to .swap and the other to .log. On
    // recovery, existing split operation is completed.
    newSegments.last.changeFileSuffixes("", Log.SwapFileSuffix)

    // Truncate the old segment
    segmentWithOverflow.truncateTo(0)

    val recoveredLog = recoverAndCheck(logConfig, expectedKeys)
    assertEquals(expectedKeys, LogTest.keysInLog(recoveredLog))
    assertEquals(numSegmentsInitial + 1, recoveredLog.logSegments.size)
    recoveredLog.close()
  }

  @Test
  def testCleanShutdownFile(): Unit = {
    // append some messages to create some segments
    val logConfig = LogTest.createLogConfig(segmentBytes = 1000, indexIntervalBytes = 1, maxMessageBytes = 64 * 1024)
    def createRecords = TestUtils.singletonRecords(value = "test".getBytes, timestamp = mockTime.milliseconds)

    var recoveryPoint = 0L
    // create a log and write some messages to it
    var log = createLog(logDir, logConfig)
    for (_ <- 0 until 100)
      log.appendAsLeader(createRecords, leaderEpoch = 0)
    log.close()

    // check if recovery was attempted. Even if the recovery point is 0L, recovery should not be attempted as the
    // clean shutdown file exists. Note: Earlier, Log layer relied on the presence of clean shutdown file to determine the status
    // of last shutdown. Now, LogManager checks for the presence of this file and immediately deletes the same. It passes
    // down a clean shutdown flag to the Log layer as log is loaded. Recovery is attempted based on this flag.
    recoveryPoint = log.logEndOffset
    log = createLog(logDir, logConfig)
    assertEquals(recoveryPoint, log.logEndOffset)
  }

  @Test
  def testParseTopicPartitionName(): Unit = {
    val topic = "test_topic"
    val partition = "143"
    val dir = new File(logDir, topicPartitionName(topic, partition))
    val topicPartition = Log.parseTopicPartitionName(dir)
    assertEquals(topic, topicPartition.topic)
    assertEquals(partition.toInt, topicPartition.partition)
  }

  /**
   * Tests that log directories with a period in their name that have been marked for deletion
   * are parsed correctly by `Log.parseTopicPartitionName` (see KAFKA-5232 for details).
   */
  @Test
  def testParseTopicPartitionNameWithPeriodForDeletedTopic(): Unit = {
    val topic = "foo.bar-testtopic"
    val partition = "42"
    val dir = new File(logDir, Log.logDeleteDirName(new TopicPartition(topic, partition.toInt)))
    val topicPartition = Log.parseTopicPartitionName(dir)
    assertEquals(topic, topicPartition.topic, "Unexpected topic name parsed")
    assertEquals(partition.toInt, topicPartition.partition, "Unexpected partition number parsed")
  }

  @Test
  def testParseTopicPartitionNameForEmptyName(): Unit = {
    val dir = new File("")
    assertThrows(classOf[KafkaException], () => Log.parseTopicPartitionName(dir),
      () => "KafkaException should have been thrown for dir: " + dir.getCanonicalPath)
  }

  @Test
  def testParseTopicPartitionNameForNull(): Unit = {
    val dir: File = null
    assertThrows(classOf[KafkaException], () => Log.parseTopicPartitionName(dir),
      () => "KafkaException should have been thrown for dir: " + dir)
  }

  @Test
  def testParseTopicPartitionNameForMissingSeparator(): Unit = {
    val topic = "test_topic"
    val partition = "1999"
    val dir = new File(logDir, topic + partition)
    assertThrows(classOf[KafkaException], () => Log.parseTopicPartitionName(dir),
      () => "KafkaException should have been thrown for dir: " + dir.getCanonicalPath)
    // also test the "-delete" marker case
    val deleteMarkerDir = new File(logDir, topic + partition + "." + DeleteDirSuffix)
    assertThrows(classOf[KafkaException], () => Log.parseTopicPartitionName(deleteMarkerDir),
      () => "KafkaException should have been thrown for dir: " + deleteMarkerDir.getCanonicalPath)
  }

  @Test
  def testParseTopicPartitionNameForMissingTopic(): Unit = {
    val topic = ""
    val partition = "1999"
    val dir = new File(logDir, topicPartitionName(topic, partition))
    assertThrows(classOf[KafkaException], () => Log.parseTopicPartitionName(dir),
      () => "KafkaException should have been thrown for dir: " + dir.getCanonicalPath)

    // also test the "-delete" marker case
    val deleteMarkerDir = new File(logDir, Log.logDeleteDirName(new TopicPartition(topic, partition.toInt)))

    assertThrows(classOf[KafkaException], () => Log.parseTopicPartitionName(deleteMarkerDir),
      () => "KafkaException should have been thrown for dir: " + deleteMarkerDir.getCanonicalPath)
  }

  @Test
  def testParseTopicPartitionNameForMissingPartition(): Unit = {
    val topic = "test_topic"
    val partition = ""
    val dir = new File(logDir.getPath + topicPartitionName(topic, partition))
    assertThrows(classOf[KafkaException], () => Log.parseTopicPartitionName(dir),
      () => "KafkaException should have been thrown for dir: " + dir.getCanonicalPath)

    // also test the "-delete" marker case
    val deleteMarkerDir = new File(logDir, topicPartitionName(topic, partition) + "." + DeleteDirSuffix)
    assertThrows(classOf[KafkaException], () => Log.parseTopicPartitionName(deleteMarkerDir),
      () => "KafkaException should have been thrown for dir: " + deleteMarkerDir.getCanonicalPath)
  }

  @Test
  def testParseTopicPartitionNameForInvalidPartition(): Unit = {
    val topic = "test_topic"
    val partition = "1999a"
    val dir = new File(logDir, topicPartitionName(topic, partition))
    assertThrows(classOf[KafkaException], () => Log.parseTopicPartitionName(dir),
      () => "KafkaException should have been thrown for dir: " + dir.getCanonicalPath)

    // also test the "-delete" marker case
    val deleteMarkerDir = new File(logDir, topic + partition + "." + DeleteDirSuffix)
    assertThrows(classOf[KafkaException], () => Log.parseTopicPartitionName(deleteMarkerDir),
      () => "KafkaException should have been thrown for dir: " + deleteMarkerDir.getCanonicalPath)
  }

  @Test
  def testParseTopicPartitionNameForExistingInvalidDir(): Unit = {
    val dir1 = new File(logDir.getPath + "/non_kafka_dir")
    assertThrows(classOf[KafkaException], () => Log.parseTopicPartitionName(dir1),
      () => "KafkaException should have been thrown for dir: " + dir1.getCanonicalPath)
    val dir2 = new File(logDir.getPath + "/non_kafka_dir-delete")
    assertThrows(classOf[KafkaException], () => Log.parseTopicPartitionName(dir2),
      () => "KafkaException should have been thrown for dir: " + dir2.getCanonicalPath)
  }

  def topicPartitionName(topic: String, partition: String): String =
    topic + "-" + partition

  @Test
  def testDeleteOldSegments(): Unit = {
    def createRecords = TestUtils.singletonRecords(value = "test".getBytes, timestamp = mockTime.milliseconds - 1000)
    val logConfig = LogTest.createLogConfig(segmentBytes = createRecords.sizeInBytes * 5, segmentIndexBytes = 1000, retentionMs = 999)
    val log = createLog(logDir, logConfig)

    // append some messages to create some segments
    for (_ <- 0 until 100)
      log.appendAsLeader(createRecords, leaderEpoch = 0)

    log.maybeAssignEpochStartOffset(0, 40)
    log.maybeAssignEpochStartOffset(1, 90)

    // segments are not eligible for deletion if no high watermark has been set
    val numSegments = log.numberOfSegments
    log.deleteOldSegments()
    assertEquals(numSegments, log.numberOfSegments)
    assertEquals(0L, log.logStartOffset)

    // only segments with offset before the current high watermark are eligible for deletion
    for (hw <- 25 to 30) {
      log.updateHighWatermark(hw)
      log.deleteOldSegments()
      assertTrue(log.logStartOffset <= hw)
      log.logSegments.foreach { segment =>
        val segmentFetchInfo = segment.read(startOffset = segment.baseOffset, maxSize = Int.MaxValue)
        val segmentLastOffsetOpt = segmentFetchInfo.records.records.asScala.lastOption.map(_.offset)
        segmentLastOffsetOpt.foreach { lastOffset =>
          assertTrue(lastOffset >= hw)
        }
      }
    }

    // expire all segments
    log.updateHighWatermark(log.logEndOffset)
    log.deleteOldSegments()
    assertEquals(1, log.numberOfSegments, "The deleted segments should be gone.")
    assertEquals(1, epochCache(log).epochEntries.size, "Epoch entries should have gone.")
    assertEquals(EpochEntry(1, 100), epochCache(log).epochEntries.head, "Epoch entry should be the latest epoch and the leo.")

    // append some messages to create some segments
    for (_ <- 0 until 100)
      log.appendAsLeader(createRecords, leaderEpoch = 0)

    log.delete()
    assertEquals(0, log.numberOfSegments, "The number of segments should be 0")
    assertEquals(0, log.deleteOldSegments(), "The number of deleted segments should be zero.")
    assertEquals(0, epochCache(log).epochEntries.size, "Epoch entries should have gone.")
  }

  @Test
  def testLogDeletionAfterClose(): Unit = {
    def createRecords = TestUtils.singletonRecords(value = "test".getBytes, timestamp = mockTime.milliseconds - 1000)
    val logConfig = LogTest.createLogConfig(segmentBytes = createRecords.sizeInBytes * 5, segmentIndexBytes = 1000, retentionMs = 999)
    val log = createLog(logDir, logConfig)

    // append some messages to create some segments
    log.appendAsLeader(createRecords, leaderEpoch = 0)

    assertEquals(1, log.numberOfSegments, "The deleted segments should be gone.")
    assertEquals(1, epochCache(log).epochEntries.size, "Epoch entries should have gone.")

    log.close()
    log.delete()
    assertEquals(0, log.numberOfSegments, "The number of segments should be 0")
    assertEquals(0, epochCache(log).epochEntries.size, "Epoch entries should have gone.")
  }

  @Test
  def testLogDeletionAfterDeleteRecords(): Unit = {
    def createRecords = TestUtils.singletonRecords("test".getBytes)
    val logConfig = LogTest.createLogConfig(segmentBytes = createRecords.sizeInBytes * 5)
    val log = createLog(logDir, logConfig)

    for (_ <- 0 until 15)
      log.appendAsLeader(createRecords, leaderEpoch = 0)
    assertEquals(3, log.numberOfSegments, "should have 3 segments")
    assertEquals(log.logStartOffset, 0)
    log.updateHighWatermark(log.logEndOffset)

    log.maybeIncrementLogStartOffset(1, ClientRecordDeletion)
    log.deleteOldSegments()
    assertEquals(3, log.numberOfSegments, "should have 3 segments")
    assertEquals(log.logStartOffset, 1)

    log.maybeIncrementLogStartOffset(6, ClientRecordDeletion)
    log.deleteOldSegments()
    assertEquals(2, log.numberOfSegments, "should have 2 segments")
    assertEquals(log.logStartOffset, 6)

    log.maybeIncrementLogStartOffset(15, ClientRecordDeletion)
    log.deleteOldSegments()
    assertEquals(1, log.numberOfSegments, "should have 1 segments")
    assertEquals(log.logStartOffset, 15)
  }

  def epochCache(log: Log): LeaderEpochFileCache = {
    log.leaderEpochCache.get
  }

  @Test
  def shouldDeleteSizeBasedSegments(): Unit = {
    def createRecords = TestUtils.singletonRecords("test".getBytes)
    val logConfig = LogTest.createLogConfig(segmentBytes = createRecords.sizeInBytes * 5, retentionBytes = createRecords.sizeInBytes * 10)
    val log = createLog(logDir, logConfig)

    // append some messages to create some segments
    for (_ <- 0 until 15)
      log.appendAsLeader(createRecords, leaderEpoch = 0)

    log.updateHighWatermark(log.logEndOffset)
    log.deleteOldSegments()
    assertEquals(2,log.numberOfSegments, "should have 2 segments")
  }

  @Test
  def shouldNotDeleteSizeBasedSegmentsWhenUnderRetentionSize(): Unit = {
    def createRecords = TestUtils.singletonRecords("test".getBytes)
    val logConfig = LogTest.createLogConfig(segmentBytes = createRecords.sizeInBytes * 5, retentionBytes = createRecords.sizeInBytes * 15)
    val log = createLog(logDir, logConfig)

    // append some messages to create some segments
    for (_ <- 0 until 15)
      log.appendAsLeader(createRecords, leaderEpoch = 0)

    log.updateHighWatermark(log.logEndOffset)
    log.deleteOldSegments()
    assertEquals(3,log.numberOfSegments, "should have 3 segments")
  }

  @Test
  def shouldDeleteTimeBasedSegmentsReadyToBeDeleted(): Unit = {
    def createRecords = TestUtils.singletonRecords("test".getBytes, timestamp = 10)
    val logConfig = LogTest.createLogConfig(segmentBytes = createRecords.sizeInBytes * 5, retentionMs = 10000)
    val log = createLog(logDir, logConfig)

    // append some messages to create some segments
    for (_ <- 0 until 15)
      log.appendAsLeader(createRecords, leaderEpoch = 0)

    log.updateHighWatermark(log.logEndOffset)
    log.deleteOldSegments()
    assertEquals(1, log.numberOfSegments, "There should be 1 segment remaining")
  }

  @Test
  def shouldNotDeleteTimeBasedSegmentsWhenNoneReadyToBeDeleted(): Unit = {
    def createRecords = TestUtils.singletonRecords("test".getBytes, timestamp = mockTime.milliseconds)
    val logConfig = LogTest.createLogConfig(segmentBytes = createRecords.sizeInBytes * 5, retentionMs = 10000000)
    val log = createLog(logDir, logConfig)

    // append some messages to create some segments
    for (_ <- 0 until 15)
      log.appendAsLeader(createRecords, leaderEpoch = 0)

    log.updateHighWatermark(log.logEndOffset)
    log.deleteOldSegments()
    assertEquals(3, log.numberOfSegments, "There should be 3 segments remaining")
  }

  @Test
  def shouldNotDeleteSegmentsWhenPolicyDoesNotIncludeDelete(): Unit = {
    def createRecords = TestUtils.singletonRecords("test".getBytes, key = "test".getBytes(), timestamp = 10L)
    val logConfig = LogTest.createLogConfig(segmentBytes = createRecords.sizeInBytes * 5, retentionMs = 10000, cleanupPolicy = "compact")
    val log = createLog(logDir, logConfig)

    // append some messages to create some segments
    for (_ <- 0 until 15)
      log.appendAsLeader(createRecords, leaderEpoch = 0)

    // mark oldest segment as older the retention.ms
    log.logSegments.head.lastModified = mockTime.milliseconds - 20000

    val segments = log.numberOfSegments
    log.updateHighWatermark(log.logEndOffset)
    log.deleteOldSegments()
    assertEquals(segments, log.numberOfSegments, "There should be 3 segments remaining")
  }

  @Test
  def shouldDeleteSegmentsReadyToBeDeletedWhenCleanupPolicyIsCompactAndDelete(): Unit = {
    def createRecords = TestUtils.singletonRecords("test".getBytes, key = "test".getBytes, timestamp = 10L)
    val logConfig = LogTest.createLogConfig(segmentBytes = createRecords.sizeInBytes * 5, retentionMs = 10000, cleanupPolicy = "compact,delete")
    val log = createLog(logDir, logConfig)

    // append some messages to create some segments
    for (_ <- 0 until 15)
      log.appendAsLeader(createRecords, leaderEpoch = 0)

    log.updateHighWatermark(log.logEndOffset)
    log.deleteOldSegments()
    assertEquals(1, log.numberOfSegments, "There should be 1 segment remaining")
  }

  @Test
  def shouldDeleteStartOffsetBreachedSegmentsWhenPolicyDoesNotIncludeDelete(): Unit = {
    def createRecords = TestUtils.singletonRecords("test".getBytes, key = "test".getBytes, timestamp = 10L)
    val recordsPerSegment = 5
    val logConfig = LogTest.createLogConfig(segmentBytes = createRecords.sizeInBytes * recordsPerSegment, retentionMs = 10000, cleanupPolicy = "compact")
    val log = createLog(logDir, logConfig, brokerTopicStats)

    // append some messages to create some segments
    for (_ <- 0 until 15)
      log.appendAsLeader(createRecords, leaderEpoch = 0)

    // Three segments should be created
    assertEquals(3, log.logSegments.count(_ => true))
    log.updateHighWatermark(log.logEndOffset)
    log.maybeIncrementLogStartOffset(recordsPerSegment, ClientRecordDeletion)

    // The first segment, which is entirely before the log start offset, should be deleted
    // Of the remaining the segments, the first can overlap the log start offset and the rest must have a base offset
    // greater than the start offset
    log.updateHighWatermark(log.logEndOffset)
    log.deleteOldSegments()
    assertEquals(2, log.numberOfSegments, "There should be 2 segments remaining")
    assertTrue(log.logSegments.head.baseOffset <= log.logStartOffset)
    assertTrue(log.logSegments.tail.forall(s => s.baseOffset > log.logStartOffset))
  }

  @Test
  def shouldApplyEpochToMessageOnAppendIfLeader(): Unit = {
    val records = (0 until 50).toArray.map(id => new SimpleRecord(id.toString.getBytes))

    //Given this partition is on leader epoch 72
    val epoch = 72
    val log = createLog(logDir, LogConfig())
    log.maybeAssignEpochStartOffset(epoch, records.length)

    //When appending messages as a leader (i.e. assignOffsets = true)
    for (record <- records)
      log.appendAsLeader(
        MemoryRecords.withRecords(CompressionType.NONE, record),
        leaderEpoch = epoch
      )

    //Then leader epoch should be set on messages
    for (i <- records.indices) {
      val read = readLog(log, i, 1).records.batches.iterator.next()
      assertEquals(72, read.partitionLeaderEpoch, "Should have set leader epoch")
    }
  }

  @Test
  def followerShouldSaveEpochInformationFromReplicatedMessagesToTheEpochCache(): Unit = {
    val messageIds = (0 until 50).toArray
    val records = messageIds.map(id => new SimpleRecord(id.toString.getBytes))

    //Given each message has an offset & epoch, as msgs from leader would
    def recordsForEpoch(i: Int): MemoryRecords = {
      val recs = MemoryRecords.withRecords(messageIds(i), CompressionType.NONE, records(i))
      recs.batches.forEach{record =>
        record.setPartitionLeaderEpoch(42)
        record.setLastOffset(i)
      }
      recs
    }

    val log = createLog(logDir, LogConfig())

    //When appending as follower (assignOffsets = false)
    for (i <- records.indices)
      log.appendAsFollower(recordsForEpoch(i))

    assertEquals(Some(42), log.latestEpoch)
  }

  @Test
  def shouldTruncateLeaderEpochsWhenDeletingSegments(): Unit = {
    def createRecords = TestUtils.singletonRecords("test".getBytes)
    val logConfig = LogTest.createLogConfig(segmentBytes = createRecords.sizeInBytes * 5, retentionBytes = createRecords.sizeInBytes * 10)
    val log = createLog(logDir, logConfig)
    val cache = epochCache(log)

    // Given three segments of 5 messages each
    for (_ <- 0 until 15) {
      log.appendAsLeader(createRecords, leaderEpoch = 0)
    }

    //Given epochs
    cache.assign(0, 0)
    cache.assign(1, 5)
    cache.assign(2, 10)

    //When first segment is removed
    log.updateHighWatermark(log.logEndOffset)
    log.deleteOldSegments()

    //The oldest epoch entry should have been removed
    assertEquals(ListBuffer(EpochEntry(1, 5), EpochEntry(2, 10)), cache.epochEntries)
  }

  @Test
  def shouldUpdateOffsetForLeaderEpochsWhenDeletingSegments(): Unit = {
    def createRecords = TestUtils.singletonRecords("test".getBytes)
    val logConfig = LogTest.createLogConfig(segmentBytes = createRecords.sizeInBytes * 5, retentionBytes = createRecords.sizeInBytes * 10)
    val log = createLog(logDir, logConfig)
    val cache = epochCache(log)

    // Given three segments of 5 messages each
    for (_ <- 0 until 15) {
      log.appendAsLeader(createRecords, leaderEpoch = 0)
    }

    //Given epochs
    cache.assign(0, 0)
    cache.assign(1, 7)
    cache.assign(2, 10)

    //When first segment removed (up to offset 5)
    log.updateHighWatermark(log.logEndOffset)
    log.deleteOldSegments()

    //The first entry should have gone from (0,0) => (0,5)
    assertEquals(ListBuffer(EpochEntry(0, 5), EpochEntry(1, 7), EpochEntry(2, 10)), cache.epochEntries)
  }

  @Test
  def shouldTruncateLeaderEpochCheckpointFileWhenTruncatingLog(): Unit = {
    def createRecords(startOffset: Long, epoch: Int): MemoryRecords = {
      TestUtils.records(Seq(new SimpleRecord("value".getBytes)),
        baseOffset = startOffset, partitionLeaderEpoch = epoch)
    }

    val logConfig = LogTest.createLogConfig(segmentBytes = 10 * createRecords(0, 0).sizeInBytes)
    val log = createLog(logDir, logConfig)
    val cache = epochCache(log)

    def append(epoch: Int, startOffset: Long, count: Int): Unit = {
      for (i <- 0 until count)
        log.appendAsFollower(createRecords(startOffset + i, epoch))
    }

    //Given 2 segments, 10 messages per segment
    append(epoch = 0, startOffset = 0, count = 10)
    append(epoch = 1, startOffset = 10, count = 6)
    append(epoch = 2, startOffset = 16, count = 4)

    assertEquals(2, log.numberOfSegments)
    assertEquals(20, log.logEndOffset)

    //When truncate to LEO (no op)
    log.truncateTo(log.logEndOffset)

    //Then no change
    assertEquals(3, cache.epochEntries.size)

    //When truncate
    log.truncateTo(11)

    //Then no change
    assertEquals(2, cache.epochEntries.size)

    //When truncate
    log.truncateTo(10)

    //Then
    assertEquals(1, cache.epochEntries.size)

    //When truncate all
    log.truncateTo(0)

    //Then
    assertEquals(0, cache.epochEntries.size)
  }

  /**
   * Append a bunch of messages to a log and then re-open it with recovery and check that the leader epochs are recovered properly.
   */
  @Test
  def testLogRecoversForLeaderEpoch(): Unit = {
    val log = createLog(logDir, LogConfig())
    val leaderEpochCache = epochCache(log)
    val firstBatch = singletonRecordsWithLeaderEpoch(value = "random".getBytes, leaderEpoch = 1, offset = 0)
    log.appendAsFollower(records = firstBatch)

    val secondBatch = singletonRecordsWithLeaderEpoch(value = "random".getBytes, leaderEpoch = 2, offset = 1)
    log.appendAsFollower(records = secondBatch)

    val thirdBatch = singletonRecordsWithLeaderEpoch(value = "random".getBytes, leaderEpoch = 2, offset = 2)
    log.appendAsFollower(records = thirdBatch)

    val fourthBatch = singletonRecordsWithLeaderEpoch(value = "random".getBytes, leaderEpoch = 3, offset = 3)
    log.appendAsFollower(records = fourthBatch)

    assertEquals(ListBuffer(EpochEntry(1, 0), EpochEntry(2, 1), EpochEntry(3, 3)), leaderEpochCache.epochEntries)

    // deliberately remove some of the epoch entries
    leaderEpochCache.truncateFromEnd(2)
    assertNotEquals(ListBuffer(EpochEntry(1, 0), EpochEntry(2, 1), EpochEntry(3, 3)), leaderEpochCache.epochEntries)
    log.close()

    // reopen the log and recover from the beginning
    val recoveredLog = createLog(logDir, LogConfig(), lastShutdownClean = false)
    val recoveredLeaderEpochCache = epochCache(recoveredLog)

    // epoch entries should be recovered
    assertEquals(ListBuffer(EpochEntry(1, 0), EpochEntry(2, 1), EpochEntry(3, 3)), recoveredLeaderEpochCache.epochEntries)
    recoveredLog.close()
  }

  /**
   * Wrap a single record log buffer with leader epoch.
   */
  private def singletonRecordsWithLeaderEpoch(value: Array[Byte],
                                              key: Array[Byte] = null,
                                              leaderEpoch: Int,
                                              offset: Long,
                                              codec: CompressionType = CompressionType.NONE,
                                              timestamp: Long = RecordBatch.NO_TIMESTAMP,
                                              magicValue: Byte = RecordBatch.CURRENT_MAGIC_VALUE): MemoryRecords = {
    val records = Seq(new SimpleRecord(timestamp, key, value))

    val buf = ByteBuffer.allocate(DefaultRecordBatch.sizeInBytes(records.asJava))
    val builder = MemoryRecords.builder(buf, magicValue, codec, TimestampType.CREATE_TIME, offset,
      mockTime.milliseconds, leaderEpoch)
    records.foreach(builder.append)
    builder.build()
  }

  @Test
  def testFirstUnstableOffsetNoTransactionalData(): Unit = {
    val logConfig = LogTest.createLogConfig(segmentBytes = 1024 * 1024 * 5)
    val log = createLog(logDir, logConfig)

    val records = MemoryRecords.withRecords(CompressionType.NONE,
      new SimpleRecord("foo".getBytes),
      new SimpleRecord("bar".getBytes),
      new SimpleRecord("baz".getBytes))

    log.appendAsLeader(records, leaderEpoch = 0)
    assertEquals(None, log.firstUnstableOffset)
  }

  @Test
  def testFirstUnstableOffsetWithTransactionalData(): Unit = {
    val logConfig = LogTest.createLogConfig(segmentBytes = 1024 * 1024 * 5)
    val log = createLog(logDir, logConfig)

    val pid = 137L
    val epoch = 5.toShort
    var seq = 0

    // add some transactional records
    val records = MemoryRecords.withTransactionalRecords(CompressionType.NONE, pid, epoch, seq,
      new SimpleRecord("foo".getBytes),
      new SimpleRecord("bar".getBytes),
      new SimpleRecord("baz".getBytes))

    val firstAppendInfo = log.appendAsLeader(records, leaderEpoch = 0)
    assertEquals(firstAppendInfo.firstOffset.map(_.messageOffset), log.firstUnstableOffset)

    // add more transactional records
    seq += 3
    log.appendAsLeader(MemoryRecords.withTransactionalRecords(CompressionType.NONE, pid, epoch, seq,
      new SimpleRecord("blah".getBytes)), leaderEpoch = 0)

    // LSO should not have changed
    assertEquals(firstAppendInfo.firstOffset.map(_.messageOffset), log.firstUnstableOffset)

    // now transaction is committed
    val commitAppendInfo = appendEndTxnMarkerAsLeader(log, pid, epoch, ControlRecordType.COMMIT)

    // first unstable offset is not updated until the high watermark is advanced
    assertEquals(firstAppendInfo.firstOffset.map(_.messageOffset), log.firstUnstableOffset)
    log.updateHighWatermark(commitAppendInfo.lastOffset + 1)

    // now there should be no first unstable offset
    assertEquals(None, log.firstUnstableOffset)
  }

  @Test
  def testReadCommittedWithConcurrentHighWatermarkUpdates(): Unit = {
    val logConfig = LogTest.createLogConfig(segmentBytes = 1024 * 1024 * 5)
    val log = createLog(logDir, logConfig)
    val lastOffset = 50L

    val producerEpoch = 0.toShort
    val producerId = 15L
    val appendProducer = appendTransactionalAsLeader(log, producerId, producerEpoch)

    // Thread 1 writes single-record transactions and attempts to read them
    // before they have been aborted, and then aborts them
    val txnWriteAndReadLoop: Callable[Int] = () => {
      var nonEmptyReads = 0
      while (log.logEndOffset < lastOffset) {
        val currentLogEndOffset = log.logEndOffset

        appendProducer(1)

        val readInfo = log.read(
          startOffset = currentLogEndOffset,
          maxLength = Int.MaxValue,
          isolation = FetchTxnCommitted,
          minOneMessage = false)

        if (readInfo.records.sizeInBytes() > 0)
          nonEmptyReads += 1

        appendEndTxnMarkerAsLeader(log, producerId, producerEpoch, ControlRecordType.ABORT)
      }
      nonEmptyReads
    }

    // Thread 2 watches the log and updates the high watermark
    val hwUpdateLoop: Runnable = () => {
      while (log.logEndOffset < lastOffset) {
        log.updateHighWatermark(log.logEndOffset)
      }
    }

    val executor = Executors.newFixedThreadPool(2)
    try {
      executor.submit(hwUpdateLoop)

      val future = executor.submit(txnWriteAndReadLoop)
      val nonEmptyReads = future.get()

      assertEquals(0, nonEmptyReads)
    } finally {
      executor.shutdownNow()
    }
  }

  @Test
  def testTransactionIndexUpdated(): Unit = {
    val logConfig = LogTest.createLogConfig(segmentBytes = 1024 * 1024 * 5)
    val log = createLog(logDir, logConfig)
    val epoch = 0.toShort

    val pid1 = 1L
    val pid2 = 2L
    val pid3 = 3L
    val pid4 = 4L

    val appendPid1 = appendTransactionalAsLeader(log, pid1, epoch)
    val appendPid2 = appendTransactionalAsLeader(log, pid2, epoch)
    val appendPid3 = appendTransactionalAsLeader(log, pid3, epoch)
    val appendPid4 = appendTransactionalAsLeader(log, pid4, epoch)

    // mix transactional and non-transactional data
    appendPid1(5) // nextOffset: 5
    appendNonTransactionalAsLeader(log, 3) // 8
    appendPid2(2) // 10
    appendPid1(4) // 14
    appendPid3(3) // 17
    appendNonTransactionalAsLeader(log, 2) // 19
    appendPid1(10) // 29
    appendEndTxnMarkerAsLeader(log, pid1, epoch, ControlRecordType.ABORT) // 30
    appendPid2(6) // 36
    appendPid4(3) // 39
    appendNonTransactionalAsLeader(log, 10) // 49
    appendPid3(9) // 58
    appendEndTxnMarkerAsLeader(log, pid3, epoch, ControlRecordType.COMMIT) // 59
    appendPid4(8) // 67
    appendPid2(7) // 74
    appendEndTxnMarkerAsLeader(log, pid2, epoch, ControlRecordType.ABORT) // 75
    appendNonTransactionalAsLeader(log, 10) // 85
    appendPid4(4) // 89
    appendEndTxnMarkerAsLeader(log, pid4, epoch, ControlRecordType.COMMIT) // 90

    val abortedTransactions = allAbortedTransactions(log)
    val expectedTransactions = List(
      new AbortedTxn(pid1, 0L, 29L, 8L),
      new AbortedTxn(pid2, 8L, 74L, 36L)
    )
    assertEquals(expectedTransactions, abortedTransactions)

    // Verify caching of the segment position of the first unstable offset
    log.updateHighWatermark(30L)
    assertCachedFirstUnstableOffset(log, expectedOffset = 8L)

    log.updateHighWatermark(75L)
    assertCachedFirstUnstableOffset(log, expectedOffset = 36L)

    log.updateHighWatermark(log.logEndOffset)
    assertEquals(None, log.firstUnstableOffset)
  }

  @Test
  def testFullTransactionIndexRecovery(): Unit = {
    val logConfig = LogTest.createLogConfig(segmentBytes = 128 * 5)
    val log = createLog(logDir, logConfig)
    val epoch = 0.toShort

    val pid1 = 1L
    val pid2 = 2L
    val pid3 = 3L
    val pid4 = 4L

    val appendPid1 = appendTransactionalAsLeader(log, pid1, epoch)
    val appendPid2 = appendTransactionalAsLeader(log, pid2, epoch)
    val appendPid3 = appendTransactionalAsLeader(log, pid3, epoch)
    val appendPid4 = appendTransactionalAsLeader(log, pid4, epoch)

    // mix transactional and non-transactional data
    appendPid1(5) // nextOffset: 5
    appendNonTransactionalAsLeader(log, 3) // 8
    appendPid2(2) // 10
    appendPid1(4) // 14
    appendPid3(3) // 17
    appendNonTransactionalAsLeader(log, 2) // 19
    appendPid1(10) // 29
    appendEndTxnMarkerAsLeader(log, pid1, epoch, ControlRecordType.ABORT) // 30
    appendPid2(6) // 36
    appendPid4(3) // 39
    appendNonTransactionalAsLeader(log, 10) // 49
    appendPid3(9) // 58
    appendEndTxnMarkerAsLeader(log, pid3, epoch, ControlRecordType.COMMIT) // 59
    appendPid4(8) // 67
    appendPid2(7) // 74
    appendEndTxnMarkerAsLeader(log, pid2, epoch, ControlRecordType.ABORT) // 75
    appendNonTransactionalAsLeader(log, 10) // 85
    appendPid4(4) // 89
    appendEndTxnMarkerAsLeader(log, pid4, epoch, ControlRecordType.COMMIT) // 90

    // delete all the offset and transaction index files to force recovery
    log.logSegments.foreach { segment =>
      segment.offsetIndex.deleteIfExists()
      segment.txnIndex.deleteIfExists()
    }

    log.close()

    val reloadedLogConfig = LogTest.createLogConfig(segmentBytes = 1024 * 5)
    val reloadedLog = createLog(logDir, reloadedLogConfig, lastShutdownClean = false)
    val abortedTransactions = allAbortedTransactions(reloadedLog)
    assertEquals(List(new AbortedTxn(pid1, 0L, 29L, 8L), new AbortedTxn(pid2, 8L, 74L, 36L)), abortedTransactions)
  }

  @Test
  def testRecoverOnlyLastSegment(): Unit = {
    val logConfig = LogTest.createLogConfig(segmentBytes = 128 * 5)
    val log = createLog(logDir, logConfig)
    val epoch = 0.toShort

    val pid1 = 1L
    val pid2 = 2L
    val pid3 = 3L
    val pid4 = 4L

    val appendPid1 = appendTransactionalAsLeader(log, pid1, epoch)
    val appendPid2 = appendTransactionalAsLeader(log, pid2, epoch)
    val appendPid3 = appendTransactionalAsLeader(log, pid3, epoch)
    val appendPid4 = appendTransactionalAsLeader(log, pid4, epoch)

    // mix transactional and non-transactional data
    appendPid1(5) // nextOffset: 5
    appendNonTransactionalAsLeader(log, 3) // 8
    appendPid2(2) // 10
    appendPid1(4) // 14
    appendPid3(3) // 17
    appendNonTransactionalAsLeader(log, 2) // 19
    appendPid1(10) // 29
    appendEndTxnMarkerAsLeader(log, pid1, epoch, ControlRecordType.ABORT) // 30
    appendPid2(6) // 36
    appendPid4(3) // 39
    appendNonTransactionalAsLeader(log, 10) // 49
    appendPid3(9) // 58
    appendEndTxnMarkerAsLeader(log, pid3, epoch, ControlRecordType.COMMIT) // 59
    appendPid4(8) // 67
    appendPid2(7) // 74
    appendEndTxnMarkerAsLeader(log, pid2, epoch, ControlRecordType.ABORT) // 75
    appendNonTransactionalAsLeader(log, 10) // 85
    appendPid4(4) // 89
    appendEndTxnMarkerAsLeader(log, pid4, epoch, ControlRecordType.COMMIT) // 90

    // delete the last offset and transaction index files to force recovery
    val lastSegment = log.logSegments.last
    val recoveryPoint = lastSegment.baseOffset
    lastSegment.offsetIndex.deleteIfExists()
    lastSegment.txnIndex.deleteIfExists()

    log.close()

    val reloadedLogConfig = LogTest.createLogConfig(segmentBytes = 1024 * 5)
    val reloadedLog = createLog(logDir, reloadedLogConfig, recoveryPoint = recoveryPoint, lastShutdownClean = false)
    val abortedTransactions = allAbortedTransactions(reloadedLog)
    assertEquals(List(new AbortedTxn(pid1, 0L, 29L, 8L), new AbortedTxn(pid2, 8L, 74L, 36L)), abortedTransactions)
  }

  @Test
  def testRecoverLastSegmentWithNoSnapshots(): Unit = {
    val logConfig = LogTest.createLogConfig(segmentBytes = 128 * 5)
    val log = createLog(logDir, logConfig)
    val epoch = 0.toShort

    val pid1 = 1L
    val pid2 = 2L
    val pid3 = 3L
    val pid4 = 4L

    val appendPid1 = appendTransactionalAsLeader(log, pid1, epoch)
    val appendPid2 = appendTransactionalAsLeader(log, pid2, epoch)
    val appendPid3 = appendTransactionalAsLeader(log, pid3, epoch)
    val appendPid4 = appendTransactionalAsLeader(log, pid4, epoch)

    // mix transactional and non-transactional data
    appendPid1(5) // nextOffset: 5
    appendNonTransactionalAsLeader(log, 3) // 8
    appendPid2(2) // 10
    appendPid1(4) // 14
    appendPid3(3) // 17
    appendNonTransactionalAsLeader(log, 2) // 19
    appendPid1(10) // 29
    appendEndTxnMarkerAsLeader(log, pid1, epoch, ControlRecordType.ABORT) // 30
    appendPid2(6) // 36
    appendPid4(3) // 39
    appendNonTransactionalAsLeader(log, 10) // 49
    appendPid3(9) // 58
    appendEndTxnMarkerAsLeader(log, pid3, epoch, ControlRecordType.COMMIT) // 59
    appendPid4(8) // 67
    appendPid2(7) // 74
    appendEndTxnMarkerAsLeader(log, pid2, epoch, ControlRecordType.ABORT) // 75
    appendNonTransactionalAsLeader(log, 10) // 85
    appendPid4(4) // 89
    appendEndTxnMarkerAsLeader(log, pid4, epoch, ControlRecordType.COMMIT) // 90

    deleteProducerSnapshotFiles()

    // delete the last offset and transaction index files to force recovery. this should force us to rebuild
    // the producer state from the start of the log
    val lastSegment = log.logSegments.last
    val recoveryPoint = lastSegment.baseOffset
    lastSegment.offsetIndex.deleteIfExists()
    lastSegment.txnIndex.deleteIfExists()

    log.close()

    val reloadedLogConfig = LogTest.createLogConfig(segmentBytes = 1024 * 5)
    val reloadedLog = createLog(logDir, reloadedLogConfig, recoveryPoint = recoveryPoint, lastShutdownClean = false)
    val abortedTransactions = allAbortedTransactions(reloadedLog)
    assertEquals(List(new AbortedTxn(pid1, 0L, 29L, 8L), new AbortedTxn(pid2, 8L, 74L, 36L)), abortedTransactions)
  }

  @Test
  def testTransactionIndexUpdatedThroughReplication(): Unit = {
    val epoch = 0.toShort
    val logConfig = LogTest.createLogConfig(segmentBytes = 1024 * 1024 * 5)
    val log = createLog(logDir, logConfig)
    val buffer = ByteBuffer.allocate(2048)

    val pid1 = 1L
    val pid2 = 2L
    val pid3 = 3L
    val pid4 = 4L

    val appendPid1 = appendTransactionalToBuffer(buffer, pid1, epoch)
    val appendPid2 = appendTransactionalToBuffer(buffer, pid2, epoch)
    val appendPid3 = appendTransactionalToBuffer(buffer, pid3, epoch)
    val appendPid4 = appendTransactionalToBuffer(buffer, pid4, epoch)

    appendPid1(0L, 5)
    appendNonTransactionalToBuffer(buffer, 5L, 3)
    appendPid2(8L, 2)
    appendPid1(10L, 4)
    appendPid3(14L, 3)
    appendNonTransactionalToBuffer(buffer, 17L, 2)
    appendPid1(19L, 10)
    appendEndTxnMarkerToBuffer(buffer, pid1, epoch, 29L, ControlRecordType.ABORT)
    appendPid2(30L, 6)
    appendPid4(36L, 3)
    appendNonTransactionalToBuffer(buffer, 39L, 10)
    appendPid3(49L, 9)
    appendEndTxnMarkerToBuffer(buffer, pid3, epoch, 58L, ControlRecordType.COMMIT)
    appendPid4(59L, 8)
    appendPid2(67L, 7)
    appendEndTxnMarkerToBuffer(buffer, pid2, epoch, 74L, ControlRecordType.ABORT)
    appendNonTransactionalToBuffer(buffer, 75L, 10)
    appendPid4(85L, 4)
    appendEndTxnMarkerToBuffer(buffer, pid4, epoch, 89L, ControlRecordType.COMMIT)

    buffer.flip()

    appendAsFollower(log, MemoryRecords.readableRecords(buffer))

    val abortedTransactions = allAbortedTransactions(log)
    val expectedTransactions = List(
      new AbortedTxn(pid1, 0L, 29L, 8L),
      new AbortedTxn(pid2, 8L, 74L, 36L)
    )

    assertEquals(expectedTransactions, abortedTransactions)

    // Verify caching of the segment position of the first unstable offset
    log.updateHighWatermark(30L)
    assertCachedFirstUnstableOffset(log, expectedOffset = 8L)

    log.updateHighWatermark(75L)
    assertCachedFirstUnstableOffset(log, expectedOffset = 36L)

    log.updateHighWatermark(log.logEndOffset)
    assertEquals(None, log.firstUnstableOffset)
  }

  private def assertCachedFirstUnstableOffset(log: Log, expectedOffset: Long): Unit = {
    assertTrue(log.producerStateManager.firstUnstableOffset.isDefined)
    val firstUnstableOffset = log.producerStateManager.firstUnstableOffset.get
    assertEquals(expectedOffset, firstUnstableOffset.messageOffset)
    assertFalse(firstUnstableOffset.messageOffsetOnly)
    assertValidLogOffsetMetadata(log, firstUnstableOffset)
  }

  private def assertValidLogOffsetMetadata(log: Log, offsetMetadata: LogOffsetMetadata): Unit = {
    assertFalse(offsetMetadata.messageOffsetOnly)

    val segmentBaseOffset = offsetMetadata.segmentBaseOffset
    val segmentOpt = log.logSegments(segmentBaseOffset, segmentBaseOffset + 1).headOption
    assertTrue(segmentOpt.isDefined)

    val segment = segmentOpt.get
    assertEquals(segmentBaseOffset, segment.baseOffset)
    assertTrue(offsetMetadata.relativePositionInSegment <= segment.size)

    val readInfo = segment.read(offsetMetadata.messageOffset,
      maxSize = 2048,
      maxPosition = segment.size,
      minOneMessage = false)

    if (offsetMetadata.relativePositionInSegment < segment.size)
      assertEquals(offsetMetadata, readInfo.fetchOffsetMetadata)
    else
      assertNull(readInfo)
  }

  @Test
  def testZombieCoordinatorFenced(): Unit = {
    val pid = 1L
    val epoch = 0.toShort
    val logConfig = LogTest.createLogConfig(segmentBytes = 1024 * 1024 * 5)
    val log = createLog(logDir, logConfig)

    val append = appendTransactionalAsLeader(log, pid, epoch)

    append(10)
    appendEndTxnMarkerAsLeader(log, pid, epoch, ControlRecordType.ABORT, coordinatorEpoch = 1)

    append(5)
    appendEndTxnMarkerAsLeader(log, pid, epoch, ControlRecordType.COMMIT, coordinatorEpoch = 2)

    assertThrows(classOf[TransactionCoordinatorFencedException], () => appendEndTxnMarkerAsLeader(log, pid, epoch,
      ControlRecordType.ABORT, coordinatorEpoch = 1))
  }

  @Test
  def testZombieCoordinatorFencedEmptyTransaction(): Unit = {
    val pid = 1L
    val epoch = 0.toShort
    val logConfig = LogTest.createLogConfig(segmentBytes = 1024 * 1024 * 5)
    val log = createLog(logDir, logConfig)

    val buffer = ByteBuffer.allocate(256)
    val append = appendTransactionalToBuffer(buffer, pid, epoch, leaderEpoch = 1)
    append(0, 10)
    appendEndTxnMarkerToBuffer(buffer, pid, epoch, 10L, ControlRecordType.COMMIT,
      coordinatorEpoch = 0, leaderEpoch = 1)

    buffer.flip()
    log.appendAsFollower(MemoryRecords.readableRecords(buffer))

    appendEndTxnMarkerAsLeader(log, pid, epoch, ControlRecordType.ABORT, coordinatorEpoch = 2, leaderEpoch = 1)
    appendEndTxnMarkerAsLeader(log, pid, epoch, ControlRecordType.ABORT, coordinatorEpoch = 2, leaderEpoch = 1)
    assertThrows(classOf[TransactionCoordinatorFencedException],
      () => appendEndTxnMarkerAsLeader(log, pid, epoch, ControlRecordType.ABORT, coordinatorEpoch = 1, leaderEpoch = 1))
  }

  @Test
  def testEndTxnWithFencedProducerEpoch(): Unit = {
    val producerId = 1L
    val epoch = 5.toShort
    val logConfig = LogTest.createLogConfig(segmentBytes = 1024 * 1024 * 5)
    val log = createLog(logDir, logConfig)
    appendEndTxnMarkerAsLeader(log, producerId, epoch, ControlRecordType.ABORT, coordinatorEpoch = 1)

    assertThrows(classOf[InvalidProducerEpochException],
      () => appendEndTxnMarkerAsLeader(log, producerId, (epoch - 1).toShort, ControlRecordType.ABORT, coordinatorEpoch = 1))
  }

  @Test
  def testLastStableOffsetDoesNotExceedLogStartOffsetMidSegment(): Unit = {
    val logConfig = LogTest.createLogConfig(segmentBytes = 1024 * 1024 * 5)
    val log = createLog(logDir, logConfig)
    val epoch = 0.toShort
    val pid = 1L
    val appendPid = appendTransactionalAsLeader(log, pid, epoch)

    appendPid(5)
    appendNonTransactionalAsLeader(log, 3)
    assertEquals(8L, log.logEndOffset)

    log.roll()
    assertEquals(2, log.logSegments.size)
    appendPid(5)

    assertEquals(Some(0L), log.firstUnstableOffset)

    log.updateHighWatermark(log.logEndOffset)
    log.maybeIncrementLogStartOffset(5L, ClientRecordDeletion)

    // the first unstable offset should be lower bounded by the log start offset
    assertEquals(Some(5L), log.firstUnstableOffset)
  }

  @Test
  def testLastStableOffsetDoesNotExceedLogStartOffsetAfterSegmentDeletion(): Unit = {
    val logConfig = LogTest.createLogConfig(segmentBytes = 1024 * 1024 * 5)
    val log = createLog(logDir, logConfig)
    val epoch = 0.toShort
    val pid = 1L
    val appendPid = appendTransactionalAsLeader(log, pid, epoch)

    appendPid(5)
    appendNonTransactionalAsLeader(log, 3)
    assertEquals(8L, log.logEndOffset)

    log.roll()
    assertEquals(2, log.logSegments.size)
    appendPid(5)

    assertEquals(Some(0L), log.firstUnstableOffset)

    log.updateHighWatermark(log.logEndOffset)
    log.maybeIncrementLogStartOffset(8L, ClientRecordDeletion)
    log.updateHighWatermark(log.logEndOffset)
    log.deleteOldSegments()
    assertEquals(1, log.logSegments.size)

    // the first unstable offset should be lower bounded by the log start offset
    assertEquals(Some(8L), log.firstUnstableOffset)
  }

  @Test
  def testAppendToTransactionIndexFailure(): Unit = {
    val pid = 1L
    val epoch = 0.toShort
    val logConfig = LogTest.createLogConfig(segmentBytes = 1024 * 1024 * 5)
    val log = createLog(logDir, logConfig)

    val append = appendTransactionalAsLeader(log, pid, epoch)
    append(10)

    // Kind of a hack, but renaming the index to a directory ensures that the append
    // to the index will fail.
    log.activeSegment.txnIndex.renameTo(log.dir)

    // The append will be written to the log successfully, but the write to the index will fail
    assertThrows(classOf[KafkaStorageException],
      () => appendEndTxnMarkerAsLeader(log, pid, epoch, ControlRecordType.ABORT, coordinatorEpoch = 1))
    assertEquals(11L, log.logEndOffset)
    assertEquals(0L, log.lastStableOffset)

    // Try the append a second time. The appended offset in the log should not increase
    // because the log dir is marked as failed.  Nor will there be a write to the transaction
    // index.
    assertThrows(classOf[KafkaStorageException], () => appendEndTxnMarkerAsLeader(log, pid, epoch, ControlRecordType.ABORT, coordinatorEpoch = 1))
    assertEquals(11L, log.logEndOffset)
    assertEquals(0L, log.lastStableOffset)

    // Even if the high watermark is updated, the first unstable offset does not move
    log.updateHighWatermark(12L)
    assertEquals(0L, log.lastStableOffset)

    assertThrows(classOf[KafkaStorageException], () => log.close())
    val reopenedLog = createLog(logDir, logConfig, lastShutdownClean = false)
    assertEquals(11L, reopenedLog.logEndOffset)
    assertEquals(1, reopenedLog.activeSegment.txnIndex.allAbortedTxns.size)
    reopenedLog.updateHighWatermark(12L)
    assertEquals(None, reopenedLog.firstUnstableOffset)
  }

  @Test
  def testOffsetSnapshot(): Unit = {
    val logConfig = LogTest.createLogConfig(segmentBytes = 1024 * 1024 * 5)
    val log = createLog(logDir, logConfig)

    // append a few records
    appendAsFollower(log, MemoryRecords.withRecords(CompressionType.NONE,
      new SimpleRecord("a".getBytes),
      new SimpleRecord("b".getBytes),
      new SimpleRecord("c".getBytes)), 5)


    log.updateHighWatermark(2L)
    var offsets: LogOffsetSnapshot = log.fetchOffsetSnapshot
    assertEquals(offsets.highWatermark.messageOffset, 2L)
    assertFalse(offsets.highWatermark.messageOffsetOnly)

    offsets = log.fetchOffsetSnapshot
    assertEquals(offsets.highWatermark.messageOffset, 2L)
    assertFalse(offsets.highWatermark.messageOffsetOnly)
  }

  @Test
  def testLastStableOffsetWithMixedProducerData(): Unit = {
    val logConfig = LogTest.createLogConfig(segmentBytes = 1024 * 1024 * 5)
    val log = createLog(logDir, logConfig)

    // for convenience, both producers share the same epoch
    val epoch = 5.toShort

    val pid1 = 137L
    val seq1 = 0
    val pid2 = 983L
    val seq2 = 0

    // add some transactional records
    val firstAppendInfo = log.appendAsLeader(MemoryRecords.withTransactionalRecords(CompressionType.NONE, pid1, epoch, seq1,
      new SimpleRecord("a".getBytes),
      new SimpleRecord("b".getBytes),
      new SimpleRecord("c".getBytes)), leaderEpoch = 0)
    assertEquals(firstAppendInfo.firstOffset.map(_.messageOffset), log.firstUnstableOffset)

    // mix in some non-transactional data
    log.appendAsLeader(MemoryRecords.withRecords(CompressionType.NONE,
      new SimpleRecord("g".getBytes),
      new SimpleRecord("h".getBytes),
      new SimpleRecord("i".getBytes)), leaderEpoch = 0)

    // append data from a second transactional producer
    val secondAppendInfo = log.appendAsLeader(MemoryRecords.withTransactionalRecords(CompressionType.NONE, pid2, epoch, seq2,
      new SimpleRecord("d".getBytes),
      new SimpleRecord("e".getBytes),
      new SimpleRecord("f".getBytes)), leaderEpoch = 0)

    // LSO should not have changed
    assertEquals(firstAppendInfo.firstOffset.map(_.messageOffset), log.firstUnstableOffset)

    // now first producer's transaction is aborted
    val abortAppendInfo = appendEndTxnMarkerAsLeader(log, pid1, epoch, ControlRecordType.ABORT)
    log.updateHighWatermark(abortAppendInfo.lastOffset + 1)

    // LSO should now point to one less than the first offset of the second transaction
    assertEquals(secondAppendInfo.firstOffset.map(_.messageOffset), log.firstUnstableOffset)

    // commit the second transaction
    val commitAppendInfo = appendEndTxnMarkerAsLeader(log, pid2, epoch, ControlRecordType.COMMIT)
    log.updateHighWatermark(commitAppendInfo.lastOffset + 1)

    // now there should be no first unstable offset
    assertEquals(None, log.firstUnstableOffset)
  }

  @Test
  def testAbortedTransactionSpanningMultipleSegments(): Unit = {
    val pid = 137L
    val epoch = 5.toShort
    var seq = 0

    val records = MemoryRecords.withTransactionalRecords(CompressionType.NONE, pid, epoch, seq,
      new SimpleRecord("a".getBytes),
      new SimpleRecord("b".getBytes),
      new SimpleRecord("c".getBytes))

    val logConfig = LogTest.createLogConfig(segmentBytes = records.sizeInBytes)
    val log = createLog(logDir, logConfig)

    val firstAppendInfo = log.appendAsLeader(records, leaderEpoch = 0)
    assertEquals(firstAppendInfo.firstOffset.map(_.messageOffset), log.firstUnstableOffset)

    // this write should spill to the second segment
    seq = 3
    log.appendAsLeader(MemoryRecords.withTransactionalRecords(CompressionType.NONE, pid, epoch, seq,
      new SimpleRecord("d".getBytes),
      new SimpleRecord("e".getBytes),
      new SimpleRecord("f".getBytes)), leaderEpoch = 0)
    assertEquals(firstAppendInfo.firstOffset.map(_.messageOffset), log.firstUnstableOffset)
    assertEquals(3L, log.logEndOffsetMetadata.segmentBaseOffset)

    // now abort the transaction
    val abortAppendInfo = appendEndTxnMarkerAsLeader(log, pid, epoch, ControlRecordType.ABORT)
    log.updateHighWatermark(abortAppendInfo.lastOffset + 1)
    assertEquals(None, log.firstUnstableOffset)

    // now check that a fetch includes the aborted transaction
    val fetchDataInfo = log.read(0L,
      maxLength = 2048,
      isolation = FetchTxnCommitted,
      minOneMessage = true)
    assertEquals(1, fetchDataInfo.abortedTransactions.size)

    assertTrue(fetchDataInfo.abortedTransactions.isDefined)
    assertEquals(new AbortedTransaction(pid, 0), fetchDataInfo.abortedTransactions.get.head)
  }

  @Test
  def testLoadPartitionDirWithNoSegmentsShouldNotThrow(): Unit = {
    val dirName = Log.logDeleteDirName(new TopicPartition("foo", 3))
    val logDir = new File(tmpDir, dirName)
    logDir.mkdirs()
    val logConfig = LogTest.createLogConfig()
    val log = createLog(logDir, logConfig)
    assertEquals(1, log.numberOfSegments)
  }

  private def allAbortedTransactions(log: Log) = log.logSegments.flatMap(_.txnIndex.allAbortedTxns)

  private def appendTransactionalAsLeader(
    log: Log,
    producerId: Long,
    producerEpoch: Short
  ): Int => Unit = {
    appendIdempotentAsLeader(log, producerId, producerEpoch, isTransactional = true)
  }

  private def appendIdempotentAsLeader(
    log: Log,
    producerId: Long,
    producerEpoch: Short,
    isTransactional: Boolean = false
  ): Int => Unit = {
    var sequence = 0
    numRecords: Int => {
      val simpleRecords = (sequence until sequence + numRecords).map { seq =>
        new SimpleRecord(mockTime.milliseconds(), s"$seq".getBytes)
      }

      val records = if (isTransactional) {
        MemoryRecords.withTransactionalRecords(CompressionType.NONE, producerId,
          producerEpoch, sequence, simpleRecords: _*)
      } else {
        MemoryRecords.withIdempotentRecords(CompressionType.NONE, producerId,
          producerEpoch, sequence, simpleRecords: _*)
      }

      log.appendAsLeader(records, leaderEpoch = 0)
      sequence += numRecords
    }
  }

  private def appendEndTxnMarkerAsLeader(log: Log,
                                         producerId: Long,
                                         producerEpoch: Short,
                                         controlType: ControlRecordType,
                                         coordinatorEpoch: Int = 0,
                                         leaderEpoch: Int = 0,
                                         timestamp: Long = mockTime.milliseconds()): LogAppendInfo = {
    val records = endTxnRecords(controlType, producerId, producerEpoch,
      coordinatorEpoch = coordinatorEpoch, timestamp = timestamp)
    log.appendAsLeader(records, origin = AppendOrigin.Coordinator, leaderEpoch = leaderEpoch)
  }

  private def appendNonTransactionalAsLeader(log: Log, numRecords: Int): Unit = {
    val simpleRecords = (0 until numRecords).map { seq =>
      new SimpleRecord(s"$seq".getBytes)
    }
    val records = MemoryRecords.withRecords(CompressionType.NONE, simpleRecords: _*)
    log.appendAsLeader(records, leaderEpoch = 0)
  }

  private def appendTransactionalToBuffer(buffer: ByteBuffer,
                                          producerId: Long,
                                          producerEpoch: Short,
                                          leaderEpoch: Int = 0): (Long, Int) => Unit = {
    var sequence = 0
    (offset: Long, numRecords: Int) => {
      val builder = MemoryRecords.builder(buffer, RecordBatch.CURRENT_MAGIC_VALUE, CompressionType.NONE, TimestampType.CREATE_TIME,
        offset, mockTime.milliseconds(), producerId, producerEpoch, sequence, true, leaderEpoch)
      for (seq <- sequence until sequence + numRecords) {
        val record = new SimpleRecord(s"$seq".getBytes)
        builder.append(record)
      }

      sequence += numRecords
      builder.close()
    }
  }

  private def appendEndTxnMarkerToBuffer(buffer: ByteBuffer,
                                         producerId: Long,
                                         producerEpoch: Short,
                                         offset: Long,
                                         controlType: ControlRecordType,
                                         coordinatorEpoch: Int = 0,
                                         leaderEpoch: Int = 0): Unit = {
    val marker = new EndTransactionMarker(controlType, coordinatorEpoch)
    MemoryRecords.writeEndTransactionalMarker(buffer, offset, mockTime.milliseconds(), leaderEpoch, producerId, producerEpoch, marker)
  }

  private def appendNonTransactionalToBuffer(buffer: ByteBuffer, offset: Long, numRecords: Int): Unit = {
    val builder = MemoryRecords.builder(buffer, CompressionType.NONE, TimestampType.CREATE_TIME, offset)
    (0 until numRecords).foreach { seq =>
      builder.append(new SimpleRecord(s"$seq".getBytes))
    }
    builder.close()
  }

  private def appendAsFollower(log: Log, records: MemoryRecords, leaderEpoch: Int = 0): Unit = {
    records.batches.forEach(_.setPartitionLeaderEpoch(leaderEpoch))
    log.appendAsFollower(records)
  }

  private def deleteProducerSnapshotFiles(): Unit = {
    val files = logDir.listFiles.filter(f => f.isFile && f.getName.endsWith(Log.ProducerSnapshotFileSuffix))
    files.foreach(Utils.delete)
  }

  private def listProducerSnapshotOffsets: Seq[Long] =
    ProducerStateManager.listSnapshotFiles(logDir).map(_.offset).sorted

  private def createLog(dir: File,
                        config: LogConfig,
                        brokerTopicStats: BrokerTopicStats = brokerTopicStats,
                        logStartOffset: Long = 0L,
                        recoveryPoint: Long = 0L,
                        scheduler: Scheduler = mockTime.scheduler,
                        time: Time = mockTime,
                        maxProducerIdExpirationMs: Int = 60 * 60 * 1000,
                        producerIdExpirationCheckIntervalMs: Int = LogManager.ProducerIdExpirationCheckIntervalMs,
                        lastShutdownClean: Boolean = true): Log = {
    LogTest.createLog(dir, config, brokerTopicStats, scheduler, time, logStartOffset, recoveryPoint,
      maxProducerIdExpirationMs, producerIdExpirationCheckIntervalMs, lastShutdownClean)
  }

  private def createLogWithOffsetOverflow(logConfig: LogConfig): (Log, LogSegment) = {
    LogTest.initializeLogDirWithOverflowedSegment(logDir)

    val log = createLog(logDir, logConfig, recoveryPoint = Long.MaxValue)
    val segmentWithOverflow = LogTest.firstOverflowSegment(log).getOrElse {
      throw new AssertionError("Failed to create log with a segment which has overflowed offsets")
    }

    (log, segmentWithOverflow)
  }

  private def recoverAndCheck(config: LogConfig, expectedKeys: Iterable[Long]) = {
    // method is called only in case of recovery from hard reset
    LogTest.recoverAndCheck(logDir, config, expectedKeys, brokerTopicStats, mockTime, mockTime.scheduler)
  }

  private def readLog(log: Log,
                      startOffset: Long,
                      maxLength: Int,
                      isolation: FetchIsolation = FetchLogEnd,
                      minOneMessage: Boolean = true): FetchDataInfo = {
    log.read(startOffset, maxLength, isolation, minOneMessage)
  }

}

object LogTest {
  def createLogConfig(segmentMs: Long = Defaults.SegmentMs,
                      segmentBytes: Int = Defaults.SegmentSize,
                      retentionMs: Long = Defaults.RetentionMs,
                      retentionBytes: Long = Defaults.RetentionSize,
                      segmentJitterMs: Long = Defaults.SegmentJitterMs,
                      cleanupPolicy: String = Defaults.CleanupPolicy,
                      maxMessageBytes: Int = Defaults.MaxMessageSize,
                      indexIntervalBytes: Int = Defaults.IndexInterval,
                      segmentIndexBytes: Int = Defaults.MaxIndexSize,
                      messageFormatVersion: String = Defaults.MessageFormatVersion,
                      fileDeleteDelayMs: Long = Defaults.FileDeleteDelayMs): LogConfig = {
    val logProps = new Properties()

    logProps.put(LogConfig.SegmentMsProp, segmentMs: java.lang.Long)
    logProps.put(LogConfig.SegmentBytesProp, segmentBytes: Integer)
    logProps.put(LogConfig.RetentionMsProp, retentionMs: java.lang.Long)
    logProps.put(LogConfig.RetentionBytesProp, retentionBytes: java.lang.Long)
    logProps.put(LogConfig.SegmentJitterMsProp, segmentJitterMs: java.lang.Long)
    logProps.put(LogConfig.CleanupPolicyProp, cleanupPolicy)
    logProps.put(LogConfig.MaxMessageBytesProp, maxMessageBytes: Integer)
    logProps.put(LogConfig.IndexIntervalBytesProp, indexIntervalBytes: Integer)
    logProps.put(LogConfig.SegmentIndexBytesProp, segmentIndexBytes: Integer)
    logProps.put(LogConfig.MessageFormatVersionProp, messageFormatVersion)
    logProps.put(LogConfig.FileDeleteDelayMsProp, fileDeleteDelayMs: java.lang.Long)
    LogConfig(logProps)
  }

  def createLog(dir: File,
                config: LogConfig,
                brokerTopicStats: BrokerTopicStats,
                scheduler: Scheduler,
                time: Time,
                logStartOffset: Long = 0L,
                recoveryPoint: Long = 0L,
                maxProducerIdExpirationMs: Int = 60 * 60 * 1000,
                producerIdExpirationCheckIntervalMs: Int = LogManager.ProducerIdExpirationCheckIntervalMs,
                lastShutdownClean: Boolean = true): Log = {
    Log(dir = dir,
      config = config,
      logStartOffset = logStartOffset,
      recoveryPoint = recoveryPoint,
      scheduler = scheduler,
      brokerTopicStats = brokerTopicStats,
      time = time,
      maxProducerIdExpirationMs = maxProducerIdExpirationMs,
      producerIdExpirationCheckIntervalMs = producerIdExpirationCheckIntervalMs,
      logDirFailureChannel = new LogDirFailureChannel(10),
      lastShutdownClean = lastShutdownClean)
  }

  /**
   * Check if the given log contains any segment with records that cause offset overflow.
   * @param log Log to check
   * @return true if log contains at least one segment with offset overflow; false otherwise
   */
  def hasOffsetOverflow(log: Log): Boolean = firstOverflowSegment(log).isDefined

  def firstOverflowSegment(log: Log): Option[LogSegment] = {
    log.logSegments.iterator.find(segment => segment.hasOverflow)
  }

  private def rawSegment(logDir: File, baseOffset: Long): FileRecords =
    FileRecords.open(Log.logFile(logDir, baseOffset))

  /**
   * Initialize the given log directory with a set of segments, one of which will have an
   * offset which overflows the segment
   */
  def initializeLogDirWithOverflowedSegment(logDir: File): Unit = {
    def writeSampleBatches(baseOffset: Long, segment: FileRecords): Long = {
      def record(offset: Long) = {
        val data = offset.toString.getBytes
        new SimpleRecord(data, data)
      }

      segment.append(MemoryRecords.withRecords(baseOffset, CompressionType.NONE, 0,
        record(baseOffset)))
      segment.append(MemoryRecords.withRecords(baseOffset + 1, CompressionType.NONE, 0,
        record(baseOffset + 1),
        record(baseOffset + 2)))
      segment.append(MemoryRecords.withRecords(baseOffset + Int.MaxValue - 1, CompressionType.NONE, 0,
        record(baseOffset + Int.MaxValue - 1)))
      // Need to create the offset files explicitly to avoid triggering segment recovery to truncate segment.
      Log.offsetIndexFile(logDir, baseOffset).createNewFile()
      Log.timeIndexFile(logDir, baseOffset).createNewFile()
      baseOffset + Int.MaxValue
    }

    def writeNormalSegment(baseOffset: Long): Long = {
      val segment = rawSegment(logDir, baseOffset)
      try writeSampleBatches(baseOffset, segment)
      finally segment.close()
    }

    def writeOverflowSegment(baseOffset: Long): Long = {
      val segment = rawSegment(logDir, baseOffset)
      try {
        val nextOffset = writeSampleBatches(baseOffset, segment)
        writeSampleBatches(nextOffset, segment)
      } finally segment.close()
    }

    // We create three segments, the second of which contains offsets which overflow
    var nextOffset = 0L
    nextOffset = writeNormalSegment(nextOffset)
    nextOffset = writeOverflowSegment(nextOffset)
    writeNormalSegment(nextOffset)
  }

  def allRecords(log: Log): List[Record] = {
    val recordsFound = ListBuffer[Record]()
    for (logSegment <- log.logSegments) {
      for (batch <- logSegment.log.batches.asScala) {
        recordsFound ++= batch.iterator().asScala
      }
    }
    recordsFound.toList
  }

  def verifyRecordsInLog(log: Log, expectedRecords: List[Record]): Unit = {
    assertEquals(expectedRecords, allRecords(log))
  }

  /* extract all the keys from a log */
  def keysInLog(log: Log): Iterable[Long] = {
    for (logSegment <- log.logSegments;
         batch <- logSegment.log.batches.asScala if !batch.isControlBatch;
         record <- batch.asScala if record.hasValue && record.hasKey)
      yield TestUtils.readString(record.key).toLong
  }

  def recoverAndCheck(logDir: File, config: LogConfig, expectedKeys: Iterable[Long], brokerTopicStats: BrokerTopicStats, time: Time, scheduler: Scheduler): Log = {
    // Recover log file and check that after recovery, keys are as expected
    // and all temporary files have been deleted
    val recoveredLog = createLog(logDir, config, brokerTopicStats, scheduler, time, lastShutdownClean = false)
    time.sleep(config.fileDeleteDelayMs + 1)
    for (file <- logDir.listFiles) {
      assertFalse(file.getName.endsWith(Log.DeletedFileSuffix), "Unexpected .deleted file after recovery")
      assertFalse(file.getName.endsWith(Log.CleanedFileSuffix), "Unexpected .cleaned file after recovery")
      assertFalse(file.getName.endsWith(Log.SwapFileSuffix), "Unexpected .swap file after recovery")
    }
    assertEquals(expectedKeys, LogTest.keysInLog(recoveredLog))
    assertFalse(LogTest.hasOffsetOverflow(recoveredLog))
    recoveredLog
  }
}<|MERGE_RESOLUTION|>--- conflicted
+++ resolved
@@ -1569,14 +1569,9 @@
     log.appendAsLeader(TestUtils.records(List(new SimpleRecord("a".getBytes, "d".getBytes())), producerId = pid1,
       producerEpoch = epoch, sequence = 3), leaderEpoch = 0)
     log.updateHighWatermark(log.logEndOffset)
-<<<<<<< HEAD
-    assertEquals("expected a snapshot file per segment base offset, except the first segment", log.logSegments.map(_.baseOffset).toSeq.sorted.drop(1), ProducerStateManager.listSnapshotFiles(logDir).map(_.offset).sorted)
-    assertEquals(3, ProducerStateManager.listSnapshotFiles(logDir).size)
-=======
     assertEquals(log.logSegments.map(_.baseOffset).toSeq.sorted.drop(1), ProducerStateManager.listSnapshotFiles(logDir).map(_.offset).sorted,
       "expected a snapshot file per segment base offset, except the first segment")
-    assertEquals(2, ProducerStateManager.listSnapshotFiles(logDir).size)
->>>>>>> bbf145b1
+    assertEquals(3, ProducerStateManager.listSnapshotFiles(logDir).size)
 
     // Clean segments, this should delete the first two segments since although there only exists the key "a", only the first
     // three segments are considered for cleaning since we do not clean the active segment.
@@ -1584,14 +1579,10 @@
     log.deleteOldSegments()
     // Sleep to breach the file delete delay and run scheduled file deletion tasks
     mockTime.sleep(1)
-<<<<<<< HEAD
-    // We delete the snapshot from the second segment, so now we have 2 snapshot files 
+    // We delete the snapshot from the second segment, so now we have 2 snapshot files
     assertEquals(2, ProducerStateManager.listSnapshotFiles(logDir).size)
-    assertEquals("expected a snapshot file per segment base offset", log.logSegments.map(_.baseOffset).toSeq.sorted, ProducerStateManager.listSnapshotFiles(logDir).map(_.offset).sorted)
-=======
-    assertEquals(log.logSegments.map(_.baseOffset).toSeq.sorted.drop(1), ProducerStateManager.listSnapshotFiles(logDir).map(_.offset).sorted,
-      "expected a snapshot file per segment base offset, excluding the first")
->>>>>>> bbf145b1
+    assertEquals(log.logSegments.map(_.baseOffset).toSeq.sorted, ProducerStateManager.listSnapshotFiles(logDir).map(_.offset).sorted,
+      "expected a snapshot file per segment base offset")
   }
 
   /**
