--- conflicted
+++ resolved
@@ -24,26 +24,6 @@
 import org.junit.Assert._
 import org.junit.{Before, Test}
 import org.easymock.EasyMock
-<<<<<<< HEAD
-import scala.collection.JavaConverters._
-
-class ReplicationUtilsTest extends ZooKeeperTestHarness {
-  val topic = "my-topic-test"
-  val partitionId = 0
-  val brokerId = 1
-  val leaderEpoch = 1
-  val controllerEpoch = 1
-  val zkVersion = 1
-  val topicPath = "/brokers/topics/my-topic-test/partitions/0/state"
-  val topicData = Json.encodeToJsonString(Map("controller_epoch" -> 1, "leader" -> 1,
-    "versions" -> 1, "leader_epoch" -> 1,"isr" -> List(1,2).asJava))
-  val topicDataVersionMismatch = Json.encodeToJsonString(Map("controller_epoch" -> 1, "leader" -> 1,
-    "versions" -> 2, "leader_epoch" -> 1,"isr" -> List(1,2).asJava))
-  val topicDataMismatch = Json.encodeToJsonString(Map("controller_epoch" -> 1, "leader" -> 1,
-    "versions" -> 2, "leader_epoch" -> 2,"isr" -> List(1,2).asJava))
-
-  val topicDataLeaderIsrAndControllerEpoch = LeaderIsrAndControllerEpoch(LeaderAndIsr(1,leaderEpoch,List(1,2),0), controllerEpoch)
-=======
 
 class ReplicationUtilsTest extends ZooKeeperTestHarness {
   private val zkVersion = 1
@@ -56,7 +36,6 @@
   private val topicPath = s"/brokers/topics/$topic/partitions/$partition/state"
   private val topicData = Json.encode(Map("controller_epoch" -> controllerEpoch, "leader" -> leader,
     "versions" -> 1, "leader_epoch" -> leaderEpoch, "isr" -> isr))
->>>>>>> b73c765d
 
   @Before
   override def setUp() {
