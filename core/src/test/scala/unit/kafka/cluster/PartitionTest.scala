--- conflicted
+++ resolved
@@ -2139,22 +2139,6 @@
   }
 
   @Test
-<<<<<<< HEAD
-  def testFollowerShouldNotHaveAnyRemoveReplicaStates(): Unit = {
-    val controllerEpoch = 3
-    val localReplica = brokerId
-    val remoteReplica1 = brokerId + 1
-    val remoteReplica2 = brokerId + 2
-    val replicas = List(localReplica, remoteReplica1, remoteReplica2)
-    val topicId = Uuid.randomUuid()
-
-    // The local replica is the leader.
-    val initialLeaderState = new LeaderAndIsrPartitionState()
-      .setControllerEpoch(controllerEpoch)
-      .setLeader(localReplica)
-      .setLeaderEpoch(1)
-      .setIsr(replicas.map(Int.box).asJava)
-=======
   def testDoNotResetReplicaStateIfLeaderEpochIsNotBumped(): Unit = {
     val controllerEpoch = 3
     val leaderId = brokerId
@@ -2168,27 +2152,12 @@
       .setLeader(leaderId)
       .setLeaderEpoch(leaderEpoch)
       .setIsr(List(leaderId).map(Int.box).asJava)
->>>>>>> 2b14a0bb
       .setPartitionEpoch(1)
       .setReplicas(replicas.map(Int.box).asJava)
       .setIsNew(true)
 
     assertTrue(partition.makeLeader(initialLeaderState, offsetCheckpoints, Some(topicId)))
     assertEquals(1, partition.getPartitionEpoch)
-<<<<<<< HEAD
-    assertEquals(1, partition.getLeaderEpoch)
-    assertEquals(Some(localReplica), partition.leaderReplicaIdOpt)
-    assertEquals(replicas.toSet, partition.partitionState.isr)
-    assertEquals(Seq(remoteReplica1, remoteReplica2), partition.remoteReplicas.map(_.brokerId).toSeq)
-    assertEquals(replicas, partition.assignmentState.replicas)
-
-    // The local replica becomes a follower.
-    val updatedLeaderState = new LeaderAndIsrPartitionState()
-      .setControllerEpoch(controllerEpoch)
-      .setLeader(remoteReplica1)
-      .setLeaderEpoch(2)
-      .setIsr(replicas.map(Int.box).asJava)
-=======
     assertEquals(leaderEpoch, partition.getLeaderEpoch)
     assertEquals(Set(leaderId), partition.partitionState.isr)
 
@@ -2280,20 +2249,10 @@
       .setLeader(leaderId)
       .setLeaderEpoch(leaderEpoch)
       .setIsr(List(leaderId).map(Int.box).asJava)
->>>>>>> 2b14a0bb
       .setPartitionEpoch(2)
       .setReplicas(replicas.map(Int.box).asJava)
       .setIsNew(false)
 
-<<<<<<< HEAD
-    assertTrue(partition.makeFollower(updatedLeaderState, offsetCheckpoints, Some(topicId)))
-    assertEquals(2, partition.getPartitionEpoch)
-    assertEquals(2, partition.getLeaderEpoch)
-    assertEquals(Some(remoteReplica1), partition.leaderReplicaIdOpt)
-    assertEquals(Set.empty, partition.partitionState.isr)
-    assertEquals(Seq.empty, partition.remoteReplicas.map(_.brokerId).toSeq)
-    assertEquals(replicas, partition.assignmentState.replicas)
-=======
     assertFalse(partition.makeLeader(updatedLeaderState, offsetCheckpoints, Some(topicId)))
     assertEquals(2, partition.getPartitionEpoch)
     assertEquals(leaderEpoch, partition.getLeaderEpoch)
@@ -2375,7 +2334,52 @@
     assertFalse(partition.makeFollower(updatedFollowerState, offsetCheckpoints, Some(topicId)))
     assertEquals(1, partition.getPartitionEpoch)
     assertEquals(leaderEpoch, partition.getLeaderEpoch)
->>>>>>> 2b14a0bb
+  }
+
+  @Test
+  def testFollowerShouldNotHaveAnyRemoteReplicaStates(): Unit = {
+    val controllerEpoch = 3
+    val localReplica = brokerId
+    val remoteReplica1 = brokerId + 1
+    val remoteReplica2 = brokerId + 2
+    val replicas = List(localReplica, remoteReplica1, remoteReplica2)
+    val topicId = Uuid.randomUuid()
+
+    // The local replica is the leader.
+    val initialLeaderState = new LeaderAndIsrPartitionState()
+      .setControllerEpoch(controllerEpoch)
+      .setLeader(localReplica)
+      .setLeaderEpoch(1)
+      .setIsr(replicas.map(Int.box).asJava)
+      .setPartitionEpoch(1)
+      .setReplicas(replicas.map(Int.box).asJava)
+      .setIsNew(true)
+
+    assertTrue(partition.makeLeader(initialLeaderState, offsetCheckpoints, Some(topicId)))
+    assertEquals(1, partition.getPartitionEpoch)
+    assertEquals(1, partition.getLeaderEpoch)
+    assertEquals(Some(localReplica), partition.leaderReplicaIdOpt)
+    assertEquals(replicas.toSet, partition.partitionState.isr)
+    assertEquals(Seq(remoteReplica1, remoteReplica2), partition.remoteReplicas.map(_.brokerId).toSeq)
+    assertEquals(replicas, partition.assignmentState.replicas)
+
+    // The local replica becomes a follower.
+    val updatedLeaderState = new LeaderAndIsrPartitionState()
+      .setControllerEpoch(controllerEpoch)
+      .setLeader(remoteReplica1)
+      .setLeaderEpoch(2)
+      .setIsr(replicas.map(Int.box).asJava)
+      .setPartitionEpoch(2)
+      .setReplicas(replicas.map(Int.box).asJava)
+      .setIsNew(false)
+
+    assertTrue(partition.makeFollower(updatedLeaderState, offsetCheckpoints, Some(topicId)))
+    assertEquals(2, partition.getPartitionEpoch)
+    assertEquals(2, partition.getLeaderEpoch)
+    assertEquals(Some(remoteReplica1), partition.leaderReplicaIdOpt)
+    assertEquals(Set.empty, partition.partitionState.isr)
+    assertEquals(Seq.empty, partition.remoteReplicas.map(_.brokerId).toSeq)
+    assertEquals(replicas, partition.assignmentState.replicas)
   }
 
   private def makeLeader(
