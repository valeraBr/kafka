/**
 * Licensed to the Apache Software Foundation (ASF) under one or more
 * contributor license agreements.  See the NOTICE file distributed with
 * this work for additional information regarding copyright ownership.
 * The ASF licenses this file to You under the Apache License, Version 2.0
 * (the "License"); you may not use this file except in compliance with
 * the License.  You may obtain a copy of the License at
 *
 * http://www.apache.org/licenses/LICENSE-2.0
 *
 * Unless required by applicable law or agreed to in writing, software
 * distributed under the License is distributed on an "AS IS" BASIS,
 * WITHOUT WARRANTIES OR CONDITIONS OF ANY KIND, either express or implied.
 * See the License for the specific language governing permissions and
 * limitations under the License.
 */
package kafka.common

import kafka.security.auth.{Group, Resource}
import kafka.utils.TestUtils
<<<<<<< HEAD
import kafka.zk.{AclChangeNotificationSequenceZNode, AclChangeNotificationZNode, ZooKeeperTestHarness}
=======
import kafka.zk.{AclChangeNotificationSequenceZNode, ZkAclStore, ZooKeeperTestHarness}
import org.apache.kafka.common.resource.ResourceNameType.LITERAL
>>>>>>> 74bdafe3
import org.junit.{After, Test}

class ZkNodeChangeNotificationListenerTest extends ZooKeeperTestHarness {

  var notificationListener: ZkNodeChangeNotificationListener = _

  @After
  override def tearDown(): Unit = {
    if (notificationListener != null) {
      notificationListener.close()
    }
  }

  @Test
  def testProcessNotification() {
    @volatile var notification: Resource = null
    @volatile var invocationCount = 0
    val notificationHandler = new NotificationHandler {
      override def processNotification(notificationMessage: Array[Byte]): Unit = {
<<<<<<< HEAD
        notification = AclChangeNotificationSequenceZNode.decode(notificationMessage)
=======
        notification = AclChangeNotificationSequenceZNode.decode(LITERAL, notificationMessage)
>>>>>>> 74bdafe3
        invocationCount += 1
      }
    }

    zkClient.createAclPaths()
    val notificationMessage1 = Resource(Group, "messageA", LITERAL)
    val notificationMessage2 = Resource(Group, "messageB", LITERAL)
    val changeExpirationMs = 1000

<<<<<<< HEAD
    notificationListener = new ZkNodeChangeNotificationListener(zkClient, AclChangeNotificationZNode.path,
=======
    notificationListener = new ZkNodeChangeNotificationListener(zkClient,  ZkAclStore(LITERAL).aclChangePath,
>>>>>>> 74bdafe3
      AclChangeNotificationSequenceZNode.SequenceNumberPrefix, notificationHandler, changeExpirationMs)
    notificationListener.init()

    zkClient.createAclChangeNotification(notificationMessage1)
    TestUtils.waitUntilTrue(() => invocationCount == 1 && notification == notificationMessage1,
      "Failed to send/process notification message in the timeout period.")

    /*
     * There is no easy way to test purging. Even if we mock kafka time with MockTime, the purging compares kafka time
     * with the time stored in ZooKeeper stat and the embedded ZooKeeper server does not provide a way to mock time.
     * So to test purging we would have to use Time.SYSTEM.sleep(changeExpirationMs + 1) issue a write and check
     * Assert.assertEquals(1, ZkUtils.getChildren(zkClient, seqNodeRoot).size). However even that the assertion
     * can fail as the second node can be deleted depending on how threads get scheduled.
     */

    zkClient.createAclChangeNotification(notificationMessage2)
    TestUtils.waitUntilTrue(() => invocationCount == 2 && notification == notificationMessage2,
      "Failed to send/process notification message in the timeout period.")

    (3 to 10).foreach(i => zkClient.createAclChangeNotification(Resource(Group, "message" + i, LITERAL)))

    TestUtils.waitUntilTrue(() => invocationCount == 10 ,
      s"Expected 10 invocations of processNotifications, but there were $invocationCount")
  }
}<|MERGE_RESOLUTION|>--- conflicted
+++ resolved
@@ -18,12 +18,8 @@
 
 import kafka.security.auth.{Group, Resource}
 import kafka.utils.TestUtils
-<<<<<<< HEAD
 import kafka.zk.{AclChangeNotificationSequenceZNode, AclChangeNotificationZNode, ZooKeeperTestHarness}
-=======
-import kafka.zk.{AclChangeNotificationSequenceZNode, ZkAclStore, ZooKeeperTestHarness}
 import org.apache.kafka.common.resource.ResourceNameType.LITERAL
->>>>>>> 74bdafe3
 import org.junit.{After, Test}
 
 class ZkNodeChangeNotificationListenerTest extends ZooKeeperTestHarness {
@@ -43,11 +39,7 @@
     @volatile var invocationCount = 0
     val notificationHandler = new NotificationHandler {
       override def processNotification(notificationMessage: Array[Byte]): Unit = {
-<<<<<<< HEAD
         notification = AclChangeNotificationSequenceZNode.decode(notificationMessage)
-=======
-        notification = AclChangeNotificationSequenceZNode.decode(LITERAL, notificationMessage)
->>>>>>> 74bdafe3
         invocationCount += 1
       }
     }
@@ -57,11 +49,7 @@
     val notificationMessage2 = Resource(Group, "messageB", LITERAL)
     val changeExpirationMs = 1000
 
-<<<<<<< HEAD
     notificationListener = new ZkNodeChangeNotificationListener(zkClient, AclChangeNotificationZNode.path,
-=======
-    notificationListener = new ZkNodeChangeNotificationListener(zkClient,  ZkAclStore(LITERAL).aclChangePath,
->>>>>>> 74bdafe3
       AclChangeNotificationSequenceZNode.SequenceNumberPrefix, notificationHandler, changeExpirationMs)
     notificationListener.init()
 
