--- conflicted
+++ resolved
@@ -16,9 +16,7 @@
  */
 package kafka.coordinator.transaction
 
-import kafka.server.DelayedOperationPurgatory
 import kafka.utils.MockScheduler
-import kafka.utils.timer.MockTimer
 import org.apache.kafka.common.TopicPartition
 import org.apache.kafka.common.protocol.Errors
 import org.apache.kafka.common.requests.TransactionResult
@@ -109,19 +107,7 @@
           if (capturedTxn.hasCaptured && capturedTxn.getValue.isDefined)
             Right(Some(CoordinatorEpochAndTxnMetadata(coordinatorEpoch, capturedTxn.getValue.get)))
           else
-<<<<<<< HEAD
             Right(None)
-=======
-            None
-        }
-      })
-      .once()
-
-    EasyMock.expect(transactionManager.addTransaction(EasyMock.capture(capturedTxn)))
-      .andAnswer(new IAnswer[CoordinatorEpochAndTxnMetadata] {
-        override def answer(): CoordinatorEpochAndTxnMetadata = {
-          CoordinatorEpochAndTxnMetadata(coordinatorEpoch, capturedTxn.getValue)
->>>>>>> 70ec4b1d
         }
       })
       .once()
@@ -223,16 +209,8 @@
   }
 
   def validateConcurrentTransactions(state: TransactionState): Unit = {
-<<<<<<< HEAD
-    EasyMock.expect(transactionManager.getAndMaybeAddTransactionState(EasyMock.eq(transactionalId), EasyMock.anyObject[Option[TransactionMetadata]]()))
-      .andReturn(Right(Some(CoordinatorEpochAndTxnMetadata(coordinatorEpoch, new TransactionMetadata(0, 0, 0, state, mutable.Set.empty, 0, 0)))))
-=======
-    EasyMock.expect(transactionManager.isCoordinatorFor(transactionalId))
-      .andReturn(true)
-    EasyMock.expect(transactionManager.getTransactionState(transactionalId))
-      .andReturn(Some(CoordinatorEpochAndTxnMetadata(coordinatorEpoch, new TransactionMetadata(transactionalId,
-        0, 0, 0, state, mutable.Set.empty, 0, 0))))
->>>>>>> 70ec4b1d
+    EasyMock.expect(transactionManager.getAndMaybeAddTransactionState(EasyMock.eq(transactionalId), EasyMock.anyObject[Option[TransactionMetadata]]()))
+      .andReturn(Right(Some(CoordinatorEpochAndTxnMetadata(coordinatorEpoch, new TransactionMetadata(transactionalId, 0, 0, 0, state, mutable.Set.empty, 0, 0)))))
 
     EasyMock.replay(transactionManager)
 
@@ -242,16 +220,8 @@
 
   @Test
   def shouldRespondWithInvalidTnxProduceEpochOnAddPartitionsWhenEpochsAreDifferent(): Unit = {
-<<<<<<< HEAD
-    EasyMock.expect(transactionManager.getAndMaybeAddTransactionState(EasyMock.eq(transactionalId), EasyMock.anyObject[Option[TransactionMetadata]]()))
-      .andReturn(Right(Some(CoordinatorEpochAndTxnMetadata(coordinatorEpoch, new TransactionMetadata(0, 10, 0, PrepareCommit, mutable.Set.empty, 0, 0)))))
-=======
-    EasyMock.expect(transactionManager.isCoordinatorFor(transactionalId))
-      .andReturn(true)
-    EasyMock.expect(transactionManager.getTransactionState(transactionalId))
-      .andReturn(Some(CoordinatorEpochAndTxnMetadata(coordinatorEpoch, new TransactionMetadata(transactionalId,
-        0, 10, 0, PrepareCommit, mutable.Set.empty, 0, 0))))
->>>>>>> 70ec4b1d
+    EasyMock.expect(transactionManager.getAndMaybeAddTransactionState(EasyMock.eq(transactionalId), EasyMock.anyObject[Option[TransactionMetadata]]()))
+      .andReturn(Right(Some(CoordinatorEpochAndTxnMetadata(coordinatorEpoch, new TransactionMetadata(transactionalId, 0, 10, 0, PrepareCommit, mutable.Set.empty, 0, 0)))))
 
     EasyMock.replay(transactionManager)
 
@@ -302,16 +272,8 @@
 
   @Test
   def shouldRespondWithErrorsNoneOnAddPartitionWhenNoErrorsAndPartitionsTheSame(): Unit = {
-<<<<<<< HEAD
-    EasyMock.expect(transactionManager.getAndMaybeAddTransactionState(EasyMock.eq(transactionalId), EasyMock.anyObject()))
-      .andReturn(Right(Some(CoordinatorEpochAndTxnMetadata(coordinatorEpoch, new TransactionMetadata(0, 0, 0, Empty, partitions, 0, 0)))))
-=======
-    EasyMock.expect(transactionManager.isCoordinatorFor(transactionalId))
-      .andReturn(true)
-    EasyMock.expect(transactionManager.getTransactionState(transactionalId))
-      .andReturn(Some(CoordinatorEpochAndTxnMetadata(coordinatorEpoch, new TransactionMetadata(transactionalId, 0, 0,
-        0, Empty, partitions, 0, 0))))
->>>>>>> 70ec4b1d
+    EasyMock.expect(transactionManager.getAndMaybeAddTransactionState(EasyMock.eq(transactionalId), EasyMock.anyObject()))
+      .andReturn(Right(Some(CoordinatorEpochAndTxnMetadata(coordinatorEpoch, new TransactionMetadata(transactionalId, 0, 0, 0, Empty, partitions, 0, 0)))))
 
     EasyMock.replay(transactionManager)
 
@@ -334,16 +296,8 @@
 
   @Test
   def shouldReplyWithInvalidPidMappingOnEndTxnWhenPidDosentMatchMapped(): Unit = {
-<<<<<<< HEAD
-    EasyMock.expect(transactionManager.getAndMaybeAddTransactionState(EasyMock.eq(transactionalId), EasyMock.anyObject[Option[TransactionMetadata]]()))
-      .andReturn(Right(Some(CoordinatorEpochAndTxnMetadata(coordinatorEpoch, new TransactionMetadata(10, 0, 0, Ongoing, collection.mutable.Set.empty[TopicPartition], 0, time.milliseconds())))))
-=======
-    EasyMock.expect(transactionManager.isCoordinatorFor(transactionalId))
-      .andReturn(true)
-    EasyMock.expect(transactionManager.getTransactionState(transactionalId))
-      .andReturn(Some(CoordinatorEpochAndTxnMetadata(coordinatorEpoch, new TransactionMetadata(transactionalId, 10, 0,
-        0, Ongoing, collection.mutable.Set.empty[TopicPartition], 0, time.milliseconds()))))
->>>>>>> 70ec4b1d
+    EasyMock.expect(transactionManager.getAndMaybeAddTransactionState(EasyMock.eq(transactionalId), EasyMock.anyObject[Option[TransactionMetadata]]()))
+      .andReturn(Right(Some(CoordinatorEpochAndTxnMetadata(coordinatorEpoch, new TransactionMetadata(transactionalId, 10, 0, 0, Ongoing, collection.mutable.Set.empty[TopicPartition], 0, time.milliseconds())))))
     EasyMock.replay(transactionManager)
 
     coordinator.handleEndTransaction(transactionalId, 0, 0, TransactionResult.COMMIT, errorsCallback)
@@ -353,16 +307,8 @@
 
   @Test
   def shouldReplyWithProducerFencedOnEndTxnWhenEpochIsNotSameAsTransaction(): Unit = {
-<<<<<<< HEAD
-    EasyMock.expect(transactionManager.getAndMaybeAddTransactionState(EasyMock.eq(transactionalId), EasyMock.anyObject[Option[TransactionMetadata]]()))
-      .andReturn(Right(Some(CoordinatorEpochAndTxnMetadata(coordinatorEpoch, new TransactionMetadata(pid, 1, 1, Ongoing, collection.mutable.Set.empty[TopicPartition], 0, time.milliseconds())))))
-=======
-    EasyMock.expect(transactionManager.isCoordinatorFor(transactionalId))
-      .andReturn(true)
-    EasyMock.expect(transactionManager.getTransactionState(transactionalId))
-      .andReturn(Some(CoordinatorEpochAndTxnMetadata(coordinatorEpoch, new TransactionMetadata(transactionalId,
-        producerId, 1, 1, Ongoing, collection.mutable.Set.empty[TopicPartition], 0, time.milliseconds()))))
->>>>>>> 70ec4b1d
+    EasyMock.expect(transactionManager.getAndMaybeAddTransactionState(EasyMock.eq(transactionalId), EasyMock.anyObject[Option[TransactionMetadata]]()))
+      .andReturn(Right(Some(CoordinatorEpochAndTxnMetadata(coordinatorEpoch, new TransactionMetadata(transactionalId, producerId, 1, 1, Ongoing, collection.mutable.Set.empty[TopicPartition], 0, time.milliseconds())))))
     EasyMock.replay(transactionManager)
 
     coordinator.handleEndTransaction(transactionalId, producerId, 0, TransactionResult.COMMIT, errorsCallback)
@@ -372,16 +318,8 @@
 
   @Test
   def shouldReturnOkOnEndTxnWhenStatusIsCompleteCommitAndResultIsCommit(): Unit ={
-<<<<<<< HEAD
-    EasyMock.expect(transactionManager.getAndMaybeAddTransactionState(EasyMock.eq(transactionalId), EasyMock.anyObject[Option[TransactionMetadata]]()))
-      .andReturn(Right(Some(CoordinatorEpochAndTxnMetadata(coordinatorEpoch, new TransactionMetadata(pid, 1, 1, CompleteCommit, collection.mutable.Set.empty[TopicPartition], 0, time.milliseconds())))))
-=======
-    EasyMock.expect(transactionManager.isCoordinatorFor(transactionalId))
-      .andReturn(true)
-    EasyMock.expect(transactionManager.getTransactionState(transactionalId))
-      .andReturn(Some(CoordinatorEpochAndTxnMetadata(coordinatorEpoch, new TransactionMetadata(transactionalId,
-        producerId, 1, 1, CompleteCommit, collection.mutable.Set.empty[TopicPartition], 0, time.milliseconds()))))
->>>>>>> 70ec4b1d
+    EasyMock.expect(transactionManager.getAndMaybeAddTransactionState(EasyMock.eq(transactionalId), EasyMock.anyObject[Option[TransactionMetadata]]()))
+      .andReturn(Right(Some(CoordinatorEpochAndTxnMetadata(coordinatorEpoch, new TransactionMetadata(transactionalId, producerId, 1, 1, CompleteCommit, collection.mutable.Set.empty[TopicPartition], 0, time.milliseconds())))))
     EasyMock.replay(transactionManager)
 
     coordinator.handleEndTransaction(transactionalId, producerId, 1, TransactionResult.COMMIT, errorsCallback)
@@ -391,17 +329,9 @@
 
   @Test
   def shouldReturnOkOnEndTxnWhenStatusIsCompleteAbortAndResultIsAbort(): Unit ={
-<<<<<<< HEAD
-    val txnMetadata = new TransactionMetadata(pid, 1, 1, CompleteAbort, collection.mutable.Set.empty[TopicPartition], 0, time.milliseconds())
+    val txnMetadata = new TransactionMetadata(transactionalId, producerId, 1, 1, CompleteAbort, collection.mutable.Set.empty[TopicPartition], 0, time.milliseconds())
     EasyMock.expect(transactionManager.getAndMaybeAddTransactionState(EasyMock.eq(transactionalId), EasyMock.anyObject[Option[TransactionMetadata]]()))
       .andReturn(Right(Some(CoordinatorEpochAndTxnMetadata(coordinatorEpoch, txnMetadata))))
-=======
-    EasyMock.expect(transactionManager.isCoordinatorFor(transactionalId))
-      .andReturn(true)
-    EasyMock.expect(transactionManager.getTransactionState(transactionalId))
-      .andReturn(Some(CoordinatorEpochAndTxnMetadata(coordinatorEpoch, new TransactionMetadata(transactionalId,
-        producerId, 1, 1, CompleteAbort, collection.mutable.Set.empty[TopicPartition], 0, time.milliseconds()))))
->>>>>>> 70ec4b1d
     EasyMock.replay(transactionManager)
 
     coordinator.handleEndTransaction(transactionalId, producerId, 1, TransactionResult.ABORT, errorsCallback)
@@ -411,17 +341,9 @@
 
   @Test
   def shouldReturnInvalidTxnRequestOnEndTxnRequestWhenStatusIsCompleteAbortAndResultIsNotAbort(): Unit = {
-<<<<<<< HEAD
-    val txnMetadata = new TransactionMetadata(pid, 1, 1, CompleteAbort, collection.mutable.Set.empty[TopicPartition], 0, time.milliseconds())
+    val txnMetadata = new TransactionMetadata(transactionalId, producerId, 1, 1, CompleteAbort, collection.mutable.Set.empty[TopicPartition], 0, time.milliseconds())
     EasyMock.expect(transactionManager.getAndMaybeAddTransactionState(EasyMock.eq(transactionalId), EasyMock.anyObject[Option[TransactionMetadata]]()))
       .andReturn(Right(Some(CoordinatorEpochAndTxnMetadata(coordinatorEpoch, txnMetadata))))
-=======
-    EasyMock.expect(transactionManager.isCoordinatorFor(transactionalId))
-      .andReturn(true)
-    EasyMock.expect(transactionManager.getTransactionState(transactionalId))
-      .andReturn(Some(CoordinatorEpochAndTxnMetadata(coordinatorEpoch, new TransactionMetadata(transactionalId,
-        producerId, 1, 1, CompleteAbort, collection.mutable.Set.empty[TopicPartition], 0, time.milliseconds()))))
->>>>>>> 70ec4b1d
     EasyMock.replay(transactionManager)
 
     coordinator.handleEndTransaction(transactionalId, producerId, 1, TransactionResult.COMMIT, errorsCallback)
@@ -431,17 +353,9 @@
 
   @Test
   def shouldReturnInvalidTxnRequestOnEndTxnRequestWhenStatusIsCompleteCommitAndResultIsNotCommit(): Unit = {
-<<<<<<< HEAD
-    val txnMetadata = new TransactionMetadata(pid, 1, 1, CompleteCommit, collection.mutable.Set.empty[TopicPartition], 0, time.milliseconds())
+    val txnMetadata = new TransactionMetadata(transactionalId, producerId, 1, 1, CompleteCommit, collection.mutable.Set.empty[TopicPartition], 0, time.milliseconds())
     EasyMock.expect(transactionManager.getAndMaybeAddTransactionState(EasyMock.eq(transactionalId), EasyMock.anyObject[Option[TransactionMetadata]]()))
       .andReturn(Right(Some(CoordinatorEpochAndTxnMetadata(coordinatorEpoch, txnMetadata))))
-=======
-    EasyMock.expect(transactionManager.isCoordinatorFor(transactionalId))
-      .andReturn(true)
-    EasyMock.expect(transactionManager.getTransactionState(transactionalId))
-      .andReturn(Some(CoordinatorEpochAndTxnMetadata(coordinatorEpoch, new TransactionMetadata(transactionalId,
-        producerId, 1, 1, CompleteCommit, collection.mutable.Set.empty[TopicPartition], 0, time.milliseconds()))))
->>>>>>> 70ec4b1d
     EasyMock.replay(transactionManager)
 
     coordinator.handleEndTransaction(transactionalId, producerId, 1, TransactionResult.ABORT, errorsCallback)
@@ -451,16 +365,8 @@
 
   @Test
   def shouldReturnConcurrentTxnRequestOnEndTxnRequestWhenStatusIsPrepareCommit(): Unit = {
-<<<<<<< HEAD
-    EasyMock.expect(transactionManager.getAndMaybeAddTransactionState(EasyMock.eq(transactionalId), EasyMock.anyObject[Option[TransactionMetadata]]()))
-      .andReturn(Right(Some(CoordinatorEpochAndTxnMetadata(coordinatorEpoch, new TransactionMetadata(pid, 1, 1, PrepareCommit, collection.mutable.Set.empty[TopicPartition], 0, time.milliseconds())))))
-=======
-    EasyMock.expect(transactionManager.isCoordinatorFor(transactionalId))
-      .andReturn(true)
-    EasyMock.expect(transactionManager.getTransactionState(transactionalId))
-      .andReturn(Some(CoordinatorEpochAndTxnMetadata(coordinatorEpoch, new TransactionMetadata(transactionalId,
-        producerId, 1, 1, PrepareCommit, collection.mutable.Set.empty[TopicPartition], 0, time.milliseconds()))))
->>>>>>> 70ec4b1d
+    EasyMock.expect(transactionManager.getAndMaybeAddTransactionState(EasyMock.eq(transactionalId), EasyMock.anyObject[Option[TransactionMetadata]]()))
+      .andReturn(Right(Some(CoordinatorEpochAndTxnMetadata(coordinatorEpoch, new TransactionMetadata(transactionalId, producerId, 1, 1, PrepareCommit, collection.mutable.Set.empty[TopicPartition], 0, time.milliseconds())))))
     EasyMock.replay(transactionManager)
 
     coordinator.handleEndTransaction(transactionalId, producerId, 1, TransactionResult.COMMIT, errorsCallback)
@@ -470,16 +376,8 @@
 
   @Test
   def shouldReturnInvalidTxnRequestOnEndTxnRequestWhenStatusIsPrepareAbort(): Unit = {
-<<<<<<< HEAD
-    EasyMock.expect(transactionManager.getAndMaybeAddTransactionState(EasyMock.eq(transactionalId), EasyMock.anyObject[Option[TransactionMetadata]]()))
-      .andReturn(Right(Some(CoordinatorEpochAndTxnMetadata(coordinatorEpoch, new TransactionMetadata(pid, 1, 1, PrepareAbort, collection.mutable.Set.empty[TopicPartition], 0, time.milliseconds())))))
-=======
-    EasyMock.expect(transactionManager.isCoordinatorFor(transactionalId))
-      .andReturn(true)
-    EasyMock.expect(transactionManager.getTransactionState(transactionalId))
-      .andReturn(Some(CoordinatorEpochAndTxnMetadata(coordinatorEpoch, new TransactionMetadata(transactionalId,
-        producerId, 1, 1, PrepareAbort, collection.mutable.Set.empty[TopicPartition], 0, time.milliseconds()))))
->>>>>>> 70ec4b1d
+    EasyMock.expect(transactionManager.getAndMaybeAddTransactionState(EasyMock.eq(transactionalId), EasyMock.anyObject[Option[TransactionMetadata]]()))
+      .andReturn(Right(Some(CoordinatorEpochAndTxnMetadata(coordinatorEpoch, new TransactionMetadata(transactionalId, producerId, 1, 1, PrepareAbort, collection.mutable.Set.empty[TopicPartition], 0, time.milliseconds())))))
     EasyMock.replay(transactionManager)
 
     coordinator.handleEndTransaction(transactionalId, producerId, 1, TransactionResult.COMMIT, errorsCallback)
@@ -573,12 +471,8 @@
 
   @Test
   def shouldAbortTransactionOnHandleInitPidWhenExistingTransactionInOngoingState(): Unit = {
-<<<<<<< HEAD
-    val txnMetadata = new TransactionMetadata(pid, epoch, txnTimeoutMs, Ongoing, partitions, time.milliseconds(), time.milliseconds())
-=======
     val txnMetadata = new TransactionMetadata(transactionalId, producerId, producerEpoch, txnTimeoutMs, Ongoing,
-      partitions, 0, 0)
->>>>>>> 70ec4b1d
+      partitions, time.milliseconds(), time.milliseconds())
 
     EasyMock.expect(transactionManager.validateTransactionTimeoutMs(EasyMock.anyInt()))
       .andReturn(true)
@@ -587,12 +481,8 @@
       .andReturn(Right(Some(CoordinatorEpochAndTxnMetadata(coordinatorEpoch, txnMetadata))))
       .anyTimes()
 
-<<<<<<< HEAD
-    val originalMetadata = new TransactionMetadata(pid, (epoch + 1).toShort, txnTimeoutMs, Ongoing, partitions, time.milliseconds(), time.milliseconds())
-=======
     val originalMetadata = new TransactionMetadata(transactionalId, producerId, (producerEpoch + 1).toShort,
-      txnTimeoutMs, Ongoing, partitions, 0, 0)
->>>>>>> 70ec4b1d
+      txnTimeoutMs, Ongoing, partitions, time.milliseconds(), time.milliseconds())
     EasyMock.expect(transactionManager.appendTransactionToLog(
       EasyMock.eq(transactionalId),
       EasyMock.eq(coordinatorEpoch),
@@ -630,17 +520,9 @@
       partitions, now, now)
 
     EasyMock.expect(transactionManager.transactionsToExpire())
-<<<<<<< HEAD
-      .andReturn(List(TransactionalIdAndProducerIdEpoch(transactionalId, pid, epoch)))
+      .andReturn(List(TransactionalIdAndProducerIdEpoch(transactionalId, producerId, producerEpoch)))
     EasyMock.expect(transactionManager.getAndMaybeAddTransactionState(EasyMock.eq(transactionalId), EasyMock.anyObject()))
       .andReturn(Right(Some(CoordinatorEpochAndTxnMetadata(coordinatorEpoch, txnMetadata))))
-=======
-      .andReturn(List(TransactionalIdAndProducerIdEpoch(transactionalId, producerId, producerEpoch)))
-    EasyMock.expect(transactionManager.isCoordinatorFor(transactionalId))
-      .andReturn(true)
-    EasyMock.expect(transactionManager.getTransactionState(transactionalId))
-      .andReturn(Some(CoordinatorEpochAndTxnMetadata(coordinatorEpoch, txnMetadata)))
->>>>>>> 70ec4b1d
       .once()
 
     val expectedTransition = TxnTransitMetadata(producerId, producerEpoch, txnTimeoutMs, PrepareAbort,
@@ -670,13 +552,9 @@
     metadata.prepareAbortOrCommit(PrepareCommit, time.milliseconds())
 
     EasyMock.expect(transactionManager.transactionsToExpire())
-<<<<<<< HEAD
-      .andReturn(List(TransactionalIdAndProducerIdEpoch(transactionalId, pid, epoch)))
+      .andReturn(List(TransactionalIdAndProducerIdEpoch(transactionalId, producerId, producerEpoch)))
     EasyMock.expect(transactionManager.getAndMaybeAddTransactionState(EasyMock.eq(transactionalId), EasyMock.anyObject[Option[TransactionMetadata]]()))
       .andReturn(Right(Some(CoordinatorEpochAndTxnMetadata(coordinatorEpoch, metadata))))
-=======
-      .andReturn(List(TransactionalIdAndProducerIdEpoch(transactionalId, producerId, producerEpoch)))
->>>>>>> 70ec4b1d
 
     EasyMock.replay(transactionManager, transactionMarkerChannelManager)
 
@@ -690,16 +568,9 @@
     EasyMock.expect(transactionManager.validateTransactionTimeoutMs(EasyMock.anyInt()))
       .andReturn(true).anyTimes()
 
-<<<<<<< HEAD
-    val metadata = new TransactionMetadata(0, 0, 0, state, mutable.Set[TopicPartition](new TopicPartition("topic", 1)), 0, 0)
+    val metadata = new TransactionMetadata(transactionalId, 0, 0, 0, state, mutable.Set[TopicPartition](new TopicPartition("topic", 1)), 0, 0)
     EasyMock.expect(transactionManager.getAndMaybeAddTransactionState(EasyMock.eq(transactionalId), EasyMock.anyObject()))
       .andReturn(Right(Some(CoordinatorEpochAndTxnMetadata(coordinatorEpoch, metadata)))).anyTimes()
-=======
-    val metadata = new TransactionMetadata(transactionalId, 0, 0, 0, state,
-      mutable.Set[TopicPartition](new TopicPartition("topic", 1)), 0, 0)
-    EasyMock.expect(transactionManager.getTransactionState(transactionalId))
-      .andReturn(Some(CoordinatorEpochAndTxnMetadata(coordinatorEpoch, metadata))).anyTimes()
->>>>>>> 70ec4b1d
 
     EasyMock.replay(transactionManager)
 
@@ -710,22 +581,15 @@
 
   private def validateIncrementEpochAndUpdateMetadata(state: TransactionState) = {
     EasyMock.expect(pidManager.generateProducerId())
-      .andReturn(pid)
+      .andReturn(producerId)
       .anyTimes()
 
     EasyMock.expect(transactionManager.validateTransactionTimeoutMs(EasyMock.anyInt()))
       .andReturn(true)
 
-<<<<<<< HEAD
-    val metadata = new TransactionMetadata(pid, epoch, txnTimeoutMs, state, mutable.Set.empty[TopicPartition], time.milliseconds(), time.milliseconds())
+    val metadata = new TransactionMetadata(transactionalId, producerId, producerEpoch, txnTimeoutMs, state, mutable.Set.empty[TopicPartition], time.milliseconds(), time.milliseconds())
     EasyMock.expect(transactionManager.getAndMaybeAddTransactionState(EasyMock.eq(transactionalId), EasyMock.anyObject()))
       .andReturn(Right(Some(CoordinatorEpochAndTxnMetadata(coordinatorEpoch, metadata))))
-=======
-    val metadata = new TransactionMetadata(transactionalId, producerId, producerEpoch, txnTimeoutMs, state,
-      mutable.Set.empty[TopicPartition], time.milliseconds(), time.milliseconds())
-    EasyMock.expect(transactionManager.getTransactionState(transactionalId))
-      .andReturn(Some(CoordinatorEpochAndTxnMetadata(coordinatorEpoch, metadata)))
->>>>>>> 70ec4b1d
 
     val capturedNewMetadata: Capture[TxnTransitMetadata] = EasyMock.newCapture()
     EasyMock.expect(transactionManager.appendTransactionToLog(
@@ -779,65 +643,6 @@
       time.milliseconds(), time.milliseconds())
   }
 
-<<<<<<< HEAD
-=======
-  private def mockComplete(transactionState: TransactionState, appendError: Errors = Errors.NONE): TransactionMetadata = {
-    val now = time.milliseconds()
-    val prepareMetadata = mockPrepare(transactionState, true)
-
-    val (finalState, txnResult) = if (transactionState == PrepareAbort)
-      (CompleteAbort, TransactionResult.ABORT)
-    else
-      (CompleteCommit, TransactionResult.COMMIT)
-
-    val completedMetadata = new TransactionMetadata(transactionalId, producerId, producerEpoch, txnTimeoutMs, finalState,
-      collection.mutable.Set.empty[TopicPartition],
-      prepareMetadata.txnStartTimestamp,
-      prepareMetadata.txnLastUpdateTimestamp)
-
-    EasyMock.expect(transactionManager.getTransactionState(transactionalId))
-      .andReturn(Some(CoordinatorEpochAndTxnMetadata(coordinatorEpoch, prepareMetadata)))
-      .once()
-
-    val newMetadata = TxnTransitMetadata(producerId = producerId,
-      producerEpoch = producerEpoch,
-      txnTimeoutMs = txnTimeoutMs,
-      txnState = finalState,
-      topicPartitions = Set.empty[TopicPartition],
-      txnStartTimestamp = prepareMetadata.txnStartTimestamp,
-      txnLastUpdateTimestamp = now)
-    EasyMock.expect(transactionMarkerChannelManager.addTxnMarkersToSend(
-      EasyMock.eq(transactionalId),
-      EasyMock.eq(coordinatorEpoch),
-      EasyMock.eq(txnResult),
-      EasyMock.eq(prepareMetadata),
-      EasyMock.eq(newMetadata))
-    ).once()
-
-    val firstAnswer = EasyMock.expect(transactionManager.appendTransactionToLog(
-      EasyMock.eq(transactionalId),
-      EasyMock.eq(coordinatorEpoch),
-      EasyMock.eq(newMetadata),
-      EasyMock.capture(capturedErrorsCallback)))
-      .andAnswer(new IAnswer[Unit] {
-        override def answer(): Unit = {
-          capturedErrorsCallback.getValue.apply(appendError)
-        }
-      })
-
-    // let it succeed next time
-    if (appendError != Errors.NONE && appendError != Errors.NOT_COORDINATOR) {
-      firstAnswer.andAnswer(new IAnswer[Unit] {
-        override def answer(): Unit = {
-          capturedErrorsCallback.getValue.apply(Errors.NONE)
-        }
-      })
-    }
-
-    completedMetadata
-  }
-
->>>>>>> 70ec4b1d
   def initProducerIdMockCallback(ret: InitProducerIdResult): Unit = {
     result = ret
   }
