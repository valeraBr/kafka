--- conflicted
+++ resolved
@@ -508,12 +508,8 @@
 
   class InitProducerIdOperation(val producerIdAndEpoch: Option[ProducerIdAndEpoch] = None) extends TxnOperation[InitProducerIdResult] {
     override def run(txn: Transaction): Unit = {
-<<<<<<< HEAD
       transactionCoordinator.handleInitProducerId(txn.transactionalId, 60000, producerIdAndEpoch, resultCallback, BufferSupplier.create)
-=======
-      transactionCoordinator.handleInitProducerId(txn.transactionalId, 60000, producerIdAndEpoch, resultCallback)
       replicaManager.tryCompleteActions()
->>>>>>> 0c6bb3d6
     }
     override def awaitAndVerify(txn: Transaction): Unit = {
       val initPidResult = result.getOrElse(throw new IllegalStateException("InitProducerId has not completed"))
@@ -529,13 +525,9 @@
             txnMetadata.producerId,
             txnMetadata.producerEpoch,
             partitions,
-<<<<<<< HEAD
             resultCallback,
             BufferSupplier.create)
-=======
-            resultCallback)
         replicaManager.tryCompleteActions()
->>>>>>> 0c6bb3d6
       }
     }
     override def awaitAndVerify(txn: Transaction): Unit = {
