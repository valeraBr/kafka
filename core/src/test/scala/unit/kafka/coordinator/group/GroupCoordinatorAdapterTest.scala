--- conflicted
+++ resolved
@@ -21,11 +21,7 @@
 import kafka.server.RequestLocal
 import kafka.utils.MockTime
 import org.apache.kafka.common.TopicPartition
-<<<<<<< HEAD
-import org.apache.kafka.common.message.{DeleteGroupsResponseData, DescribeGroupsResponseData, HeartbeatRequestData, HeartbeatResponseData, JoinGroupRequestData, JoinGroupResponseData, LeaveGroupRequestData, LeaveGroupResponseData, ListGroupsRequestData, ListGroupsResponseData, OffsetFetchRequestData, OffsetFetchResponseData, SyncGroupRequestData, SyncGroupResponseData, TxnOffsetCommitRequestData, TxnOffsetCommitResponseData}
-=======
-import org.apache.kafka.common.message.{DeleteGroupsResponseData, DescribeGroupsResponseData, HeartbeatRequestData, HeartbeatResponseData, JoinGroupRequestData, JoinGroupResponseData, LeaveGroupRequestData, LeaveGroupResponseData, ListGroupsRequestData, ListGroupsResponseData, OffsetCommitRequestData, OffsetCommitResponseData, OffsetFetchRequestData, OffsetFetchResponseData, SyncGroupRequestData, SyncGroupResponseData}
->>>>>>> e6669672
+import org.apache.kafka.common.message.{DeleteGroupsResponseData, DescribeGroupsResponseData, HeartbeatRequestData, HeartbeatResponseData, JoinGroupRequestData, JoinGroupResponseData, LeaveGroupRequestData, LeaveGroupResponseData, ListGroupsRequestData, ListGroupsResponseData, OffsetCommitRequestData, OffsetCommitResponseData, OffsetFetchRequestData, OffsetFetchResponseData, SyncGroupRequestData, SyncGroupResponseData, TxnOffsetCommitRequestData, TxnOffsetCommitResponseData}
 import org.apache.kafka.common.message.JoinGroupRequestData.JoinGroupRequestProtocol
 import org.apache.kafka.common.message.JoinGroupResponseData.JoinGroupResponseMember
 import org.apache.kafka.common.network.{ClientInformation, ListenerName}
@@ -615,20 +611,83 @@
     )
   }
 
-<<<<<<< HEAD
-  @Test
-  def testCommitTransactionalOffsets(): Unit = {
-=======
   @ParameterizedTest
   @ApiKeyVersionsSource(apiKey = ApiKeys.OFFSET_COMMIT)
   def testCommitOffsets(version: Short): Unit = {
->>>>>>> e6669672
     val groupCoordinator = mock(classOf[GroupCoordinator])
     val time = new MockTime()
     val adapter = new GroupCoordinatorAdapter(groupCoordinator, time)
     val now = time.milliseconds()
 
-<<<<<<< HEAD
+    val ctx = makeContext(ApiKeys.OFFSET_COMMIT, version)
+    val data = new OffsetCommitRequestData()
+      .setGroupId("group")
+      .setMemberId("member")
+      .setGenerationId(10)
+      .setRetentionTimeMs(1000)
+      .setTopics(List(
+        new OffsetCommitRequestData.OffsetCommitRequestTopic()
+          .setName("foo")
+          .setPartitions(List(
+            new OffsetCommitRequestData.OffsetCommitRequestPartition()
+              .setPartitionIndex(0)
+              .setCommittedOffset(100)
+              .setCommitTimestamp(now)
+              .setCommittedLeaderEpoch(1)
+          ).asJava)
+      ).asJava)
+    val bufferSupplier = BufferSupplier.create()
+
+    val future = adapter.commitOffsets(ctx, data, bufferSupplier)
+    assertFalse(future.isDone)
+
+    val capturedCallback: ArgumentCaptor[Map[TopicPartition, Errors] => Unit] =
+      ArgumentCaptor.forClass(classOf[Map[TopicPartition, Errors] => Unit])
+
+    verify(groupCoordinator).handleCommitOffsets(
+      ArgumentMatchers.eq(data.groupId),
+      ArgumentMatchers.eq(data.memberId),
+      ArgumentMatchers.eq(None),
+      ArgumentMatchers.eq(data.generationId),
+      ArgumentMatchers.eq(Map(
+        new TopicPartition("foo", 0) -> new OffsetAndMetadata(
+          offset = 100,
+          leaderEpoch = Optional.of[Integer](1),
+          metadata = "",
+          commitTimestamp = now,
+          expireTimestamp = Some(now + 1000L)
+        )
+      )),
+      capturedCallback.capture(),
+      ArgumentMatchers.eq(RequestLocal(bufferSupplier))
+    )
+
+    capturedCallback.getValue.apply(Map(
+      new TopicPartition("foo", 0) -> Errors.NONE
+    ))
+
+    val expectedResponseData = new OffsetCommitResponseData()
+      .setTopics(List(
+        new OffsetCommitResponseData.OffsetCommitResponseTopic()
+          .setName("foo")
+          .setPartitions(List(
+            new OffsetCommitResponseData.OffsetCommitResponsePartition()
+              .setPartitionIndex(0)
+              .setErrorCode(Errors.NONE.code)
+          ).asJava)
+      ).asJava)
+
+    assertTrue(future.isDone)
+    assertEquals(expectedResponseData, future.get())
+  }
+
+  @Test
+  def testCommitTransactionalOffsets(): Unit = {
+    val groupCoordinator = mock(classOf[GroupCoordinator])
+    val time = new MockTime()
+    val adapter = new GroupCoordinatorAdapter(groupCoordinator, time)
+    val now = time.milliseconds()
+
     val ctx = makeContext(ApiKeys.TXN_OFFSET_COMMIT, ApiKeys.TXN_OFFSET_COMMIT.latestVersion)
     val data = new TxnOffsetCommitRequestData()
       .setGroupId("group")
@@ -644,46 +703,21 @@
             new TxnOffsetCommitRequestData.TxnOffsetCommitRequestPartition()
               .setPartitionIndex(0)
               .setCommittedOffset(100)
-=======
-    val ctx = makeContext(ApiKeys.OFFSET_COMMIT, version)
-    val data = new OffsetCommitRequestData()
-      .setGroupId("group")
-      .setMemberId("member")
-      .setGenerationId(10)
-      .setRetentionTimeMs(1000)
-      .setTopics(List(
-        new OffsetCommitRequestData.OffsetCommitRequestTopic()
-          .setName("foo")
-          .setPartitions(List(
-            new OffsetCommitRequestData.OffsetCommitRequestPartition()
-              .setPartitionIndex(0)
-              .setCommittedOffset(100)
-              .setCommitTimestamp(now)
->>>>>>> e6669672
               .setCommittedLeaderEpoch(1)
           ).asJava)
       ).asJava)
     val bufferSupplier = BufferSupplier.create()
 
-<<<<<<< HEAD
     val future = adapter.commitTransactionalOffsets(ctx, data, bufferSupplier)
-=======
-    val future = adapter.commitOffsets(ctx, data, bufferSupplier)
->>>>>>> e6669672
     assertFalse(future.isDone)
 
     val capturedCallback: ArgumentCaptor[Map[TopicPartition, Errors] => Unit] =
       ArgumentCaptor.forClass(classOf[Map[TopicPartition, Errors] => Unit])
 
-<<<<<<< HEAD
     verify(groupCoordinator).handleTxnCommitOffsets(
       ArgumentMatchers.eq(data.groupId),
       ArgumentMatchers.eq(data.producerId),
       ArgumentMatchers.eq(data.producerEpoch),
-=======
-    verify(groupCoordinator).handleCommitOffsets(
-      ArgumentMatchers.eq(data.groupId),
->>>>>>> e6669672
       ArgumentMatchers.eq(data.memberId),
       ArgumentMatchers.eq(None),
       ArgumentMatchers.eq(data.generationId),
@@ -693,11 +727,7 @@
           leaderEpoch = Optional.of[Integer](1),
           metadata = "",
           commitTimestamp = now,
-<<<<<<< HEAD
           expireTimestamp = None
-=======
-          expireTimestamp = Some(now + 1000L)
->>>>>>> e6669672
         )
       )),
       capturedCallback.capture(),
@@ -708,31 +738,18 @@
       new TopicPartition("foo", 0) -> Errors.NONE
     ))
 
-<<<<<<< HEAD
     val expectedData = new TxnOffsetCommitResponseData()
       .setTopics(List(
         new TxnOffsetCommitResponseData.TxnOffsetCommitResponseTopic()
           .setName("foo")
           .setPartitions(List(
             new TxnOffsetCommitResponseData.TxnOffsetCommitResponsePartition()
-=======
-    val expectedResponseData = new OffsetCommitResponseData()
-      .setTopics(List(
-        new OffsetCommitResponseData.OffsetCommitResponseTopic()
-          .setName("foo")
-          .setPartitions(List(
-            new OffsetCommitResponseData.OffsetCommitResponsePartition()
->>>>>>> e6669672
               .setPartitionIndex(0)
               .setErrorCode(Errors.NONE.code)
           ).asJava)
       ).asJava)
 
     assertTrue(future.isDone)
-<<<<<<< HEAD
     assertEquals(expectedData, future.get())
-=======
-    assertEquals(expectedResponseData, future.get())
->>>>>>> e6669672
   }
 }