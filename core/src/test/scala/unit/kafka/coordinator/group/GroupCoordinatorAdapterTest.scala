/**
 * Licensed to the Apache Software Foundation (ASF) under one or more
 * contributor license agreements.  See the NOTICE file distributed with
 * this work for additional information regarding copyright ownership.
 * The ASF licenses this file to You under the Apache License, Version 2.0
 * (the "License"); you may not use this file except in compliance with
 * the License.  You may obtain a copy of the License at
 *
 *    http://www.apache.org/licenses/LICENSE-2.0
 *
 * Unless required by applicable law or agreed to in writing, software
 * distributed under the License is distributed on an "AS IS" BASIS,
 * WITHOUT WARRANTIES OR CONDITIONS OF ANY KIND, either express or implied.
 * See the License for the specific language governing permissions and
 * limitations under the License.
 */
package kafka.coordinator.group

import kafka.common.OffsetAndMetadata
import kafka.coordinator.group.GroupCoordinatorConcurrencyTest.{JoinGroupCallback, SyncGroupCallback}
import kafka.server.RequestLocal
<<<<<<< HEAD
import kafka.utils.MockTime
import org.apache.kafka.common.TopicPartition
import org.apache.kafka.common.message.{DeleteGroupsResponseData, DescribeGroupsResponseData, HeartbeatRequestData, HeartbeatResponseData, JoinGroupRequestData, JoinGroupResponseData, LeaveGroupRequestData, LeaveGroupResponseData, ListGroupsRequestData, ListGroupsResponseData, SyncGroupRequestData, SyncGroupResponseData, TxnOffsetCommitRequestData, TxnOffsetCommitResponseData}
=======
import org.apache.kafka.common.TopicPartition
import org.apache.kafka.common.message.{DeleteGroupsResponseData, DescribeGroupsResponseData, HeartbeatRequestData, HeartbeatResponseData, JoinGroupRequestData, JoinGroupResponseData, LeaveGroupRequestData, LeaveGroupResponseData, ListGroupsRequestData, ListGroupsResponseData, OffsetFetchRequestData, OffsetFetchResponseData, SyncGroupRequestData, SyncGroupResponseData}
>>>>>>> 78d4458b
import org.apache.kafka.common.message.JoinGroupRequestData.JoinGroupRequestProtocol
import org.apache.kafka.common.message.JoinGroupResponseData.JoinGroupResponseMember
import org.apache.kafka.common.network.{ClientInformation, ListenerName}
import org.apache.kafka.common.protocol.{ApiKeys, Errors}
import org.apache.kafka.common.requests.{OffsetFetchResponse, RequestContext, RequestHeader}
import org.apache.kafka.common.security.auth.{KafkaPrincipal, SecurityProtocol}
import org.apache.kafka.common.utils.{BufferSupplier, Time}
import org.apache.kafka.common.utils.annotation.ApiKeyVersionsSource
import org.junit.jupiter.api.Assertions.{assertEquals, assertFalse, assertTrue}
import org.junit.jupiter.api.Test
import org.junit.jupiter.params.ParameterizedTest
import org.mockito.{ArgumentCaptor, ArgumentMatchers}
import org.mockito.Mockito.{mock, verify, when}

import java.net.InetAddress
import java.util.Optional
import scala.jdk.CollectionConverters._

class GroupCoordinatorAdapterTest {

  private def makeContext(
    apiKey: ApiKeys,
    apiVersion: Short
  ): RequestContext = {
    new RequestContext(
      new RequestHeader(apiKey, apiVersion, "client", 0),
      "1",
      InetAddress.getLocalHost,
      KafkaPrincipal.ANONYMOUS,
      ListenerName.forSecurityProtocol(SecurityProtocol.PLAINTEXT),
      SecurityProtocol.PLAINTEXT,
      ClientInformation.EMPTY,
      false
    )
  }

  @ParameterizedTest
  @ApiKeyVersionsSource(apiKey = ApiKeys.JOIN_GROUP)
  def testJoinGroup(version: Short): Unit = {
    val groupCoordinator = mock(classOf[GroupCoordinator])
    val adapter = new GroupCoordinatorAdapter(groupCoordinator, Time.SYSTEM)

    val ctx = makeContext(ApiKeys.JOIN_GROUP, version)
    val request = new JoinGroupRequestData()
      .setGroupId("group")
      .setMemberId("member")
      .setProtocolType("consumer")
      .setRebalanceTimeoutMs(1000)
      .setSessionTimeoutMs(2000)
      .setReason("reason")
      .setProtocols(new JoinGroupRequestData.JoinGroupRequestProtocolCollection(List(
        new JoinGroupRequestProtocol()
          .setName("first")
          .setMetadata("first".getBytes()),
        new JoinGroupRequestProtocol()
          .setName("second")
          .setMetadata("second".getBytes())).iterator.asJava))
    val bufferSupplier = BufferSupplier.create()

    val future = adapter.joinGroup(ctx, request, bufferSupplier)
    assertFalse(future.isDone)

    val capturedProtocols: ArgumentCaptor[List[(String, Array[Byte])]] =
      ArgumentCaptor.forClass(classOf[List[(String, Array[Byte])]])
    val capturedCallback: ArgumentCaptor[JoinGroupCallback] =
      ArgumentCaptor.forClass(classOf[JoinGroupCallback])

    verify(groupCoordinator).handleJoinGroup(
      ArgumentMatchers.eq(request.groupId),
      ArgumentMatchers.eq(request.memberId),
      ArgumentMatchers.eq(None),
      ArgumentMatchers.eq(if (version >= 4) true else false),
      ArgumentMatchers.eq(if (version >= 9) true else false),
      ArgumentMatchers.eq(ctx.clientId),
      ArgumentMatchers.eq(InetAddress.getLocalHost.toString),
      ArgumentMatchers.eq(request.rebalanceTimeoutMs),
      ArgumentMatchers.eq(request.sessionTimeoutMs),
      ArgumentMatchers.eq(request.protocolType),
      capturedProtocols.capture(),
      capturedCallback.capture(),
      ArgumentMatchers.eq(Some("reason")),
      ArgumentMatchers.eq(RequestLocal(bufferSupplier))
    )

    assertEquals(List(
      ("first", "first"),
      ("second", "second")
    ), capturedProtocols.getValue.map { case (name, metadata) =>
      (name, new String(metadata))
    })

    capturedCallback.getValue.apply(JoinGroupResult(
      members = List(
        new JoinGroupResponseMember()
          .setMemberId("member")
          .setMetadata("member".getBytes())
          .setGroupInstanceId("instance")
      ),
      memberId = "member",
      generationId = 10,
      protocolType = Some("consumer"),
      protocolName = Some("range"),
      leaderId = "leader",
      skipAssignment = true,
      error = Errors.UNKNOWN_MEMBER_ID
    ))

    val expectedData = new JoinGroupResponseData()
      .setMembers(List(new JoinGroupResponseMember()
        .setMemberId("member")
        .setMetadata("member".getBytes())
        .setGroupInstanceId("instance")).asJava)
      .setMemberId("member")
      .setGenerationId(10)
      .setProtocolType("consumer")
      .setProtocolName("range")
      .setLeader("leader")
      .setSkipAssignment(true)
      .setErrorCode(Errors.UNKNOWN_MEMBER_ID.code)

    assertTrue(future.isDone)
    assertEquals(expectedData, future.get())
  }

  @ParameterizedTest
  @ApiKeyVersionsSource(apiKey = ApiKeys.SYNC_GROUP)
  def testSyncGroup(version: Short): Unit = {
    val groupCoordinator = mock(classOf[GroupCoordinator])
    val adapter = new GroupCoordinatorAdapter(groupCoordinator, Time.SYSTEM)

    val ctx = makeContext(ApiKeys.SYNC_GROUP, version)
    val data = new SyncGroupRequestData()
      .setGroupId("group")
      .setMemberId("member1")
      .setGroupInstanceId("instance")
      .setProtocolType("consumer")
      .setProtocolName("range")
      .setGenerationId(10)
      .setAssignments(List(
        new SyncGroupRequestData.SyncGroupRequestAssignment()
          .setMemberId("member1")
          .setAssignment("member1".getBytes()),
        new SyncGroupRequestData.SyncGroupRequestAssignment()
          .setMemberId("member2")
          .setAssignment("member2".getBytes())
      ).asJava)
    val bufferSupplier = BufferSupplier.create()

    val future = adapter.syncGroup(ctx, data, bufferSupplier)
    assertFalse(future.isDone)

    val capturedAssignment: ArgumentCaptor[Map[String, Array[Byte]]] =
      ArgumentCaptor.forClass(classOf[Map[String, Array[Byte]]])
    val capturedCallback: ArgumentCaptor[SyncGroupCallback] =
      ArgumentCaptor.forClass(classOf[SyncGroupCallback])

    verify(groupCoordinator).handleSyncGroup(
      ArgumentMatchers.eq(data.groupId),
      ArgumentMatchers.eq(data.generationId),
      ArgumentMatchers.eq(data.memberId),
      ArgumentMatchers.eq(Some(data.protocolType)),
      ArgumentMatchers.eq(Some(data.protocolName)),
      ArgumentMatchers.eq(Some(data.groupInstanceId)),
      capturedAssignment.capture(),
      capturedCallback.capture(),
      ArgumentMatchers.eq(RequestLocal(bufferSupplier))
    )

    assertEquals(Map(
      "member1" -> "member1",
      "member2" -> "member2",
    ), capturedAssignment.getValue.map { case (member, metadata) =>
      (member, new String(metadata))
    })

    capturedCallback.getValue.apply(SyncGroupResult(
      error = Errors.NONE,
      protocolType = Some("consumer"),
      protocolName = Some("range"),
      memberAssignment = "member1".getBytes()
    ))

    val expectedResponseData = new SyncGroupResponseData()
      .setErrorCode(Errors.NONE.code)
      .setProtocolType("consumer")
      .setProtocolName("range")
      .setAssignment("member1".getBytes())

    assertTrue(future.isDone)
    assertEquals(expectedResponseData, future.get())
  }

  @Test
  def testHeartbeat(): Unit = {
    val groupCoordinator = mock(classOf[GroupCoordinator])
    val adapter = new GroupCoordinatorAdapter(groupCoordinator, Time.SYSTEM)

    val ctx = makeContext(ApiKeys.HEARTBEAT, ApiKeys.HEARTBEAT.latestVersion)
    val data = new HeartbeatRequestData()
      .setGroupId("group")
      .setMemberId("member1")
      .setGenerationId(0)

    val future = adapter.heartbeat(ctx, data)

    val capturedCallback: ArgumentCaptor[Errors => Unit] =
      ArgumentCaptor.forClass(classOf[Errors => Unit])

    verify(groupCoordinator).handleHeartbeat(
      ArgumentMatchers.eq(data.groupId),
      ArgumentMatchers.eq(data.memberId),
      ArgumentMatchers.eq(None),
      ArgumentMatchers.eq(data.generationId),
      capturedCallback.capture(),
    )

    assertFalse(future.isDone)

    capturedCallback.getValue.apply(Errors.NONE)

    assertTrue(future.isDone)
    assertEquals(new HeartbeatResponseData(), future.get())
  }

  def testLeaveGroup(): Unit = {
    val groupCoordinator = mock(classOf[GroupCoordinator])
    val adapter = new GroupCoordinatorAdapter(groupCoordinator, Time.SYSTEM)

    val ctx = makeContext(ApiKeys.LEAVE_GROUP, ApiKeys.LEAVE_GROUP.latestVersion)
    val data = new LeaveGroupRequestData()
      .setGroupId("group")
      .setMembers(List(
        new LeaveGroupRequestData.MemberIdentity()
          .setMemberId("member-1")
          .setGroupInstanceId("instance-1"),
        new LeaveGroupRequestData.MemberIdentity()
          .setMemberId("member-2")
          .setGroupInstanceId("instance-2")
      ).asJava)

    val future = adapter.leaveGroup(ctx, data)

    val capturedCallback: ArgumentCaptor[LeaveGroupResult => Unit] =
      ArgumentCaptor.forClass(classOf[LeaveGroupResult => Unit])

    verify(groupCoordinator).handleLeaveGroup(
      ArgumentMatchers.eq(data.groupId),
      ArgumentMatchers.eq(data.members.asScala.toList),
      capturedCallback.capture(),
    )

    assertFalse(future.isDone)

    capturedCallback.getValue.apply(LeaveGroupResult(
      topLevelError = Errors.NONE,
      memberResponses = List(
        LeaveMemberResponse(
          memberId = "member-1",
          groupInstanceId = Some("instance-1"),
          error = Errors.NONE
        ),
        LeaveMemberResponse(
          memberId = "member-2",
          groupInstanceId = Some("instance-2"),
          error = Errors.NONE
        )
      )
    ))

    val expectedData = new LeaveGroupResponseData()
      .setMembers(List(
        new LeaveGroupResponseData.MemberResponse()
          .setMemberId("member-1")
          .setGroupInstanceId("instance-1"),
        new LeaveGroupResponseData.MemberResponse()
          .setMemberId("member-2")
          .setGroupInstanceId("instance-2")
      ).asJava)

    assertTrue(future.isDone)
    assertEquals(expectedData, future.get())
  }

  @Test
  def testListGroups(): Unit = {
    testListGroups(null, Set.empty)
    testListGroups(List(), Set.empty)
    testListGroups(List("Stable"), Set("Stable"))
  }

  def testListGroups(
    statesFilter: List[String],
    expectedStatesFilter: Set[String]
  ): Unit = {
    val groupCoordinator = mock(classOf[GroupCoordinator])
    val adapter = new GroupCoordinatorAdapter(groupCoordinator, Time.SYSTEM)

    val ctx = makeContext(ApiKeys.LIST_GROUPS, ApiKeys.LIST_GROUPS.latestVersion)
    val data = new ListGroupsRequestData()
      .setStatesFilter(statesFilter.asJava)

    when(groupCoordinator.handleListGroups(expectedStatesFilter)).thenReturn {
      (Errors.NOT_COORDINATOR, List(
        GroupOverview("group1", "protocol1", "Stable"),
        GroupOverview("group2", "qwerty", "Empty")
      ))
    }

    val future = adapter.listGroups(ctx, data)
    assertTrue(future.isDone)

    val expectedData = new ListGroupsResponseData()
      .setErrorCode(Errors.NOT_COORDINATOR.code)
      .setGroups(List(
        new ListGroupsResponseData.ListedGroup()
          .setGroupId("group1")
          .setGroupState("Stable")
          .setProtocolType("protocol1"),
        new ListGroupsResponseData.ListedGroup()
          .setGroupId("group2")
          .setGroupState("Empty")
          .setProtocolType("qwerty")
      ).asJava)

    assertEquals(expectedData, future.get())
  }

  @Test
  def testDescribeGroup(): Unit = {
    val groupCoordinator = mock(classOf[GroupCoordinator])
    val adapter = new GroupCoordinatorAdapter(groupCoordinator, Time.SYSTEM)

    val groupId1 = "group-1"
    val groupId2 = "group-2"

    val groupSummary1 = GroupSummary(
      "Stable",
      "consumer",
      "roundrobin",
      List(MemberSummary(
        "memberid",
        Some("instanceid"),
        "clientid",
        "clienthost",
        "metadata".getBytes(),
        "assignment".getBytes()
      ))
    )

    when(groupCoordinator.handleDescribeGroup(groupId1)).thenReturn {
      (Errors.NONE, groupSummary1)
    }

    when(groupCoordinator.handleDescribeGroup(groupId2)).thenReturn {
      (Errors.NOT_COORDINATOR, GroupCoordinator.EmptyGroup)
    }

    val ctx = makeContext(ApiKeys.DESCRIBE_GROUPS, ApiKeys.DESCRIBE_GROUPS.latestVersion)
    val future = adapter.describeGroups(ctx, List(groupId1, groupId2).asJava)
    assertTrue(future.isDone)

    val expectedDescribedGroups = List(
      new DescribeGroupsResponseData.DescribedGroup()
        .setGroupId(groupId1)
        .setErrorCode(Errors.NONE.code)
        .setProtocolType(groupSummary1.protocolType)
        .setProtocolData(groupSummary1.protocol)
        .setGroupState(groupSummary1.state)
        .setMembers(List(new DescribeGroupsResponseData.DescribedGroupMember()
          .setMemberId(groupSummary1.members.head.memberId)
          .setGroupInstanceId(groupSummary1.members.head.groupInstanceId.orNull)
          .setClientId(groupSummary1.members.head.clientId)
          .setClientHost(groupSummary1.members.head.clientHost)
          .setMemberMetadata(groupSummary1.members.head.metadata)
          .setMemberAssignment(groupSummary1.members.head.assignment)
        ).asJava),
      new DescribeGroupsResponseData.DescribedGroup()
        .setGroupId(groupId2)
        .setErrorCode(Errors.NOT_COORDINATOR.code)
    ).asJava

    assertEquals(expectedDescribedGroups, future.get())
  }

  @Test
  def testDeleteGroups(): Unit = {
    val groupCoordinator = mock(classOf[GroupCoordinator])
    val adapter = new GroupCoordinatorAdapter(groupCoordinator, Time.SYSTEM)

    val ctx = makeContext(ApiKeys.DELETE_GROUPS, ApiKeys.DELETE_GROUPS.latestVersion)
    val groupIds = List("group-1", "group-2", "group-3")
    val bufferSupplier = BufferSupplier.create()

    when(groupCoordinator.handleDeleteGroups(
      groupIds.toSet,
      RequestLocal(bufferSupplier)
    )).thenReturn(Map(
      "group-1" -> Errors.NONE,
      "group-2" -> Errors.NOT_COORDINATOR,
      "group-3" -> Errors.INVALID_GROUP_ID,
    ))

    val future = adapter.deleteGroups(ctx, groupIds.asJava, bufferSupplier)
    assertTrue(future.isDone)

    val expectedResults = new DeleteGroupsResponseData.DeletableGroupResultCollection()
    expectedResults.add(new DeleteGroupsResponseData.DeletableGroupResult()
      .setGroupId("group-1")
      .setErrorCode(Errors.NONE.code))
    expectedResults.add(new DeleteGroupsResponseData.DeletableGroupResult()
      .setGroupId("group-2")
      .setErrorCode(Errors.NOT_COORDINATOR.code))
    expectedResults.add(new DeleteGroupsResponseData.DeletableGroupResult()
      .setGroupId("group-3")
      .setErrorCode(Errors.INVALID_GROUP_ID.code))

    assertEquals(expectedResults, future.get())
  }

  @Test
<<<<<<< HEAD
  def testCommitTransactionalOffsets(): Unit = {
    val groupCoordinator = mock(classOf[GroupCoordinator])
    val time = new MockTime()
    val adapter = new GroupCoordinatorAdapter(groupCoordinator, time)
    val now = time.milliseconds()

    val ctx = makeContext(ApiKeys.TXN_OFFSET_COMMIT, ApiKeys.TXN_OFFSET_COMMIT.latestVersion)
    val data = new TxnOffsetCommitRequestData()
      .setGroupId("group")
      .setMemberId("member")
      .setGenerationId(10)
      .setProducerEpoch(1)
      .setProducerId(2)
      .setTransactionalId("transaction-id")
      .setTopics(List(
        new TxnOffsetCommitRequestData.TxnOffsetCommitRequestTopic()
          .setName("foo")
          .setPartitions(List(
            new TxnOffsetCommitRequestData.TxnOffsetCommitRequestPartition()
              .setPartitionIndex(0)
              .setCommittedOffset(100)
              .setCommittedLeaderEpoch(1)
          ).asJava)
      ).asJava)
    val bufferSupplier = BufferSupplier.create()

    val future = adapter.commitTransactionalOffsets(ctx, data, bufferSupplier)
    assertFalse(future.isDone)

    val capturedCallback: ArgumentCaptor[Map[TopicPartition, Errors] => Unit] =
      ArgumentCaptor.forClass(classOf[Map[TopicPartition, Errors] => Unit])

    verify(groupCoordinator).handleTxnCommitOffsets(
      ArgumentMatchers.eq(data.groupId),
      ArgumentMatchers.eq(data.producerId),
      ArgumentMatchers.eq(data.producerEpoch),
      ArgumentMatchers.eq(data.memberId),
      ArgumentMatchers.eq(None),
      ArgumentMatchers.eq(data.generationId),
      ArgumentMatchers.eq(Map(
        new TopicPartition("foo", 0) -> new OffsetAndMetadata(
          offset = 100,
          leaderEpoch = Optional.of[Integer](1),
          metadata = "",
          commitTimestamp = now,
          expireTimestamp = None
        )
      )),
      capturedCallback.capture(),
      ArgumentMatchers.eq(RequestLocal(bufferSupplier))
    )

    capturedCallback.getValue.apply(Map(
      new TopicPartition("foo", 0) -> Errors.NONE
    ))

    val expectedData = new TxnOffsetCommitResponseData()
      .setTopics(List(
        new TxnOffsetCommitResponseData.TxnOffsetCommitResponseTopic()
          .setName("foo")
          .setPartitions(List(
            new TxnOffsetCommitResponseData.TxnOffsetCommitResponsePartition()
              .setPartitionIndex(0)
              .setErrorCode(Errors.NONE.code)
          ).asJava)
      ).asJava
    )

    assertTrue(future.isDone)
    assertEquals(expectedData, future.get())
=======
  def testFetchAllOffsets(): Unit = {
    val foo0 = new TopicPartition("foo", 0)
    val foo1 = new TopicPartition("foo", 1)
    val bar1 = new TopicPartition("bar", 1)

    val groupCoordinator = mock(classOf[GroupCoordinator])
    val adapter = new GroupCoordinatorAdapter(groupCoordinator)

    when(groupCoordinator.handleFetchOffsets(
      "group",
      true,
      None
    )).thenReturn((
      Errors.NONE,
      Map(
        foo0 -> new OffsetFetchResponse.PartitionData(
          100,
          Optional.of(1),
          "foo",
          Errors.NONE
        ),
        bar1 -> new OffsetFetchResponse.PartitionData(
          -1,
          Optional.empty[Integer],
          "",
          Errors.UNKNOWN_TOPIC_OR_PARTITION
        ),
        foo1 -> new OffsetFetchResponse.PartitionData(
          200,
          Optional.empty[Integer],
          "",
          Errors.NONE
        ),
      )
    ))

    val ctx = makeContext(ApiKeys.OFFSET_FETCH, ApiKeys.OFFSET_FETCH.latestVersion)
    val future = adapter.fetchAllOffsets(
      ctx,
      "group",
      true
    )

    assertTrue(future.isDone)

    val expectedResponse = List(
      new OffsetFetchResponseData.OffsetFetchResponseTopics()
        .setName(foo0.topic)
        .setPartitions(List(
          new OffsetFetchResponseData.OffsetFetchResponsePartitions()
            .setPartitionIndex(foo0.partition)
            .setCommittedOffset(100)
            .setCommittedLeaderEpoch(1)
            .setMetadata("foo")
            .setErrorCode(Errors.NONE.code),
          new OffsetFetchResponseData.OffsetFetchResponsePartitions()
            .setPartitionIndex(foo1.partition)
            .setCommittedOffset(200)
            .setCommittedLeaderEpoch(-1)
            .setMetadata("")
            .setErrorCode(Errors.NONE.code),
        ).asJava),
      new OffsetFetchResponseData.OffsetFetchResponseTopics()
        .setName(bar1.topic)
        .setPartitions(List(
          new OffsetFetchResponseData.OffsetFetchResponsePartitions()
            .setPartitionIndex(bar1.partition)
            .setCommittedOffset(-1)
            .setCommittedLeaderEpoch(-1)
            .setMetadata("")
            .setErrorCode(Errors.UNKNOWN_TOPIC_OR_PARTITION.code)
        ).asJava)
    )

    assertEquals(
      expectedResponse.sortWith(_.name > _.name),
      future.get().asScala.toList.sortWith(_.name > _.name)
    )
  }

  @Test
  def testFetchOffsets(): Unit = {
    val foo0 = new TopicPartition("foo", 0)
    val foo1 = new TopicPartition("foo", 1)
    val bar1 = new TopicPartition("bar", 1)

    val groupCoordinator = mock(classOf[GroupCoordinator])
    val adapter = new GroupCoordinatorAdapter(groupCoordinator)

    when(groupCoordinator.handleFetchOffsets(
      "group",
      true,
      Some(Seq(foo0, foo1, bar1))
    )).thenReturn((
      Errors.NONE,
      Map(
        foo0 -> new OffsetFetchResponse.PartitionData(
          100,
          Optional.of(1),
          "foo",
          Errors.NONE
        ),
        bar1 -> new OffsetFetchResponse.PartitionData(
          -1,
          Optional.empty[Integer],
          "",
          Errors.UNKNOWN_TOPIC_OR_PARTITION
        ),
        foo1 -> new OffsetFetchResponse.PartitionData(
          200,
          Optional.empty[Integer],
          "",
          Errors.NONE
        ),
      )
    ))

    val ctx = makeContext(ApiKeys.OFFSET_FETCH, ApiKeys.OFFSET_FETCH.latestVersion)
    val future = adapter.fetchOffsets(
      ctx,
      "group",
      List(
        new OffsetFetchRequestData.OffsetFetchRequestTopics()
          .setName(foo0.topic)
          .setPartitionIndexes(List[Integer](foo0.partition, foo1.partition).asJava),
        new OffsetFetchRequestData.OffsetFetchRequestTopics()
          .setName(bar1.topic)
          .setPartitionIndexes(List[Integer](bar1.partition).asJava),
      ).asJava,
      true
    )

    assertTrue(future.isDone)

    val expectedResponse = List(
      new OffsetFetchResponseData.OffsetFetchResponseTopics()
        .setName(foo0.topic)
        .setPartitions(List(
          new OffsetFetchResponseData.OffsetFetchResponsePartitions()
            .setPartitionIndex(foo0.partition)
            .setCommittedOffset(100)
            .setCommittedLeaderEpoch(1)
            .setMetadata("foo")
            .setErrorCode(Errors.NONE.code),
          new OffsetFetchResponseData.OffsetFetchResponsePartitions()
            .setPartitionIndex(foo1.partition)
            .setCommittedOffset(200)
            .setCommittedLeaderEpoch(-1)
            .setMetadata("")
            .setErrorCode(Errors.NONE.code),
        ).asJava),
      new OffsetFetchResponseData.OffsetFetchResponseTopics()
        .setName(bar1.topic)
        .setPartitions(List(
          new OffsetFetchResponseData.OffsetFetchResponsePartitions()
            .setPartitionIndex(bar1.partition)
            .setCommittedOffset(-1)
            .setCommittedLeaderEpoch(-1)
            .setMetadata("")
            .setErrorCode(Errors.UNKNOWN_TOPIC_OR_PARTITION.code)
        ).asJava)
    )

    assertEquals(
      expectedResponse.sortWith(_.name > _.name),
      future.get().asScala.toList.sortWith(_.name > _.name)
    )
>>>>>>> 78d4458b
  }
}<|MERGE_RESOLUTION|>--- conflicted
+++ resolved
@@ -19,14 +19,9 @@
 import kafka.common.OffsetAndMetadata
 import kafka.coordinator.group.GroupCoordinatorConcurrencyTest.{JoinGroupCallback, SyncGroupCallback}
 import kafka.server.RequestLocal
-<<<<<<< HEAD
 import kafka.utils.MockTime
 import org.apache.kafka.common.TopicPartition
-import org.apache.kafka.common.message.{DeleteGroupsResponseData, DescribeGroupsResponseData, HeartbeatRequestData, HeartbeatResponseData, JoinGroupRequestData, JoinGroupResponseData, LeaveGroupRequestData, LeaveGroupResponseData, ListGroupsRequestData, ListGroupsResponseData, SyncGroupRequestData, SyncGroupResponseData, TxnOffsetCommitRequestData, TxnOffsetCommitResponseData}
-=======
-import org.apache.kafka.common.TopicPartition
-import org.apache.kafka.common.message.{DeleteGroupsResponseData, DescribeGroupsResponseData, HeartbeatRequestData, HeartbeatResponseData, JoinGroupRequestData, JoinGroupResponseData, LeaveGroupRequestData, LeaveGroupResponseData, ListGroupsRequestData, ListGroupsResponseData, OffsetFetchRequestData, OffsetFetchResponseData, SyncGroupRequestData, SyncGroupResponseData}
->>>>>>> 78d4458b
+import org.apache.kafka.common.message.{DeleteGroupsResponseData, DescribeGroupsResponseData, HeartbeatRequestData, HeartbeatResponseData, JoinGroupRequestData, JoinGroupResponseData, LeaveGroupRequestData, LeaveGroupResponseData, ListGroupsRequestData, ListGroupsResponseData, OffsetFetchRequestData, OffsetFetchResponseData, SyncGroupRequestData, SyncGroupResponseData, TxnOffsetCommitRequestData, TxnOffsetCommitResponseData}
 import org.apache.kafka.common.message.JoinGroupRequestData.JoinGroupRequestProtocol
 import org.apache.kafka.common.message.JoinGroupResponseData.JoinGroupResponseMember
 import org.apache.kafka.common.network.{ClientInformation, ListenerName}
@@ -447,85 +442,13 @@
   }
 
   @Test
-<<<<<<< HEAD
-  def testCommitTransactionalOffsets(): Unit = {
-    val groupCoordinator = mock(classOf[GroupCoordinator])
-    val time = new MockTime()
-    val adapter = new GroupCoordinatorAdapter(groupCoordinator, time)
-    val now = time.milliseconds()
-
-    val ctx = makeContext(ApiKeys.TXN_OFFSET_COMMIT, ApiKeys.TXN_OFFSET_COMMIT.latestVersion)
-    val data = new TxnOffsetCommitRequestData()
-      .setGroupId("group")
-      .setMemberId("member")
-      .setGenerationId(10)
-      .setProducerEpoch(1)
-      .setProducerId(2)
-      .setTransactionalId("transaction-id")
-      .setTopics(List(
-        new TxnOffsetCommitRequestData.TxnOffsetCommitRequestTopic()
-          .setName("foo")
-          .setPartitions(List(
-            new TxnOffsetCommitRequestData.TxnOffsetCommitRequestPartition()
-              .setPartitionIndex(0)
-              .setCommittedOffset(100)
-              .setCommittedLeaderEpoch(1)
-          ).asJava)
-      ).asJava)
-    val bufferSupplier = BufferSupplier.create()
-
-    val future = adapter.commitTransactionalOffsets(ctx, data, bufferSupplier)
-    assertFalse(future.isDone)
-
-    val capturedCallback: ArgumentCaptor[Map[TopicPartition, Errors] => Unit] =
-      ArgumentCaptor.forClass(classOf[Map[TopicPartition, Errors] => Unit])
-
-    verify(groupCoordinator).handleTxnCommitOffsets(
-      ArgumentMatchers.eq(data.groupId),
-      ArgumentMatchers.eq(data.producerId),
-      ArgumentMatchers.eq(data.producerEpoch),
-      ArgumentMatchers.eq(data.memberId),
-      ArgumentMatchers.eq(None),
-      ArgumentMatchers.eq(data.generationId),
-      ArgumentMatchers.eq(Map(
-        new TopicPartition("foo", 0) -> new OffsetAndMetadata(
-          offset = 100,
-          leaderEpoch = Optional.of[Integer](1),
-          metadata = "",
-          commitTimestamp = now,
-          expireTimestamp = None
-        )
-      )),
-      capturedCallback.capture(),
-      ArgumentMatchers.eq(RequestLocal(bufferSupplier))
-    )
-
-    capturedCallback.getValue.apply(Map(
-      new TopicPartition("foo", 0) -> Errors.NONE
-    ))
-
-    val expectedData = new TxnOffsetCommitResponseData()
-      .setTopics(List(
-        new TxnOffsetCommitResponseData.TxnOffsetCommitResponseTopic()
-          .setName("foo")
-          .setPartitions(List(
-            new TxnOffsetCommitResponseData.TxnOffsetCommitResponsePartition()
-              .setPartitionIndex(0)
-              .setErrorCode(Errors.NONE.code)
-          ).asJava)
-      ).asJava
-    )
-
-    assertTrue(future.isDone)
-    assertEquals(expectedData, future.get())
-=======
   def testFetchAllOffsets(): Unit = {
     val foo0 = new TopicPartition("foo", 0)
     val foo1 = new TopicPartition("foo", 1)
     val bar1 = new TopicPartition("bar", 1)
 
     val groupCoordinator = mock(classOf[GroupCoordinator])
-    val adapter = new GroupCoordinatorAdapter(groupCoordinator)
+    val adapter = new GroupCoordinatorAdapter(groupCoordinator, Time.SYSTEM)
 
     when(groupCoordinator.handleFetchOffsets(
       "group",
@@ -606,7 +529,7 @@
     val bar1 = new TopicPartition("bar", 1)
 
     val groupCoordinator = mock(classOf[GroupCoordinator])
-    val adapter = new GroupCoordinatorAdapter(groupCoordinator)
+    val adapter = new GroupCoordinatorAdapter(groupCoordinator, Time.SYSTEM)
 
     when(groupCoordinator.handleFetchOffsets(
       "group",
@@ -686,6 +609,78 @@
       expectedResponse.sortWith(_.name > _.name),
       future.get().asScala.toList.sortWith(_.name > _.name)
     )
->>>>>>> 78d4458b
+  }
+
+  @Test
+  def testCommitTransactionalOffsets(): Unit = {
+    val groupCoordinator = mock(classOf[GroupCoordinator])
+    val time = new MockTime()
+    val adapter = new GroupCoordinatorAdapter(groupCoordinator, time)
+    val now = time.milliseconds()
+
+    val ctx = makeContext(ApiKeys.TXN_OFFSET_COMMIT, ApiKeys.TXN_OFFSET_COMMIT.latestVersion)
+    val data = new TxnOffsetCommitRequestData()
+      .setGroupId("group")
+      .setMemberId("member")
+      .setGenerationId(10)
+      .setProducerEpoch(1)
+      .setProducerId(2)
+      .setTransactionalId("transaction-id")
+      .setTopics(List(
+        new TxnOffsetCommitRequestData.TxnOffsetCommitRequestTopic()
+          .setName("foo")
+          .setPartitions(List(
+            new TxnOffsetCommitRequestData.TxnOffsetCommitRequestPartition()
+              .setPartitionIndex(0)
+              .setCommittedOffset(100)
+              .setCommittedLeaderEpoch(1)
+          ).asJava)
+      ).asJava)
+    val bufferSupplier = BufferSupplier.create()
+
+    val future = adapter.commitTransactionalOffsets(ctx, data, bufferSupplier)
+    assertFalse(future.isDone)
+
+    val capturedCallback: ArgumentCaptor[Map[TopicPartition, Errors] => Unit] =
+      ArgumentCaptor.forClass(classOf[Map[TopicPartition, Errors] => Unit])
+
+    verify(groupCoordinator).handleTxnCommitOffsets(
+      ArgumentMatchers.eq(data.groupId),
+      ArgumentMatchers.eq(data.producerId),
+      ArgumentMatchers.eq(data.producerEpoch),
+      ArgumentMatchers.eq(data.memberId),
+      ArgumentMatchers.eq(None),
+      ArgumentMatchers.eq(data.generationId),
+      ArgumentMatchers.eq(Map(
+        new TopicPartition("foo", 0) -> new OffsetAndMetadata(
+          offset = 100,
+          leaderEpoch = Optional.of[Integer](1),
+          metadata = "",
+          commitTimestamp = now,
+          expireTimestamp = None
+        )
+      )),
+      capturedCallback.capture(),
+      ArgumentMatchers.eq(RequestLocal(bufferSupplier))
+    )
+
+    capturedCallback.getValue.apply(Map(
+      new TopicPartition("foo", 0) -> Errors.NONE
+    ))
+
+    val expectedData = new TxnOffsetCommitResponseData()
+      .setTopics(List(
+        new TxnOffsetCommitResponseData.TxnOffsetCommitResponseTopic()
+          .setName("foo")
+          .setPartitions(List(
+            new TxnOffsetCommitResponseData.TxnOffsetCommitResponsePartition()
+              .setPartitionIndex(0)
+              .setErrorCode(Errors.NONE.code)
+          ).asJava)
+      ).asJava
+      )
+
+    assertTrue(future.isDone)
+    assertEquals(expectedData, future.get())
   }
 }