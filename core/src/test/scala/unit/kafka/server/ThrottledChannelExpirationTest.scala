--- conflicted
+++ resolved
@@ -21,21 +21,7 @@
 import java.util.Collections
 import java.util.concurrent.{DelayQueue, TimeUnit}
 
-<<<<<<< HEAD
-import kafka.network.RequestChannel
-import kafka.network.RequestChannel.{EndThrottlingResponse, Response, StartThrottlingResponse}
-import org.apache.kafka.common.TopicPartition
-import org.apache.kafka.common.memory.MemoryPool
 import org.apache.kafka.common.metrics.MetricConfig
-import org.apache.kafka.common.network.ClientInformation
-import org.apache.kafka.common.network.ListenerName
-import org.apache.kafka.common.protocol.ApiKeys
-import org.apache.kafka.common.requests.FetchRequest.PartitionData
-import org.apache.kafka.common.requests.{AbstractRequest, FetchRequest, RequestContext, RequestHeader, RequestTestUtils}
-import org.apache.kafka.common.security.auth.{KafkaPrincipal, SecurityProtocol}
-=======
-import org.apache.kafka.common.metrics.MetricConfig
->>>>>>> 8d6ae33a
 import org.apache.kafka.common.utils.MockTime
 import org.junit.jupiter.api.Assertions._
 import org.junit.jupiter.api.{BeforeEach, Test}
@@ -47,30 +33,10 @@
   private val metrics = new org.apache.kafka.common.metrics.Metrics(new MetricConfig(),
                                                                     Collections.emptyList(),
                                                                     time)
-<<<<<<< HEAD
-  private val request = buildRequest(FetchRequest.Builder.forConsumer(ApiKeys.FETCH.latestVersion, 0, 1000, new util.HashMap[TopicPartition, PartitionData], Collections.emptyMap()))._2
-
-  private def buildRequest[T <: AbstractRequest](builder: AbstractRequest.Builder[T],
-                                                 listenerName: ListenerName = ListenerName.forSecurityProtocol(SecurityProtocol.PLAINTEXT)): (T, RequestChannel.Request) = {
-
-    val request = builder.build()
-    val buffer = RequestTestUtils.serializeRequestWithHeader(
-      new RequestHeader(builder.apiKey, request.version, "", 0), request)
-    val requestChannelMetrics: RequestChannel.Metrics = EasyMock.createNiceMock(classOf[RequestChannel.Metrics])
-
-    // read the header from the buffer first so that the body can be read next from the Request constructor
-    val header = RequestHeader.parse(buffer)
-    val context = new RequestContext(header, "1", InetAddress.getLocalHost, KafkaPrincipal.ANONYMOUS,
-      listenerName, SecurityProtocol.PLAINTEXT, ClientInformation.EMPTY, false)
-    (request, new RequestChannel.Request(processor = 1, context = context, startTimeNanos =  0, MemoryPool.NONE, buffer,
-      requestChannelMetrics))
-  }
-=======
   private val callback = new ThrottleCallback {
     override def startThrottling(): Unit = {
       numCallbacksForStartThrottling += 1
     }
->>>>>>> 8d6ae33a
 
     override def endThrottling(): Unit = {
       numCallbacksForEndThrottling += 1
