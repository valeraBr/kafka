--- conflicted
+++ resolved
@@ -62,24 +62,14 @@
       numPartitions = 3
     )
 
-<<<<<<< HEAD
-    // Join the consumer group. Note that we don't heartbeat here so we must use
-    // a session long enough for the duration of the test.
+    // Join the consumer group. Complete the rebalance so that grp-1 is in STABLE state.
     val (memberId1, _) = joinDynamicConsumerGroupWithOldProtocol(
-=======
-    // Join the consumer group. Complete the rebalance so that grp-1 is in STABLE state.
-    val (memberId1, _) = joinConsumerGroupWithOldProtocol(
->>>>>>> c64ef1e2
       groupId = "grp-1",
       metadata = Array(1, 2, 3),
       assignment = Array(4, 5, 6)
     )
-<<<<<<< HEAD
+    // Join the consumer group. Not complete the rebalance so that grp-2 is in COMPLETING_REBALANCE state.
     val (memberId2, _) = joinDynamicConsumerGroupWithOldProtocol(
-=======
-    // Join the consumer group. Not complete the rebalance so that grp-2 is in COMPLETING_REBALANCE state.
-    val (memberId2, _) = joinConsumerGroupWithOldProtocol(
->>>>>>> c64ef1e2
       groupId = "grp-2",
       metadata = Array(1, 2, 3),
       completeRebalance = false
