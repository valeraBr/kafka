/**
 * Licensed to the Apache Software Foundation (ASF) under one or more
 * contributor license agreements.  See the NOTICE file distributed with
 * this work for additional information regarding copyright ownership.
 * The ASF licenses this file to You under the Apache License, Version 2.0
 * (the "License"); you may not use this file except in compliance with
 * the License.  You may obtain a copy of the License at
 *
 * http://www.apache.org/licenses/LICENSE-2.0
 *
 * Unless required by applicable law or agreed to in writing, software
 * distributed under the License is distributed on an "AS IS" BASIS,
 * WITHOUT WARRANTIES OR CONDITIONS OF ANY KIND, either express or implied.
 * See the License for the specific language governing permissions and
 * limitations under the License.
 */
package kafka.server

import kafka.test.ClusterInstance
import kafka.test.annotation.{ClusterConfigProperty, ClusterTest, ClusterTestDefaults, Type}
import kafka.test.junit.ClusterTestExtensions
import kafka.utils.TestUtils
import org.apache.kafka.clients.consumer.ConsumerPartitionAssignor
import org.apache.kafka.clients.consumer.internals.ConsumerProtocol
import org.apache.kafka.common.message.SyncGroupRequestData
import org.apache.kafka.common.protocol.{ApiKeys, Errors}
import org.apache.kafka.coordinator.group.generic.GenericGroupState
import org.junit.jupiter.api.{Tag, Timeout}
import org.junit.jupiter.api.extension.ExtendWith

import java.util.Collections
import scala.concurrent.ExecutionContext.Implicits.global
import scala.concurrent.duration.Duration
import scala.concurrent.{Await, Future}

@Timeout(120)
@ExtendWith(value = Array(classOf[ClusterTestExtensions]))
@ClusterTestDefaults(clusterType = Type.KRAFT, brokers = 1)
@Tag("integration")
class HeartbeatRequestTest(cluster: ClusterInstance) extends GroupCoordinatorBaseRequestTest(cluster) {
  @ClusterTest(serverProperties = Array(
    new ClusterConfigProperty(key = "group.coordinator.new.enable", value = "true"),
    new ClusterConfigProperty(key = "offsets.topic.num.partitions", value = "1"),
    new ClusterConfigProperty(key = "offsets.topic.replication.factor", value = "1")
  ))
  def testHeartbeatWithOldConsumerGroupProtocolAndNewGroupCoordinator(): Unit = {
    testHeartbeat()
  }

  @ClusterTest(clusterType = Type.ALL, serverProperties = Array(
    new ClusterConfigProperty(key = "group.coordinator.new.enable", value = "false"),
    new ClusterConfigProperty(key = "offsets.topic.num.partitions", value = "1"),
    new ClusterConfigProperty(key = "offsets.topic.replication.factor", value = "1")
  ))
  def testHeartbeatWithOldConsumerGroupProtocolAndOldGroupCoordinator(): Unit = {
    testHeartbeat()
  }

  private def testHeartbeat(): Unit = {
    // Creates the __consumer_offsets topics because it won't be created automatically
    // in this test because it does not use FindCoordinator API.
    createOffsetsTopic()

    // Create the topic.
    createTopic(
      topic = "foo",
      numPartitions = 3
    )

    for (version <- ApiKeys.HEARTBEAT.oldestVersion() to ApiKeys.HEARTBEAT.latestVersion(isUnstableApiEnabled)) {
      val metadata = ConsumerProtocol.serializeSubscription(
        new ConsumerPartitionAssignor.Subscription(Collections.singletonList("foo"))
      ).array

      val (leaderMemberId, leaderEpoch) = joinDynamicConsumerGroupWithOldProtocol(
        groupId = "grp",
        metadata = metadata,
        completeRebalance = false
      )

      // Heartbeat with unknown group id and unknown member id.
      heartbeat(
        groupId = "grp-unknown",
        memberId = "member-id-unknown",
        generationId = -1,
        expectedError = Errors.UNKNOWN_MEMBER_ID,
        version = version.toShort
      )

      // Heartbeat with unknown group id.
      heartbeat(
        groupId = "grp-unknown",
        memberId = leaderMemberId,
        generationId = -1,
        expectedError = Errors.UNKNOWN_MEMBER_ID,
        version = version.toShort
      )

      // Heartbeat with unknown member id.
      heartbeat(
        groupId = "grp",
        memberId = "member-id-unknown",
        generationId = -1,
        expectedError = Errors.UNKNOWN_MEMBER_ID,
        version = version.toShort
      )

      // Heartbeat with unmatched generation id.
      heartbeat(
        groupId = "grp",
        memberId = leaderMemberId,
        generationId = -1,
        expectedError = Errors.ILLEGAL_GENERATION,
        version = version.toShort
      )

      // Heartbeat COMPLETING_REBALANCE group.
      heartbeat(
        groupId = "grp",
        memberId = leaderMemberId,
        generationId = leaderEpoch,
        version = version.toShort
      )

      syncGroupWithOldProtocol(
        groupId = "grp",
        memberId = leaderMemberId,
        generationId = leaderEpoch,
        assignments = List(new SyncGroupRequestData.SyncGroupRequestAssignment()
          .setMemberId(leaderMemberId)
          .setAssignment(Array[Byte](1))
        ),
        expectedAssignment = Array[Byte](1)
      )

      // Heartbeat STABLE group.
      heartbeat(
        groupId = "grp",
        memberId = leaderMemberId,
        generationId = leaderEpoch,
        version = version.toShort
      )

      // Join the second member.
      val joinFollowerResponseData = sendJoinRequest(
        groupId = "grp",
        metadata = metadata
      )

      val reJoinFollowerFuture = Future {
        sendJoinRequest(
          groupId = "grp",
          memberId = joinFollowerResponseData.memberId,
          metadata = metadata
        )
      }
      val verifyAndRejoinLeaderFuture = Future {
        TestUtils.waitUntilTrue(() => {
<<<<<<< HEAD
          val described = describeGroups(List("grp"))
=======
          val described = describeGroups(groupIds = List("grp"), version = ApiKeys.DESCRIBE_GROUPS.latestVersion(isUnstableApiEnabled))
>>>>>>> ba9ae092
          GenericGroupState.PREPARING_REBALANCE.toString == described.head.groupState
        }, msg = s"The group is not in PREPARING_REBALANCE state.")

        // Heartbeat PREPARING_REBALANCE group.
        heartbeat(
          groupId = "grp",
          memberId = leaderMemberId,
          generationId = leaderEpoch,
          expectedError = Errors.REBALANCE_IN_PROGRESS,
          version = version.toShort
        )
        
        sendJoinRequest(
          groupId = "grp",
          memberId = leaderMemberId,
          metadata = metadata
        )
      }

      Await.result(reJoinFollowerFuture, Duration.Inf)
      Await.result(verifyAndRejoinLeaderFuture, Duration.Inf)

      leaveGroup(
        groupId = "grp",
        memberId = leaderMemberId,
        useNewProtocol = false,
        version = ApiKeys.LEAVE_GROUP.latestVersion(isUnstableApiEnabled)
      )
      leaveGroup(
        groupId = "grp",
        memberId = joinFollowerResponseData.memberId,
        useNewProtocol = false,
        version = ApiKeys.LEAVE_GROUP.latestVersion(isUnstableApiEnabled)
      )

      // Heartbeat empty group.
      heartbeat(
        groupId = "grp",
        memberId = leaderMemberId,
        generationId = -1,
        expectedError = Errors.UNKNOWN_MEMBER_ID,
        version = version.toShort
      )
    }
  }
}<|MERGE_RESOLUTION|>--- conflicted
+++ resolved
@@ -39,6 +39,7 @@
 @Tag("integration")
 class HeartbeatRequestTest(cluster: ClusterInstance) extends GroupCoordinatorBaseRequestTest(cluster) {
   @ClusterTest(serverProperties = Array(
+    new ClusterConfigProperty(key = "unstable.api.versions.enable", value = "false"),
     new ClusterConfigProperty(key = "group.coordinator.new.enable", value = "true"),
     new ClusterConfigProperty(key = "offsets.topic.num.partitions", value = "1"),
     new ClusterConfigProperty(key = "offsets.topic.replication.factor", value = "1")
@@ -48,6 +49,7 @@
   }
 
   @ClusterTest(clusterType = Type.ALL, serverProperties = Array(
+    new ClusterConfigProperty(key = "unstable.api.versions.enable", value = "false"),
     new ClusterConfigProperty(key = "group.coordinator.new.enable", value = "false"),
     new ClusterConfigProperty(key = "offsets.topic.num.partitions", value = "1"),
     new ClusterConfigProperty(key = "offsets.topic.replication.factor", value = "1")
@@ -129,8 +131,7 @@
         assignments = List(new SyncGroupRequestData.SyncGroupRequestAssignment()
           .setMemberId(leaderMemberId)
           .setAssignment(Array[Byte](1))
-        ),
-        expectedAssignment = Array[Byte](1)
+        )
       )
 
       // Heartbeat STABLE group.
@@ -156,11 +157,7 @@
       }
       val verifyAndRejoinLeaderFuture = Future {
         TestUtils.waitUntilTrue(() => {
-<<<<<<< HEAD
           val described = describeGroups(List("grp"))
-=======
-          val described = describeGroups(groupIds = List("grp"), version = ApiKeys.DESCRIBE_GROUPS.latestVersion(isUnstableApiEnabled))
->>>>>>> ba9ae092
           GenericGroupState.PREPARING_REBALANCE.toString == described.head.groupState
         }, msg = s"The group is not in PREPARING_REBALANCE state.")
 
