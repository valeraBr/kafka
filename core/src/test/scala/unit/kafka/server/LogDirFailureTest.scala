/*
 * Licensed to the Apache Software Foundation (ASF) under one or more
 * contributor license agreements. See the NOTICE file distributed with
 * this work for additional information regarding copyright ownership.
 * The ASF licenses this file to You under the Apache License, Version 2.0
 * (the "License"); you may not use this file except in compliance with
 * the License. You may obtain a copy of the License at
 *
 *    http://www.apache.org/licenses/LICENSE-2.0
 *
 * Unless required by applicable law or agreed to in writing, software
 * distributed under the License is distributed on an "AS IS" BASIS,
 * WITHOUT WARRANTIES OR CONDITIONS OF ANY KIND, either express or implied.
 * See the License for the specific language governing permissions and
 * limitations under the License.
 */
package kafka.server

import java.io.File
import java.util.Collections
import java.util.concurrent.{ExecutionException, TimeUnit}
import kafka.api.IntegrationTestHarness
import kafka.controller.{OfflineReplica, PartitionAndReplica}
import kafka.utils.TestUtils.{Checkpoint, LogDirFailureType, Roll, waitUntilTrue}
import kafka.utils.{CoreUtils, Exit, TestUtils}
import org.apache.kafka.clients.consumer.Consumer
import org.apache.kafka.clients.producer.{ProducerConfig, ProducerRecord}
import org.apache.kafka.common.TopicPartition
import org.apache.kafka.common.errors.{KafkaStorageException, NotLeaderOrFollowerException}
import org.apache.kafka.common.utils.Utils
<<<<<<< HEAD
import org.apache.kafka.server.config.KafkaLogConfigs
=======
import org.apache.kafka.server.config.ReplicationConfigs
>>>>>>> 4954c578
import org.junit.jupiter.api.Assertions._
import org.junit.jupiter.api.{BeforeEach, Test, TestInfo}
import org.junit.jupiter.params.provider.ValueSource
import org.junit.jupiter.params.ParameterizedTest

import java.nio.file.Files
import scala.annotation.nowarn
import scala.jdk.CollectionConverters._

/**
  * Test whether clients can produce and consume when there is log directory failure
  */
class LogDirFailureTest extends IntegrationTestHarness {

  val producerCount: Int = 1
  val consumerCount: Int = 1
  val brokerCount: Int = 2
  private val topic = "topic"
  private val partitionNum = 12
  override val logDirCount = 3

  this.serverConfig.setProperty(ReplicationConfigs.REPLICA_HIGH_WATERMARK_CHECKPOINT_INTERVAL_MS_CONFIG, "60000")
  this.serverConfig.setProperty(ReplicationConfigs.NUM_REPLICA_FETCHERS_CONFIG, "1")

  @BeforeEach
  override def setUp(testInfo: TestInfo): Unit = {
    super.setUp(testInfo)
    createTopic(topic, partitionNum, brokerCount)
    ensureConsistentKRaftMetadata()
  }

  @ParameterizedTest
  @ValueSource(strings = Array("zk", "kraft"))
  def testProduceErrorFromFailureOnLogRoll(quorum: String): Unit = {
    testProduceErrorsFromLogDirFailureOnLeader(Roll)
  }

  @ParameterizedTest
  @ValueSource(strings = Array("zk", "kraft"))
  def testIOExceptionDuringLogRoll(quorum: String): Unit = {
    testProduceAfterLogDirFailureOnLeader(Roll, quorum)
  }

  // Broker should halt on any log directory failure if inter-broker protocol < 1.0
  @nowarn("cat=deprecation")
  @Test
  def testZkBrokerWithOldInterBrokerProtocolShouldHaltOnLogDirFailure(): Unit = {
    @volatile var statusCodeOption: Option[Int] = None
    Exit.setHaltProcedure { (statusCode, _) =>
      statusCodeOption = Some(statusCode)
      throw new IllegalArgumentException
    }

    var server: KafkaServer = null
    try {
      val props = TestUtils.createBrokerConfig(brokerCount, zkConnect, logDirCount = 3)
<<<<<<< HEAD
      props.put(KafkaConfig.InterBrokerProtocolVersionProp, "0.11.0")
      props.put(KafkaLogConfigs.LOG_MESSAGE_FORMAT_VERSION_CONFIG, "0.11.0")
=======
      props.put(ReplicationConfigs.INTER_BROKER_PROTOCOL_VERSION_CONFIG, "0.11.0")
      props.put(KafkaConfig.LogMessageFormatVersionProp, "0.11.0")
>>>>>>> 4954c578
      val kafkaConfig = KafkaConfig.fromProps(props)
      val logDir = new File(kafkaConfig.logDirs.head)
      // Make log directory of the partition on the leader broker inaccessible by replacing it with a file
      CoreUtils.swallow(Utils.delete(logDir), this)
      Files.createFile(logDir.toPath)
      assertTrue(logDir.isFile)

      server = TestUtils.createServer(kafkaConfig)
      TestUtils.waitUntilTrue(() => statusCodeOption.contains(1), "timed out waiting for broker to halt")
    } finally {
      Exit.resetHaltProcedure()
      if (server != null)
        TestUtils.shutdownServers(List(server))
    }
  }

  @ParameterizedTest
  @ValueSource(strings = Array("zk", "kraft"))
  def testProduceErrorFromFailureOnCheckpoint(quorum: String): Unit = {
    testProduceErrorsFromLogDirFailureOnLeader(Checkpoint)
  }

  @ParameterizedTest
  @ValueSource(strings = Array("zk", "kraft"))
  def testIOExceptionDuringCheckpoint(quorum: String): Unit = {
    testProduceAfterLogDirFailureOnLeader(Checkpoint, quorum)
  }

  @ParameterizedTest
  @ValueSource(strings = Array("zk", "kraft"))
  def testReplicaFetcherThreadAfterLogDirFailureOnFollower(quorum: String): Unit = {
    this.producerConfig.setProperty(ProducerConfig.RETRIES_CONFIG, "0")
    this.producerConfig.setProperty(ProducerConfig.ENABLE_IDEMPOTENCE_CONFIG, "false")
    val producer = createProducer()
    val partition = new TopicPartition(topic, 0)

    val partitionInfo = producer.partitionsFor(topic).asScala.find(_.partition() == 0).get
    val leaderServerId = partitionInfo.leader().id()
    val leaderServer = brokers.find(_.config.brokerId == leaderServerId).get
    val followerServerId = partitionInfo.replicas().map(_.id()).find(_ != leaderServerId).get
    val followerServer = brokers.find(_.config.brokerId == followerServerId).get

    followerServer.replicaManager.markPartitionOffline(partition)
    // Send a message to another partition whose leader is the same as partition 0
    // so that ReplicaFetcherThread on the follower will get response from leader immediately
    val anotherPartitionWithTheSameLeader = (1 until partitionNum).find { i =>
      leaderServer.replicaManager.onlinePartition(new TopicPartition(topic, i))
        .flatMap(_.leaderLogIfLocal).isDefined
    }.get
    val record = new ProducerRecord[Array[Byte], Array[Byte]](topic, anotherPartitionWithTheSameLeader, topic.getBytes, "message".getBytes)
    // When producer.send(...).get returns, it is guaranteed that ReplicaFetcherThread on the follower
    // has fetched from the leader and attempts to append to the offline replica.
    producer.send(record).get

    assertEquals(brokerCount, leaderServer.replicaManager.onlinePartition(new TopicPartition(topic, anotherPartitionWithTheSameLeader))
      .get.inSyncReplicaIds.size)
    followerServer.replicaManager.replicaFetcherManager.fetcherThreadMap.values.foreach { thread =>
      assertFalse(thread.isShutdownComplete, "ReplicaFetcherThread should still be working if its partition count > 0")
    }
  }

  def testProduceErrorsFromLogDirFailureOnLeader(failureType: LogDirFailureType): Unit = {
    // Disable retries to allow exception to bubble up for validation
    this.producerConfig.setProperty(ProducerConfig.RETRIES_CONFIG, "0")
    this.producerConfig.setProperty(ProducerConfig.ENABLE_IDEMPOTENCE_CONFIG, "false")
    val producer = createProducer()

    val partition = new TopicPartition(topic, 0)
    val record = new ProducerRecord(topic, 0, s"key".getBytes, s"value".getBytes)

    val leaderServerId = producer.partitionsFor(topic).asScala.find(_.partition() == 0).get.leader().id()
    val leaderServer = brokers.find(_.config.brokerId == leaderServerId).get

    TestUtils.causeLogDirFailure(failureType, leaderServer, partition)

    // send() should fail due to either KafkaStorageException or NotLeaderOrFollowerException
    val e = assertThrows(classOf[ExecutionException], () => producer.send(record).get(6000, TimeUnit.MILLISECONDS))
    assertTrue(e.getCause.isInstanceOf[KafkaStorageException] ||
      // This may happen if ProduceRequest version <= 3
      e.getCause.isInstanceOf[NotLeaderOrFollowerException])
  }

  def testProduceAfterLogDirFailureOnLeader(failureType: LogDirFailureType, quorum: String): Unit = {
    val consumer = createConsumer()
    subscribeAndWaitForAssignment(topic, consumer)

    val producer = createProducer()

    val partition = new TopicPartition(topic, 0)
    val record = new ProducerRecord(topic, 0, s"key".getBytes, s"value".getBytes)

    val originalLeaderServerId = producer.partitionsFor(topic).asScala.find(_.partition() == 0).get.leader().id()
    val originalLeaderServer = brokers.find(_.config.brokerId == originalLeaderServerId).get

    // The first send() should succeed
    producer.send(record).get()
    TestUtils.consumeRecords(consumer, 1)

    val failedLogDir = TestUtils.causeLogDirFailure(failureType, originalLeaderServer, partition)

    TestUtils.waitUntilTrue(() => {
      // ProduceResponse may contain KafkaStorageException and trigger metadata update
      producer.send(record)
      producer.partitionsFor(topic).asScala.find(_.partition() == 0).get.leader().id() != originalLeaderServerId
    }, "Expected new leader for the partition")

    // Block on send to ensure that new leader accepts a message.
    producer.send(record).get(6000L, TimeUnit.MILLISECONDS)

    // Consumer should receive some messages
    TestUtils.pollUntilAtLeastNumRecords(consumer, 1)

    if (quorum == "kraft") {
      waitUntilTrue(() => {
        // get the broker with broker.nodeId == originalLeaderServerId
        val brokerWithDirFail = brokers.find(_.config.nodeId == originalLeaderServerId).map(_.asInstanceOf[BrokerServer])
        // check if the broker has the offline log dir
        val hasOfflineDir = brokerWithDirFail.exists(_.logDirFailureChannel.hasOfflineLogDir(failedLogDir.toPath.toString))
        // check if the broker has the offline replica
        hasOfflineDir && brokerWithDirFail.exists(broker =>
          broker.replicaManager.metadataCache
            .getClusterMetadata(broker.clusterId, broker.config.interBrokerListenerName)
            .partition(new TopicPartition(topic, 0)).offlineReplicas().map(_.id()).contains(originalLeaderServerId))
      }, "Expected to find an offline log dir")
    } else {
      // There should be no remaining LogDirEventNotification znode
      assertTrue(zkClient.getAllLogDirEventNotifications.isEmpty)
      // The controller should have marked the replica on the original leader as offline
      val controllerServer = servers.find(_.kafkaController.isActive).get
      val offlineReplicas = controllerServer.kafkaController.controllerContext.replicasInState(topic, OfflineReplica)
      assertTrue(offlineReplicas.contains(PartitionAndReplica(new TopicPartition(topic, 0), originalLeaderServerId)))
    }
  }


  private def subscribeAndWaitForAssignment(topic: String, consumer: Consumer[Array[Byte], Array[Byte]]): Unit = {
    consumer.subscribe(Collections.singletonList(topic))
    TestUtils.pollUntilTrue(consumer, () => !consumer.assignment.isEmpty, "Expected non-empty assignment")
  }

}<|MERGE_RESOLUTION|>--- conflicted
+++ resolved
@@ -28,11 +28,7 @@
 import org.apache.kafka.common.TopicPartition
 import org.apache.kafka.common.errors.{KafkaStorageException, NotLeaderOrFollowerException}
 import org.apache.kafka.common.utils.Utils
-<<<<<<< HEAD
-import org.apache.kafka.server.config.KafkaLogConfigs
-=======
-import org.apache.kafka.server.config.ReplicationConfigs
->>>>>>> 4954c578
+import org.apache.kafka.server.config.{ReplicationConfigs, KafkaLogConfigs}
 import org.junit.jupiter.api.Assertions._
 import org.junit.jupiter.api.{BeforeEach, Test, TestInfo}
 import org.junit.jupiter.params.provider.ValueSource
@@ -89,13 +85,8 @@
     var server: KafkaServer = null
     try {
       val props = TestUtils.createBrokerConfig(brokerCount, zkConnect, logDirCount = 3)
-<<<<<<< HEAD
-      props.put(KafkaConfig.InterBrokerProtocolVersionProp, "0.11.0")
+      props.put(ReplicationConfigs.INTER_BROKER_PROTOCOL_VERSION_CONFIG, "0.11.0")
       props.put(KafkaLogConfigs.LOG_MESSAGE_FORMAT_VERSION_CONFIG, "0.11.0")
-=======
-      props.put(ReplicationConfigs.INTER_BROKER_PROTOCOL_VERSION_CONFIG, "0.11.0")
-      props.put(KafkaConfig.LogMessageFormatVersionProp, "0.11.0")
->>>>>>> 4954c578
       val kafkaConfig = KafkaConfig.fromProps(props)
       val logDir = new File(kafkaConfig.logDirs.head)
       // Make log directory of the partition on the leader broker inaccessible by replacing it with a file
