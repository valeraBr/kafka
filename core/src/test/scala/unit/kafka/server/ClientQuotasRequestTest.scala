--- conflicted
+++ resolved
@@ -38,22 +38,14 @@
 
 import scala.jdk.CollectionConverters._
 
-<<<<<<< HEAD
 @ClusterTestDefaults(clusterType = Type.Zk)
 @ExtendWith(value = Array(classOf[ClusterTestExtensions]))
 class ClientQuotasRequestTest(cluster: ClusterInstance,
                               helper: IntegrationTestHelper) {
-  private val ConsumerByteRateProp = DynamicConfig.Client.ConsumerByteRateOverrideProp
-  private val ProducerByteRateProp = DynamicConfig.Client.ProducerByteRateOverrideProp
-  private val RequestPercentageProp = DynamicConfig.Client.RequestPercentageOverrideProp
-  private val IpConnectionRateProp = DynamicConfig.Ip.IpConnectionRateOverrideProp
-=======
-class ClientQuotasRequestTest extends BaseRequestTest {
   private val ConsumerByteRateProp = QuotaConfigs.CONSUMER_BYTE_RATE_OVERRIDE_CONFIG
   private val ProducerByteRateProp = QuotaConfigs.PRODUCER_BYTE_RATE_OVERRIDE_CONFIG
   private val RequestPercentageProp = QuotaConfigs.REQUEST_PERCENTAGE_OVERRIDE_CONFIG
   private val IpConnectionRateProp = QuotaConfigs.IP_CONNECTION_RATE_OVERRIDE_CONFIG
->>>>>>> a3305c4b
 
   @ClusterTest
   def testAlterClientQuotasRequest(): Unit = {
