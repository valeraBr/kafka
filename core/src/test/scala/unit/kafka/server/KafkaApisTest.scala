/*
 * Licensed to the Apache Software Foundation (ASF) under one or more
 * contributor license agreements. See the NOTICE file distributed with
 * this work for additional information regarding copyright ownership.
 * The ASF licenses this file to You under the Apache License, Version 2.0
 * (the "License"); you may not use this file except in compliance with
 * the License. You may obtain a copy of the License at
 *
 *    http://www.apache.org/licenses/LICENSE-2.0
 *
 * Unless required by applicable law or agreed to in writing, software
 * distributed under the License is distributed on an "AS IS" BASIS,
 * WITHOUT WARRANTIES OR CONDITIONS OF ANY KIND, either express or implied.
 * See the License for the specific language governing permissions and
 * limitations under the License.
 */

package kafka.server

import java.net.InetAddress
import java.nio.charset.StandardCharsets
import java.util
import java.util.Arrays.asList
import java.util.concurrent.TimeUnit
import java.util.{Collections, Optional, Properties, Random}

import kafka.api.{ApiVersion, KAFKA_0_10_2_IV0, KAFKA_2_2_IV1, LeaderAndIsr}
import kafka.cluster.{Broker, Partition}
import kafka.controller.KafkaController
import kafka.coordinator.group.GroupCoordinatorConcurrencyTest.{JoinGroupCallback, SyncGroupCallback}
import kafka.coordinator.group._
import kafka.coordinator.transaction.{InitProducerIdResult, TransactionCoordinator}
import kafka.log.AppendOrigin
import kafka.network.RequestChannel
import kafka.network.RequestChannel.{CloseConnectionResponse, SendResponse}
import kafka.server.QuotaFactory.QuotaManagers
import kafka.server.metadata.{ConfigRepository, CachedConfigRepository}
import kafka.utils.{MockTime, TestUtils}
import kafka.zk.KafkaZkClient
import org.apache.kafka.clients.NodeApiVersions
import org.apache.kafka.clients.admin.AlterConfigOp.OpType
import org.apache.kafka.clients.admin.{AlterConfigOp, ConfigEntry}
import org.apache.kafka.common.acl.AclOperation
import org.apache.kafka.common.config.ConfigResource
import org.apache.kafka.common.errors.UnsupportedVersionException
import org.apache.kafka.common.internals.{KafkaFutureImpl, Topic}
import org.apache.kafka.common.memory.MemoryPool
import org.apache.kafka.common.message.CreateTopicsRequestData.{CreatableTopic, CreatableTopicCollection}
import org.apache.kafka.common.message.DescribeConfigsResponseData.DescribeConfigsResult
import org.apache.kafka.common.message.JoinGroupRequestData.JoinGroupRequestProtocol
import org.apache.kafka.common.message.LeaveGroupRequestData.MemberIdentity
import org.apache.kafka.common.message.ListOffsetsRequestData.{ListOffsetsPartition, ListOffsetsTopic}
import org.apache.kafka.common.message.MetadataResponseData.MetadataResponseTopic
import org.apache.kafka.common.message.OffsetDeleteRequestData.{OffsetDeleteRequestPartition, OffsetDeleteRequestTopic, OffsetDeleteRequestTopicCollection}
import org.apache.kafka.common.message.StopReplicaRequestData.{StopReplicaPartitionState, StopReplicaTopicState}
import org.apache.kafka.common.message.UpdateMetadataRequestData.{UpdateMetadataBroker, UpdateMetadataEndpoint, UpdateMetadataPartitionState}
import org.apache.kafka.common.message._
import org.apache.kafka.common.metrics.Metrics
import org.apache.kafka.common.network.{ClientInformation, ListenerName}
import org.apache.kafka.common.protocol.{ApiKeys, Errors}
import org.apache.kafka.common.quota.{ClientQuotaAlteration, ClientQuotaEntity}
import org.apache.kafka.common.record.FileRecords.TimestampAndOffset
import org.apache.kafka.common.record._
import org.apache.kafka.common.replica.ClientMetadata
import org.apache.kafka.common.requests.FindCoordinatorRequest.CoordinatorType
import org.apache.kafka.common.requests.MetadataResponse.TopicMetadata
import org.apache.kafka.common.requests.ProduceResponse.PartitionResponse
import org.apache.kafka.common.requests.WriteTxnMarkersRequest.TxnMarkerEntry
import org.apache.kafka.common.requests.{FetchMetadata => JFetchMetadata, _}
import org.apache.kafka.common.resource.{PatternType, Resource, ResourcePattern, ResourceType}
import org.apache.kafka.common.security.auth.{KafkaPrincipal, KafkaPrincipalSerde, SecurityProtocol}
import org.apache.kafka.common.utils.{ProducerIdAndEpoch, SecurityUtils, Utils}
import org.apache.kafka.common.{IsolationLevel, Node, TopicPartition, Uuid}
import org.apache.kafka.server.authorizer.{Action, AuthorizationResult, Authorizer}
import org.easymock.EasyMock._
import org.easymock.{Capture, EasyMock, IAnswer}
import org.junit.jupiter.api.Assertions._
import org.junit.jupiter.api.{AfterEach, Test}
import org.mockito.{ArgumentMatchers, Mockito}

import scala.annotation.nowarn
import scala.collection.{Map, Seq, mutable}
import scala.jdk.CollectionConverters._

class KafkaApisTest {

  private val requestChannel: RequestChannel = EasyMock.createNiceMock(classOf[RequestChannel])
  private val requestChannelMetrics: RequestChannel.Metrics = EasyMock.createNiceMock(classOf[RequestChannel.Metrics])
  private val replicaManager: ReplicaManager = EasyMock.createNiceMock(classOf[ReplicaManager])
  private val groupCoordinator: GroupCoordinator = EasyMock.createNiceMock(classOf[GroupCoordinator])
  private val adminManager: ZkAdminManager = EasyMock.createNiceMock(classOf[ZkAdminManager])
  private val txnCoordinator: TransactionCoordinator = EasyMock.createNiceMock(classOf[TransactionCoordinator])
  private val controller: KafkaController = EasyMock.createNiceMock(classOf[KafkaController])
  private val forwardingManager: ForwardingManager = EasyMock.createNiceMock(classOf[ForwardingManager])
  private val autoTopicCreationManager: AutoTopicCreationManager = EasyMock.createNiceMock(classOf[AutoTopicCreationManager])

  private val hostAddress: Array[Byte] = InetAddress.getByName("192.168.1.1").getAddress
  private val kafkaPrincipalSerde = new KafkaPrincipalSerde {
    override def serialize(principal: KafkaPrincipal): Array[Byte] = Utils.utf8(principal.toString)
    override def deserialize(bytes: Array[Byte]): KafkaPrincipal = SecurityUtils.parseKafkaPrincipal(Utils.utf8(bytes))
  }
  private val zkClient: KafkaZkClient = EasyMock.createNiceMock(classOf[KafkaZkClient])
  private val metrics = new Metrics()
  private val brokerId = 1
  private var metadataCache: MetadataCache = MetadataCache.zkMetadataCache(brokerId)
  private val clientQuotaManager: ClientQuotaManager = EasyMock.createNiceMock(classOf[ClientQuotaManager])
  private val clientRequestQuotaManager: ClientRequestQuotaManager = EasyMock.createNiceMock(classOf[ClientRequestQuotaManager])
  private val clientControllerQuotaManager: ControllerMutationQuotaManager = EasyMock.createNiceMock(classOf[ControllerMutationQuotaManager])
  private val replicaQuotaManager: ReplicationQuotaManager = EasyMock.createNiceMock(classOf[ReplicationQuotaManager])
  private val quotas = QuotaManagers(clientQuotaManager, clientQuotaManager, clientRequestQuotaManager,
    clientControllerQuotaManager, replicaQuotaManager, replicaQuotaManager, replicaQuotaManager, None)
  private val fetchManager: FetchManager = EasyMock.createNiceMock(classOf[FetchManager])
  private val brokerTopicStats = new BrokerTopicStats
  private val clusterId = "clusterId"
  private val time = new MockTime
  private val clientId = ""

  @AfterEach
  def tearDown(): Unit = {
    quotas.shutdown()
    TestUtils.clearYammerMetrics()
    metrics.close()
  }

  def createKafkaApis(interBrokerProtocolVersion: ApiVersion = ApiVersion.latestVersion,
                      authorizer: Option[Authorizer] = None,
                      enableForwarding: Boolean = false,
                      configRepository: ConfigRepository = new CachedConfigRepository(),
                      raftSupport: Boolean = false,
                      overrideProperties: Map[String, String] = Map.empty): KafkaApis = {

    val brokerFeatures = BrokerFeatures.createDefault()
    val cache = new FinalizedFeatureCache(brokerFeatures)
    val properties = if (raftSupport) {
      val properties = TestUtils.createBrokerConfig(brokerId, "")
      properties.put(KafkaConfig.NodeIdProp, brokerId.toString)
      properties.put(KafkaConfig.ProcessRolesProp, "broker")
      properties
    } else {
      TestUtils.createBrokerConfig(brokerId, "zk")
    }
    overrideProperties.foreach( p => properties.put(p._1, p._2))
    properties.put(KafkaConfig.InterBrokerProtocolVersionProp, interBrokerProtocolVersion.toString)
    properties.put(KafkaConfig.LogMessageFormatVersionProp, interBrokerProtocolVersion.toString)

    val forwardingManagerOpt = if (enableForwarding)
      Some(this.forwardingManager)
    else
      None

    new KafkaApis(requestChannel,
      if (raftSupport) RaftSupport(forwardingManager) else ZkSupport(adminManager, controller, zkClient, forwardingManagerOpt),
      replicaManager,
      groupCoordinator,
      txnCoordinator,
      autoTopicCreationManager,
      brokerId,
      new KafkaConfig(properties),
      configRepository,
      metadataCache,
      metrics,
      authorizer,
      quotas,
      fetchManager,
      brokerTopicStats,
      clusterId,
      time,
      null,
      brokerFeatures,
      cache)
  }

  @Test
  def testDescribeConfigsWithAuthorizer(): Unit = {
    val authorizer: Authorizer = EasyMock.niceMock(classOf[Authorizer])

    val operation = AclOperation.DESCRIBE_CONFIGS
    val resourceType = ResourceType.TOPIC
    val resourceName = "topic-1"
    val requestHeader = new RequestHeader(ApiKeys.DESCRIBE_CONFIGS, ApiKeys.DESCRIBE_CONFIGS.latestVersion,
      clientId, 0)

    val expectedActions = Seq(
      new Action(operation, new ResourcePattern(resourceType, resourceName, PatternType.LITERAL),
        1, true, true)
    )

    // Verify that authorize is only called once
    EasyMock.expect(authorizer.authorize(anyObject[RequestContext], EasyMock.eq(expectedActions.asJava)))
      .andReturn(Seq(AuthorizationResult.ALLOWED).asJava)
      .once()

    val capturedResponse = expectNoThrottling()

    val configRepository: ConfigRepository = EasyMock.strictMock(classOf[ConfigRepository])
    val topicConfigs = new Properties()
    val propName = "min.insync.replicas"
    val propValue = "3"
    topicConfigs.put(propName, propValue)
    EasyMock.expect(configRepository.topicConfig(resourceName)).andReturn(topicConfigs)

    metadataCache =
      EasyMock.partialMockBuilder(classOf[ZkMetadataCache])
        .withConstructor(classOf[Int])
        .withArgs(Int.box(brokerId))  // Need to box it for Scala 2.12 and before
        .addMockedMethod("contains", classOf[String])
        .createMock()

    expect(metadataCache.contains(resourceName)).andReturn(true)

    EasyMock.replay(metadataCache, replicaManager, clientRequestQuotaManager, requestChannel, authorizer, configRepository, adminManager)

    val describeConfigsRequest = new DescribeConfigsRequest.Builder(new DescribeConfigsRequestData()
      .setIncludeSynonyms(true)
      .setResources(List(new DescribeConfigsRequestData.DescribeConfigsResource()
        .setResourceName(resourceName)
        .setResourceType(ConfigResource.Type.TOPIC.id)).asJava))
      .build(requestHeader.apiVersion)
    val request = buildRequest(describeConfigsRequest,
      requestHeader = Option(requestHeader))
    createKafkaApis(authorizer = Some(authorizer), configRepository = configRepository).handleDescribeConfigsRequest(request)

    verify(authorizer, replicaManager)

    val response = readResponse(describeConfigsRequest, capturedResponse)
      .asInstanceOf[DescribeConfigsResponse]
    val results = response.data().results()
    assertEquals(1, results.size())
    val describeConfigsResult: DescribeConfigsResult = results.get(0)
    assertEquals(ConfigResource.Type.TOPIC.id, describeConfigsResult.resourceType())
    assertEquals(resourceName, describeConfigsResult.resourceName())
    val configs = describeConfigsResult.configs().asScala.filter(_.name() == propName)
    assertEquals(1, configs.length)
    val describeConfigsResponseData = configs(0)
    assertEquals(propName, describeConfigsResponseData.name())
    assertEquals(propValue, describeConfigsResponseData.value())
  }

  @Test
  def testEnvelopeRequestHandlingAsController(): Unit = {
    testEnvelopeRequestWithAlterConfig(
      alterConfigHandler = () => ApiError.NONE,
      expectedError = Errors.NONE
    )
  }

  @Test
  def testEnvelopeRequestWithAlterConfigUnhandledError(): Unit = {
    testEnvelopeRequestWithAlterConfig(
      alterConfigHandler = () => throw new IllegalStateException(),
      expectedError = Errors.UNKNOWN_SERVER_ERROR
    )
  }

  private def testEnvelopeRequestWithAlterConfig(
    alterConfigHandler: () => ApiError,
    expectedError: Errors
  ): Unit = {
    val authorizer: Authorizer = EasyMock.niceMock(classOf[Authorizer])

    authorizeResource(authorizer, AclOperation.CLUSTER_ACTION, ResourceType.CLUSTER, Resource.CLUSTER_NAME, AuthorizationResult.ALLOWED)

    val operation = AclOperation.ALTER_CONFIGS
    val resourceName = "topic-1"
    val requestHeader = new RequestHeader(ApiKeys.ALTER_CONFIGS, ApiKeys.ALTER_CONFIGS.latestVersion,
      clientId, 0)

    EasyMock.expect(controller.isActive).andReturn(true)

    authorizeResource(authorizer, operation, ResourceType.TOPIC, resourceName, AuthorizationResult.ALLOWED)

    val capturedResponse = expectNoThrottling()

    val configResource = new ConfigResource(ConfigResource.Type.TOPIC, resourceName)
    EasyMock.expect(adminManager.alterConfigs(anyObject(), EasyMock.eq(false)))
      .andAnswer(() => {
        Map(configResource -> alterConfigHandler.apply())
      })

    EasyMock.replay(replicaManager, clientRequestQuotaManager, requestChannel, authorizer,
      adminManager, controller)

    val configs = Map(
      configResource -> new AlterConfigsRequest.Config(
        Seq(new AlterConfigsRequest.ConfigEntry("foo", "bar")).asJava))
    val alterConfigsRequest = new AlterConfigsRequest.Builder(configs.asJava, false).build(requestHeader.apiVersion)

    val request = buildRequestWithEnvelope(alterConfigsRequest, fromPrivilegedListener = true)

    createKafkaApis(authorizer = Some(authorizer), enableForwarding = true).handle(request)

    val envelopeRequest = request.body[EnvelopeRequest]
    val response = readResponse(envelopeRequest, capturedResponse)
      .asInstanceOf[EnvelopeResponse]

    assertEquals(Errors.NONE, response.error)

    val innerResponse = AbstractResponse.parseResponse(
      response.responseData(),
      requestHeader
    ).asInstanceOf[AlterConfigsResponse]

    val responseMap = innerResponse.data.responses().asScala.map { resourceResponse =>
      resourceResponse.resourceName() -> Errors.forCode(resourceResponse.errorCode)
    }.toMap

    assertEquals(Map(resourceName -> expectedError), responseMap)

    verify(authorizer, controller, adminManager)
  }

  @Test
  def testInvalidEnvelopeRequestWithNonForwardableAPI(): Unit = {
    val requestHeader = new RequestHeader(ApiKeys.LEAVE_GROUP, ApiKeys.LEAVE_GROUP.latestVersion,
      clientId, 0)
    val leaveGroupRequest = new LeaveGroupRequest.Builder("group",
      Collections.singletonList(new MemberIdentity())).build(requestHeader.apiVersion)
    val serializedRequestData = RequestTestUtils.serializeRequestWithHeader(requestHeader, leaveGroupRequest)

    resetToStrict(requestChannel)

    EasyMock.expect(controller.isActive).andReturn(true)

    EasyMock.expect(requestChannel.updateErrorMetrics(ApiKeys.ENVELOPE, Map(Errors.INVALID_REQUEST -> 1)))
    val capturedResponse = expectNoThrottling()

    EasyMock.replay(replicaManager, clientRequestQuotaManager, requestChannel, controller)

    val envelopeHeader = new RequestHeader(ApiKeys.ENVELOPE, ApiKeys.ENVELOPE.latestVersion,
      clientId, 0)

    val envelopeRequest = new EnvelopeRequest.Builder(serializedRequestData, new Array[Byte](0), hostAddress)
      .build(envelopeHeader.apiVersion)
    val request = buildRequestWithEnvelope(leaveGroupRequest, fromPrivilegedListener = true)

    createKafkaApis(enableForwarding = true).handle(request)

    val response = readResponse(envelopeRequest, capturedResponse)
      .asInstanceOf[EnvelopeResponse]
    assertEquals(Errors.INVALID_REQUEST, response.error())
  }

  @Test
  def testEnvelopeRequestWithNotFromPrivilegedListener(): Unit = {
    testInvalidEnvelopeRequest(Errors.NONE, fromPrivilegedListener = false,
      shouldCloseConnection = true)
  }

  @Test
  def testEnvelopeRequestNotAuthorized(): Unit = {
    testInvalidEnvelopeRequest(Errors.CLUSTER_AUTHORIZATION_FAILED,
      performAuthorize = true, authorizeResult = AuthorizationResult.DENIED)
  }

  @Test
  def testEnvelopeRequestNotControllerHandling(): Unit = {
    testInvalidEnvelopeRequest(Errors.NOT_CONTROLLER, performAuthorize = true, isActiveController = false)
  }

  private def testInvalidEnvelopeRequest(expectedError: Errors,
                                         fromPrivilegedListener: Boolean = true,
                                         shouldCloseConnection: Boolean = false,
                                         performAuthorize: Boolean = false,
                                         authorizeResult: AuthorizationResult = AuthorizationResult.ALLOWED,
                                         isActiveController: Boolean = true): Unit = {
    val authorizer: Authorizer = EasyMock.niceMock(classOf[Authorizer])

    if (performAuthorize) {
      authorizeResource(authorizer, AclOperation.CLUSTER_ACTION, ResourceType.CLUSTER, Resource.CLUSTER_NAME, authorizeResult)
    }

    val resourceName = "topic-1"
    val requestHeader = new RequestHeader(ApiKeys.ALTER_CONFIGS, ApiKeys.ALTER_CONFIGS.latestVersion,
      clientId, 0)

    EasyMock.expect(controller.isActive).andReturn(isActiveController)

    val capturedResponse = expectNoThrottling()

    val configResource = new ConfigResource(ConfigResource.Type.TOPIC, resourceName)

    EasyMock.replay(replicaManager, clientRequestQuotaManager, requestChannel, authorizer,
      adminManager, controller)

    val configs = Map(
      configResource -> new AlterConfigsRequest.Config(
        Seq(new AlterConfigsRequest.ConfigEntry("foo", "bar")).asJava))
    val alterConfigsRequest = new AlterConfigsRequest.Builder(configs.asJava, false)
      .build(requestHeader.apiVersion)

    val request = buildRequestWithEnvelope(alterConfigsRequest,
      fromPrivilegedListener = fromPrivilegedListener)
    createKafkaApis(authorizer = Some(authorizer), enableForwarding = true).handle(request)

    if (shouldCloseConnection) {
      assertTrue(capturedResponse.getValue.isInstanceOf[CloseConnectionResponse])
    } else {
      val envelopeRequest = request.body[EnvelopeRequest]
      val response = readResponse(envelopeRequest, capturedResponse)
        .asInstanceOf[EnvelopeResponse]

      assertEquals(expectedError, response.error())

      verify(authorizer, adminManager)
    }
  }

  @Test
  def testAlterConfigsWithAuthorizer(): Unit = {
    val authorizer: Authorizer = EasyMock.niceMock(classOf[Authorizer])

    val authorizedTopic = "authorized-topic"
    val unauthorizedTopic = "unauthorized-topic"
    val (authorizedResource, unauthorizedResource) =
      createConfigsWithAuthorization(authorizer, authorizedTopic, unauthorizedTopic)

    val configs = Map(
      authorizedResource -> new AlterConfigsRequest.Config(
        Seq(new AlterConfigsRequest.ConfigEntry("foo", "bar")).asJava),
      unauthorizedResource -> new AlterConfigsRequest.Config(
        Seq(new AlterConfigsRequest.ConfigEntry("foo-1", "bar-1")).asJava)
    )

    val topicHeader = new RequestHeader(ApiKeys.ALTER_CONFIGS, ApiKeys.ALTER_CONFIGS.latestVersion,
      clientId, 0)

    val alterConfigsRequest = new AlterConfigsRequest.Builder(configs.asJava, false)
      .build(topicHeader.apiVersion)
    val request = buildRequest(alterConfigsRequest)

    EasyMock.expect(controller.isActive).andReturn(false)

    val capturedResponse = expectNoThrottling()

    EasyMock.expect(adminManager.alterConfigs(anyObject(), EasyMock.eq(false)))
      .andReturn(Map(authorizedResource -> ApiError.NONE))

    EasyMock.replay(replicaManager, clientRequestQuotaManager, requestChannel, authorizer,
      adminManager, controller)

    createKafkaApis(authorizer = Some(authorizer)).handleAlterConfigsRequest(request)

    verifyAlterConfigResult(alterConfigsRequest,
      capturedResponse, Map(authorizedTopic -> Errors.NONE,
        unauthorizedTopic -> Errors.TOPIC_AUTHORIZATION_FAILED))

    verify(authorizer, adminManager)
  }

  @Test
  def testAlterConfigsWithForwarding(): Unit = {
    val requestBuilder = new AlterConfigsRequest.Builder(Collections.emptyMap(), false)
    testForwardableAPI(ApiKeys.ALTER_CONFIGS, requestBuilder)
  }

  private def testForwardableAPI(apiKey: ApiKeys, requestBuilder: AbstractRequest.Builder[_ <: AbstractRequest]): Unit = {
    val topicHeader = new RequestHeader(apiKey, apiKey.latestVersion,
      clientId, 0)

    val request = buildRequest(requestBuilder.build(topicHeader.apiVersion))

    EasyMock.expect(controller.isActive).andReturn(false)

    expectNoThrottling()

    EasyMock.expect(forwardingManager.forwardRequest(
      EasyMock.eq(request),
      anyObject[Option[AbstractResponse] => Unit]()
    )).once()

    EasyMock.replay(replicaManager, clientRequestQuotaManager, requestChannel, controller, forwardingManager)

    createKafkaApis(enableForwarding = true).handle(request)

    EasyMock.verify(controller, forwardingManager)
  }

  private def authorizeResource(authorizer: Authorizer,
                                operation: AclOperation,
                                resourceType: ResourceType,
                                resourceName: String,
                                result: AuthorizationResult,
                                logIfAllowed: Boolean = true,
                                logIfDenied: Boolean = true): Unit = {
    val expectedAuthorizedAction = if (operation == AclOperation.CLUSTER_ACTION)
      new Action(operation,
        new ResourcePattern(ResourceType.CLUSTER, Resource.CLUSTER_NAME, PatternType.LITERAL),
        1, logIfAllowed, logIfDenied)
    else
      new Action(operation,
        new ResourcePattern(resourceType, resourceName, PatternType.LITERAL),
        1, logIfAllowed, logIfDenied)

    EasyMock.expect(authorizer.authorize(anyObject[RequestContext], EasyMock.eq(Seq(expectedAuthorizedAction).asJava)))
      .andReturn(Seq(result).asJava)
      .once()
  }

  private def verifyAlterConfigResult(alterConfigsRequest: AlterConfigsRequest,
                                      capturedResponse: Capture[RequestChannel.Response],
                                      expectedResults: Map[String, Errors]): Unit = {
    val response = readResponse(alterConfigsRequest, capturedResponse)
      .asInstanceOf[AlterConfigsResponse]
    val responseMap = response.data.responses().asScala.map { resourceResponse =>
      resourceResponse.resourceName() -> Errors.forCode(resourceResponse.errorCode)
    }.toMap

    assertEquals(expectedResults, responseMap)
  }

  private def createConfigsWithAuthorization(authorizer: Authorizer,
                                             authorizedTopic: String,
                                             unauthorizedTopic: String): (ConfigResource, ConfigResource) = {
    val authorizedResource = new ConfigResource(ConfigResource.Type.TOPIC, authorizedTopic)

    val unauthorizedResource = new ConfigResource(ConfigResource.Type.TOPIC, unauthorizedTopic)

    createTopicAuthorization(authorizer, AclOperation.ALTER_CONFIGS, authorizedTopic, unauthorizedTopic)
    (authorizedResource, unauthorizedResource)
  }

  @Test
  def testIncrementalAlterConfigsWithAuthorizer(): Unit = {
    val authorizer: Authorizer = EasyMock.niceMock(classOf[Authorizer])

    val authorizedTopic = "authorized-topic"
    val unauthorizedTopic = "unauthorized-topic"
    val (authorizedResource, unauthorizedResource) =
      createConfigsWithAuthorization(authorizer, authorizedTopic, unauthorizedTopic)

    val requestHeader = new RequestHeader(ApiKeys.INCREMENTAL_ALTER_CONFIGS, ApiKeys.INCREMENTAL_ALTER_CONFIGS.latestVersion, clientId, 0)

    val incrementalAlterConfigsRequest = getIncrementalAlterConfigRequestBuilder(Seq(authorizedResource, unauthorizedResource))
      .build(requestHeader.apiVersion)
    val request = buildRequest(incrementalAlterConfigsRequest,
      fromPrivilegedListener = true, requestHeader = Option(requestHeader))

    EasyMock.expect(controller.isActive).andReturn(true)

    val capturedResponse = expectNoThrottling()

    EasyMock.expect(adminManager.incrementalAlterConfigs(anyObject(), EasyMock.eq(false)))
      .andReturn(Map(authorizedResource -> ApiError.NONE))

    EasyMock.replay(replicaManager, clientRequestQuotaManager, requestChannel, authorizer,
      adminManager, controller)

    createKafkaApis(authorizer = Some(authorizer)).handleIncrementalAlterConfigsRequest(request)

    verifyIncrementalAlterConfigResult(incrementalAlterConfigsRequest,
      capturedResponse, Map(authorizedTopic -> Errors.NONE,
        unauthorizedTopic -> Errors.TOPIC_AUTHORIZATION_FAILED))

    verify(authorizer, adminManager)
  }

  @Test
  def testIncrementalAlterConfigsWithForwarding(): Unit = {
    val requestBuilder = new IncrementalAlterConfigsRequest.Builder(
      new IncrementalAlterConfigsRequestData())
    testForwardableAPI(ApiKeys.INCREMENTAL_ALTER_CONFIGS, requestBuilder)
  }

  private def getIncrementalAlterConfigRequestBuilder(configResources: Seq[ConfigResource]): IncrementalAlterConfigsRequest.Builder = {
    val resourceMap = configResources.map(configResource => {
      configResource -> Set(
        new AlterConfigOp(new ConfigEntry("foo", "bar"),
        OpType.forId(configResource.`type`.id))).asJavaCollection
    }).toMap.asJava

    new IncrementalAlterConfigsRequest.Builder(resourceMap, false)
  }

  private def verifyIncrementalAlterConfigResult(incrementalAlterConfigsRequest: IncrementalAlterConfigsRequest,
                                                 capturedResponse: Capture[RequestChannel.Response],
                                                 expectedResults: Map[String, Errors]): Unit = {
    val response = readResponse(incrementalAlterConfigsRequest, capturedResponse)
      .asInstanceOf[IncrementalAlterConfigsResponse]
    val responseMap = response.data.responses().asScala.map { resourceResponse =>
      resourceResponse.resourceName() -> Errors.forCode(resourceResponse.errorCode)
    }.toMap

    assertEquals(expectedResults, responseMap)
  }

  @Test
  def testAlterClientQuotasWithAuthorizer(): Unit = {
    val authorizer: Authorizer = EasyMock.niceMock(classOf[Authorizer])

    authorizeResource(authorizer, AclOperation.ALTER_CONFIGS, ResourceType.CLUSTER,
      Resource.CLUSTER_NAME, AuthorizationResult.DENIED)

    val quotaEntity = new ClientQuotaEntity(Collections.singletonMap(ClientQuotaEntity.USER, "user"))
    val quotas = Seq(new ClientQuotaAlteration(quotaEntity, Seq.empty.asJavaCollection))

    val requestHeader = new RequestHeader(ApiKeys.ALTER_CLIENT_QUOTAS, ApiKeys.ALTER_CLIENT_QUOTAS.latestVersion, clientId, 0)

    val alterClientQuotasRequest = new AlterClientQuotasRequest.Builder(quotas.asJavaCollection, false)
      .build(requestHeader.apiVersion)
    val request = buildRequest(alterClientQuotasRequest,
      fromPrivilegedListener = true, requestHeader = Option(requestHeader))

    EasyMock.expect(controller.isActive).andReturn(true)

    val capturedResponse = expectNoThrottling()

    EasyMock.replay(replicaManager, clientRequestQuotaManager, requestChannel, authorizer,
      adminManager, controller)

    createKafkaApis(authorizer = Some(authorizer)).handleAlterClientQuotasRequest(request)

    verifyAlterClientQuotaResult(alterClientQuotasRequest,
      capturedResponse, Map(quotaEntity -> Errors.CLUSTER_AUTHORIZATION_FAILED))

    verify(authorizer, adminManager)
  }

  @Test
  def testAlterClientQuotasWithForwarding(): Unit = {
    val requestBuilder = new AlterClientQuotasRequest.Builder(List.empty.asJava, false)
    testForwardableAPI(ApiKeys.ALTER_CLIENT_QUOTAS, requestBuilder)
  }

  private def verifyAlterClientQuotaResult(alterClientQuotasRequest: AlterClientQuotasRequest,
                                           capturedResponse: Capture[RequestChannel.Response],
                                           expected: Map[ClientQuotaEntity, Errors]): Unit = {
    val response = readResponse(alterClientQuotasRequest, capturedResponse)
      .asInstanceOf[AlterClientQuotasResponse]
    val futures = expected.keys.map(quotaEntity => quotaEntity -> new KafkaFutureImpl[Void]()).toMap
    response.complete(futures.asJava)
    futures.foreach {
      case (entity, future) =>
        future.whenComplete((_, thrown) =>
          assertEquals(thrown, expected(entity).exception())
        ).isDone
    }
  }

  @Test
  def testHandleApiVersionsWithControllerApiVersions(): Unit = {
    val authorizer: Authorizer = EasyMock.niceMock(classOf[Authorizer])

    val requestHeader = new RequestHeader(ApiKeys.API_VERSIONS, ApiKeys.API_VERSIONS.latestVersion, clientId, 0)

    val permittedVersion: Short = 0
    EasyMock.expect(forwardingManager.controllerApiVersions).andReturn(
      Some(NodeApiVersions.create(ApiKeys.ALTER_CONFIGS.id, permittedVersion, permittedVersion)))

    val capturedResponse = expectNoThrottling()

    val apiVersionsRequest = new ApiVersionsRequest.Builder()
      .build(requestHeader.apiVersion)
    val request = buildRequest(apiVersionsRequest,
      fromPrivilegedListener = true, requestHeader = Option(requestHeader))

    EasyMock.replay(replicaManager, clientRequestQuotaManager, forwardingManager,
      requestChannel, authorizer, adminManager, controller)

    createKafkaApis(authorizer = Some(authorizer), enableForwarding = true).handleApiVersionsRequest(request)

    val expectedVersions = new ApiVersionsResponseData.ApiVersion()
      .setApiKey(ApiKeys.ALTER_CONFIGS.id)
      .setMaxVersion(permittedVersion)
      .setMinVersion(permittedVersion)

    val response = readResponse(apiVersionsRequest, capturedResponse)
      .asInstanceOf[ApiVersionsResponse]
    assertEquals(Errors.NONE, Errors.forCode(response.data().errorCode()))

    val alterConfigVersions = response.data().apiKeys().find(ApiKeys.ALTER_CONFIGS.id)
    assertEquals(expectedVersions, alterConfigVersions)

    verify(authorizer, adminManager, forwardingManager)
  }

  @Test
  def testGetUnsupportedVersionsWhenControllerApiVersionsNotAvailable(): Unit = {
    val authorizer: Authorizer = EasyMock.niceMock(classOf[Authorizer])

    val requestHeader = new RequestHeader(ApiKeys.API_VERSIONS, ApiKeys.API_VERSIONS.latestVersion, clientId, 0)

    EasyMock.expect(forwardingManager.controllerApiVersions).andReturn(None)

    val capturedResponse = expectNoThrottling()

    val apiVersionsRequest = new ApiVersionsRequest.Builder()
      .build(requestHeader.apiVersion)
    val request = buildRequest(apiVersionsRequest,
      fromPrivilegedListener = true, requestHeader = Option(requestHeader))

    EasyMock.replay(replicaManager, clientRequestQuotaManager, forwardingManager,
      requestChannel, authorizer, adminManager, controller)

    createKafkaApis(authorizer = Some(authorizer), enableForwarding = true).handleApiVersionsRequest(request)

    val response = readResponse(apiVersionsRequest, capturedResponse)
      .asInstanceOf[ApiVersionsResponse]
    assertEquals(Errors.NONE, Errors.forCode(response.data().errorCode()))

    val expectedVersions = ApiVersionsResponse.toApiVersion(ApiKeys.ALTER_CONFIGS)

    val alterConfigVersions = response.data().apiKeys().find(ApiKeys.ALTER_CONFIGS.id)
    assertEquals(expectedVersions, alterConfigVersions)

    verify(authorizer, adminManager, forwardingManager)
  }

  @Test
  def testCreateTopicsWithAuthorizer(): Unit = {
    val authorizer: Authorizer = EasyMock.niceMock(classOf[Authorizer])

    val authorizedTopic = "authorized-topic"
    val unauthorizedTopic = "unauthorized-topic"

    authorizeResource(authorizer, AclOperation.CREATE, ResourceType.CLUSTER,
      Resource.CLUSTER_NAME, AuthorizationResult.DENIED, logIfDenied = false)

    createCombinedTopicAuthorization(authorizer, AclOperation.CREATE,
      authorizedTopic, unauthorizedTopic)

    createCombinedTopicAuthorization(authorizer, AclOperation.DESCRIBE_CONFIGS,
      authorizedTopic, unauthorizedTopic, logIfDenied = false)

    val requestHeader = new RequestHeader(ApiKeys.CREATE_TOPICS, ApiKeys.CREATE_TOPICS.latestVersion, clientId, 0)

    EasyMock.expect(controller.isActive).andReturn(true)

    val capturedResponse = expectNoThrottling()

    val topics = new CreateTopicsRequestData.CreatableTopicCollection(2)
    val topicToCreate = new CreateTopicsRequestData.CreatableTopic()
      .setName(authorizedTopic)
    topics.add(topicToCreate)

    val topicToFilter = new CreateTopicsRequestData.CreatableTopic()
      .setName(unauthorizedTopic)
    topics.add(topicToFilter)

    val timeout = 10
    val createTopicsRequest = new CreateTopicsRequest.Builder(
      new CreateTopicsRequestData()
        .setTimeoutMs(timeout)
        .setValidateOnly(false)
        .setTopics(topics))
      .build(requestHeader.apiVersion)
    val request = buildRequest(createTopicsRequest,
      fromPrivilegedListener = true, requestHeader = Option(requestHeader))

    EasyMock.expect(clientControllerQuotaManager.newQuotaFor(
      EasyMock.eq(request), EasyMock.eq(6))).andReturn(UnboundedControllerMutationQuota)

    val capturedCallback = EasyMock.newCapture[Map[String, ApiError] => Unit]()

    EasyMock.expect(adminManager.createTopics(
      EasyMock.eq(timeout),
      EasyMock.eq(false),
      EasyMock.eq(Map(authorizedTopic -> topicToCreate)),
      anyObject(),
      EasyMock.eq(UnboundedControllerMutationQuota),
      EasyMock.capture(capturedCallback)))

    EasyMock.replay(replicaManager, clientRequestQuotaManager, clientControllerQuotaManager,
      requestChannel, authorizer, adminManager, controller)

    createKafkaApis(authorizer = Some(authorizer)).handleCreateTopicsRequest(request)

    capturedCallback.getValue.apply(Map(authorizedTopic -> ApiError.NONE))

    verifyCreateTopicsResult(createTopicsRequest,
      capturedResponse, Map(authorizedTopic -> Errors.NONE,
        unauthorizedTopic -> Errors.TOPIC_AUTHORIZATION_FAILED))

    verify(authorizer, adminManager, clientControllerQuotaManager)
  }

  @Test
  def testCreateTopicsWithForwarding(): Unit = {
    val requestBuilder = new CreateTopicsRequest.Builder(
      new CreateTopicsRequestData().setTopics(
        new CreatableTopicCollection(Collections.singleton(
          new CreatableTopic().setName("topic").setNumPartitions(1).
            setReplicationFactor(1.toShort)).iterator())))
    testForwardableAPI(ApiKeys.CREATE_TOPICS, requestBuilder)
  }

  private def createTopicAuthorization(authorizer: Authorizer,
                                       operation: AclOperation,
                                       authorizedTopic: String,
                                       unauthorizedTopic: String,
                                       logIfAllowed: Boolean = true,
                                       logIfDenied: Boolean = true): Unit = {
    authorizeResource(authorizer, operation, ResourceType.TOPIC,
      authorizedTopic, AuthorizationResult.ALLOWED, logIfAllowed, logIfDenied)
    authorizeResource(authorizer, operation, ResourceType.TOPIC,
      unauthorizedTopic, AuthorizationResult.DENIED, logIfAllowed, logIfDenied)
  }

  private def createCombinedTopicAuthorization(authorizer: Authorizer,
                                               operation: AclOperation,
                                               authorizedTopic: String,
                                               unauthorizedTopic: String,
                                               logIfAllowed: Boolean = true,
                                               logIfDenied: Boolean = true): Unit = {
    val expectedAuthorizedActions = Seq(
      new Action(operation,
        new ResourcePattern(ResourceType.TOPIC, authorizedTopic, PatternType.LITERAL),
        1, logIfAllowed, logIfDenied),
      new Action(operation,
        new ResourcePattern(ResourceType.TOPIC, unauthorizedTopic, PatternType.LITERAL),
        1, logIfAllowed, logIfDenied))

    EasyMock.expect(authorizer.authorize(
      anyObject[RequestContext], AuthHelperTest.matchSameElements(expectedAuthorizedActions.asJava)
    )).andAnswer { () =>
      val actions = EasyMock.getCurrentArguments.apply(1).asInstanceOf[util.List[Action]].asScala
      actions.map { action =>
        if (action.resourcePattern().name().equals(authorizedTopic))
          AuthorizationResult.ALLOWED
        else
          AuthorizationResult.DENIED
      }.asJava
    }.once()
  }

  private def verifyCreateTopicsResult(createTopicsRequest: CreateTopicsRequest,
                                       capturedResponse: Capture[RequestChannel.Response],
                                       expectedResults: Map[String, Errors]): Unit = {
    val response = readResponse(createTopicsRequest, capturedResponse)
      .asInstanceOf[CreateTopicsResponse]
    val responseMap = response.data.topics().asScala.map { topicResponse =>
      topicResponse.name() -> Errors.forCode(topicResponse.errorCode)
    }.toMap

    assertEquals(expectedResults, responseMap)
  }

  @Test
  def testCreateAclWithForwarding(): Unit = {
    val requestBuilder = new CreateAclsRequest.Builder(new CreateAclsRequestData())
    testForwardableAPI(ApiKeys.CREATE_ACLS, requestBuilder)
  }

  @Test
  def testDeleteAclWithForwarding(): Unit = {
    val requestBuilder = new DeleteAclsRequest.Builder(new DeleteAclsRequestData())
    testForwardableAPI(ApiKeys.DELETE_ACLS, requestBuilder)
  }

  @Test
  def testCreateDelegationTokenWithForwarding(): Unit = {
    val requestBuilder = new CreateDelegationTokenRequest.Builder(new CreateDelegationTokenRequestData())
    testForwardableAPI(ApiKeys.CREATE_DELEGATION_TOKEN, requestBuilder)
  }

  @Test
  def testRenewDelegationTokenWithForwarding(): Unit = {
    val requestBuilder = new RenewDelegationTokenRequest.Builder(new RenewDelegationTokenRequestData())
    testForwardableAPI(ApiKeys.RENEW_DELEGATION_TOKEN, requestBuilder)
  }

  @Test
  def testExpireDelegationTokenWithForwarding(): Unit = {
    val requestBuilder = new ExpireDelegationTokenRequest.Builder(new ExpireDelegationTokenRequestData())
    testForwardableAPI(ApiKeys.EXPIRE_DELEGATION_TOKEN, requestBuilder)
  }

  @Test
  def testAlterPartitionReassignmentsWithForwarding(): Unit = {
    val requestBuilder = new AlterPartitionReassignmentsRequest.Builder(new AlterPartitionReassignmentsRequestData())
    testForwardableAPI(ApiKeys.ALTER_PARTITION_REASSIGNMENTS, requestBuilder)
  }

  @Test
  def testCreatePartitionsWithForwarding(): Unit = {
    val requestBuilder = new CreatePartitionsRequest.Builder(new CreatePartitionsRequestData())
    testForwardableAPI(ApiKeys.CREATE_PARTITIONS, requestBuilder)
  }

  @Test
  def testDeleteTopicsWithForwarding(): Unit = {
    val requestBuilder = new DeleteTopicsRequest.Builder(new DeleteTopicsRequestData())
    testForwardableAPI(ApiKeys.DELETE_TOPICS, requestBuilder)
  }

  @Test
  def testUpdateFeaturesWithForwarding(): Unit = {
    val requestBuilder = new UpdateFeaturesRequest.Builder(new UpdateFeaturesRequestData())
    testForwardableAPI(ApiKeys.UPDATE_FEATURES, requestBuilder)
  }

  @Test
  def testAlterScramWithForwarding(): Unit = {
    val requestBuilder = new AlterUserScramCredentialsRequest.Builder(new AlterUserScramCredentialsRequestData())
    testForwardableAPI(ApiKeys.ALTER_USER_SCRAM_CREDENTIALS, requestBuilder)
  }

  @Test
  def testFindCoordinatorAutoTopicCreationForOffsetTopic(): Unit = {
    testFindCoordinatorWithTopicCreation(CoordinatorType.GROUP)
  }

  @Test
  def testFindCoordinatorAutoTopicCreationForTxnTopic(): Unit = {
    testFindCoordinatorWithTopicCreation(CoordinatorType.TRANSACTION)
  }

  @Test
  def testFindCoordinatorNotEnoughBrokersForOffsetTopic(): Unit = {
    testFindCoordinatorWithTopicCreation(CoordinatorType.GROUP, hasEnoughLiveBrokers = false)
  }

  @Test
  def testFindCoordinatorNotEnoughBrokersForTxnTopic(): Unit = {
    testFindCoordinatorWithTopicCreation(CoordinatorType.TRANSACTION, hasEnoughLiveBrokers = false)
  }

  private def testFindCoordinatorWithTopicCreation(coordinatorType: CoordinatorType,
                                                   hasEnoughLiveBrokers: Boolean = true): Unit = {
    val authorizer: Authorizer = EasyMock.niceMock(classOf[Authorizer])

    val requestHeader = new RequestHeader(ApiKeys.FIND_COORDINATOR, ApiKeys.FIND_COORDINATOR.latestVersion,
      clientId, 0)

    val numBrokersNeeded = 3

    setupBrokerMetadata(hasEnoughLiveBrokers, numBrokersNeeded)

    val requestTimeout = 10
    val topicConfigOverride = mutable.Map.empty[String, String]
    topicConfigOverride.put(KafkaConfig.RequestTimeoutMsProp, requestTimeout.toString)

    val groupId = "group"
    val topicName =
      coordinatorType match {
        case CoordinatorType.GROUP =>
          topicConfigOverride.put(KafkaConfig.OffsetsTopicPartitionsProp, numBrokersNeeded.toString)
          topicConfigOverride.put(KafkaConfig.OffsetsTopicReplicationFactorProp, numBrokersNeeded.toString)
          EasyMock.expect(groupCoordinator.offsetsTopicConfigs).andReturn(new Properties)
          authorizeResource(authorizer, AclOperation.DESCRIBE, ResourceType.GROUP,
            groupId, AuthorizationResult.ALLOWED)
          Topic.GROUP_METADATA_TOPIC_NAME
        case CoordinatorType.TRANSACTION =>
          topicConfigOverride.put(KafkaConfig.TransactionsTopicPartitionsProp, numBrokersNeeded.toString)
          topicConfigOverride.put(KafkaConfig.TransactionsTopicReplicationFactorProp, numBrokersNeeded.toString)
          EasyMock.expect(txnCoordinator.transactionTopicConfigs).andReturn(new Properties)
          authorizeResource(authorizer, AclOperation.DESCRIBE, ResourceType.TRANSACTIONAL_ID,
            groupId, AuthorizationResult.ALLOWED)
          Topic.TRANSACTION_STATE_TOPIC_NAME
        case _ =>
          throw new IllegalStateException(s"Unknown coordinator type $coordinatorType")
      }

    val findCoordinatorRequest = new FindCoordinatorRequest.Builder(
      new FindCoordinatorRequestData()
        .setKeyType(coordinatorType.id())
        .setKey(groupId)
    ).build(requestHeader.apiVersion)
    val request = buildRequest(findCoordinatorRequest)

    val capturedResponse = expectNoThrottling()

    verifyTopicCreation(topicName, true, true, request)

    EasyMock.replay(replicaManager, clientRequestQuotaManager, requestChannel, authorizer,
      autoTopicCreationManager, forwardingManager, controller, clientControllerQuotaManager, groupCoordinator, txnCoordinator)

    createKafkaApis(authorizer = Some(authorizer),
      overrideProperties = topicConfigOverride).handleFindCoordinatorRequest(request)

    val response = readResponse(findCoordinatorRequest, capturedResponse)
      .asInstanceOf[FindCoordinatorResponse]
    assertEquals(Errors.COORDINATOR_NOT_AVAILABLE, response.error())

    verify(authorizer, autoTopicCreationManager)
  }

  @Test
  def testMetadataAutoTopicCreationForOffsetTopic(): Unit = {
    testMetadataAutoTopicCreation(Topic.GROUP_METADATA_TOPIC_NAME, enableAutoTopicCreation = true,
      expectedError = Errors.UNKNOWN_TOPIC_OR_PARTITION)
  }

  @Test
  def testMetadataAutoTopicCreationForTxnTopic(): Unit = {
    testMetadataAutoTopicCreation(Topic.TRANSACTION_STATE_TOPIC_NAME, enableAutoTopicCreation = true,
      expectedError = Errors.UNKNOWN_TOPIC_OR_PARTITION)
  }

  @Test
  def testMetadataAutoTopicCreationForNonInternalTopic(): Unit = {
    testMetadataAutoTopicCreation("topic", enableAutoTopicCreation = true,
      expectedError = Errors.UNKNOWN_TOPIC_OR_PARTITION)
  }

  @Test
  def testMetadataAutoTopicCreationDisabledForOffsetTopic(): Unit = {
    testMetadataAutoTopicCreation(Topic.GROUP_METADATA_TOPIC_NAME, enableAutoTopicCreation = false,
      expectedError = Errors.UNKNOWN_TOPIC_OR_PARTITION)
  }

  @Test
  def testMetadataAutoTopicCreationDisabledForTxnTopic(): Unit = {
    testMetadataAutoTopicCreation(Topic.TRANSACTION_STATE_TOPIC_NAME, enableAutoTopicCreation = false,
      expectedError = Errors.UNKNOWN_TOPIC_OR_PARTITION)
  }

  @Test
  def testMetadataAutoTopicCreationDisabledForNonInternalTopic(): Unit = {
    testMetadataAutoTopicCreation("topic", enableAutoTopicCreation = false,
      expectedError = Errors.UNKNOWN_TOPIC_OR_PARTITION)
  }

  @Test
  def testMetadataAutoCreationDisabledForNonInternal(): Unit = {
    testMetadataAutoTopicCreation("topic", enableAutoTopicCreation = true,
      expectedError = Errors.UNKNOWN_TOPIC_OR_PARTITION)
  }

  private def testMetadataAutoTopicCreation(topicName: String,
                                            enableAutoTopicCreation: Boolean,
                                            expectedError: Errors): Unit = {
    val authorizer: Authorizer = EasyMock.niceMock(classOf[Authorizer])

    val requestHeader = new RequestHeader(ApiKeys.METADATA, ApiKeys.METADATA.latestVersion,
      clientId, 0)

    val numBrokersNeeded = 3
    addTopicToMetadataCache("some-topic", 1, 3)

    authorizeResource(authorizer, AclOperation.DESCRIBE, ResourceType.TOPIC,
      topicName, AuthorizationResult.ALLOWED)

    if (enableAutoTopicCreation)
      authorizeResource(authorizer, AclOperation.CREATE, ResourceType.CLUSTER,
        Resource.CLUSTER_NAME, AuthorizationResult.ALLOWED, logIfDenied = false)

    val topicConfigOverride = mutable.Map.empty[String, String]
    val isInternal =
      topicName match {
        case Topic.GROUP_METADATA_TOPIC_NAME =>
          topicConfigOverride.put(KafkaConfig.OffsetsTopicPartitionsProp, numBrokersNeeded.toString)
          topicConfigOverride.put(KafkaConfig.OffsetsTopicReplicationFactorProp, numBrokersNeeded.toString)
          EasyMock.expect(groupCoordinator.offsetsTopicConfigs).andReturn(new Properties)
          true

        case Topic.TRANSACTION_STATE_TOPIC_NAME =>
          topicConfigOverride.put(KafkaConfig.TransactionsTopicPartitionsProp, numBrokersNeeded.toString)
          topicConfigOverride.put(KafkaConfig.TransactionsTopicReplicationFactorProp, numBrokersNeeded.toString)
          EasyMock.expect(txnCoordinator.transactionTopicConfigs).andReturn(new Properties)
          true
        case _ =>
          topicConfigOverride.put(KafkaConfig.NumPartitionsProp, numBrokersNeeded.toString)
          topicConfigOverride.put(KafkaConfig.DefaultReplicationFactorProp, numBrokersNeeded.toString)
          false
      }

    val metadataRequest = new MetadataRequest.Builder(
      List(topicName).asJava, enableAutoTopicCreation
    ).build(requestHeader.apiVersion)
    val request = buildRequest(metadataRequest)

    val capturedResponse = expectNoThrottling()

    verifyTopicCreation(topicName, enableAutoTopicCreation, isInternal, request)

    EasyMock.replay(replicaManager, clientRequestQuotaManager, requestChannel, authorizer,
      autoTopicCreationManager, forwardingManager, clientControllerQuotaManager, groupCoordinator, txnCoordinator)

    createKafkaApis(authorizer = Some(authorizer), enableForwarding = enableAutoTopicCreation,
      overrideProperties = topicConfigOverride).handleTopicMetadataRequest(request)

    val response = readResponse(metadataRequest, capturedResponse)
      .asInstanceOf[MetadataResponse]

    val expectedMetadataResponse = util.Collections.singletonList(new TopicMetadata(
      expectedError,
      topicName,
      isInternal,
      util.Collections.emptyList()
    ))

    assertEquals(expectedMetadataResponse, response.topicMetadata())

    verify(authorizer, autoTopicCreationManager)
  }

  private def verifyTopicCreation(topicName: String,
                                  enableAutoTopicCreation: Boolean,
                                  isInternal: Boolean,
                                  request: RequestChannel.Request) = {
    if (enableAutoTopicCreation) {
      EasyMock.expect(clientControllerQuotaManager.newPermissiveQuotaFor(EasyMock.eq(request)))
        .andReturn(UnboundedControllerMutationQuota)

      EasyMock.expect(autoTopicCreationManager.createTopics(
        EasyMock.eq(Set(topicName)),
        EasyMock.eq(UnboundedControllerMutationQuota))).andReturn(
        Seq(new MetadataResponseTopic()
        .setErrorCode(Errors.UNKNOWN_TOPIC_OR_PARTITION.code())
        .setIsInternal(isInternal)
        .setName(topicName))
      ).once()
    }
  }

  private def setupBrokerMetadata(hasEnoughLiveBrokers: Boolean, numBrokersNeeded: Int): Unit = {
    addTopicToMetadataCache("some-topic", 1,
      if (hasEnoughLiveBrokers)
        numBrokersNeeded
      else
        numBrokersNeeded - 1)
  }

  @Test
  def testOffsetCommitWithInvalidPartition(): Unit = {
    val topic = "topic"
    addTopicToMetadataCache(topic, numPartitions = 1)

    def checkInvalidPartition(invalidPartitionId: Int): Unit = {
      EasyMock.reset(replicaManager, clientRequestQuotaManager, requestChannel)

      val offsetCommitRequest = new OffsetCommitRequest.Builder(
        new OffsetCommitRequestData()
          .setGroupId("groupId")
          .setTopics(Collections.singletonList(
            new OffsetCommitRequestData.OffsetCommitRequestTopic()
              .setName(topic)
              .setPartitions(Collections.singletonList(
                new OffsetCommitRequestData.OffsetCommitRequestPartition()
                  .setPartitionIndex(invalidPartitionId)
                  .setCommittedOffset(15)
                  .setCommittedLeaderEpoch(RecordBatch.NO_PARTITION_LEADER_EPOCH)
                  .setCommittedMetadata(""))
              )
          ))).build()

      val request = buildRequest(offsetCommitRequest)
      val capturedResponse = expectNoThrottling()
      EasyMock.replay(replicaManager, clientRequestQuotaManager, requestChannel)
      createKafkaApis().handleOffsetCommitRequest(request)

      val response = readResponse(offsetCommitRequest, capturedResponse)
        .asInstanceOf[OffsetCommitResponse]
      assertEquals(Errors.UNKNOWN_TOPIC_OR_PARTITION,
        Errors.forCode(response.data.topics().get(0).partitions().get(0).errorCode))
    }

    checkInvalidPartition(-1)
    checkInvalidPartition(1) // topic has only one partition
  }

  @Test
  def testTxnOffsetCommitWithInvalidPartition(): Unit = {
    val topic = "topic"
    addTopicToMetadataCache(topic, numPartitions = 1)

    def checkInvalidPartition(invalidPartitionId: Int): Unit = {
      EasyMock.reset(replicaManager, clientRequestQuotaManager, requestChannel)

      val invalidTopicPartition = new TopicPartition(topic, invalidPartitionId)
      val partitionOffsetCommitData = new TxnOffsetCommitRequest.CommittedOffset(15L, "", Optional.empty())
      val offsetCommitRequest = new TxnOffsetCommitRequest.Builder(
        "txnId",
        "groupId",
        15L,
        0.toShort,
        Map(invalidTopicPartition -> partitionOffsetCommitData).asJava,
        false
      ).build()
      val request = buildRequest(offsetCommitRequest)

      val capturedResponse = expectNoThrottling()
      EasyMock.replay(replicaManager, clientRequestQuotaManager, requestChannel)
      createKafkaApis().handleTxnOffsetCommitRequest(request)

      val response = readResponse(offsetCommitRequest, capturedResponse)
        .asInstanceOf[TxnOffsetCommitResponse]
      assertEquals(Errors.UNKNOWN_TOPIC_OR_PARTITION, response.errors().get(invalidTopicPartition))
    }

    checkInvalidPartition(-1)
    checkInvalidPartition(1) // topic has only one partition
  }

  @Test
  def shouldReplaceCoordinatorNotAvailableWithLoadInProcessInTxnOffsetCommitWithOlderClient(): Unit = {
    val topic = "topic"
    addTopicToMetadataCache(topic, numPartitions = 2)

    for (version <- ApiKeys.TXN_OFFSET_COMMIT.oldestVersion to ApiKeys.TXN_OFFSET_COMMIT.latestVersion) {
      EasyMock.reset(replicaManager, clientRequestQuotaManager, requestChannel, groupCoordinator)

      val topicPartition = new TopicPartition(topic, 1)
      val capturedResponse: Capture[RequestChannel.Response] = EasyMock.newCapture()
      val responseCallback: Capture[Map[TopicPartition, Errors] => Unit] = EasyMock.newCapture()

      val partitionOffsetCommitData = new TxnOffsetCommitRequest.CommittedOffset(15L, "", Optional.empty())
      val groupId = "groupId"

      val producerId = 15L
      val epoch = 0.toShort

      val offsetCommitRequest = new TxnOffsetCommitRequest.Builder(
        "txnId",
        groupId,
        producerId,
        epoch,
        Map(topicPartition -> partitionOffsetCommitData).asJava,
        false
      ).build(version.toShort)
      val request = buildRequest(offsetCommitRequest)

      EasyMock.expect(groupCoordinator.handleTxnCommitOffsets(
        EasyMock.eq(groupId),
        EasyMock.eq(producerId),
        EasyMock.eq(epoch),
        EasyMock.anyString(),
        EasyMock.eq(Option.empty),
        EasyMock.anyInt(),
        EasyMock.anyObject(),
        EasyMock.capture(responseCallback)
      )).andAnswer(
        () => responseCallback.getValue.apply(Map(topicPartition -> Errors.COORDINATOR_LOAD_IN_PROGRESS)))

    EasyMock.expect(requestChannel.sendResponse(EasyMock.capture(capturedResponse)))

      EasyMock.replay(replicaManager, clientRequestQuotaManager, requestChannel, groupCoordinator)

      createKafkaApis().handleTxnOffsetCommitRequest(request)

      val response = readResponse(offsetCommitRequest, capturedResponse)
        .asInstanceOf[TxnOffsetCommitResponse]

      if (version < 2) {
        assertEquals(Errors.COORDINATOR_NOT_AVAILABLE, response.errors().get(topicPartition))
      } else {
        assertEquals(Errors.COORDINATOR_LOAD_IN_PROGRESS, response.errors().get(topicPartition))
      }
    }
  }

  @Test
  def shouldReplaceProducerFencedWithInvalidProducerEpochInInitProducerIdWithOlderClient(): Unit = {
    val topic = "topic"
    addTopicToMetadataCache(topic, numPartitions = 2)

    for (version <- ApiKeys.INIT_PRODUCER_ID.oldestVersion to ApiKeys.INIT_PRODUCER_ID.latestVersion) {

      EasyMock.reset(replicaManager, clientRequestQuotaManager, requestChannel, txnCoordinator)

      val capturedResponse: Capture[RequestChannel.Response] = EasyMock.newCapture()
      val responseCallback: Capture[InitProducerIdResult => Unit] = EasyMock.newCapture()

      val transactionalId = "txnId"
      val producerId = if (version < 3)
        RecordBatch.NO_PRODUCER_ID
      else
        15

      val epoch = if (version < 3)
        RecordBatch.NO_PRODUCER_EPOCH
      else
        0.toShort

      val txnTimeoutMs = TimeUnit.MINUTES.toMillis(15).toInt

      val initProducerIdRequest = new InitProducerIdRequest.Builder(
        new InitProducerIdRequestData()
          .setTransactionalId(transactionalId)
          .setTransactionTimeoutMs(txnTimeoutMs)
          .setProducerId(producerId)
          .setProducerEpoch(epoch)
      ).build(version.toShort)

      val request = buildRequest(initProducerIdRequest)

      val expectedProducerIdAndEpoch = if (version < 3)
        Option.empty
      else
        Option(new ProducerIdAndEpoch(producerId, epoch))

      EasyMock.expect(txnCoordinator.handleInitProducerId(
        EasyMock.eq(transactionalId),
        EasyMock.eq(txnTimeoutMs),
        EasyMock.eq(expectedProducerIdAndEpoch),
        EasyMock.capture(responseCallback)
      )).andAnswer(
        () => responseCallback.getValue.apply(InitProducerIdResult(producerId, epoch, Errors.PRODUCER_FENCED)))

      EasyMock.expect(requestChannel.sendResponse(EasyMock.capture(capturedResponse)))

      EasyMock.replay(replicaManager, clientRequestQuotaManager, requestChannel, txnCoordinator)

      createKafkaApis().handleInitProducerIdRequest(request)

      val response = readResponse(initProducerIdRequest, capturedResponse)
        .asInstanceOf[InitProducerIdResponse]

      if (version < 4) {
        assertEquals(Errors.INVALID_PRODUCER_EPOCH.code, response.data.errorCode)
      } else {
        assertEquals(Errors.PRODUCER_FENCED.code, response.data.errorCode)
      }
    }
  }

  @Test
  def shouldReplaceProducerFencedWithInvalidProducerEpochInAddOffsetToTxnWithOlderClient(): Unit = {
    val topic = "topic"
    addTopicToMetadataCache(topic, numPartitions = 2)

    for (version <- ApiKeys.ADD_OFFSETS_TO_TXN.oldestVersion to ApiKeys.ADD_OFFSETS_TO_TXN.latestVersion) {

      EasyMock.reset(replicaManager, clientRequestQuotaManager, requestChannel, groupCoordinator, txnCoordinator)

      val capturedResponse: Capture[RequestChannel.Response] = EasyMock.newCapture()
      val responseCallback: Capture[Errors => Unit] = EasyMock.newCapture()

      val groupId = "groupId"
      val transactionalId = "txnId"
      val producerId = 15L
      val epoch = 0.toShort

      val addOffsetsToTxnRequest = new AddOffsetsToTxnRequest.Builder(
        new AddOffsetsToTxnRequestData()
          .setGroupId(groupId)
          .setTransactionalId(transactionalId)
          .setProducerId(producerId)
          .setProducerEpoch(epoch)
      ).build(version.toShort)
      val request = buildRequest(addOffsetsToTxnRequest)

      val partition = 1
      EasyMock.expect(groupCoordinator.partitionFor(
        EasyMock.eq(groupId)
      )).andReturn(partition)

      EasyMock.expect(txnCoordinator.handleAddPartitionsToTransaction(
        EasyMock.eq(transactionalId),
        EasyMock.eq(producerId),
        EasyMock.eq(epoch),
        EasyMock.eq(Set(new TopicPartition(Topic.GROUP_METADATA_TOPIC_NAME, partition))),
        EasyMock.capture(responseCallback)
      )).andAnswer(
        () => responseCallback.getValue.apply(Errors.PRODUCER_FENCED))

      EasyMock.expect(requestChannel.sendResponse(EasyMock.capture(capturedResponse)))

      EasyMock.replay(replicaManager, clientRequestQuotaManager, requestChannel, txnCoordinator, groupCoordinator)

      createKafkaApis().handleAddOffsetsToTxnRequest(request)

      val response = readResponse(addOffsetsToTxnRequest, capturedResponse)
        .asInstanceOf[AddOffsetsToTxnResponse]

      if (version < 2) {
        assertEquals(Errors.INVALID_PRODUCER_EPOCH.code, response.data.errorCode)
      } else {
        assertEquals(Errors.PRODUCER_FENCED.code, response.data.errorCode)
      }
    }
  }

  @Test
  def shouldReplaceProducerFencedWithInvalidProducerEpochInAddPartitionToTxnWithOlderClient(): Unit = {
    val topic = "topic"
    addTopicToMetadataCache(topic, numPartitions = 2)

    for (version <- ApiKeys.ADD_PARTITIONS_TO_TXN.oldestVersion to ApiKeys.ADD_PARTITIONS_TO_TXN.latestVersion) {

      EasyMock.reset(replicaManager, clientRequestQuotaManager, requestChannel, txnCoordinator)

      val capturedResponse: Capture[RequestChannel.Response] = EasyMock.newCapture()
      val responseCallback: Capture[Errors => Unit] = EasyMock.newCapture()

      val transactionalId = "txnId"
      val producerId = 15L
      val epoch = 0.toShort

      val partition = 1
      val topicPartition = new TopicPartition(topic, partition)

      val addPartitionsToTxnRequest = new AddPartitionsToTxnRequest.Builder(
        transactionalId,
        producerId,
        epoch,
        Collections.singletonList(topicPartition)
      ).build(version.toShort)
      val request = buildRequest(addPartitionsToTxnRequest)

      EasyMock.expect(txnCoordinator.handleAddPartitionsToTransaction(
        EasyMock.eq(transactionalId),
        EasyMock.eq(producerId),
        EasyMock.eq(epoch),
        EasyMock.eq(Set(topicPartition)),

        EasyMock.capture(responseCallback)
      )).andAnswer(
        () => responseCallback.getValue.apply(Errors.PRODUCER_FENCED))

      EasyMock.expect(requestChannel.sendResponse(EasyMock.capture(capturedResponse)))

      EasyMock.replay(replicaManager, clientRequestQuotaManager, requestChannel, txnCoordinator)

      createKafkaApis().handleAddPartitionToTxnRequest(request)

      val response = readResponse(addPartitionsToTxnRequest, capturedResponse)
        .asInstanceOf[AddPartitionsToTxnResponse]

      if (version < 2) {
        assertEquals(Collections.singletonMap(topicPartition, Errors.INVALID_PRODUCER_EPOCH), response.errors())
      } else {
        assertEquals(Collections.singletonMap(topicPartition, Errors.PRODUCER_FENCED), response.errors())
      }
    }
  }

  @Test
  def shouldReplaceProducerFencedWithInvalidProducerEpochInEndTxnWithOlderClient(): Unit = {
    val topic = "topic"
    addTopicToMetadataCache(topic, numPartitions = 2)

    for (version <- ApiKeys.END_TXN.oldestVersion to ApiKeys.END_TXN.latestVersion) {

      EasyMock.reset(replicaManager, clientRequestQuotaManager, requestChannel, txnCoordinator)

      val capturedResponse: Capture[RequestChannel.Response] = EasyMock.newCapture()
      val responseCallback: Capture[Errors => Unit]  = EasyMock.newCapture()

      val transactionalId = "txnId"
      val producerId = 15L
      val epoch = 0.toShort

      val endTxnRequest = new EndTxnRequest.Builder(
        new EndTxnRequestData()
          .setTransactionalId(transactionalId)
          .setProducerId(producerId)
          .setProducerEpoch(epoch)
          .setCommitted(true)
      ).build(version.toShort)
      val request = buildRequest(endTxnRequest)

      EasyMock.expect(txnCoordinator.handleEndTransaction(
        EasyMock.eq(transactionalId),
        EasyMock.eq(producerId),
        EasyMock.eq(epoch),
        EasyMock.eq(TransactionResult.COMMIT),
        EasyMock.capture(responseCallback)
      )).andAnswer(
        () => responseCallback.getValue.apply(Errors.PRODUCER_FENCED))

      EasyMock.expect(requestChannel.sendResponse(EasyMock.capture(capturedResponse)))

      EasyMock.replay(replicaManager, clientRequestQuotaManager, requestChannel, txnCoordinator)

      createKafkaApis().handleEndTxnRequest(request)

      val response = readResponse(endTxnRequest, capturedResponse)
        .asInstanceOf[EndTxnResponse]

      if (version < 2) {
        assertEquals(Errors.INVALID_PRODUCER_EPOCH.code, response.data.errorCode)
      } else {
        assertEquals(Errors.PRODUCER_FENCED.code, response.data.errorCode)
      }
    }
  }

  @nowarn("cat=deprecation")
  @Test
  def shouldReplaceProducerFencedWithInvalidProducerEpochInProduceResponse(): Unit = {
    val topic = "topic"
    addTopicToMetadataCache(topic, numPartitions = 2)

    for (version <- ApiKeys.PRODUCE.oldestVersion to ApiKeys.PRODUCE.latestVersion) {

      EasyMock.reset(replicaManager, clientQuotaManager, clientRequestQuotaManager, requestChannel, txnCoordinator)

      val responseCallback: Capture[Map[TopicPartition, PartitionResponse] => Unit] = EasyMock.newCapture()

      val tp = new TopicPartition("topic", 0)

      val produceRequest = ProduceRequest.forCurrentMagic(new ProduceRequestData()
        .setTopicData(new ProduceRequestData.TopicProduceDataCollection(
          Collections.singletonList(new ProduceRequestData.TopicProduceData()
            .setName(tp.topic).setPartitionData(Collections.singletonList(
            new ProduceRequestData.PartitionProduceData()
              .setIndex(tp.partition)
              .setRecords(MemoryRecords.withRecords(CompressionType.NONE, new SimpleRecord("test".getBytes))))))
            .iterator))
        .setAcks(1.toShort)
        .setTimeoutMs(5000))
        .build(version.toShort)
      val request = buildRequest(produceRequest)

      EasyMock.expect(replicaManager.appendRecords(EasyMock.anyLong(),
        EasyMock.anyShort(),
        EasyMock.eq(false),
        EasyMock.eq(AppendOrigin.Client),
        EasyMock.anyObject(),
        EasyMock.capture(responseCallback),
        EasyMock.anyObject(),
        EasyMock.anyObject())
      ).andAnswer(() => responseCallback.getValue.apply(Map(tp -> new PartitionResponse(Errors.INVALID_PRODUCER_EPOCH))))

      val capturedResponse = expectNoThrottling()
      EasyMock.expect(clientQuotaManager.maybeRecordAndGetThrottleTimeMs(
        anyObject[RequestChannel.Request](), anyDouble, anyLong)).andReturn(0)

      EasyMock.replay(replicaManager, clientQuotaManager, clientRequestQuotaManager, requestChannel, txnCoordinator)

      createKafkaApis().handleProduceRequest(request)

      val response = readResponse(produceRequest, capturedResponse)
        .asInstanceOf[ProduceResponse]

      assertEquals(1, response.responses().size())
      for (partitionResponse <- response.responses().asScala) {
        assertEquals(Errors.INVALID_PRODUCER_EPOCH, partitionResponse._2.error)
      }
    }
  }

  @Test
  def testAddPartitionsToTxnWithInvalidPartition(): Unit = {
    val topic = "topic"
    addTopicToMetadataCache(topic, numPartitions = 1)

    def checkInvalidPartition(invalidPartitionId: Int): Unit = {
      EasyMock.reset(replicaManager, clientRequestQuotaManager, requestChannel)

      val invalidTopicPartition = new TopicPartition(topic, invalidPartitionId)
      val addPartitionsToTxnRequest = new AddPartitionsToTxnRequest.Builder(
        "txnlId", 15L, 0.toShort, List(invalidTopicPartition).asJava
      ).build()
      val request = buildRequest(addPartitionsToTxnRequest)

      val capturedResponse = expectNoThrottling()
      EasyMock.replay(replicaManager, clientRequestQuotaManager, requestChannel)
      createKafkaApis().handleAddPartitionToTxnRequest(request)

      val response = readResponse(addPartitionsToTxnRequest, capturedResponse)
        .asInstanceOf[AddPartitionsToTxnResponse]
      assertEquals(Errors.UNKNOWN_TOPIC_OR_PARTITION, response.errors().get(invalidTopicPartition))
    }

    checkInvalidPartition(-1)
    checkInvalidPartition(1) // topic has only one partition
  }

  @Test
  def shouldThrowUnsupportedVersionExceptionOnHandleAddOffsetToTxnRequestWhenInterBrokerProtocolNotSupported(): Unit = {
    assertThrows(classOf[UnsupportedVersionException], () => createKafkaApis(KAFKA_0_10_2_IV0).handleAddOffsetsToTxnRequest(null))
  }

  @Test
  def shouldThrowUnsupportedVersionExceptionOnHandleAddPartitionsToTxnRequestWhenInterBrokerProtocolNotSupported(): Unit = {
    assertThrows(classOf[UnsupportedVersionException], () => createKafkaApis(KAFKA_0_10_2_IV0).handleAddPartitionToTxnRequest(null))
  }

  @Test
  def shouldThrowUnsupportedVersionExceptionOnHandleTxnOffsetCommitRequestWhenInterBrokerProtocolNotSupported(): Unit = {
    assertThrows(classOf[UnsupportedVersionException], () => createKafkaApis(KAFKA_0_10_2_IV0).handleAddPartitionToTxnRequest(null))
  }

  @Test
  def shouldThrowUnsupportedVersionExceptionOnHandleEndTxnRequestWhenInterBrokerProtocolNotSupported(): Unit = {
    assertThrows(classOf[UnsupportedVersionException], () => createKafkaApis(KAFKA_0_10_2_IV0).handleEndTxnRequest(null))
  }

  @Test
  def shouldThrowUnsupportedVersionExceptionOnHandleWriteTxnMarkersRequestWhenInterBrokerProtocolNotSupported(): Unit = {
    assertThrows(classOf[UnsupportedVersionException], () => createKafkaApis(KAFKA_0_10_2_IV0).handleWriteTxnMarkersRequest(null))
  }

  @Test
  def shouldRespondWithUnsupportedForMessageFormatOnHandleWriteTxnMarkersWhenMagicLowerThanRequired(): Unit = {
    val topicPartition = new TopicPartition("t", 0)
    val (writeTxnMarkersRequest, request) = createWriteTxnMarkersRequest(asList(topicPartition))
    val expectedErrors = Map(topicPartition -> Errors.UNSUPPORTED_FOR_MESSAGE_FORMAT).asJava
    val capturedResponse: Capture[RequestChannel.Response] = EasyMock.newCapture()

    EasyMock.expect(replicaManager.getMagic(topicPartition))
      .andReturn(Some(RecordBatch.MAGIC_VALUE_V1))
    EasyMock.expect(requestChannel.sendResponse(EasyMock.capture(capturedResponse)))
    EasyMock.replay(replicaManager, replicaQuotaManager, requestChannel)

    createKafkaApis().handleWriteTxnMarkersRequest(request)

    val markersResponse = readResponse(writeTxnMarkersRequest, capturedResponse)
      .asInstanceOf[WriteTxnMarkersResponse]
    assertEquals(expectedErrors, markersResponse.errorsByProducerId.get(1L))
  }

  @Test
  def shouldRespondWithUnknownTopicWhenPartitionIsNotHosted(): Unit = {
    val topicPartition = new TopicPartition("t", 0)
    val (writeTxnMarkersRequest, request) = createWriteTxnMarkersRequest(asList(topicPartition))
    val expectedErrors = Map(topicPartition -> Errors.UNKNOWN_TOPIC_OR_PARTITION).asJava
    val capturedResponse: Capture[RequestChannel.Response] = EasyMock.newCapture()

    EasyMock.expect(replicaManager.getMagic(topicPartition))
      .andReturn(None)
    EasyMock.expect(requestChannel.sendResponse(EasyMock.capture(capturedResponse)))
    EasyMock.replay(replicaManager, replicaQuotaManager, requestChannel)

    createKafkaApis().handleWriteTxnMarkersRequest(request)

    val markersResponse = readResponse(writeTxnMarkersRequest, capturedResponse)
      .asInstanceOf[WriteTxnMarkersResponse]
    assertEquals(expectedErrors, markersResponse.errorsByProducerId.get(1L))
  }

  @Test
  def shouldRespondWithUnsupportedMessageFormatForBadPartitionAndNoErrorsForGoodPartition(): Unit = {
    val tp1 = new TopicPartition("t", 0)
    val tp2 = new TopicPartition("t1", 0)
    val (writeTxnMarkersRequest, request) = createWriteTxnMarkersRequest(asList(tp1, tp2))
    val expectedErrors = Map(tp1 -> Errors.UNSUPPORTED_FOR_MESSAGE_FORMAT, tp2 -> Errors.NONE).asJava

    val capturedResponse: Capture[RequestChannel.Response] = EasyMock.newCapture()
    val responseCallback: Capture[Map[TopicPartition, PartitionResponse] => Unit] = EasyMock.newCapture()

    EasyMock.expect(replicaManager.getMagic(tp1))
      .andReturn(Some(RecordBatch.MAGIC_VALUE_V1))
    EasyMock.expect(replicaManager.getMagic(tp2))
      .andReturn(Some(RecordBatch.MAGIC_VALUE_V2))

    EasyMock.expect(replicaManager.appendRecords(EasyMock.anyLong(),
      EasyMock.anyShort(),
      EasyMock.eq(true),
      EasyMock.eq(AppendOrigin.Coordinator),
      EasyMock.anyObject(),
      EasyMock.capture(responseCallback),
      EasyMock.anyObject(),
      EasyMock.anyObject())
    ).andAnswer(() => responseCallback.getValue.apply(Map(tp2 -> new PartitionResponse(Errors.NONE))))

    EasyMock.expect(requestChannel.sendResponse(EasyMock.capture(capturedResponse)))
    EasyMock.replay(replicaManager, replicaQuotaManager, requestChannel)

    createKafkaApis().handleWriteTxnMarkersRequest(request)

    val markersResponse = readResponse(writeTxnMarkersRequest, capturedResponse)
      .asInstanceOf[WriteTxnMarkersResponse]
    assertEquals(expectedErrors, markersResponse.errorsByProducerId.get(1L))
    EasyMock.verify(replicaManager)
  }

  @Test
  def shouldResignCoordinatorsIfStopReplicaReceivedWithDeleteFlagAndLeaderEpoch(): Unit = {
    shouldResignCoordinatorsIfStopReplicaReceivedWithDeleteFlag(
      LeaderAndIsr.initialLeaderEpoch + 2, deletePartition = true)
  }

  @Test
  def shouldResignCoordinatorsIfStopReplicaReceivedWithDeleteFlagAndDeleteSentinel(): Unit = {
    shouldResignCoordinatorsIfStopReplicaReceivedWithDeleteFlag(
      LeaderAndIsr.EpochDuringDelete, deletePartition = true)
  }

  @Test
  def shouldResignCoordinatorsIfStopReplicaReceivedWithDeleteFlagAndNoEpochSentinel(): Unit = {
    shouldResignCoordinatorsIfStopReplicaReceivedWithDeleteFlag(
      LeaderAndIsr.NoEpoch, deletePartition = true)
  }

  @Test
  def shouldNotResignCoordinatorsIfStopReplicaReceivedWithoutDeleteFlag(): Unit = {
    shouldResignCoordinatorsIfStopReplicaReceivedWithDeleteFlag(
      LeaderAndIsr.initialLeaderEpoch + 2, deletePartition = false)
  }

  def shouldResignCoordinatorsIfStopReplicaReceivedWithDeleteFlag(leaderEpoch: Int,
                                                                  deletePartition: Boolean): Unit = {
    val controllerId = 0
    val controllerEpoch = 5
    val brokerEpoch = 230498320L

    val fooPartition = new TopicPartition("foo", 0)
    val groupMetadataPartition = new TopicPartition(Topic.GROUP_METADATA_TOPIC_NAME, 0)
    val txnStatePartition = new TopicPartition(Topic.TRANSACTION_STATE_TOPIC_NAME, 0)

    val topicStates = Seq(
      new StopReplicaTopicState()
        .setTopicName(groupMetadataPartition.topic)
        .setPartitionStates(Seq(new StopReplicaPartitionState()
          .setPartitionIndex(groupMetadataPartition.partition)
          .setLeaderEpoch(leaderEpoch)
          .setDeletePartition(deletePartition)).asJava),
      new StopReplicaTopicState()
        .setTopicName(txnStatePartition.topic)
        .setPartitionStates(Seq(new StopReplicaPartitionState()
          .setPartitionIndex(txnStatePartition.partition)
          .setLeaderEpoch(leaderEpoch)
          .setDeletePartition(deletePartition)).asJava),
      new StopReplicaTopicState()
        .setTopicName(fooPartition.topic)
        .setPartitionStates(Seq(new StopReplicaPartitionState()
          .setPartitionIndex(fooPartition.partition)
          .setLeaderEpoch(leaderEpoch)
          .setDeletePartition(deletePartition)).asJava)
    ).asJava

    val stopReplicaRequest = new StopReplicaRequest.Builder(
      ApiKeys.STOP_REPLICA.latestVersion,
      controllerId,
      controllerEpoch,
      brokerEpoch,
      false,
      topicStates
    ).build()
    val request = buildRequest(stopReplicaRequest)

    EasyMock.expect(replicaManager.stopReplicas(
      EasyMock.eq(request.context.correlationId),
      EasyMock.eq(controllerId),
      EasyMock.eq(controllerEpoch),
      EasyMock.eq(brokerEpoch),
      EasyMock.eq(stopReplicaRequest.partitionStates().asScala)
    )).andReturn(
      (mutable.Map(
        groupMetadataPartition -> Errors.NONE,
        txnStatePartition -> Errors.NONE,
        fooPartition -> Errors.NONE
      ), Errors.NONE)
    )
    EasyMock.expect(controller.brokerEpoch).andStubReturn(brokerEpoch)

    if (deletePartition) {
      if (leaderEpoch >= 0) {
        txnCoordinator.onResignation(txnStatePartition.partition, Some(leaderEpoch))
      } else {
        txnCoordinator.onResignation(txnStatePartition.partition, None)
      }
      EasyMock.expectLastCall()
    }

    if (deletePartition) {
      groupCoordinator.onResignation(groupMetadataPartition.partition)
      EasyMock.expectLastCall()
    }

    EasyMock.replay(controller, replicaManager, txnCoordinator, groupCoordinator)

    createKafkaApis().handleStopReplicaRequest(request)

    EasyMock.verify(txnCoordinator, groupCoordinator)
  }

  @Test
  def shouldRespondWithUnknownTopicOrPartitionForBadPartitionAndNoErrorsForGoodPartition(): Unit = {
    val tp1 = new TopicPartition("t", 0)
    val tp2 = new TopicPartition("t1", 0)
    val (writeTxnMarkersRequest, request) = createWriteTxnMarkersRequest(asList(tp1, tp2))
    val expectedErrors = Map(tp1 -> Errors.UNKNOWN_TOPIC_OR_PARTITION, tp2 -> Errors.NONE).asJava

    val capturedResponse: Capture[RequestChannel.Response] = EasyMock.newCapture()
    val responseCallback: Capture[Map[TopicPartition, PartitionResponse] => Unit] = EasyMock.newCapture()

    EasyMock.expect(replicaManager.getMagic(tp1))
      .andReturn(None)
    EasyMock.expect(replicaManager.getMagic(tp2))
      .andReturn(Some(RecordBatch.MAGIC_VALUE_V2))

    EasyMock.expect(replicaManager.appendRecords(EasyMock.anyLong(),
      EasyMock.anyShort(),
      EasyMock.eq(true),
      EasyMock.eq(AppendOrigin.Coordinator),
      EasyMock.anyObject(),
      EasyMock.capture(responseCallback),
      EasyMock.anyObject(),
      EasyMock.anyObject())
    ).andAnswer(() => responseCallback.getValue.apply(Map(tp2 -> new PartitionResponse(Errors.NONE))))

    EasyMock.expect(requestChannel.sendResponse(EasyMock.capture(capturedResponse)))
    EasyMock.replay(replicaManager, replicaQuotaManager, requestChannel)

    createKafkaApis().handleWriteTxnMarkersRequest(request)

    val markersResponse = readResponse(writeTxnMarkersRequest, capturedResponse)
      .asInstanceOf[WriteTxnMarkersResponse]
    assertEquals(expectedErrors, markersResponse.errorsByProducerId.get(1L))
    EasyMock.verify(replicaManager)
  }

  @Test
  def shouldAppendToLogOnWriteTxnMarkersWhenCorrectMagicVersion(): Unit = {
    val topicPartition = new TopicPartition("t", 0)
    val request = createWriteTxnMarkersRequest(asList(topicPartition))._2
    EasyMock.expect(replicaManager.getMagic(topicPartition))
      .andReturn(Some(RecordBatch.MAGIC_VALUE_V2))

    EasyMock.expect(replicaManager.appendRecords(EasyMock.anyLong(),
      EasyMock.anyShort(),
      EasyMock.eq(true),
      EasyMock.eq(AppendOrigin.Coordinator),
      EasyMock.anyObject(),
      EasyMock.anyObject(),
      EasyMock.anyObject(),
      EasyMock.anyObject()))

    EasyMock.replay(replicaManager)

    createKafkaApis().handleWriteTxnMarkersRequest(request)
    EasyMock.verify(replicaManager)
  }

  @Test
  def testLeaderReplicaIfLocalRaisesFencedLeaderEpoch(): Unit = {
    testListOffsetFailedGetLeaderReplica(Errors.FENCED_LEADER_EPOCH)
  }

  @Test
  def testLeaderReplicaIfLocalRaisesUnknownLeaderEpoch(): Unit = {
    testListOffsetFailedGetLeaderReplica(Errors.UNKNOWN_LEADER_EPOCH)
  }

  @Test
  def testLeaderReplicaIfLocalRaisesNotLeaderOrFollower(): Unit = {
    testListOffsetFailedGetLeaderReplica(Errors.NOT_LEADER_OR_FOLLOWER)
  }

  @Test
  def testLeaderReplicaIfLocalRaisesUnknownTopicOrPartition(): Unit = {
    testListOffsetFailedGetLeaderReplica(Errors.UNKNOWN_TOPIC_OR_PARTITION)
  }

  @Test
  def testDescribeGroups(): Unit = {
    val groupId = "groupId"
    val random = new Random()
    val metadata = new Array[Byte](10)
    random.nextBytes(metadata)
    val assignment = new Array[Byte](10)
    random.nextBytes(assignment)

    val memberSummary = MemberSummary("memberid", Some("instanceid"), "clientid", "clienthost", metadata, assignment)
    val groupSummary = GroupSummary("Stable", "consumer", "roundrobin", List(memberSummary))

    EasyMock.reset(groupCoordinator, replicaManager, clientRequestQuotaManager, requestChannel)

    val describeGroupsRequest = new DescribeGroupsRequest.Builder(
      new DescribeGroupsRequestData().setGroups(List(groupId).asJava)
    ).build()
    val request = buildRequest(describeGroupsRequest)

    val capturedResponse = expectNoThrottling()
    EasyMock.expect(groupCoordinator.handleDescribeGroup(EasyMock.eq(groupId)))
      .andReturn((Errors.NONE, groupSummary))
    EasyMock.replay(groupCoordinator, replicaManager, clientRequestQuotaManager, requestChannel)

    createKafkaApis().handleDescribeGroupRequest(request)

    val response = readResponse(describeGroupsRequest, capturedResponse)
      .asInstanceOf[DescribeGroupsResponse]

    val group = response.data.groups().get(0)
    assertEquals(Errors.NONE, Errors.forCode(group.errorCode))
    assertEquals(groupId, group.groupId())
    assertEquals(groupSummary.state, group.groupState())
    assertEquals(groupSummary.protocolType, group.protocolType())
    assertEquals(groupSummary.protocol, group.protocolData())
    assertEquals(groupSummary.members.size, group.members().size())

    val member = group.members().get(0)
    assertEquals(memberSummary.memberId, member.memberId())
    assertEquals(memberSummary.groupInstanceId.orNull, member.groupInstanceId())
    assertEquals(memberSummary.clientId, member.clientId())
    assertEquals(memberSummary.clientHost, member.clientHost())
    assertArrayEquals(memberSummary.metadata, member.memberMetadata())
    assertArrayEquals(memberSummary.assignment, member.memberAssignment())
  }

  @Test
  def testOffsetDelete(): Unit = {
    val group = "groupId"
    addTopicToMetadataCache("topic-1", numPartitions = 2)
    addTopicToMetadataCache("topic-2", numPartitions = 2)

    EasyMock.reset(groupCoordinator, replicaManager, clientRequestQuotaManager, requestChannel)

    val topics = new OffsetDeleteRequestTopicCollection()
    topics.add(new OffsetDeleteRequestTopic()
      .setName("topic-1")
      .setPartitions(Seq(
        new OffsetDeleteRequestPartition().setPartitionIndex(0),
        new OffsetDeleteRequestPartition().setPartitionIndex(1)).asJava))
    topics.add(new OffsetDeleteRequestTopic()
      .setName("topic-2")
      .setPartitions(Seq(
        new OffsetDeleteRequestPartition().setPartitionIndex(0),
        new OffsetDeleteRequestPartition().setPartitionIndex(1)).asJava))

    val offsetDeleteRequest = new OffsetDeleteRequest.Builder(
      new OffsetDeleteRequestData()
        .setGroupId(group)
        .setTopics(topics)
    ).build()
    val request = buildRequest(offsetDeleteRequest)

    val capturedResponse = expectNoThrottling()
    EasyMock.expect(groupCoordinator.handleDeleteOffsets(
      EasyMock.eq(group),
      EasyMock.eq(Seq(
        new TopicPartition("topic-1", 0),
        new TopicPartition("topic-1", 1),
        new TopicPartition("topic-2", 0),
        new TopicPartition("topic-2", 1)
      ))
    )).andReturn((Errors.NONE, Map(
      new TopicPartition("topic-1", 0) -> Errors.NONE,
      new TopicPartition("topic-1", 1) -> Errors.NONE,
      new TopicPartition("topic-2", 0) -> Errors.NONE,
      new TopicPartition("topic-2", 1) -> Errors.NONE,
    )))

    EasyMock.replay(groupCoordinator, replicaManager, clientRequestQuotaManager, requestChannel)

    createKafkaApis().handleOffsetDeleteRequest(request)

    val response = readResponse(offsetDeleteRequest, capturedResponse)
      .asInstanceOf[OffsetDeleteResponse]

    def errorForPartition(topic: String, partition: Int): Errors = {
      Errors.forCode(response.data.topics.find(topic).partitions.find(partition).errorCode)
    }

    assertEquals(2, response.data.topics.size)
    assertEquals(Errors.NONE, errorForPartition("topic-1", 0))
    assertEquals(Errors.NONE, errorForPartition("topic-1", 1))
    assertEquals(Errors.NONE, errorForPartition("topic-2", 0))
    assertEquals(Errors.NONE, errorForPartition("topic-2", 1))
  }

  @Test
  def testOffsetDeleteWithInvalidPartition(): Unit = {
    val group = "groupId"
    val topic = "topic"
    addTopicToMetadataCache(topic, numPartitions = 1)

    def checkInvalidPartition(invalidPartitionId: Int): Unit = {
      EasyMock.reset(groupCoordinator, replicaManager, clientRequestQuotaManager, requestChannel)

      val topics = new OffsetDeleteRequestTopicCollection()
      topics.add(new OffsetDeleteRequestTopic()
        .setName(topic)
        .setPartitions(Collections.singletonList(
          new OffsetDeleteRequestPartition().setPartitionIndex(invalidPartitionId))))
      val offsetDeleteRequest = new OffsetDeleteRequest.Builder(
        new OffsetDeleteRequestData()
          .setGroupId(group)
          .setTopics(topics)
      ).build()
      val request = buildRequest(offsetDeleteRequest)

      val capturedResponse = expectNoThrottling()
      EasyMock.expect(groupCoordinator.handleDeleteOffsets(EasyMock.eq(group), EasyMock.eq(Seq.empty)))
        .andReturn((Errors.NONE, Map.empty))
      EasyMock.replay(groupCoordinator, replicaManager, clientRequestQuotaManager, requestChannel)

      createKafkaApis().handleOffsetDeleteRequest(request)

      val response = readResponse(offsetDeleteRequest, capturedResponse)
        .asInstanceOf[OffsetDeleteResponse]

      assertEquals(Errors.UNKNOWN_TOPIC_OR_PARTITION,
        Errors.forCode(response.data.topics.find(topic).partitions.find(invalidPartitionId).errorCode))
    }

    checkInvalidPartition(-1)
    checkInvalidPartition(1) // topic has only one partition
  }

  @Test
  def testOffsetDeleteWithInvalidGroup(): Unit = {
    val group = "groupId"

    EasyMock.reset(groupCoordinator, replicaManager, clientRequestQuotaManager, requestChannel)

    val offsetDeleteRequest = new OffsetDeleteRequest.Builder(
      new OffsetDeleteRequestData()
        .setGroupId(group)
    ).build()
    val request = buildRequest(offsetDeleteRequest)

    val capturedResponse = expectNoThrottling()
    EasyMock.expect(groupCoordinator.handleDeleteOffsets(EasyMock.eq(group), EasyMock.eq(Seq.empty)))
      .andReturn((Errors.GROUP_ID_NOT_FOUND, Map.empty))
    EasyMock.replay(groupCoordinator, replicaManager, clientRequestQuotaManager, requestChannel)

    createKafkaApis().handleOffsetDeleteRequest(request)

    val response = readResponse(offsetDeleteRequest, capturedResponse)
      .asInstanceOf[OffsetDeleteResponse]

    assertEquals(Errors.GROUP_ID_NOT_FOUND, Errors.forCode(response.data.errorCode))
  }

  private def testListOffsetFailedGetLeaderReplica(error: Errors): Unit = {
    val tp = new TopicPartition("foo", 0)
    val isolationLevel = IsolationLevel.READ_UNCOMMITTED
    val currentLeaderEpoch = Optional.of[Integer](15)

    EasyMock.expect(replicaManager.fetchOffsetForTimestamp(
      EasyMock.eq(tp),
      EasyMock.eq(ListOffsetsRequest.EARLIEST_TIMESTAMP),
      EasyMock.eq(Some(isolationLevel)),
      EasyMock.eq(currentLeaderEpoch),
      fetchOnlyFromLeader = EasyMock.eq(true))
    ).andThrow(error.exception)

    val capturedResponse = expectNoThrottling()
    EasyMock.replay(replicaManager, clientRequestQuotaManager, requestChannel)

    val targetTimes = List(new ListOffsetsTopic()
      .setName(tp.topic)
      .setPartitions(List(new ListOffsetsPartition()
        .setPartitionIndex(tp.partition)
        .setTimestamp(ListOffsetsRequest.EARLIEST_TIMESTAMP)
        .setCurrentLeaderEpoch(currentLeaderEpoch.get)).asJava)).asJava
    val listOffsetRequest = ListOffsetsRequest.Builder.forConsumer(true, isolationLevel)
      .setTargetTimes(targetTimes).build()
    val request = buildRequest(listOffsetRequest)
    createKafkaApis().handleListOffsetRequest(request)

    val response = readResponse(listOffsetRequest, capturedResponse)
      .asInstanceOf[ListOffsetsResponse]
    val partitionDataOptional = response.topics.asScala.find(_.name == tp.topic).get
      .partitions.asScala.find(_.partitionIndex == tp.partition)
    assertTrue(partitionDataOptional.isDefined)

    val partitionData = partitionDataOptional.get
    assertEquals(error.code, partitionData.errorCode)
    assertEquals(ListOffsetsResponse.UNKNOWN_OFFSET, partitionData.offset)
    assertEquals(ListOffsetsResponse.UNKNOWN_TIMESTAMP, partitionData.timestamp)
  }

  @Test
  def testReadUncommittedConsumerListOffsetLatest(): Unit = {
    testConsumerListOffsetLatest(IsolationLevel.READ_UNCOMMITTED)
  }

  @Test
  def testReadCommittedConsumerListOffsetLatest(): Unit = {
    testConsumerListOffsetLatest(IsolationLevel.READ_COMMITTED)
  }

  /**
   * Verifies that the metadata response is correct if the broker listeners are inconsistent (i.e. one broker has
   * more listeners than another) and the request is sent on the listener that exists in both brokers.
   */
  @Test
  def testMetadataRequestOnSharedListenerWithInconsistentListenersAcrossBrokers(): Unit = {
    val (plaintextListener, _) = updateMetadataCacheWithInconsistentListeners()
    val response = sendMetadataRequestWithInconsistentListeners(plaintextListener)
    assertEquals(Set(0, 1), response.brokers.asScala.map(_.id).toSet)
  }

  /**
   * Verifies that the metadata response is correct if the broker listeners are inconsistent (i.e. one broker has
   * more listeners than another) and the request is sent on the listener that exists in one broker.
   */
  @Test
  def testMetadataRequestOnDistinctListenerWithInconsistentListenersAcrossBrokers(): Unit = {
    val (_, anotherListener) = updateMetadataCacheWithInconsistentListeners()
    val response = sendMetadataRequestWithInconsistentListeners(anotherListener)
    assertEquals(Set(0), response.brokers.asScala.map(_.id).toSet)
  }


  /**
   * Metadata request to fetch all topics should not result in the followings:
   * 1) Auto topic creation
   * 2) UNKNOWN_TOPIC_OR_PARTITION
   *
   * This case is testing the case that a topic is being deleted from MetadataCache right after
   * authorization but before checking in MetadataCache.
   */
  @Test
  def getAllTopicMetadataShouldNotCreateTopicOrReturnUnknownTopicPartition(): Unit = {
    // Setup: authorizer authorizes 2 topics, but one got deleted in metadata cache
    metadataCache =
      EasyMock.partialMockBuilder(classOf[ZkMetadataCache])
        .withConstructor(classOf[Int])
        .withArgs(Int.box(brokerId))  // Need to box it for Scala 2.12 and before
        .addMockedMethod("getAllTopics")
        .addMockedMethod("getTopicMetadata")
        .createMock()

    // 2 topics returned for authorization in during handle
    val topicsReturnedFromMetadataCacheForAuthorization = Set("remaining-topic", "later-deleted-topic")
    expect(metadataCache.getAllTopics()).andReturn(topicsReturnedFromMetadataCacheForAuthorization).once()
    // 1 topic is deleted from metadata right at the time between authorization and the next getTopicMetadata() call
    expect(metadataCache.getTopicMetadata(
      EasyMock.eq(topicsReturnedFromMetadataCacheForAuthorization),
      anyObject[ListenerName],
      anyBoolean,
      anyBoolean
    )).andStubReturn(Seq(
      new MetadataResponseTopic()
        .setErrorCode(Errors.NONE.code)
        .setName("remaining-topic")
        .setIsInternal(false)
    ))

    EasyMock.replay(metadataCache)

    var createTopicIsCalled: Boolean = false;
    // Specific mock on zkClient for this use case
    // Expect it's never called to do auto topic creation
    expect(zkClient.setOrCreateEntityConfigs(
      EasyMock.eq(ConfigType.Topic),
      EasyMock.anyString,
      EasyMock.anyObject[Properties]
    )).andStubAnswer(() => {
      createTopicIsCalled = true
    })
    // No need to use
    expect(zkClient.getAllBrokersInCluster)
      .andStubReturn(Seq(new Broker(
        brokerId, "localhost", 9902,
        ListenerName.forSecurityProtocol(SecurityProtocol.PLAINTEXT), SecurityProtocol.PLAINTEXT
      )))

    EasyMock.replay(zkClient)

    val (requestListener, _) = updateMetadataCacheWithInconsistentListeners()
    val response = sendMetadataRequestWithInconsistentListeners(requestListener)

    assertFalse(createTopicIsCalled)
<<<<<<< HEAD
    assertEquals(List("remaining-topic"), response.topicMetadata().asScala.map { metadata => metadata.topic })
=======
    val responseTopics = response.topicMetadata().asScala.map { metadata => metadata.topic() }
    assertEquals(List("remaining-topic"), responseTopics)
>>>>>>> 2294d104
    assertTrue(response.topicsByError(Errors.UNKNOWN_TOPIC_OR_PARTITION).isEmpty)
  }

  /**
   * Verifies that sending a fetch request with version 9 works correctly when
   * ReplicaManager.getLogConfig returns None.
   */
  @Test
  def testFetchRequestV9WithNoLogConfig(): Unit = {
    val tp = new TopicPartition("foo", 0)
    addTopicToMetadataCache(tp.topic, numPartitions = 1)
    val hw = 3
    val timestamp = 1000

    expect(replicaManager.getLogConfig(EasyMock.eq(tp))).andReturn(None)

    replicaManager.fetchMessages(anyLong, anyInt, anyInt, anyInt, anyBoolean,
      anyObject[Seq[(TopicPartition, FetchRequest.PartitionData)]], anyObject[ReplicaQuota],
      anyObject[Seq[(TopicPartition, FetchPartitionData)] => Unit](), anyObject[IsolationLevel],
      anyObject[Option[ClientMetadata]])
    expectLastCall[Unit].andAnswer(new IAnswer[Unit] {
      def answer: Unit = {
        val callback = getCurrentArguments.apply(7)
          .asInstanceOf[Seq[(TopicPartition, FetchPartitionData)] => Unit]
        val records = MemoryRecords.withRecords(CompressionType.NONE,
          new SimpleRecord(timestamp, "foo".getBytes(StandardCharsets.UTF_8)))
        callback(Seq(tp -> FetchPartitionData(Errors.NONE, hw, 0, records,
          None, None, None, Option.empty, isReassignmentFetch = false)))
      }
    })

    val fetchData = Map(tp -> new FetchRequest.PartitionData(0, 0, 1000,
      Optional.empty())).asJava
    val fetchMetadata = new JFetchMetadata(0, 0)
    val fetchContext = new FullFetchContext(time, new FetchSessionCache(1000, 100),
      fetchMetadata, fetchData, false)
    expect(fetchManager.newContext(anyObject[JFetchMetadata],
      anyObject[util.Map[TopicPartition, FetchRequest.PartitionData]],
      anyObject[util.List[TopicPartition]],
      anyBoolean)).andReturn(fetchContext)

    val capturedResponse = expectNoThrottling()
    EasyMock.expect(clientQuotaManager.maybeRecordAndGetThrottleTimeMs(
      anyObject[RequestChannel.Request](), anyDouble, anyLong)).andReturn(0)

    EasyMock.replay(replicaManager, clientQuotaManager, clientRequestQuotaManager, requestChannel, fetchManager)

    val fetchRequest = new FetchRequest.Builder(9, 9, -1, 100, 0, fetchData)
      .build()
    val request = buildRequest(fetchRequest)
    createKafkaApis().handleFetchRequest(request)

    val response = readResponse(fetchRequest, capturedResponse)
      .asInstanceOf[FetchResponse]
    assertTrue(response.responseData.containsKey(tp))

    val partitionData = response.responseData.get(tp)
    assertEquals(Errors.NONE.code, partitionData.errorCode)
    assertEquals(hw, partitionData.highWatermark)
    assertEquals(-1, partitionData.lastStableOffset)
    assertEquals(0, partitionData.logStartOffset)
    assertEquals(timestamp,
      partitionData.records.asInstanceOf[MemoryRecords].batches.iterator.next.maxTimestamp)
    assertNull(partitionData.abortedTransactions)
  }

  @Test
  def testJoinGroupProtocolsOrder(): Unit = {
    val protocols = List(
      ("first", "first".getBytes()),
      ("second", "second".getBytes())
    )

    val groupId = "group"
    val memberId = "member1"
    val protocolType = "consumer"
    val rebalanceTimeoutMs = 10
    val sessionTimeoutMs = 5
    val capturedProtocols = EasyMock.newCapture[List[(String, Array[Byte])]]()

    EasyMock.expect(groupCoordinator.handleJoinGroup(
      EasyMock.eq(groupId),
      EasyMock.eq(memberId),
      EasyMock.eq(None),
      EasyMock.eq(true),
      EasyMock.eq(clientId),
      EasyMock.eq(InetAddress.getLocalHost.toString),
      EasyMock.eq(rebalanceTimeoutMs),
      EasyMock.eq(sessionTimeoutMs),
      EasyMock.eq(protocolType),
      EasyMock.capture(capturedProtocols),
      anyObject()
    ))

    EasyMock.replay(groupCoordinator)

    createKafkaApis().handleJoinGroupRequest(
      buildRequest(
        new JoinGroupRequest.Builder(
          new JoinGroupRequestData()
            .setGroupId(groupId)
            .setMemberId(memberId)
            .setProtocolType(protocolType)
            .setRebalanceTimeoutMs(rebalanceTimeoutMs)
            .setSessionTimeoutMs(sessionTimeoutMs)
            .setProtocols(new JoinGroupRequestData.JoinGroupRequestProtocolCollection(
              protocols.map { case (name, protocol) => new JoinGroupRequestProtocol()
                .setName(name).setMetadata(protocol)
              }.iterator.asJava))
        ).build()
      ))

    EasyMock.verify(groupCoordinator)

    val capturedProtocolsList = capturedProtocols.getValue
    assertEquals(protocols.size, capturedProtocolsList.size)
    protocols.zip(capturedProtocolsList).foreach { case ((expectedName, expectedBytes), (name, bytes)) =>
      assertEquals(expectedName, name)
      assertArrayEquals(expectedBytes, bytes)
    }
  }

  @Test
  def testJoinGroupWhenAnErrorOccurs(): Unit = {
    for (version <- ApiKeys.JOIN_GROUP.oldestVersion to ApiKeys.JOIN_GROUP.latestVersion) {
      testJoinGroupWhenAnErrorOccurs(version.asInstanceOf[Short])
    }
  }

  def testJoinGroupWhenAnErrorOccurs(version: Short): Unit = {
    EasyMock.reset(groupCoordinator, clientRequestQuotaManager, requestChannel, replicaManager)

    val capturedResponse = expectNoThrottling()

    val groupId = "group"
    val memberId = "member1"
    val protocolType = "consumer"
    val rebalanceTimeoutMs = 10
    val sessionTimeoutMs = 5

    val capturedCallback = EasyMock.newCapture[JoinGroupCallback]()

    EasyMock.expect(groupCoordinator.handleJoinGroup(
      EasyMock.eq(groupId),
      EasyMock.eq(memberId),
      EasyMock.eq(None),
      EasyMock.eq(if (version >= 4) true else false),
      EasyMock.eq(clientId),
      EasyMock.eq(InetAddress.getLocalHost.toString),
      EasyMock.eq(if (version >= 1) rebalanceTimeoutMs else sessionTimeoutMs),
      EasyMock.eq(sessionTimeoutMs),
      EasyMock.eq(protocolType),
      EasyMock.eq(List.empty),
      EasyMock.capture(capturedCallback)
    ))

    val joinGroupRequest = new JoinGroupRequest.Builder(
      new JoinGroupRequestData()
        .setGroupId(groupId)
        .setMemberId(memberId)
        .setProtocolType(protocolType)
        .setRebalanceTimeoutMs(rebalanceTimeoutMs)
        .setSessionTimeoutMs(sessionTimeoutMs)
    ).build(version)

    val requestChannelRequest = buildRequest(joinGroupRequest)

    EasyMock.replay(groupCoordinator, clientRequestQuotaManager, requestChannel, replicaManager)

    createKafkaApis().handleJoinGroupRequest(requestChannelRequest)

    EasyMock.verify(groupCoordinator)

    capturedCallback.getValue.apply(JoinGroupResult(memberId, Errors.INCONSISTENT_GROUP_PROTOCOL))

    val response = readResponse(joinGroupRequest, capturedResponse)
      .asInstanceOf[JoinGroupResponse]

    assertEquals(Errors.INCONSISTENT_GROUP_PROTOCOL, response.error)
    assertEquals(0, response.data.members.size)
    assertEquals(memberId, response.data.memberId)
    assertEquals(GroupCoordinator.NoGeneration, response.data.generationId)
    assertEquals(GroupCoordinator.NoLeader, response.data.leader)
    assertNull(response.data.protocolType)

    if (version >= 7) {
      assertNull(response.data.protocolName)
    } else {
      assertEquals(GroupCoordinator.NoProtocol, response.data.protocolName)
    }

    EasyMock.verify(clientRequestQuotaManager, requestChannel)
  }

  @Test
  def testJoinGroupProtocolType(): Unit = {
    for (version <- ApiKeys.JOIN_GROUP.oldestVersion to ApiKeys.JOIN_GROUP.latestVersion) {
      testJoinGroupProtocolType(version.asInstanceOf[Short])
    }
  }

  def testJoinGroupProtocolType(version: Short): Unit = {
    EasyMock.reset(groupCoordinator, clientRequestQuotaManager, requestChannel, replicaManager)

    val capturedResponse = expectNoThrottling()

    val groupId = "group"
    val memberId = "member1"
    val protocolType = "consumer"
    val protocolName = "range"
    val rebalanceTimeoutMs = 10
    val sessionTimeoutMs = 5

    val capturedCallback = EasyMock.newCapture[JoinGroupCallback]()

    EasyMock.expect(groupCoordinator.handleJoinGroup(
      EasyMock.eq(groupId),
      EasyMock.eq(memberId),
      EasyMock.eq(None),
      EasyMock.eq(if (version >= 4) true else false),
      EasyMock.eq(clientId),
      EasyMock.eq(InetAddress.getLocalHost.toString),
      EasyMock.eq(if (version >= 1) rebalanceTimeoutMs else sessionTimeoutMs),
      EasyMock.eq(sessionTimeoutMs),
      EasyMock.eq(protocolType),
      EasyMock.eq(List.empty),
      EasyMock.capture(capturedCallback)
    ))

    val joinGroupRequest = new JoinGroupRequest.Builder(
      new JoinGroupRequestData()
        .setGroupId(groupId)
        .setMemberId(memberId)
        .setProtocolType(protocolType)
        .setRebalanceTimeoutMs(rebalanceTimeoutMs)
        .setSessionTimeoutMs(sessionTimeoutMs)
    ).build(version)

    val requestChannelRequest = buildRequest(joinGroupRequest)

    EasyMock.replay(groupCoordinator, clientRequestQuotaManager, requestChannel, replicaManager)

    createKafkaApis().handleJoinGroupRequest(requestChannelRequest)

    EasyMock.verify(groupCoordinator)

    capturedCallback.getValue.apply(JoinGroupResult(
      members = List.empty,
      memberId = memberId,
      generationId = 0,
      protocolType = Some(protocolType),
      protocolName = Some(protocolName),
      leaderId = memberId,
      error = Errors.NONE
    ))

    val response = readResponse(joinGroupRequest, capturedResponse)
      .asInstanceOf[JoinGroupResponse]

    assertEquals(Errors.NONE, response.error)
    assertEquals(0, response.data.members.size)
    assertEquals(memberId, response.data.memberId)
    assertEquals(0, response.data.generationId)
    assertEquals(memberId, response.data.leader)
    assertEquals(protocolName, response.data.protocolName)

    if (version >= 7) {
      assertEquals(protocolType, response.data.protocolType)
    } else {
      assertNull(response.data.protocolType)
    }

    EasyMock.verify(clientRequestQuotaManager, requestChannel)
  }

  @Test
  def testSyncGroupProtocolTypeAndName(): Unit = {
    for (version <- ApiKeys.SYNC_GROUP.oldestVersion to ApiKeys.SYNC_GROUP.latestVersion) {
      testSyncGroupProtocolTypeAndName(version.asInstanceOf[Short])
    }
  }

  def testSyncGroupProtocolTypeAndName(version: Short): Unit = {
    EasyMock.reset(groupCoordinator, clientRequestQuotaManager, requestChannel, replicaManager)

    val capturedResponse = expectNoThrottling()

    val groupId = "group"
    val memberId = "member1"
    val protocolType = "consumer"
    val protocolName = "range"

    val capturedCallback = EasyMock.newCapture[SyncGroupCallback]()

    EasyMock.expect(groupCoordinator.handleSyncGroup(
      EasyMock.eq(groupId),
      EasyMock.eq(0),
      EasyMock.eq(memberId),
      EasyMock.eq(if (version >= 5) Some(protocolType) else None),
      EasyMock.eq(if (version >= 5) Some(protocolName) else None),
      EasyMock.eq(None),
      EasyMock.eq(Map.empty),
      EasyMock.capture(capturedCallback)
    ))

    val syncGroupRequest = new SyncGroupRequest.Builder(
      new SyncGroupRequestData()
        .setGroupId(groupId)
        .setGenerationId(0)
        .setMemberId(memberId)
        .setProtocolType(protocolType)
        .setProtocolName(protocolName)
    ).build(version)

    val requestChannelRequest = buildRequest(syncGroupRequest)

    EasyMock.replay(groupCoordinator, clientRequestQuotaManager, requestChannel, replicaManager)

    createKafkaApis().handleSyncGroupRequest(requestChannelRequest)

    EasyMock.verify(groupCoordinator)

    capturedCallback.getValue.apply(SyncGroupResult(
      protocolType = Some(protocolType),
      protocolName = Some(protocolName),
      memberAssignment = Array.empty,
      error = Errors.NONE
    ))

    val response = readResponse(syncGroupRequest, capturedResponse)
      .asInstanceOf[SyncGroupResponse]

    assertEquals(Errors.NONE, response.error)
    assertArrayEquals(Array.empty[Byte], response.data.assignment)

    if (version >= 5) {
      assertEquals(protocolType, response.data.protocolType)
    } else {
      assertNull(response.data.protocolType)
    }

    EasyMock.verify(clientRequestQuotaManager, requestChannel)
  }

  @Test
  def testSyncGroupProtocolTypeAndNameAreMandatorySinceV5(): Unit = {
    for (version <- ApiKeys.SYNC_GROUP.oldestVersion to ApiKeys.SYNC_GROUP.latestVersion) {
      testSyncGroupProtocolTypeAndNameAreMandatorySinceV5(version.asInstanceOf[Short])
    }
  }

  def testSyncGroupProtocolTypeAndNameAreMandatorySinceV5(version: Short): Unit = {
    EasyMock.reset(groupCoordinator, clientRequestQuotaManager, requestChannel, replicaManager)

    val capturedResponse = expectNoThrottling()

    val groupId = "group"
    val memberId = "member1"
    val protocolType = "consumer"
    val protocolName = "range"

    val capturedCallback = EasyMock.newCapture[SyncGroupCallback]()

    if (version < 5) {
      EasyMock.expect(groupCoordinator.handleSyncGroup(
        EasyMock.eq(groupId),
        EasyMock.eq(0),
        EasyMock.eq(memberId),
        EasyMock.eq(None),
        EasyMock.eq(None),
        EasyMock.eq(None),
        EasyMock.eq(Map.empty),
        EasyMock.capture(capturedCallback)
      ))
    }

    val syncGroupRequest = new SyncGroupRequest.Builder(
      new SyncGroupRequestData()
        .setGroupId(groupId)
        .setGenerationId(0)
        .setMemberId(memberId)
    ).build(version)

    val requestChannelRequest = buildRequest(syncGroupRequest)

    EasyMock.replay(groupCoordinator, clientRequestQuotaManager, requestChannel, replicaManager)

    createKafkaApis().handleSyncGroupRequest(requestChannelRequest)

    EasyMock.verify(groupCoordinator)

    if (version < 5) {
      capturedCallback.getValue.apply(SyncGroupResult(
        protocolType = Some(protocolType),
        protocolName = Some(protocolName),
        memberAssignment = Array.empty,
        error = Errors.NONE
      ))
    }

    val response = readResponse(syncGroupRequest, capturedResponse)
      .asInstanceOf[SyncGroupResponse]

    if (version < 5) {
      assertEquals(Errors.NONE, response.error)
    } else {
      assertEquals(Errors.INCONSISTENT_GROUP_PROTOCOL, response.error)
    }

    EasyMock.verify(clientRequestQuotaManager, requestChannel)
  }

  @Test
  def rejectJoinGroupRequestWhenStaticMembershipNotSupported(): Unit = {
    val capturedResponse = expectNoThrottling()
    EasyMock.replay(clientRequestQuotaManager, requestChannel)

    val joinGroupRequest = new JoinGroupRequest.Builder(
      new JoinGroupRequestData()
        .setGroupId("test")
        .setMemberId("test")
        .setGroupInstanceId("instanceId")
        .setProtocolType("consumer")
        .setProtocols(new JoinGroupRequestData.JoinGroupRequestProtocolCollection)
    ).build()

    val requestChannelRequest = buildRequest(joinGroupRequest)
    createKafkaApis(KAFKA_2_2_IV1).handleJoinGroupRequest(requestChannelRequest)

    val response = readResponse(joinGroupRequest, capturedResponse).asInstanceOf[JoinGroupResponse]
    assertEquals(Errors.UNSUPPORTED_VERSION, response.error())
    EasyMock.replay(groupCoordinator)
  }

  @Test
  def rejectSyncGroupRequestWhenStaticMembershipNotSupported(): Unit = {
    val capturedResponse = expectNoThrottling()
    EasyMock.replay(clientRequestQuotaManager, requestChannel)

    val syncGroupRequest = new SyncGroupRequest.Builder(
      new SyncGroupRequestData()
        .setGroupId("test")
        .setMemberId("test")
        .setGroupInstanceId("instanceId")
        .setGenerationId(1)
    ).build()

    val requestChannelRequest = buildRequest(syncGroupRequest)
    createKafkaApis(KAFKA_2_2_IV1).handleSyncGroupRequest(requestChannelRequest)

    val response = readResponse(syncGroupRequest, capturedResponse).asInstanceOf[SyncGroupResponse]
    assertEquals(Errors.UNSUPPORTED_VERSION, response.error)
    EasyMock.replay(groupCoordinator)
  }

  @Test
  def rejectHeartbeatRequestWhenStaticMembershipNotSupported(): Unit = {
    val capturedResponse = expectNoThrottling()
    EasyMock.replay(clientRequestQuotaManager, requestChannel)

    val heartbeatRequest = new HeartbeatRequest.Builder(
      new HeartbeatRequestData()
        .setGroupId("test")
        .setMemberId("test")
        .setGroupInstanceId("instanceId")
        .setGenerationId(1)
    ).build()
    val requestChannelRequest = buildRequest(heartbeatRequest)
    createKafkaApis(KAFKA_2_2_IV1).handleHeartbeatRequest(requestChannelRequest)

    val response = readResponse(heartbeatRequest, capturedResponse).asInstanceOf[HeartbeatResponse]
    assertEquals(Errors.UNSUPPORTED_VERSION, response.error())
    EasyMock.replay(groupCoordinator)
  }

  @Test
  def rejectOffsetCommitRequestWhenStaticMembershipNotSupported(): Unit = {
    val capturedResponse = expectNoThrottling()
    EasyMock.replay(clientRequestQuotaManager, requestChannel)

    val offsetCommitRequest = new OffsetCommitRequest.Builder(
      new OffsetCommitRequestData()
        .setGroupId("test")
        .setMemberId("test")
        .setGroupInstanceId("instanceId")
        .setGenerationId(100)
        .setTopics(Collections.singletonList(
          new OffsetCommitRequestData.OffsetCommitRequestTopic()
            .setName("test")
            .setPartitions(Collections.singletonList(
              new OffsetCommitRequestData.OffsetCommitRequestPartition()
                .setPartitionIndex(0)
                .setCommittedOffset(100)
                .setCommittedLeaderEpoch(RecordBatch.NO_PARTITION_LEADER_EPOCH)
                .setCommittedMetadata("")
            ))
        ))
    ).build()

    val requestChannelRequest = buildRequest(offsetCommitRequest)
    createKafkaApis(KAFKA_2_2_IV1).handleOffsetCommitRequest(requestChannelRequest)

    val expectedTopicErrors = Collections.singletonList(
      new OffsetCommitResponseData.OffsetCommitResponseTopic()
        .setName("test")
        .setPartitions(Collections.singletonList(
          new OffsetCommitResponseData.OffsetCommitResponsePartition()
            .setPartitionIndex(0)
            .setErrorCode(Errors.UNSUPPORTED_VERSION.code)
        ))
    )
    val response = readResponse(offsetCommitRequest, capturedResponse).asInstanceOf[OffsetCommitResponse]
    assertEquals(expectedTopicErrors, response.data.topics())
    EasyMock.replay(groupCoordinator)
  }

  @Test
  def testMultipleLeaveGroup(): Unit = {
    val groupId = "groupId"

    val leaveMemberList = List(
      new MemberIdentity()
        .setMemberId("member-1")
        .setGroupInstanceId("instance-1"),
      new MemberIdentity()
        .setMemberId("member-2")
        .setGroupInstanceId("instance-2")
    )

    EasyMock.expect(groupCoordinator.handleLeaveGroup(
      EasyMock.eq(groupId),
      EasyMock.eq(leaveMemberList),
      anyObject()
    ))

    val leaveRequest = buildRequest(
      new LeaveGroupRequest.Builder(
        groupId,
        leaveMemberList.asJava
      ).build()
    )

    createKafkaApis().handleLeaveGroupRequest(leaveRequest)

    EasyMock.replay(groupCoordinator)
  }

  @Test
  def testSingleLeaveGroup(): Unit = {
    val groupId = "groupId"
    val memberId = "member"

    val singleLeaveMember = List(
      new MemberIdentity()
        .setMemberId(memberId)
    )

    EasyMock.expect(groupCoordinator.handleLeaveGroup(
      EasyMock.eq(groupId),
      EasyMock.eq(singleLeaveMember),
      anyObject()
    ))

    val leaveRequest = buildRequest(
      new LeaveGroupRequest.Builder(
        groupId,
        singleLeaveMember.asJava
      ).build()
    )

    createKafkaApis().handleLeaveGroupRequest(leaveRequest)

    EasyMock.replay(groupCoordinator)
  }

  @Test
  def testReassignmentAndReplicationBytesOutRateWhenReassigning(): Unit = {
    assertReassignmentAndReplicationBytesOutPerSec(true)
  }

  @Test
  def testReassignmentAndReplicationBytesOutRateWhenNotReassigning(): Unit = {
    assertReassignmentAndReplicationBytesOutPerSec(false)
  }

  private def assertReassignmentAndReplicationBytesOutPerSec(isReassigning: Boolean): Unit = {
    val leaderEpoch = 0
    val tp0 = new TopicPartition("tp", 0)

    val fetchData = Collections.singletonMap(tp0, new FetchRequest.PartitionData(0, 0, Int.MaxValue, Optional.of(leaderEpoch)))
    val fetchFromFollower = buildRequest(new FetchRequest.Builder(
      ApiKeys.FETCH.oldestVersion(), ApiKeys.FETCH.latestVersion(), 1, 1000, 0, fetchData
    ).build())

    addTopicToMetadataCache(tp0.topic, numPartitions = 1)
    val hw = 3

    val records = MemoryRecords.withRecords(CompressionType.NONE,
      new SimpleRecord(1000, "foo".getBytes(StandardCharsets.UTF_8)))
    replicaManager.fetchMessages(anyLong, anyInt, anyInt, anyInt, anyBoolean,
      anyObject[Seq[(TopicPartition, FetchRequest.PartitionData)]], anyObject[ReplicaQuota],
      anyObject[Seq[(TopicPartition, FetchPartitionData)] => Unit](), anyObject[IsolationLevel],
      anyObject[Option[ClientMetadata]])
    expectLastCall[Unit].andAnswer(new IAnswer[Unit] {
      def answer: Unit = {
        val callback = getCurrentArguments.apply(7).asInstanceOf[Seq[(TopicPartition, FetchPartitionData)] => Unit]
        callback(Seq(tp0 -> FetchPartitionData(Errors.NONE, hw, 0, records,
          None, None, None, Option.empty, isReassignmentFetch = isReassigning)))
      }
    })

    val fetchMetadata = new JFetchMetadata(0, 0)
    val fetchContext = new FullFetchContext(time, new FetchSessionCache(1000, 100),
      fetchMetadata, fetchData, true)
    expect(fetchManager.newContext(anyObject[JFetchMetadata],
      anyObject[util.Map[TopicPartition, FetchRequest.PartitionData]],
      anyObject[util.List[TopicPartition]],
      anyBoolean)).andReturn(fetchContext)

    expect(replicaQuotaManager.record(anyLong()))
    expect(replicaManager.getLogConfig(EasyMock.eq(tp0))).andReturn(None)

    val partition: Partition = createNiceMock(classOf[Partition])
    expect(replicaManager.isAddingReplica(anyObject(), anyInt())).andReturn(isReassigning)

    replay(replicaManager, fetchManager, clientQuotaManager, requestChannel, replicaQuotaManager, partition)

    createKafkaApis().handle(fetchFromFollower)

    if (isReassigning)
      assertEquals(records.sizeInBytes(), brokerTopicStats.allTopicsStats.reassignmentBytesOutPerSec.get.count())
    else
      assertEquals(0, brokerTopicStats.allTopicsStats.reassignmentBytesOutPerSec.get.count())
    assertEquals(records.sizeInBytes(), brokerTopicStats.allTopicsStats.replicationBytesOutRate.get.count())

  }

  @Test
  def rejectInitProducerIdWhenIdButNotEpochProvided(): Unit = {
    val capturedResponse = expectNoThrottling()
    EasyMock.replay(clientRequestQuotaManager, requestChannel)

    val initProducerIdRequest = new InitProducerIdRequest.Builder(
      new InitProducerIdRequestData()
        .setTransactionalId("known")
        .setTransactionTimeoutMs(TimeUnit.MINUTES.toMillis(15).toInt)
        .setProducerId(10)
        .setProducerEpoch(RecordBatch.NO_PRODUCER_EPOCH)
    ).build()

    val requestChannelRequest = buildRequest(initProducerIdRequest)
    createKafkaApis(KAFKA_2_2_IV1).handleInitProducerIdRequest(requestChannelRequest)

    val response = readResponse(initProducerIdRequest, capturedResponse)
      .asInstanceOf[InitProducerIdResponse]
    assertEquals(Errors.INVALID_REQUEST, response.error)
  }

  @Test
  def rejectInitProducerIdWhenEpochButNotIdProvided(): Unit = {
    val capturedResponse = expectNoThrottling()
    EasyMock.replay(clientRequestQuotaManager, requestChannel)

    val initProducerIdRequest = new InitProducerIdRequest.Builder(
      new InitProducerIdRequestData()
        .setTransactionalId("known")
        .setTransactionTimeoutMs(TimeUnit.MINUTES.toMillis(15).toInt)
        .setProducerId(RecordBatch.NO_PRODUCER_ID)
        .setProducerEpoch(2)
    ).build()
    val requestChannelRequest = buildRequest(initProducerIdRequest)
    createKafkaApis(KAFKA_2_2_IV1).handleInitProducerIdRequest(requestChannelRequest)

    val response = readResponse(initProducerIdRequest, capturedResponse).asInstanceOf[InitProducerIdResponse]
    assertEquals(Errors.INVALID_REQUEST, response.error)
  }

  @Test
  def testUpdateMetadataRequestWithCurrentBrokerEpoch(): Unit = {
    val currentBrokerEpoch = 1239875L
    testUpdateMetadataRequest(currentBrokerEpoch, currentBrokerEpoch, Errors.NONE)
  }

  @Test
  def testUpdateMetadataRequestWithNewerBrokerEpochIsValid(): Unit = {
    val currentBrokerEpoch = 1239875L
    testUpdateMetadataRequest(currentBrokerEpoch, currentBrokerEpoch + 1, Errors.NONE)
  }

  @Test
  def testUpdateMetadataRequestWithStaleBrokerEpochIsRejected(): Unit = {
    val currentBrokerEpoch = 1239875L
    testUpdateMetadataRequest(currentBrokerEpoch, currentBrokerEpoch - 1, Errors.STALE_BROKER_EPOCH)
  }

  def testUpdateMetadataRequest(currentBrokerEpoch: Long, brokerEpochInRequest: Long, expectedError: Errors): Unit = {
    val updateMetadataRequest = createBasicMetadataRequest("topicA", 1, brokerEpochInRequest, 1)
    val request = buildRequest(updateMetadataRequest)

    val capturedResponse: Capture[RequestChannel.Response] = EasyMock.newCapture()

    EasyMock.expect(controller.brokerEpoch).andStubReturn(currentBrokerEpoch)
    EasyMock.expect(replicaManager.maybeUpdateMetadataCache(
      EasyMock.eq(request.context.correlationId),
      EasyMock.anyObject()
    )).andStubReturn(
      Seq()
    )

    EasyMock.expect(requestChannel.sendResponse(EasyMock.capture(capturedResponse)))
    EasyMock.replay(replicaManager, controller, requestChannel)

    createKafkaApis().handleUpdateMetadataRequest(request)
    val updateMetadataResponse = readResponse(updateMetadataRequest, capturedResponse)
      .asInstanceOf[UpdateMetadataResponse]
    assertEquals(expectedError, updateMetadataResponse.error())
    EasyMock.verify(replicaManager)
  }

  @Test
  def testLeaderAndIsrRequestWithCurrentBrokerEpoch(): Unit = {
    val currentBrokerEpoch = 1239875L
    testLeaderAndIsrRequest(currentBrokerEpoch, currentBrokerEpoch, Errors.NONE)
  }

  @Test
  def testLeaderAndIsrRequestWithNewerBrokerEpochIsValid(): Unit = {
    val currentBrokerEpoch = 1239875L
    testLeaderAndIsrRequest(currentBrokerEpoch, currentBrokerEpoch + 1, Errors.NONE)
  }

  @Test
  def testLeaderAndIsrRequestWithStaleBrokerEpochIsRejected(): Unit = {
    val currentBrokerEpoch = 1239875L
    testLeaderAndIsrRequest(currentBrokerEpoch, currentBrokerEpoch - 1, Errors.STALE_BROKER_EPOCH)
  }

  def testLeaderAndIsrRequest(currentBrokerEpoch: Long, brokerEpochInRequest: Long, expectedError: Errors): Unit = {
    val controllerId = 2
    val controllerEpoch = 6
    val capturedResponse: Capture[RequestChannel.Response] = EasyMock.newCapture()
    val partitionStates = Seq(
      new LeaderAndIsrRequestData.LeaderAndIsrPartitionState()
        .setTopicName("topicW")
        .setPartitionIndex(1)
        .setControllerEpoch(1)
        .setLeader(0)
        .setLeaderEpoch(1)
        .setIsr(asList(0, 1))
        .setZkVersion(2)
        .setReplicas(asList(0, 1, 2))
        .setIsNew(false)
    ).asJava
    val leaderAndIsrRequest = new LeaderAndIsrRequest.Builder(
      ApiKeys.LEADER_AND_ISR.latestVersion,
      controllerId,
      controllerEpoch,
      brokerEpochInRequest,
      partitionStates,
      Collections.singletonMap("topicW", Uuid.randomUuid()),
      asList(new Node(0, "host0", 9090), new Node(1, "host1", 9091))
    ).build()
    val request = buildRequest(leaderAndIsrRequest)
    val response = new LeaderAndIsrResponse(new LeaderAndIsrResponseData()
      .setErrorCode(Errors.NONE.code)
      .setPartitionErrors(asList()), leaderAndIsrRequest.version())

    EasyMock.expect(controller.brokerEpoch).andStubReturn(currentBrokerEpoch)
    EasyMock.expect(replicaManager.becomeLeaderOrFollower(
      EasyMock.eq(request.context.correlationId),
      EasyMock.anyObject(),
      EasyMock.anyObject()
    )).andStubReturn(
      response
    )

    EasyMock.expect(requestChannel.sendResponse(EasyMock.capture(capturedResponse)))
    EasyMock.replay(replicaManager, controller, requestChannel)

    createKafkaApis().handleLeaderAndIsrRequest(request)
    val leaderAndIsrResponse = readResponse(leaderAndIsrRequest, capturedResponse)
      .asInstanceOf[LeaderAndIsrResponse]
    assertEquals(expectedError, leaderAndIsrResponse.error())
    EasyMock.verify(replicaManager)
  }

  @Test
  def testStopReplicaRequestWithCurrentBrokerEpoch(): Unit = {
    val currentBrokerEpoch = 1239875L
    testStopReplicaRequest(currentBrokerEpoch, currentBrokerEpoch, Errors.NONE)
  }

  @Test
  def testStopReplicaRequestWithNewerBrokerEpochIsValid(): Unit = {
    val currentBrokerEpoch = 1239875L
    testStopReplicaRequest(currentBrokerEpoch, currentBrokerEpoch + 1, Errors.NONE)
  }

  @Test
  def testStopReplicaRequestWithStaleBrokerEpochIsRejected(): Unit = {
    val currentBrokerEpoch = 1239875L
    testStopReplicaRequest(currentBrokerEpoch, currentBrokerEpoch - 1, Errors.STALE_BROKER_EPOCH)
  }

  def testStopReplicaRequest(currentBrokerEpoch: Long, brokerEpochInRequest: Long, expectedError: Errors): Unit = {
    val controllerId = 0
    val controllerEpoch = 5
    val capturedResponse: Capture[RequestChannel.Response] = EasyMock.newCapture()
    val fooPartition = new TopicPartition("foo", 0)
    val topicStates = Seq(
      new StopReplicaTopicState()
        .setTopicName(fooPartition.topic)
        .setPartitionStates(Seq(new StopReplicaPartitionState()
          .setPartitionIndex(fooPartition.partition)
          .setLeaderEpoch(1)
          .setDeletePartition(false)).asJava)
    ).asJava
    val stopReplicaRequest = new StopReplicaRequest.Builder(
      ApiKeys.STOP_REPLICA.latestVersion,
      controllerId,
      controllerEpoch,
      brokerEpochInRequest,
      false,
      topicStates
    ).build()
    val request = buildRequest(stopReplicaRequest)

    EasyMock.expect(controller.brokerEpoch).andStubReturn(currentBrokerEpoch)
    EasyMock.expect(replicaManager.stopReplicas(
      EasyMock.eq(request.context.correlationId),
      EasyMock.eq(controllerId),
      EasyMock.eq(controllerEpoch),
      EasyMock.eq(brokerEpochInRequest),
      EasyMock.eq(stopReplicaRequest.partitionStates().asScala)
    )).andStubReturn(
      (mutable.Map(
        fooPartition -> Errors.NONE
      ), Errors.NONE)
    )
    EasyMock.expect(requestChannel.sendResponse(EasyMock.capture(capturedResponse)))

    EasyMock.replay(controller, replicaManager, requestChannel)

    createKafkaApis().handleStopReplicaRequest(request)
    val stopReplicaResponse = readResponse(stopReplicaRequest, capturedResponse)
      .asInstanceOf[StopReplicaResponse]
    assertEquals(expectedError, stopReplicaResponse.error())
    EasyMock.verify(replicaManager)
  }

  @Test
  def testListGroupsRequest(): Unit = {
    val overviews = List(
      GroupOverview("group1", "protocol1", "Stable"),
      GroupOverview("group2", "qwerty", "Empty")
    )
    val response = listGroupRequest(None, overviews)
    assertEquals(2, response.data.groups.size)
    assertEquals("Stable", response.data.groups.get(0).groupState)
    assertEquals("Empty", response.data.groups.get(1).groupState)
  }

  @Test
  def testListGroupsRequestWithState(): Unit = {
    val overviews = List(
      GroupOverview("group1", "protocol1", "Stable")
    )
    val response = listGroupRequest(Some("Stable"), overviews)
    assertEquals(1, response.data.groups.size)
    assertEquals("Stable", response.data.groups.get(0).groupState)
  }

  private def listGroupRequest(state: Option[String], overviews: List[GroupOverview]): ListGroupsResponse = {
    EasyMock.reset(groupCoordinator, clientRequestQuotaManager, requestChannel)

    val data = new ListGroupsRequestData()
    if (state.isDefined)
      data.setStatesFilter(Collections.singletonList(state.get))
    val listGroupsRequest = new ListGroupsRequest.Builder(data).build()
    val requestChannelRequest = buildRequest(listGroupsRequest)

    val capturedResponse = expectNoThrottling()
    val expectedStates: Set[String] = if (state.isDefined) Set(state.get) else Set()
    EasyMock.expect(groupCoordinator.handleListGroups(expectedStates))
      .andReturn((Errors.NONE, overviews))
    EasyMock.replay(groupCoordinator, clientRequestQuotaManager, requestChannel)

    createKafkaApis().handleListGroupsRequest(requestChannelRequest)

    val response = readResponse(listGroupsRequest, capturedResponse).asInstanceOf[ListGroupsResponse]
    assertEquals(Errors.NONE.code, response.data.errorCode)
    response
  }

  @Test
  def testDescribeClusterRequest(): Unit = {
    val plaintextListener = ListenerName.forSecurityProtocol(SecurityProtocol.PLAINTEXT)
    val brokers = Seq(
      new UpdateMetadataBroker()
        .setId(0)
        .setRack("rack")
        .setEndpoints(Seq(
          new UpdateMetadataEndpoint()
            .setHost("broker0")
            .setPort(9092)
            .setSecurityProtocol(SecurityProtocol.PLAINTEXT.id)
            .setListener(plaintextListener.value)
        ).asJava),
      new UpdateMetadataBroker()
        .setId(1)
        .setRack("rack")
        .setEndpoints(Seq(
          new UpdateMetadataEndpoint()
            .setHost("broker1")
            .setPort(9092)
            .setSecurityProtocol(SecurityProtocol.PLAINTEXT.id)
            .setListener(plaintextListener.value)).asJava)
    )
    val updateMetadataRequest = new UpdateMetadataRequest.Builder(ApiKeys.UPDATE_METADATA.latestVersion, 0,
      0, 0, Seq.empty[UpdateMetadataPartitionState].asJava, brokers.asJava, Collections.emptyMap()).build()
    metadataCache.updateMetadata(correlationId = 0, updateMetadataRequest)

    val capturedResponse = expectNoThrottling()
    EasyMock.replay(clientRequestQuotaManager, requestChannel)

    val describeClusterRequest = new DescribeClusterRequest.Builder(new DescribeClusterRequestData()
      .setIncludeClusterAuthorizedOperations(true)).build()

    val request = buildRequest(describeClusterRequest, plaintextListener)
    createKafkaApis().handleDescribeCluster(request)

    val describeClusterResponse = readResponse(describeClusterRequest, capturedResponse)
      .asInstanceOf[DescribeClusterResponse]

    assertEquals(metadataCache.getControllerId.get, describeClusterResponse.data.controllerId)
    assertEquals(clusterId, describeClusterResponse.data.clusterId)
    assertEquals(8096, describeClusterResponse.data.clusterAuthorizedOperations)
    assertEquals(metadataCache.getAliveBrokers.map(_.endpoints(plaintextListener.value())).toSet,
      describeClusterResponse.nodes.asScala.values.toSet)
  }

  /**
   * Return pair of listener names in the metadataCache: PLAINTEXT and LISTENER2 respectively.
   */
  private def updateMetadataCacheWithInconsistentListeners(): (ListenerName, ListenerName) = {
    val plaintextListener = ListenerName.forSecurityProtocol(SecurityProtocol.PLAINTEXT)
    val anotherListener = new ListenerName("LISTENER2")
    val brokers = Seq(
      new UpdateMetadataBroker()
        .setId(0)
        .setRack("rack")
        .setEndpoints(Seq(
          new UpdateMetadataEndpoint()
            .setHost("broker0")
            .setPort(9092)
            .setSecurityProtocol(SecurityProtocol.PLAINTEXT.id)
            .setListener(plaintextListener.value),
          new UpdateMetadataEndpoint()
            .setHost("broker0")
            .setPort(9093)
            .setSecurityProtocol(SecurityProtocol.PLAINTEXT.id)
            .setListener(anotherListener.value)
        ).asJava),
      new UpdateMetadataBroker()
        .setId(1)
        .setRack("rack")
        .setEndpoints(Seq(
          new UpdateMetadataEndpoint()
            .setHost("broker1")
            .setPort(9092)
            .setSecurityProtocol(SecurityProtocol.PLAINTEXT.id)
            .setListener(plaintextListener.value)).asJava)
    )
    val updateMetadataRequest = new UpdateMetadataRequest.Builder(ApiKeys.UPDATE_METADATA.latestVersion, 0,
      0, 0, Seq.empty[UpdateMetadataPartitionState].asJava, brokers.asJava, Collections.emptyMap()).build()
    metadataCache.updateMetadata(correlationId = 0, updateMetadataRequest)
    (plaintextListener, anotherListener)
  }

  private def sendMetadataRequestWithInconsistentListeners(requestListener: ListenerName): MetadataResponse = {
    val capturedResponse = expectNoThrottling()
    EasyMock.replay(clientRequestQuotaManager, requestChannel)

    val metadataRequest = MetadataRequest.Builder.allTopics.build()
    val requestChannelRequest = buildRequest(metadataRequest, requestListener)
    createKafkaApis().handleTopicMetadataRequest(requestChannelRequest)

    readResponse(metadataRequest, capturedResponse).asInstanceOf[MetadataResponse]
  }

  private def testConsumerListOffsetLatest(isolationLevel: IsolationLevel): Unit = {
    val tp = new TopicPartition("foo", 0)
    val latestOffset = 15L
    val currentLeaderEpoch = Optional.empty[Integer]()

    EasyMock.expect(replicaManager.fetchOffsetForTimestamp(
      EasyMock.eq(tp),
      EasyMock.eq(ListOffsetsRequest.LATEST_TIMESTAMP),
      EasyMock.eq(Some(isolationLevel)),
      EasyMock.eq(currentLeaderEpoch),
      fetchOnlyFromLeader = EasyMock.eq(true))
    ).andReturn(Some(new TimestampAndOffset(ListOffsetsResponse.UNKNOWN_TIMESTAMP, latestOffset, currentLeaderEpoch)))

    val capturedResponse = expectNoThrottling()
    EasyMock.replay(replicaManager, clientRequestQuotaManager, requestChannel)

    val targetTimes = List(new ListOffsetsTopic()
      .setName(tp.topic)
      .setPartitions(List(new ListOffsetsPartition()
        .setPartitionIndex(tp.partition)
        .setTimestamp(ListOffsetsRequest.LATEST_TIMESTAMP)).asJava)).asJava
    val listOffsetRequest = ListOffsetsRequest.Builder.forConsumer(true, isolationLevel)
      .setTargetTimes(targetTimes).build()
    val request = buildRequest(listOffsetRequest)
    createKafkaApis().handleListOffsetRequest(request)

    val response = readResponse(listOffsetRequest, capturedResponse).asInstanceOf[ListOffsetsResponse]
    val partitionDataOptional = response.topics.asScala.find(_.name == tp.topic).get
      .partitions.asScala.find(_.partitionIndex == tp.partition)
    assertTrue(partitionDataOptional.isDefined)

    val partitionData = partitionDataOptional.get
    assertEquals(Errors.NONE.code, partitionData.errorCode)
    assertEquals(latestOffset, partitionData.offset)
    assertEquals(ListOffsetsResponse.UNKNOWN_TIMESTAMP, partitionData.timestamp)
  }

  private def createWriteTxnMarkersRequest(partitions: util.List[TopicPartition]) = {
    val writeTxnMarkersRequest = new WriteTxnMarkersRequest.Builder(ApiKeys.WRITE_TXN_MARKERS.latestVersion(),
      asList(new TxnMarkerEntry(1, 1.toShort, 0, TransactionResult.COMMIT, partitions))).build()
    (writeTxnMarkersRequest, buildRequest(writeTxnMarkersRequest))
  }

  private def buildRequestWithEnvelope(
    request: AbstractRequest,
    fromPrivilegedListener: Boolean,
    principalSerde: KafkaPrincipalSerde = kafkaPrincipalSerde
  ): RequestChannel.Request = {
    val listenerName = ListenerName.forSecurityProtocol(SecurityProtocol.PLAINTEXT)

    val requestHeader = new RequestHeader(request.apiKey, request.version, clientId, 0)
    val requestBuffer = RequestTestUtils.serializeRequestWithHeader(requestHeader, request)

    val envelopeHeader = new RequestHeader(ApiKeys.ENVELOPE, ApiKeys.ENVELOPE.latestVersion(), clientId, 0)
    val envelopeBuffer = RequestTestUtils.serializeRequestWithHeader(envelopeHeader, new EnvelopeRequest.Builder(
      requestBuffer,
      principalSerde.serialize(KafkaPrincipal.ANONYMOUS),
      InetAddress.getLocalHost.getAddress
    ).build())
    val envelopeContext = new RequestContext(envelopeHeader, "1", InetAddress.getLocalHost,
      KafkaPrincipal.ANONYMOUS, listenerName, SecurityProtocol.PLAINTEXT, ClientInformation.EMPTY,
      fromPrivilegedListener, Optional.of(principalSerde))

    RequestHeader.parse(envelopeBuffer)
    new RequestChannel.Request(
      processor = 1,
      context = envelopeContext,
      startTimeNanos = time.nanoseconds(),
      memoryPool = MemoryPool.NONE,
      buffer = envelopeBuffer,
      metrics = requestChannelMetrics
    )
  }

  private def buildRequest(request: AbstractRequest,
                           listenerName: ListenerName = ListenerName.forSecurityProtocol(SecurityProtocol.PLAINTEXT),
                           fromPrivilegedListener: Boolean = false,
                           requestHeader: Option[RequestHeader] = None): RequestChannel.Request = {
    val buffer = RequestTestUtils.serializeRequestWithHeader(requestHeader.getOrElse(
      new RequestHeader(request.apiKey, request.version, clientId, 0)), request)

    // read the header from the buffer first so that the body can be read next from the Request constructor
    val header = RequestHeader.parse(buffer)
    val context = new RequestContext(header, "1", InetAddress.getLocalHost, KafkaPrincipal.ANONYMOUS,
      listenerName, SecurityProtocol.PLAINTEXT, ClientInformation.EMPTY, fromPrivilegedListener,
      Optional.of(kafkaPrincipalSerde))
    new RequestChannel.Request(processor = 1, context = context, startTimeNanos = 0, MemoryPool.NONE, buffer,
      requestChannelMetrics, envelope = None)
  }

  private def readResponse(request: AbstractRequest, capturedResponse: Capture[RequestChannel.Response]) = {
    val api = request.apiKey
    val response = capturedResponse.getValue
    assertTrue(response.isInstanceOf[SendResponse], s"Unexpected response type: ${response.getClass}")
    val sendResponse = response.asInstanceOf[SendResponse]
    val send = sendResponse.responseSend
    val channel = new ByteBufferChannel(send.size)
    send.writeTo(channel)
    channel.close()
    channel.buffer.getInt() // read the size
    ResponseHeader.parse(channel.buffer, api.responseHeaderVersion(request.version))
    AbstractResponse.parseResponse(api, channel.buffer, request.version)
  }

  private def expectNoThrottling(): Capture[RequestChannel.Response] = {
    EasyMock.expect(clientRequestQuotaManager.maybeRecordAndGetThrottleTimeMs(EasyMock.anyObject[RequestChannel.Request](),
      EasyMock.anyObject[Long])).andReturn(0)
    EasyMock.expect(clientRequestQuotaManager.throttle(EasyMock.anyObject[RequestChannel.Request](), EasyMock.eq(0),
      EasyMock.anyObject[RequestChannel.Response => Unit]()))

    val capturedResponse = EasyMock.newCapture[RequestChannel.Response]()
    EasyMock.expect(requestChannel.sendResponse(EasyMock.capture(capturedResponse)))
    capturedResponse
  }

  private def createBasicMetadataRequest(topic: String,
                                         numPartitions: Int,
                                         brokerEpoch: Long,
                                         numBrokers: Int): UpdateMetadataRequest = {
    val replicas = List(0.asInstanceOf[Integer]).asJava

    def createPartitionState(partition: Int) = new UpdateMetadataPartitionState()
      .setTopicName(topic)
      .setPartitionIndex(partition)
      .setControllerEpoch(1)
      .setLeader(0)
      .setLeaderEpoch(1)
      .setReplicas(replicas)
      .setZkVersion(0)
      .setIsr(replicas)

    val plaintextListener = ListenerName.forSecurityProtocol(SecurityProtocol.PLAINTEXT)
    val partitionStates = (0 until numPartitions).map(createPartitionState)
    val liveBrokers = (0 until numBrokers).map(
      brokerId => createMetadataBroker(brokerId, plaintextListener))
    new UpdateMetadataRequest.Builder(ApiKeys.UPDATE_METADATA.latestVersion, 0,
      0, brokerEpoch, partitionStates.asJava, liveBrokers.asJava, Collections.emptyMap()).build()
  }

  private def addTopicToMetadataCache(topic: String, numPartitions: Int, numBrokers: Int = 1): Unit = {
    val updateMetadataRequest = createBasicMetadataRequest(topic, numPartitions, 0, numBrokers)
    metadataCache.updateMetadata(correlationId = 0, updateMetadataRequest)
  }

  private def createMetadataBroker(brokerId: Int,
                                   listener: ListenerName): UpdateMetadataBroker = {
    new UpdateMetadataBroker()
      .setId(brokerId)
      .setRack("rack")
      .setEndpoints(Seq(new UpdateMetadataEndpoint()
        .setHost("broker" + brokerId)
        .setPort(9092)
        .setSecurityProtocol(SecurityProtocol.PLAINTEXT.id)
        .setListener(listener.value)).asJava)
  }

  @Test
  def testAlterReplicaLogDirs(): Unit = {
    val data = new AlterReplicaLogDirsRequestData()
    val dir = new AlterReplicaLogDirsRequestData.AlterReplicaLogDir()
      .setPath("/foo")
    dir.topics().add(new AlterReplicaLogDirsRequestData.AlterReplicaLogDirTopic().setName("t0").setPartitions(asList(0, 1, 2)))
    data.dirs().add(dir)
    val alterReplicaLogDirsRequest = new AlterReplicaLogDirsRequest.Builder(
      data
    ).build()
    val request = buildRequest(alterReplicaLogDirsRequest)

    EasyMock.reset(replicaManager, clientRequestQuotaManager, requestChannel)

    val capturedResponse = expectNoThrottling()
    val t0p0 = new TopicPartition("t0", 0)
    val t0p1 = new TopicPartition("t0", 1)
    val t0p2 = new TopicPartition("t0", 2)
    val partitionResults = Map(
      t0p0 -> Errors.NONE,
      t0p1 -> Errors.LOG_DIR_NOT_FOUND,
      t0p2 -> Errors.INVALID_TOPIC_EXCEPTION)
    EasyMock.expect(replicaManager.alterReplicaLogDirs(EasyMock.eq(Map(
      t0p0 -> "/foo",
      t0p1 -> "/foo",
      t0p2 -> "/foo"))))
    .andReturn(partitionResults)
    EasyMock.replay(replicaManager, clientQuotaManager, clientRequestQuotaManager, requestChannel)

    createKafkaApis().handleAlterReplicaLogDirsRequest(request)

    val response = readResponse(alterReplicaLogDirsRequest, capturedResponse)
      .asInstanceOf[AlterReplicaLogDirsResponse]
    assertEquals(partitionResults, response.data.results.asScala.flatMap { tr =>
      tr.partitions().asScala.map { pr =>
        new TopicPartition(tr.topicName, pr.partitionIndex) -> Errors.forCode(pr.errorCode)
      }
    }.toMap)
    assertEquals(Map(Errors.NONE -> 1,
      Errors.LOG_DIR_NOT_FOUND -> 1,
      Errors.INVALID_TOPIC_EXCEPTION -> 1).asJava, response.errorCounts)
  }

  @Test
  def testSizeOfThrottledPartitions(): Unit = {

    def fetchResponse(data: Map[TopicPartition, String]): FetchResponse = {
      val responseData = new util.LinkedHashMap[TopicPartition, FetchResponseData.FetchablePartitionResponse](
        data.map { case (tp, raw) =>
          tp -> new FetchResponseData.FetchablePartitionResponse()
            .setErrorCode(Errors.NONE.code)
            .setHighWatermark(105)
            .setLastStableOffset(105)
            .setLogStartOffset(0)
            .setAbortedTransactions(null)
            .setRecords(MemoryRecords.withRecords(CompressionType.NONE, new SimpleRecord(100, raw.getBytes(StandardCharsets.UTF_8))))
            .setPreferredReadReplica(FetchResponse.INVALID_PREFERRED_REPLICA_ID)
      }.toMap.asJava)
      new FetchResponse(Errors.NONE, 100, 100, responseData)
    }

    val throttledPartition = new TopicPartition("throttledData", 0)
    val throttledData = Map(throttledPartition -> "throttledData")
    val expectedSize = FetchResponse.sizeOf(FetchResponseData.HIGHEST_SUPPORTED_VERSION,
      fetchResponse(throttledData).responseData.entrySet.iterator)

    val response = fetchResponse(throttledData ++ Map(new TopicPartition("nonThrottledData", 0) -> "nonThrottledData"))

    val quota = Mockito.mock(classOf[ReplicationQuotaManager])
    Mockito.when(quota.isThrottled(ArgumentMatchers.any(classOf[TopicPartition])))
      .thenAnswer(invocation => throttledPartition == invocation.getArgument(0).asInstanceOf[TopicPartition])

    assertEquals(expectedSize, KafkaApis.sizeOfThrottledPartitions(FetchResponseData.HIGHEST_SUPPORTED_VERSION, response, quota))
  }

  @Test
  def testDescribeProducers(): Unit = {
    val tp1 = new TopicPartition("foo", 0)
    val tp2 = new TopicPartition("bar", 3)
    val tp3 = new TopicPartition("baz", 1)

    val authorizer: Authorizer = EasyMock.niceMock(classOf[Authorizer])
    val data = new DescribeProducersRequestData().setTopics(List(
      new DescribeProducersRequestData.TopicRequest()
        .setName(tp1.topic)
        .setPartitionIndexes(List(Int.box(tp1.partition)).asJava),
      new DescribeProducersRequestData.TopicRequest()
        .setName(tp2.topic)
        .setPartitionIndexes(List(Int.box(tp2.partition)).asJava),
      new DescribeProducersRequestData.TopicRequest()
        .setName(tp3.topic)
        .setPartitionIndexes(List(Int.box(tp3.partition)).asJava)

    ).asJava)

    def buildExpectedActions(topic: String): util.List[Action] = {
      val pattern = new ResourcePattern(ResourceType.TOPIC, topic, PatternType.LITERAL)
      val action = new Action(AclOperation.READ, pattern, 1, true, true)
      Collections.singletonList(action)
    }

    // Topic `foo` is authorized and present in the metadata
    addTopicToMetadataCache(tp1.topic, 4) // We will only access the first topic
    EasyMock.expect(authorizer.authorize(anyObject[RequestContext], EasyMock.eq(buildExpectedActions(tp1.topic))))
      .andReturn(Seq(AuthorizationResult.ALLOWED).asJava)
      .once()

    // Topic `bar` is not authorized
    EasyMock.expect(authorizer.authorize(anyObject[RequestContext], EasyMock.eq(buildExpectedActions(tp2.topic))))
      .andReturn(Seq(AuthorizationResult.DENIED).asJava)
      .once()

    // Topic `baz` is authorized, but not present in the metadata
    EasyMock.expect(authorizer.authorize(anyObject[RequestContext], EasyMock.eq(buildExpectedActions(tp3.topic))))
      .andReturn(Seq(AuthorizationResult.ALLOWED).asJava)
      .once()

    EasyMock.expect(replicaManager.activeProducerState(tp1))
      .andReturn(new DescribeProducersResponseData.PartitionResponse()
        .setErrorCode(Errors.NONE.code)
        .setPartitionIndex(tp1.partition)
        .setActiveProducers(List(
          new DescribeProducersResponseData.ProducerState()
            .setProducerId(12345L)
            .setProducerEpoch(15)
            .setLastSequence(100)
            .setLastTimestamp(time.milliseconds())
            .setCurrentTxnStartOffset(-1)
            .setCoordinatorEpoch(200)
        ).asJava))

    val describeProducersRequest = new DescribeProducersRequest.Builder(data).build()
    val request = buildRequest(describeProducersRequest)
    val capturedResponse = expectNoThrottling()

    EasyMock.replay(replicaManager, clientRequestQuotaManager, requestChannel, txnCoordinator, authorizer)
    createKafkaApis(authorizer = Some(authorizer)).handleDescribeProducersRequest(request)

    val response = readResponse(describeProducersRequest, capturedResponse)
      .asInstanceOf[DescribeProducersResponse]
    assertEquals(3, response.data.topics.size())
    assertEquals(Set("foo", "bar", "baz"), response.data.topics.asScala.map(_.name).toSet)

    val fooTopic = response.data.topics.asScala.find(_.name == tp1.topic).get
    val fooPartition = fooTopic.partitions.asScala.find(_.partitionIndex == tp1.partition).get
    assertEquals(Errors.NONE, Errors.forCode(fooPartition.errorCode))
    assertEquals(1, fooPartition.activeProducers.size)
    val fooProducer = fooPartition.activeProducers.get(0)
    assertEquals(12345L, fooProducer.producerId)
    assertEquals(15, fooProducer.producerEpoch)
    assertEquals(100, fooProducer.lastSequence)
    assertEquals(time.milliseconds(), fooProducer.lastTimestamp)
    assertEquals(-1, fooProducer.currentTxnStartOffset)
    assertEquals(200, fooProducer.coordinatorEpoch)

    val barTopic = response.data.topics.asScala.find(_.name == tp2.topic).get
    val barPartition = barTopic.partitions.asScala.find(_.partitionIndex == tp2.partition).get
    assertEquals(Errors.TOPIC_AUTHORIZATION_FAILED, Errors.forCode(barPartition.errorCode))

    val bazTopic = response.data.topics.asScala.find(_.name == tp3.topic).get
    val bazPartition = bazTopic.partitions.asScala.find(_.partitionIndex == tp3.partition).get
    assertEquals(Errors.UNKNOWN_TOPIC_OR_PARTITION, Errors.forCode(bazPartition.errorCode))

  }

  private def createMockRequest(): RequestChannel.Request = {
    val request: RequestChannel.Request = EasyMock.createNiceMock(classOf[RequestChannel.Request])
    val requestHeader: RequestHeader = EasyMock.createNiceMock(classOf[RequestHeader])
    expect(request.header).andReturn(requestHeader).anyTimes()
    expect(requestHeader.apiKey()).andReturn(ApiKeys.values().head).anyTimes()
    EasyMock.replay(request, requestHeader)
    request
  }

  private def verifyShouldNeverHandle(handler: RequestChannel.Request => Unit): Unit = {
    val request = createMockRequest()
    val e = assertThrows(classOf[UnsupportedVersionException], () => handler(request))
    assertEquals(KafkaApis.shouldNeverReceive(request).getMessage, e.getMessage)
  }

  private def verifyShouldAlwaysForward(handler: RequestChannel.Request => Unit): Unit = {
    val request = createMockRequest()
    val e = assertThrows(classOf[UnsupportedVersionException], () => handler(request))
    assertEquals(KafkaApis.shouldAlwaysForward(request).getMessage, e.getMessage)
  }

  @Test
  def testRaftShouldNeverHandleLeaderAndIsrRequest(): Unit = {
    verifyShouldNeverHandle(createKafkaApis(raftSupport = true).handleLeaderAndIsrRequest)
  }

  @Test
  def testRaftShouldNeverHandleStopReplicaRequest(): Unit = {
    verifyShouldNeverHandle(createKafkaApis(raftSupport = true).handleStopReplicaRequest)
  }

  @Test
  def testRaftShouldNeverHandleUpdateMetadataRequest(): Unit = {
    verifyShouldNeverHandle(createKafkaApis(raftSupport = true).handleUpdateMetadataRequest)
  }

  @Test
  def testRaftShouldNeverHandleControlledShutdownRequest(): Unit = {
    verifyShouldNeverHandle(createKafkaApis(raftSupport = true).handleControlledShutdownRequest)
  }

  @Test
  def testRaftShouldNeverHandleAlterIsrRequest(): Unit = {
    verifyShouldNeverHandle(createKafkaApis(raftSupport = true).handleAlterIsrRequest)
  }

  @Test
  def testRaftShouldNeverHandleEnvelope(): Unit = {
    verifyShouldNeverHandle(createKafkaApis(raftSupport = true).handleEnvelope)
  }

  @Test
  def testRaftShouldAlwaysForwardCreateTopicsRequest(): Unit = {
    verifyShouldAlwaysForward(createKafkaApis(raftSupport = true).handleCreateTopicsRequest)
  }

  @Test
  def testRaftShouldAlwaysForwardCreatePartitionsRequest(): Unit = {
    verifyShouldAlwaysForward(createKafkaApis(raftSupport = true).handleCreatePartitionsRequest)
  }

  @Test
  def testRaftShouldAlwaysForwardDeleteTopicsRequest(): Unit = {
    verifyShouldAlwaysForward(createKafkaApis(raftSupport = true).handleDeleteTopicsRequest)
  }

  @Test
  def testRaftShouldAlwaysForwardCreateAcls(): Unit = {
    verifyShouldAlwaysForward(createKafkaApis(raftSupport = true).handleCreateAcls)
  }

  @Test
  def testRaftShouldAlwaysForwardDeleteAcls(): Unit = {
    verifyShouldAlwaysForward(createKafkaApis(raftSupport = true).handleDeleteAcls)
  }

  @Test
  def testRaftShouldAlwaysForwardAlterConfigsRequest(): Unit = {
    verifyShouldAlwaysForward(createKafkaApis(raftSupport = true).handleAlterConfigsRequest)
  }

  @Test
  def testRaftShouldAlwaysForwardAlterPartitionReassignmentsRequest(): Unit = {
    verifyShouldAlwaysForward(createKafkaApis(raftSupport = true).handleAlterPartitionReassignmentsRequest)
  }

  @Test
  def testRaftShouldAlwaysForwardIncrementalAlterConfigsRequest(): Unit = {
    verifyShouldAlwaysForward(createKafkaApis(raftSupport = true).handleIncrementalAlterConfigsRequest)
  }

  @Test
  def testRaftShouldAlwaysForwardCreateTokenRequest(): Unit = {
    verifyShouldAlwaysForward(createKafkaApis(raftSupport = true).handleCreateTokenRequest)
  }

  @Test
  def testRaftShouldAlwaysForwardRenewTokenRequest(): Unit = {
    verifyShouldAlwaysForward(createKafkaApis(raftSupport = true).handleRenewTokenRequest)
  }

  @Test
  def testRaftShouldAlwaysForwardExpireTokenRequest(): Unit = {
    verifyShouldAlwaysForward(createKafkaApis(raftSupport = true).handleExpireTokenRequest)
  }

  @Test
  def testRaftShouldAlwaysForwardAlterClientQuotasRequest(): Unit = {
    verifyShouldAlwaysForward(createKafkaApis(raftSupport = true).handleAlterClientQuotasRequest)
  }

  @Test
  def testRaftShouldAlwaysForwardAlterUserScramCredentialsRequest(): Unit = {
    verifyShouldAlwaysForward(createKafkaApis(raftSupport = true).handleAlterUserScramCredentialsRequest)
  }

  @Test
  def testRaftShouldAlwaysForwardUpdateFeatures(): Unit = {
    verifyShouldAlwaysForward(createKafkaApis(raftSupport = true).handleUpdateFeatures)
  }
}<|MERGE_RESOLUTION|>--- conflicted
+++ resolved
@@ -2129,12 +2129,8 @@
     val response = sendMetadataRequestWithInconsistentListeners(requestListener)
 
     assertFalse(createTopicIsCalled)
-<<<<<<< HEAD
-    assertEquals(List("remaining-topic"), response.topicMetadata().asScala.map { metadata => metadata.topic })
-=======
     val responseTopics = response.topicMetadata().asScala.map { metadata => metadata.topic() }
     assertEquals(List("remaining-topic"), responseTopics)
->>>>>>> 2294d104
     assertTrue(response.topicsByError(Errors.UNKNOWN_TOPIC_OR_PARTITION).isEmpty)
   }
 
