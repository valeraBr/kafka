--- conflicted
+++ resolved
@@ -21,13 +21,8 @@
 import java.nio.charset.StandardCharsets
 import java.util
 import java.util.Arrays.asList
-<<<<<<< HEAD
+import java.util.concurrent.{CompletableFuture, TimeUnit}
 import java.util.{Collections, Optional, Properties, Random}
-import java.util.concurrent.{CompletableFuture, TimeUnit}
-=======
-import java.util.concurrent.TimeUnit
-import java.util.{Collections, Optional, Properties, Random}
->>>>>>> 125d5ea0
 
 import kafka.api.{ApiVersion, KAFKA_0_10_2_IV0, KAFKA_2_2_IV1, LeaderAndIsr}
 import kafka.cluster.{Broker, Partition}
@@ -37,7 +32,6 @@
 import kafka.coordinator.transaction.{InitProducerIdResult, TransactionCoordinator}
 import kafka.log.AppendOrigin
 import kafka.network.RequestChannel
-//import kafka.network.RequestChannel.CloseConnectionResponse
 import kafka.server.QuotaFactory.QuotaManagers
 import kafka.server.metadata.BrokerMetadataListener
 import kafka.utils.{MockTime, TestUtils}
@@ -76,11 +70,7 @@
 import org.apache.kafka.server.authorizer.{Action, AuthorizationResult, Authorizer}
 import org.easymock.EasyMock._
 import org.easymock.{Capture, EasyMock, IAnswer, IArgumentMatcher}
-<<<<<<< HEAD
-import org.junit.Assert.{assertArrayEquals, assertEquals, assertFalse, assertNotEquals, assertNotNull, assertNull, assertTrue, fail}
-=======
 import org.junit.Assert._
->>>>>>> 125d5ea0
 import org.junit.{After, Test}
 
 import scala.annotation.nowarn
@@ -109,12 +99,8 @@
   private val zkClient: KafkaZkClient = EasyMock.createNiceMock(classOf[KafkaZkClient])
   private val metrics = new Metrics()
   private val brokerId = 1
-<<<<<<< HEAD
-  private val metadataCache = new MetadataCache(brokerId)
+  private var metadataCache: MetadataCache = new MetadataCache(brokerId)
   private val mockMetadataCache: MetadataCache = EasyMock.createNiceMock(classOf[MetadataCache])
-=======
-  private var metadataCache: MetadataCache = new MetadataCache(brokerId)
->>>>>>> 125d5ea0
   private val clientQuotaManager: ClientQuotaManager = EasyMock.createNiceMock(classOf[ClientQuotaManager])
   private val clientRequestQuotaManager: ClientRequestQuotaManager = EasyMock.createNiceMock(classOf[ClientRequestQuotaManager])
   private val clientControllerQuotaManager: ControllerMutationQuotaManager = EasyMock.createNiceMock(classOf[ControllerMutationQuotaManager])
@@ -1603,19 +1589,13 @@
     EasyMock.replay(replicaManager, replicaQuotaManager, requestChannel)
     createKafkaApis().handleWriteTxnMarkersRequest(request)
 
-<<<<<<< HEAD
     val markersResponse = simulateSendResponse(
       ApiKeys.WRITE_TXN_MARKERS,
       writeTxnMarkersRequest.version,
       request,
       capturedResponse.getValue
     ).asInstanceOf[WriteTxnMarkersResponse]
-    assertEquals(expectedErrors, markersResponse.errors(1))
-=======
-    val markersResponse = readResponse(writeTxnMarkersRequest, capturedResponse)
-      .asInstanceOf[WriteTxnMarkersResponse]
     assertEquals(expectedErrors, markersResponse.errorsByProducerId.get(1L))
->>>>>>> 125d5ea0
   }
 
   @Test
@@ -1636,19 +1616,13 @@
 
     createKafkaApis().handleWriteTxnMarkersRequest(request)
 
-<<<<<<< HEAD
     val markersResponse = simulateSendResponse(
       ApiKeys.WRITE_TXN_MARKERS,
       writeTxnMarkersRequest.version,
       request,
       capturedResponse.getValue
     ).asInstanceOf[WriteTxnMarkersResponse]
-    assertEquals(expectedErrors, markersResponse.errors(1))
-=======
-    val markersResponse = readResponse(writeTxnMarkersRequest, capturedResponse)
-      .asInstanceOf[WriteTxnMarkersResponse]
     assertEquals(expectedErrors, markersResponse.errorsByProducerId.get(1L))
->>>>>>> 125d5ea0
   }
 
   @Test
@@ -1685,19 +1659,13 @@
 
     createKafkaApis().handleWriteTxnMarkersRequest(request)
 
-<<<<<<< HEAD
     val markersResponse = simulateSendResponse(
       ApiKeys.WRITE_TXN_MARKERS,
       writeTxnMarkersRequest.version,
       request,
       capturedResponse.getValue
     ).asInstanceOf[WriteTxnMarkersResponse]
-    assertEquals(expectedErrors, markersResponse.errors(1))
-=======
-    val markersResponse = readResponse(writeTxnMarkersRequest, capturedResponse)
-      .asInstanceOf[WriteTxnMarkersResponse]
     assertEquals(expectedErrors, markersResponse.errorsByProducerId.get(1L))
->>>>>>> 125d5ea0
     EasyMock.verify(replicaManager)
   }
 
@@ -1836,19 +1804,13 @@
 
     createKafkaApis().handleWriteTxnMarkersRequest(request)
 
-<<<<<<< HEAD
     val markersResponse = simulateSendResponse(
       ApiKeys.WRITE_TXN_MARKERS,
       writeTxnMarkersRequest.version,
       request,
       capturedResponse.getValue
     ).asInstanceOf[WriteTxnMarkersResponse]
-    assertEquals(expectedErrors, markersResponse.errors(1))
-=======
-    val markersResponse = readResponse(writeTxnMarkersRequest, capturedResponse)
-      .asInstanceOf[WriteTxnMarkersResponse]
     assertEquals(expectedErrors, markersResponse.errorsByProducerId.get(1L))
->>>>>>> 125d5ea0
     EasyMock.verify(replicaManager)
   }
 
@@ -2532,7 +2494,7 @@
         channel.close()
         channel.buffer.getInt()
         ResponseHeader.parse(channel.buffer, api.responseHeaderVersion(apiVersion))
-        AbstractResponse.parseResponse(api, api.responseSchema(apiVersion).read(channel.buffer), apiVersion)
+        AbstractResponse.parseResponse(api, channel.buffer, apiVersion)
       case None =>
         fail("Empty response not expected")
         null
@@ -3259,7 +3221,7 @@
     (plaintextListener, anotherListener)
   }
 
-  private def sendMetadataRequestWithInconsistentListeners(requestListener: ListenerName): AbstractResponse = {
+  private def sendMetadataRequestWithInconsistentListeners(requestListener: ListenerName): MetadataResponse = {
     val capturedResponse = expectNoThrottling()
     EasyMock.replay(clientRequestQuotaManager, requestChannel)
 
@@ -3272,7 +3234,7 @@
       metadataRequest.version,
       requestChannelRequest,
       capturedResponse.getValue
-    )
+    ).asInstanceOf[MetadataResponse]
   }
 
   private def testConsumerListOffsetLatest(isolationLevel: IsolationLevel): Unit = {
@@ -3385,25 +3347,7 @@
       requestChannelMetrics, envelope = None)
   }
 
-<<<<<<< HEAD
   private def expectNoThrottling(): Capture[Option[AbstractResponse]] = {
-=======
-  private def readResponse(request: AbstractRequest, capturedResponse: Capture[RequestChannel.Response]) = {
-    val api = request.apiKey
-    val response = capturedResponse.getValue
-    assertTrue(s"Unexpected response type: ${response.getClass}", response.isInstanceOf[SendResponse])
-    val sendResponse = response.asInstanceOf[SendResponse]
-    val send = sendResponse.responseSend
-    val channel = new ByteBufferChannel(send.size)
-    send.writeTo(channel)
-    channel.close()
-    channel.buffer.getInt() // read the size
-    ResponseHeader.parse(channel.buffer, api.responseHeaderVersion(request.version))
-    AbstractResponse.parseResponse(api, channel.buffer, request.version)
-  }
-
-  private def expectNoThrottling(): Capture[RequestChannel.Response] = {
->>>>>>> 125d5ea0
     EasyMock.expect(clientRequestQuotaManager.maybeRecordAndGetThrottleTimeMs(EasyMock.anyObject[RequestChannel.Request](),
       EasyMock.anyObject[Long])).andReturn(0)
     EasyMock.expect(clientRequestQuotaManager.throttle(EasyMock.anyObject[RequestChannel.Request](), EasyMock.eq(0),
