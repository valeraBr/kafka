--- conflicted
+++ resolved
@@ -2405,11 +2405,7 @@
 
     val fetchData = Map(tidp -> new FetchRequest.PartitionData(0, 0, 1000,
       Optional.empty())).asJava
-<<<<<<< HEAD
-    val fetchDataBuilder = Map(tidp -> new FetchRequest.PartitionData(0, 0, 1000,
-=======
     val fetchDataBuilder = Map(tp -> new FetchRequest.PartitionData(0, 0, 1000,
->>>>>>> 4cdc41c3
       Optional.empty())).asJava
     val fetchMetadata = new JFetchMetadata(0, 0)
     val fetchContext = new FullFetchContext(time, new FetchSessionCache(1000, 100),
@@ -2435,9 +2431,9 @@
 
     val response = capturedResponse.getValue.asInstanceOf[FetchResponse]
     val responseData = response.responseData(metadataCache.topicIdsToNames(), 9)
-    assertTrue(responseData.containsKey(tidp))
-
-    val partitionData = responseData.get(tidp)
+    assertTrue(responseData.containsKey(tp))
+
+    val partitionData = responseData.get(tp)
     assertEquals(Errors.NONE.code, partitionData.errorCode)
     assertEquals(hw, partitionData.highWatermark)
     assertEquals(-1, partitionData.lastStableOffset)
@@ -2960,11 +2956,7 @@
     setupBasicMetadataCache(tp0.topic, numPartitions = 1, 1, topicId)
     val hw = 3
 
-<<<<<<< HEAD
-    val fetchDataBuilder = Collections.singletonMap(tidp0, new FetchRequest.PartitionData(0, 0, Int.MaxValue, Optional.of(leaderEpoch)))
-=======
     val fetchDataBuilder = Collections.singletonMap(tp0, new FetchRequest.PartitionData(0, 0, Int.MaxValue, Optional.of(leaderEpoch)))
->>>>>>> 4cdc41c3
     val fetchData = Collections.singletonMap(tidp0, new FetchRequest.PartitionData(0, 0, Int.MaxValue, Optional.of(leaderEpoch)))
     val fetchFromFollower = buildRequest(new FetchRequest.Builder(
       ApiKeys.FETCH.oldestVersion(), ApiKeys.FETCH.latestVersion(), 1, 1000, 0, fetchDataBuilder).build())
@@ -3563,12 +3555,8 @@
     val throttledPartition = new TopicIdPartition(Uuid.randomUuid(), new TopicPartition("throttledData", 0))
     val throttledData = Map(throttledPartition -> "throttledData")
     val expectedSize = FetchResponse.sizeOf(FetchResponseData.HIGHEST_SUPPORTED_VERSION,
-<<<<<<< HEAD
-      fetchResponse(throttledData).responseData(topicNames, FetchResponseData.HIGHEST_SUPPORTED_VERSION).entrySet.iterator)
-=======
       fetchResponse(throttledData).responseData(topicNames, FetchResponseData.HIGHEST_SUPPORTED_VERSION).entrySet.asScala.map( entry =>
       (new TopicIdPartition(Uuid.ZERO_UUID, entry.getKey), entry.getValue)).toMap.asJava.entrySet.iterator)
->>>>>>> 4cdc41c3
 
     val response = fetchResponse(throttledData ++ Map(new TopicIdPartition(Uuid.randomUuid(), new TopicPartition("nonThrottledData", 0)) -> "nonThrottledData"))
 
