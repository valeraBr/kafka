--- conflicted
+++ resolved
@@ -218,20 +218,12 @@
 
     // listeners with duplicate port
     props.put(KafkaConfig.ListenersProp, "PLAINTEXT://localhost:9091,SSL://localhost:9091")
-<<<<<<< HEAD
-    var caught = intercept[IllegalArgumentException] { KafkaConfig.fromProps(props) }
-=======
     var caught = assertThrows(classOf[IllegalArgumentException], () => KafkaConfig.fromProps(props))
->>>>>>> 62e88657
     assertTrue(caught.getMessage.contains("Each listener must have a different port"))
 
     // listeners with duplicate name
     props.put(KafkaConfig.ListenersProp, "PLAINTEXT://localhost:9091,PLAINTEXT://localhost:9092")
-<<<<<<< HEAD
-    caught = intercept[IllegalArgumentException] { KafkaConfig.fromProps(props) }
-=======
     caught = assertThrows(classOf[IllegalArgumentException], () => KafkaConfig.fromProps(props))
->>>>>>> 62e88657
     assertTrue(caught.getMessage.contains("Each listener must have a different name"))
 
     // advertised listeners can have duplicate ports
@@ -243,11 +235,7 @@
 
     // but not duplicate names
     props.put(KafkaConfig.AdvertisedListenersProp, "HOST://localhost:9091,HOST://localhost:9091")
-<<<<<<< HEAD
-    caught = intercept[IllegalArgumentException] { KafkaConfig.fromProps(props) }
-=======
     caught = assertThrows(classOf[IllegalArgumentException], () => KafkaConfig.fromProps(props))
->>>>>>> 62e88657
     assertTrue(caught.getMessage.contains("Each listener must have a different name"))
   }
 
@@ -583,19 +571,11 @@
     val props = TestUtils.createBrokerConfig(0, TestUtils.MockZkConnect, port = 8181)
     props.put(KafkaConfig.ListenersProp, "TRACE://localhost:9091,SSL://localhost:9093")
     props.put(KafkaConfig.AdvertisedListenersProp, "PLAINTEXT://localhost:9092")
-<<<<<<< HEAD
-    var caught = intercept[IllegalArgumentException] { KafkaConfig.fromProps(props) }
-    assertTrue(caught.getMessage.contains("No security protocol defined for listener TRACE"))
-
-    props.put(KafkaConfig.ListenerSecurityProtocolMapProp, "PLAINTEXT:PLAINTEXT,TRACE:PLAINTEXT,SSL:SSL")
-    caught = intercept[IllegalArgumentException] { KafkaConfig.fromProps(props) }
-=======
     var caught = assertThrows(classOf[IllegalArgumentException], () => KafkaConfig.fromProps(props))
     assertTrue(caught.getMessage.contains("No security protocol defined for listener TRACE"))
 
     props.put(KafkaConfig.ListenerSecurityProtocolMapProp, "PLAINTEXT:PLAINTEXT,TRACE:PLAINTEXT,SSL:SSL")
     caught = assertThrows(classOf[IllegalArgumentException], () => KafkaConfig.fromProps(props))
->>>>>>> 62e88657
     assertTrue(caught.getMessage.contains("advertised.listeners listener names must be equal to or a subset of the ones defined in listeners"))
   }
 
