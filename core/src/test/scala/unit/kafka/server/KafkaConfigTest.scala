--- conflicted
+++ resolved
@@ -28,7 +28,6 @@
 import org.apache.kafka.common.security.auth.SecurityProtocol
 import org.apache.kafka.raft.RaftConfig
 import org.apache.kafka.raft.RaftConfig.{AddressSpec, InetAddressSpec, UNKNOWN_ADDRESS_SPEC_INSTANCE}
-import org.apache.kafka.server.config.ReplicationConfigs
 import org.junit.jupiter.api.Assertions._
 import org.junit.jupiter.api.Test
 
@@ -41,8 +40,7 @@
 import org.apache.kafka.coordinator.transaction.{TransactionLogConfigs, TransactionStateManagerConfigs}
 import org.apache.kafka.server.common.MetadataVersion
 import org.apache.kafka.server.common.MetadataVersion.{IBP_0_8_2, IBP_3_0_IV1}
-import org.apache.kafka.server.config.{KafkaSecurityConfigs, ServerTopicConfigSynonyms, ZkConfigs}
-import org.apache.kafka.server.config.KafkaLogConfigs
+import org.apache.kafka.server.config.{KafkaSecurityConfigs, ServerTopicConfigSynonyms, ZkConfigs, ReplicationConfigs, KafkaLogConfigs}
 import org.apache.kafka.server.log.remote.storage.RemoteLogManagerConfig
 import org.apache.kafka.storage.internals.log.{CleanerConfig, LogConfig}
 import org.junit.jupiter.api.function.Executable
@@ -744,13 +742,8 @@
   def testInterBrokerVersionMessageFormatCompatibility(): Unit = {
     def buildConfig(interBrokerProtocol: MetadataVersion, messageFormat: MetadataVersion): KafkaConfig = {
       val props = TestUtils.createBrokerConfig(0, TestUtils.MockZkConnect, port = 8181)
-<<<<<<< HEAD
-      props.setProperty(KafkaConfig.InterBrokerProtocolVersionProp, interBrokerProtocol.version)
+      props.setProperty(ReplicationConfigs.INTER_BROKER_PROTOCOL_VERSION_CONFIG, interBrokerProtocol.version)
       props.setProperty(KafkaLogConfigs.LOG_MESSAGE_FORMAT_VERSION_CONFIG, messageFormat.version)
-=======
-      props.setProperty(ReplicationConfigs.INTER_BROKER_PROTOCOL_VERSION_CONFIG, interBrokerProtocol.version)
-      props.setProperty(KafkaConfig.LogMessageFormatVersionProp, messageFormat.version)
->>>>>>> 4954c578
       KafkaConfig.fromProps(props)
     }
 
@@ -862,7 +855,6 @@
         case CleanerConfig.LOG_CLEANER_MIN_COMPACTION_LAG_MS_PROP => assertPropertyInvalid(baseProperties, name, "not_a_number")
         case CleanerConfig.LOG_CLEANER_MAX_COMPACTION_LAG_MS_PROP => assertPropertyInvalid(baseProperties, name, "not_a_number")
         case CleanerConfig.LOG_CLEANER_MIN_CLEAN_RATIO_PROP => assertPropertyInvalid(baseProperties, name, "not_a_number")
-<<<<<<< HEAD
         case KafkaLogConfigs.LOG_INDEX_SIZE_MAX_BYTES_CONFIG => assertPropertyInvalid(baseProperties, name, "not_a_number", "3")
         case KafkaLogConfigs.LOG_FLUSH_INTERVAL_MESSAGES_CONFIG => assertPropertyInvalid(baseProperties, name, "not_a_number", "0")
         case KafkaLogConfigs.LOG_FLUSH_SCHEDULER_INTERVAL_MS_CONFIG => assertPropertyInvalid(baseProperties, name, "not_a_number")
@@ -874,37 +866,6 @@
         case KafkaLogConfigs.NUM_RECOVERY_THREADS_PER_DATA_DIR_CONFIG => assertPropertyInvalid(baseProperties, name, "not_a_number", "0")
         case KafkaLogConfigs.AUTO_CREATE_TOPICS_ENABLE_CONFIG => assertPropertyInvalid(baseProperties, name, "not_a_boolean", "0")
         case KafkaLogConfigs.MIN_IN_SYNC_REPLICAS_CONFIG => assertPropertyInvalid(baseProperties, name, "not_a_number", "0")
-        case KafkaConfig.ControllerSocketTimeoutMsProp => assertPropertyInvalid(baseProperties, name, "not_a_number")
-        case KafkaConfig.DefaultReplicationFactorProp => assertPropertyInvalid(baseProperties, name, "not_a_number")
-        case KafkaConfig.ReplicaLagTimeMaxMsProp => assertPropertyInvalid(baseProperties, name, "not_a_number")
-        case KafkaConfig.ReplicaSocketTimeoutMsProp => assertPropertyInvalid(baseProperties, name, "not_a_number", "-2")
-        case KafkaConfig.ReplicaSocketReceiveBufferBytesProp => assertPropertyInvalid(baseProperties, name, "not_a_number")
-        case KafkaConfig.ReplicaFetchMaxBytesProp => assertPropertyInvalid(baseProperties, name, "not_a_number")
-        case KafkaConfig.ReplicaFetchWaitMaxMsProp => assertPropertyInvalid(baseProperties, name, "not_a_number")
-        case KafkaConfig.ReplicaFetchMinBytesProp => assertPropertyInvalid(baseProperties, name, "not_a_number")
-        case KafkaConfig.ReplicaFetchResponseMaxBytesProp => assertPropertyInvalid(baseProperties, name, "not_a_number")
-        case KafkaConfig.ReplicaSelectorClassProp => // Ignore string
-        case KafkaConfig.NumReplicaFetchersProp => assertPropertyInvalid(baseProperties, name, "not_a_number")
-        case KafkaConfig.ReplicaHighWatermarkCheckpointIntervalMsProp => assertPropertyInvalid(baseProperties, name, "not_a_number")
-        case KafkaConfig.FetchPurgatoryPurgeIntervalRequestsProp => assertPropertyInvalid(baseProperties, name, "not_a_number")
-        case KafkaConfig.ProducerPurgatoryPurgeIntervalRequestsProp => assertPropertyInvalid(baseProperties, name, "not_a_number")
-        case KafkaConfig.DeleteRecordsPurgatoryPurgeIntervalRequestsProp => assertPropertyInvalid(baseProperties, name, "not_a_number")
-        case KafkaConfig.AutoLeaderRebalanceEnableProp => assertPropertyInvalid(baseProperties, name, "not_a_boolean", "0")
-        case KafkaConfig.LeaderImbalancePerBrokerPercentageProp => assertPropertyInvalid(baseProperties, name, "not_a_number")
-        case KafkaConfig.LeaderImbalanceCheckIntervalSecondsProp => assertPropertyInvalid(baseProperties, name, "not_a_number")
-        case KafkaConfig.UncleanLeaderElectionEnableProp => assertPropertyInvalid(baseProperties, name, "not_a_boolean", "0")
-=======
-        case KafkaConfig.LogIndexSizeMaxBytesProp => assertPropertyInvalid(baseProperties, name, "not_a_number", "3")
-        case KafkaConfig.LogFlushIntervalMessagesProp => assertPropertyInvalid(baseProperties, name, "not_a_number", "0")
-        case KafkaConfig.LogFlushSchedulerIntervalMsProp => assertPropertyInvalid(baseProperties, name, "not_a_number")
-        case KafkaConfig.LogFlushIntervalMsProp => assertPropertyInvalid(baseProperties, name, "not_a_number")
-        case KafkaConfig.LogMessageTimestampDifferenceMaxMsProp => assertPropertyInvalid(baseProperties, name, "not_a_number")
-        case KafkaConfig.LogMessageTimestampBeforeMaxMsProp => assertPropertyInvalid(baseProperties, name, "not_a_number")
-        case KafkaConfig.LogMessageTimestampAfterMaxMsProp => assertPropertyInvalid(baseProperties, name, "not_a_number")
-        case KafkaConfig.LogFlushStartOffsetCheckpointIntervalMsProp => assertPropertyInvalid(baseProperties, name, "not_a_number")
-        case KafkaConfig.NumRecoveryThreadsPerDataDirProp => assertPropertyInvalid(baseProperties, name, "not_a_number", "0")
-        case KafkaConfig.AutoCreateTopicsEnableProp => assertPropertyInvalid(baseProperties, name, "not_a_boolean", "0")
-        case KafkaConfig.MinInSyncReplicasProp => assertPropertyInvalid(baseProperties, name, "not_a_number", "0")
         case ReplicationConfigs.CONTROLLER_SOCKET_TIMEOUT_MS_CONFIG => assertPropertyInvalid(baseProperties, name, "not_a_number")
         case ReplicationConfigs.DEFAULT_REPLICATION_FACTOR_CONFIG => assertPropertyInvalid(baseProperties, name, "not_a_number")
         case ReplicationConfigs.REPLICA_LAG_TIME_MAX_MS_CONFIG => assertPropertyInvalid(baseProperties, name, "not_a_number")
@@ -924,7 +885,6 @@
         case ReplicationConfigs.LEADER_IMBALANCE_PER_BROKER_PERCENTAGE_CONFIG => assertPropertyInvalid(baseProperties, name, "not_a_number")
         case ReplicationConfigs.LEADER_IMBALANCE_CHECK_INTERVAL_SECONDS_CONFIG => assertPropertyInvalid(baseProperties, name, "not_a_number")
         case ReplicationConfigs.UNCLEAN_LEADER_ELECTION_ENABLE_CONFIG => assertPropertyInvalid(baseProperties, name, "not_a_boolean", "0")
->>>>>>> 4954c578
         case KafkaConfig.ControlledShutdownMaxRetriesProp => assertPropertyInvalid(baseProperties, name, "not_a_number")
         case KafkaConfig.ControlledShutdownRetryBackoffMsProp => assertPropertyInvalid(baseProperties, name, "not_a_number")
         case KafkaConfig.ControlledShutdownEnableProp => assertPropertyInvalid(baseProperties, name, "not_a_boolean", "0")
