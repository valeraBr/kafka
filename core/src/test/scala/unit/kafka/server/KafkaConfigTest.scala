--- conflicted
+++ resolved
@@ -603,21 +603,6 @@
         case KafkaConfig.ZkSslEnabledProtocolsProp =>  //ignore string
         case KafkaConfig.ZkSslCipherSuitesProp =>  //ignore string
         case KafkaConfig.ZkSslEndpointIdentificationAlgorithmProp => //ignore string
-<<<<<<< HEAD
-        case KafkaConfig.ZkSslCrlEnableProp => assertPropertyInvalid(getBaseProperties(), name, "not_a_boolean")
-        case KafkaConfig.ZkSslOcspEnableProp => assertPropertyInvalid(getBaseProperties(), name, "not_a_boolean")
-
-        case KafkaConfig.BrokerIdProp => assertPropertyInvalid(getBaseProperties(), name, "not_a_number")
-        case KafkaConfig.NumNetworkThreadsProp => assertPropertyInvalid(getBaseProperties(), name, "not_a_number", "0")
-        case KafkaConfig.NumIoThreadsProp => assertPropertyInvalid(getBaseProperties(), name, "not_a_number", "0")
-        case KafkaConfig.BackgroundThreadsProp => assertPropertyInvalid(getBaseProperties(), name, "not_a_number", "0")
-        case KafkaConfig.QueuedMaxRequestsProp => assertPropertyInvalid(getBaseProperties(), name, "not_a_number", "0")
-        case KafkaConfig.NumReplicaAlterLogDirsThreadsProp => assertPropertyInvalid(getBaseProperties(), name, "not_a_number")
-        case KafkaConfig.QueuedMaxBytesProp => assertPropertyInvalid(getBaseProperties(), name, "not_a_number")
-        case KafkaConfig.RequestTimeoutMsProp => assertPropertyInvalid(getBaseProperties(), name, "not_a_number")
-        case KafkaConfig.ConnectionSetupTimeoutMsProp => assertPropertyInvalid(getBaseProperties(), name, "not_a_number")
-        case KafkaConfig.ConnectionSetupTimeoutMaxMsProp => assertPropertyInvalid(getBaseProperties(), name, "not_a_number")
-=======
         case KafkaConfig.ZkSslCrlEnableProp => assertPropertyInvalid(baseProperties, name, "not_a_boolean")
         case KafkaConfig.ZkSslOcspEnableProp => assertPropertyInvalid(baseProperties, name, "not_a_boolean")
 
@@ -629,7 +614,8 @@
         case KafkaConfig.NumReplicaAlterLogDirsThreadsProp => assertPropertyInvalid(baseProperties, name, "not_a_number")
         case KafkaConfig.QueuedMaxBytesProp => assertPropertyInvalid(baseProperties, name, "not_a_number")
         case KafkaConfig.RequestTimeoutMsProp => assertPropertyInvalid(baseProperties, name, "not_a_number")
->>>>>>> 3661f981
+        case KafkaConfig.ConnectionSetupTimeoutMsProp => assertPropertyInvalid(baseProperties, name, "not_a_number")
+        case KafkaConfig.ConnectionSetupTimeoutMaxMsProp => assertPropertyInvalid(baseProperties, name, "not_a_number")
 
         case KafkaConfig.AuthorizerClassNameProp => //ignore string
         case KafkaConfig.CreateTopicPolicyClassNameProp => //ignore string
