--- conflicted
+++ resolved
@@ -34,11 +34,7 @@
   @Test
   def testEphemeralNodeCleanup = {
     val config = new ConsumerConfig(TestUtils.createConsumerProperties(zkConnect, "test", "1"))
-<<<<<<< HEAD
-    var zkUtils = ZkUtils.apply(zkConnect, zkSessionTimeoutMs, config.zkConnectionTimeoutMs, false)
-=======
     var zkUtils = ZkUtils(zkConnect, zkSessionTimeoutMs, config.zkConnectionTimeoutMs, false)
->>>>>>> 241b9ab5
 
     try {
       zkUtils.createEphemeralPathExpectConflict("/tmp/zktest", "node created")
@@ -50,11 +46,7 @@
     testData = zkUtils.readData("/tmp/zktest")._1
     Assert.assertNotNull(testData)
     zkUtils.close
-<<<<<<< HEAD
-    zkUtils = ZkUtils.apply(zkConnect, zkSessionTimeoutMs, config.zkConnectionTimeoutMs, false)
-=======
     zkUtils = ZkUtils(zkConnect, zkSessionTimeoutMs, config.zkConnectionTimeoutMs, false)
->>>>>>> 241b9ab5
     val nodeExists = zkUtils.pathExists("/tmp/zktest")
     Assert.assertFalse(nodeExists)
   }
@@ -83,11 +75,7 @@
 
   private def testCreation(path: String) {
     val zk = zkUtils.zkConnection.getZookeeper
-<<<<<<< HEAD
-    val zwe = new ZKCheckedEphemeral(path, "", zk)
-=======
     val zwe = new ZKCheckedEphemeral(path, "", zk, false)
->>>>>>> 241b9ab5
     var created = false
     var counter = 10
 
