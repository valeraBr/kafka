--- conflicted
+++ resolved
@@ -26,20 +26,17 @@
 import kafka.utils.{CoreUtils, Logging, TestInfoUtils, TestUtils}
 import kafka.zk.{AdminZkClient, EmbeddedZookeeper, KafkaZkClient}
 import org.apache.kafka.clients.consumer.GroupProtocol
+import org.apache.kafka.common.metadata.FeatureLevelRecord
 import org.apache.kafka.common.metrics.Metrics
-import org.apache.kafka.common.{DirectoryId, Uuid}
 import org.apache.kafka.common.security.JaasUtils
 import org.apache.kafka.common.security.auth.SecurityProtocol
 import org.apache.kafka.common.utils.{Exit, Time}
+import org.apache.kafka.common.{DirectoryId, Uuid}
 import org.apache.kafka.metadata.bootstrap.BootstrapMetadata
-import org.apache.kafka.common.metadata.FeatureLevelRecord
 import org.apache.kafka.metadata.properties.MetaPropertiesEnsemble.VerificationFlag.{REQUIRE_AT_LEAST_ONE_VALID, REQUIRE_METADATA_LOG_DIR}
 import org.apache.kafka.metadata.properties.{MetaProperties, MetaPropertiesEnsemble, MetaPropertiesVersion}
 import org.apache.kafka.network.SocketServerConfigs
-<<<<<<< HEAD
-=======
 import org.apache.kafka.raft.QuorumConfig
->>>>>>> 5de5d967
 import org.apache.kafka.server.common.{ApiMessageAndVersion, MetadataVersion}
 import org.apache.kafka.server.config.KRaftConfigs
 import org.apache.kafka.server.fault.{FaultHandler, MockFaultHandler}
@@ -93,11 +90,7 @@
   val controllerServer: ControllerServer,
   val faultHandlerFactory: FaultHandlerFactory,
   val metadataDir: File,
-<<<<<<< HEAD
   val controllerQuorumVotersFuture: CompletableFuture[util.Map[Integer, InetSocketAddress]],
-=======
-  val controllerQuorumVotersFuture: CompletableFuture[util.Map[Integer, QuorumConfig.AddressSpec]],
->>>>>>> 5de5d967
   val clusterId: String,
   val log: Logging,
   val faultHandler: FaultHandler
@@ -362,11 +355,7 @@
     props.setProperty(KRaftConfigs.CONTROLLER_LISTENER_NAMES_CONFIG, "CONTROLLER")
     props.setProperty(QuorumConfig.QUORUM_VOTERS_CONFIG, s"$nodeId@localhost:0")
     val config = new KafkaConfig(props)
-<<<<<<< HEAD
     val controllerQuorumVotersFuture = new CompletableFuture[util.Map[Integer, InetSocketAddress]]
-=======
-    val controllerQuorumVotersFuture = new CompletableFuture[util.Map[Integer, QuorumConfig.AddressSpec]]
->>>>>>> 5de5d967
     val metaPropertiesEnsemble = new MetaPropertiesEnsemble.Loader().
       addMetadataLogDir(metadataDir.getAbsolutePath).
       load()
@@ -391,14 +380,9 @@
           error("Error completing controller socket server future", e)
           controllerQuorumVotersFuture.completeExceptionally(e)
         } else {
-<<<<<<< HEAD
           controllerQuorumVotersFuture.complete(
             Collections.singletonMap(nodeId, new InetSocketAddress("localhost", port))
           )
-=======
-          controllerQuorumVotersFuture.complete(Collections.singletonMap(nodeId,
-            new QuorumConfig.InetAddressSpec(new InetSocketAddress("localhost", port))))
->>>>>>> 5de5d967
         }
       })
       controllerServer.startup()
