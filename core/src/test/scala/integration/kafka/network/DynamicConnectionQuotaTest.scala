--- conflicted
+++ resolved
@@ -318,11 +318,7 @@
 
   def connect(listener: String): Socket = {
     val listenerName = ListenerName.normalised(listener)
-<<<<<<< HEAD
-    NetworkContext.factory.createSocket("localhost", servers.head.socketServer.boundPort(listenerName))
-=======
-    new Socket("localhost", brokers.head.socketServer.boundPort(listenerName))
->>>>>>> 27122634
+    NetworkContext.factory.createSocket("localhost", brokers.head.socketServer.boundPort(listenerName))
   }
 
   private def createAndVerifyConnection(listener: String = "PLAINTEXT"): Unit = {
