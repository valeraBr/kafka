/**
  * Licensed to the Apache Software Foundation (ASF) under one or more contributor license agreements. See the NOTICE
  * file distributed with this work for additional information regarding copyright ownership. The ASF licenses this file
  * to You under the Apache License, Version 2.0 (the "License"); you may not use this file except in compliance with the
  * License. You may obtain a copy of the License at
  *
  * http://www.apache.org/licenses/LICENSE-2.0
  *
  * Unless required by applicable law or agreed to in writing, software distributed under the License is distributed on
  * an "AS IS" BASIS, WITHOUT WARRANTIES OR CONDITIONS OF ANY KIND, either express or implied. See the License for the
  * specific language governing permissions and limitations under the License.
  */
package kafka.api

import java.io.File
import java.util
import java.util.Collections
import java.util.concurrent._
import java.util.function.BiConsumer

import com.yammer.metrics.Metrics
import com.yammer.metrics.core.Gauge
import kafka.security.authorizer.AclAuthorizer
import kafka.security.authorizer.AclEntry.{WildcardHost, WildcardPrincipalString}
import kafka.server.KafkaConfig
import kafka.utils.{CoreUtils, TestUtils}
import org.apache.kafka.clients.admin.{AdminClient, AdminClientConfig, CreateAclsResult}
import org.apache.kafka.common.acl._
import org.apache.kafka.common.acl.AclOperation._
import org.apache.kafka.common.acl.AclPermissionType._
import org.apache.kafka.common.protocol.ApiKeys
import org.apache.kafka.common.resource.{PatternType, Resource, ResourcePattern, ResourceType}
import org.apache.kafka.common.resource.PatternType._
import org.apache.kafka.common.resource.ResourceType._
import org.apache.kafka.common.security.auth.{KafkaPrincipal, SecurityProtocol}
import org.apache.kafka.server.authorizer._
import org.junit.Assert.{assertEquals, assertFalse, assertNotNull, assertTrue}
import org.junit.{Assert, Test}

import scala.collection.JavaConverters._
import scala.collection.mutable

object SslAdminIntegrationTest {
  @volatile var semaphore: Option[Semaphore] = None
  @volatile var executor: Option[ExecutorService] = None
  @volatile var lastUpdateRequestContext: Option[AuthorizableRequestContext] = None
  class TestableAclAuthorizer extends AclAuthorizer {
    override def createAcls(requestContext: AuthorizableRequestContext,
                            aclBindings: util.List[AclBinding]): util.List[_ <: CompletionStage[AclCreateResult]] = {
      lastUpdateRequestContext = Some(requestContext)
      execute[AclCreateResult](aclBindings.size, () => super.createAcls(requestContext, aclBindings))
    }

    override def deleteAcls(requestContext: AuthorizableRequestContext,
                            aclBindingFilters: util.List[AclBindingFilter]): util.List[_ <: CompletionStage[AclDeleteResult]] = {
      lastUpdateRequestContext = Some(requestContext)
      execute[AclDeleteResult](aclBindingFilters.size, () => super.deleteAcls(requestContext, aclBindingFilters))
    }

    private def execute[T](batchSize: Int, action: () => util.List[_ <: CompletionStage[T]]): util.List[CompletableFuture[T]] = {
      val futures = (0 until batchSize).map(_ => new CompletableFuture[T]).toList
      val runnable = new Runnable {
        override def run(): Unit = {
          semaphore.foreach(_.acquire())
          try {
            action.apply().asScala.zip(futures).foreach { case (baseFuture, resultFuture) =>
              baseFuture.whenComplete(new BiConsumer[T, Throwable]() {
                override def accept(result: T, exception: Throwable): Unit = {
                  if (exception != null)
                    resultFuture.completeExceptionally(exception)
                  else
                    resultFuture.complete(result)
                }
              })
            }
          } finally {
            semaphore.foreach(_.release())
          }
        }
      }
      executor match {
        case Some(executorService) => executorService.submit(runnable)
        case None => runnable.run()
      }
      futures.asJava
    }
  }
}

class SslAdminIntegrationTest extends SaslSslAdminIntegrationTest {
  override val authorizationAdmin = new AclAuthorizationAdmin
  val clusterResourcePattern = new ResourcePattern(ResourceType.CLUSTER, Resource.CLUSTER_NAME, PatternType.LITERAL)

  this.serverConfig.setProperty(KafkaConfig.ZkEnableSecureAclsProp, "true")

  override protected def securityProtocol = SecurityProtocol.SSL
  override protected lazy val trustStoreFile = Some(File.createTempFile("truststore", ".jks"))
  private val adminClients = mutable.Buffer.empty[AdminClient]

  override def setUpSasl(): Unit = {
    SslAdminIntegrationTest.semaphore = None
    SslAdminIntegrationTest.executor = None
    SslAdminIntegrationTest.lastUpdateRequestContext = None

    startSasl(jaasSections(List.empty, None, ZkSasl))
  }

  override def tearDown(): Unit = {
    // Ensure semaphore doesn't block shutdown even if test has failed
    val semaphore = SslAdminIntegrationTest.semaphore
    SslAdminIntegrationTest.semaphore = None
    semaphore.foreach(s => s.release(s.getQueueLength))

    adminClients.foreach(_.close())
    super.tearDown()
  }

  @Test
  def testAclUpdatesUsingSynchronousAuthorizer(): Unit = {
    verifyAclUpdates()
  }

  @Test
  def testAclUpdatesUsingAsynchronousAuthorizer(): Unit = {
    SslAdminIntegrationTest.executor = Some(Executors.newSingleThreadExecutor)
    verifyAclUpdates()
  }

  /**
   * Verify that ACL updates using synchronous authorizer are performed synchronously
   * on request threads without any performance overhead introduced by a purgatory.
   */
  @Test
  def testSynchronousAuthorizerAclUpdatesBlockRequestThreads(): Unit = {
    val testSemaphore = new Semaphore(0)
    SslAdminIntegrationTest.semaphore = Some(testSemaphore)
    waitForNoBlockedRequestThreads()

    // Queue requests until all threads are blocked. ACL create requests are sent to least loaded
    // node, so we may need more than `numRequestThreads` requests to block all threads.
    val aclFutures = mutable.Buffer[CreateAclsResult]()
    while (blockedRequestThreads.size < numRequestThreads) {
      aclFutures += createAdminClient.createAcls(List(acl2).asJava)
      assertTrue(s"Request threads not blocked numRequestThreads=$numRequestThreads blocked=$blockedRequestThreads",
        aclFutures.size < numRequestThreads * 10)
    }
    assertEquals(0, purgatoryMetric("NumDelayedOperations"))
    assertEquals(0, purgatoryMetric("PurgatorySize"))

    // Verify that operations on other clients are blocked
    val describeFuture = createAdminClient.describeCluster().clusterId()
    assertFalse(describeFuture.isDone)

    // Release the semaphore and verify that all requests complete
    testSemaphore.release(aclFutures.size)
    waitForNoBlockedRequestThreads()
    assertNotNull(describeFuture.get(10, TimeUnit.SECONDS))
    // If any of the requests time out since we were blocking the threads earlier, retry the request.
    val numTimedOut = aclFutures.count { future =>
      try {
        future.all().get()
        false
      } catch {
        case e: ExecutionException =>
          if (e.getCause.isInstanceOf[org.apache.kafka.common.errors.TimeoutException])
            true
          else
            throw e.getCause
      }
    }
    (0 until numTimedOut)
      .map(_ => createAdminClient.createAcls(List(acl2).asJava))
      .foreach(_.all().get(30, TimeUnit.SECONDS))
  }

  /**
   * Verify that ACL updates using an asynchronous authorizer are completed asynchronously
   * using a purgatory, enabling other requests to be processed even when ACL updates are blocked.
   */
  @Test
  def testAsynchronousAuthorizerAclUpdatesDontBlockRequestThreads(): Unit = {
    SslAdminIntegrationTest.executor = Some(Executors.newSingleThreadExecutor)
    val testSemaphore = new Semaphore(0)
    SslAdminIntegrationTest.semaphore = Some(testSemaphore)

    waitForNoBlockedRequestThreads()

    val aclFutures = (0 until numRequestThreads).map(_ => createAdminClient.createAcls(List(acl2).asJava))
    waitForNoBlockedRequestThreads()
    assertTrue(aclFutures.forall(future => !future.all.isDone))
    // Other requests should succeed even though ACL updates are blocked
    assertNotNull(createAdminClient.describeCluster().clusterId().get(10, TimeUnit.SECONDS))
    TestUtils.waitUntilTrue(() => purgatoryMetric("PurgatorySize") > 0, "PurgatorySize metrics not updated")
    TestUtils.waitUntilTrue(() => purgatoryMetric("NumDelayedOperations") > 0, "NumDelayedOperations metrics not updated")

    // Release the semaphore and verify that ACL update requests complete
    testSemaphore.release(aclFutures.size)
    aclFutures.foreach(_.all.get())
    assertEquals(0, purgatoryMetric("NumDelayedOperations"))
  }

  private def verifyAclUpdates(): Unit = {
    val acl = new AclBinding(new ResourcePattern(ResourceType.TOPIC, "mytopic3", PatternType.LITERAL),
      new AccessControlEntry("User:ANONYMOUS", "*", AclOperation.DESCRIBE, AclPermissionType.ALLOW))

    def validateRequestContext(context: AuthorizableRequestContext, apiKey: ApiKeys): Unit = {
      assertEquals(SecurityProtocol.SSL, context.securityProtocol)
      assertEquals("SSL", context.listenerName)
      assertEquals(KafkaPrincipal.ANONYMOUS, context.principal)
      assertEquals(apiKey.id.toInt, context.requestType)
      assertEquals(apiKey.latestVersion.toInt, context.requestVersion)
      assertTrue(s"Invalid correlation id: ${context.correlationId}", context.correlationId > 0)
      assertTrue(s"Invalid client id: ${context.clientId}", context.clientId.startsWith("adminclient"))
      assertTrue(s"Invalid host address: ${context.clientAddress}", context.clientAddress.isLoopbackAddress)
    }

    val testSemaphore = new Semaphore(0)
    SslAdminIntegrationTest.semaphore = Some(testSemaphore)

    client = AdminClient.create(createConfig())
    val results = client.createAcls(List(acl2, acl3).asJava).values
    assertEquals(Set(acl2, acl3), results.keySet().asScala)
    assertFalse(results.values().asScala.exists(_.isDone))
    TestUtils.waitUntilTrue(() => testSemaphore.hasQueuedThreads, "Authorizer not blocked in createAcls")
    testSemaphore.release()
    results.values().asScala.foreach(_.get)
    validateRequestContext(SslAdminIntegrationTest.lastUpdateRequestContext.get, ApiKeys.CREATE_ACLS)

    testSemaphore.acquire()
    val results2 = client.deleteAcls(List(acl.toFilter, acl2.toFilter, acl3.toFilter).asJava).values
    assertEquals(Set(acl.toFilter, acl2.toFilter, acl3.toFilter), results2.keySet.asScala)
    assertFalse(results2.values().asScala.exists(_.isDone))
    TestUtils.waitUntilTrue(() => testSemaphore.hasQueuedThreads, "Authorizer not blocked in deleteAcls")
    testSemaphore.release()
    results.values().asScala.foreach(_.get)
    assertEquals(0, results2.get(acl.toFilter).get.values.size())
    assertEquals(Set(acl2), results2.get(acl2.toFilter).get.values.asScala.map(_.binding).toSet)
    assertEquals(Set(acl3), results2.get(acl3.toFilter).get.values.asScala.map(_.binding).toSet)
    validateRequestContext(SslAdminIntegrationTest.lastUpdateRequestContext.get, ApiKeys.DELETE_ACLS)
  }

  private def createAdminClient: AdminClient = {
    val config = createConfig()
<<<<<<< HEAD
    config.put(AdminClientConfig.REQUEST_TIMEOUT_MS_CONFIG, "40000")
    val client = AdminClient.create(config)
=======
    config.put(AdminClientConfig.DEFAULT_API_TIMEOUT_MS_CONFIG, "40000")
    val client = Admin.create(config)
>>>>>>> 96c4ce48
    adminClients += client
    client
  }

  private def blockedRequestThreads: List[Thread] = {
    val requestThreads = Thread.getAllStackTraces.keySet.asScala
      .filter(_.getName.contains("data-plane-kafka-request-handler"))
    assertEquals(numRequestThreads, requestThreads.size)
    requestThreads.filter(_.getState == Thread.State.WAITING).toList
  }

  private def numRequestThreads = servers.head.config.numIoThreads * servers.size

  private def waitForNoBlockedRequestThreads(): Unit = {
    val (blockedThreads, _) = TestUtils.computeUntilTrue(blockedRequestThreads)(_.isEmpty)
    assertEquals(List.empty, blockedThreads)
  }

  private def purgatoryMetric(name: String): Int = {
    val allMetrics = Metrics.defaultRegistry.allMetrics.asScala
    val metrics = allMetrics.filter { case (metricName, _) =>
      metricName.getMBeanName.contains("delayedOperation=AlterAcls") && metricName.getMBeanName.contains(s"name=$name")
    }.values.toList
    assertTrue(s"Unable to find metric $name: allMetrics: ${allMetrics.keySet.map(_.getMBeanName)}", metrics.nonEmpty)
    metrics.map(_.asInstanceOf[Gauge[Int]].value).sum
  }

  class AclAuthorizationAdmin extends AuthorizationAdmin {

    override def authorizerClassName: String = classOf[SslAdminIntegrationTest.TestableAclAuthorizer].getName

    override def initializeAcls(): Unit = {
      val authorizer = CoreUtils.createObject[Authorizer](classOf[AclAuthorizer].getName)
      try {
        authorizer.configure(configs.head.originals())
        val ace = new AccessControlEntry(WildcardPrincipalString, WildcardHost, ALL, ALLOW)
        authorizer.createAcls(null, List(new AclBinding(new ResourcePattern(TOPIC, "*", LITERAL), ace)).asJava)
        authorizer.createAcls(null, List(new AclBinding(new ResourcePattern(GROUP, "*", LITERAL), ace)).asJava)

        authorizer.createAcls(null, List(clusterAcl(ALLOW, CREATE),
          clusterAcl(ALLOW, DELETE),
          clusterAcl(ALLOW, CLUSTER_ACTION),
          clusterAcl(ALLOW, ALTER_CONFIGS),
          clusterAcl(ALLOW, ALTER))
          .map(ace => new AclBinding(clusterResourcePattern, ace)).asJava)
      } finally {
        authorizer.close()
      }
    }

    override def addClusterAcl(permissionType: AclPermissionType, operation: AclOperation): Unit = {
      val ace = clusterAcl(permissionType, operation)
      val aclBinding = new AclBinding(clusterResourcePattern, ace)
      val authorizer = servers.head.dataPlaneRequestProcessor.authorizer.get
      val prevAcls = authorizer.acls(new AclBindingFilter(clusterResourcePattern.toFilter, AccessControlEntryFilter.ANY))
        .asScala.map(_.entry).toSet
      authorizer.createAcls(null, Collections.singletonList(aclBinding))
      TestUtils.waitAndVerifyAcls(prevAcls ++ Set(ace), authorizer, clusterResourcePattern)
    }

    override def removeClusterAcl(permissionType: AclPermissionType, operation: AclOperation): Unit = {
      val ace = clusterAcl(permissionType, operation)
      val authorizer = servers.head.dataPlaneRequestProcessor.authorizer.get
      val clusterFilter = new AclBindingFilter(clusterResourcePattern.toFilter, AccessControlEntryFilter.ANY)
      val prevAcls = authorizer.acls(clusterFilter).asScala.map(_.entry).toSet
      val deleteFilter = new AclBindingFilter(clusterResourcePattern.toFilter, ace.toFilter)
      Assert.assertFalse(authorizer.deleteAcls(null, Collections.singletonList(deleteFilter))
        .get(0).toCompletableFuture.get.aclBindingDeleteResults().asScala.head.exception.isPresent)
      TestUtils.waitAndVerifyAcls(prevAcls -- Set(ace), authorizer, clusterResourcePattern)
    }

    private def clusterAcl(permissionType: AclPermissionType, operation: AclOperation): AccessControlEntry = {
      new AccessControlEntry(new KafkaPrincipal(KafkaPrincipal.USER_TYPE, "*").toString,
        WildcardHost, operation, permissionType)
    }
  }
}<|MERGE_RESOLUTION|>--- conflicted
+++ resolved
@@ -241,13 +241,9 @@
 
   private def createAdminClient: AdminClient = {
     val config = createConfig()
-<<<<<<< HEAD
+    config.put(AdminClientConfig.DEFAULT_API_TIMEOUT_MS_CONFIG, "40000")
     config.put(AdminClientConfig.REQUEST_TIMEOUT_MS_CONFIG, "40000")
     val client = AdminClient.create(config)
-=======
-    config.put(AdminClientConfig.DEFAULT_API_TIMEOUT_MS_CONFIG, "40000")
-    val client = Admin.create(config)
->>>>>>> 96c4ce48
     adminClients += client
     client
   }
