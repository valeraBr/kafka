/**
 * Licensed to the Apache Software Foundation (ASF) under one or more
 * contributor license agreements.  See the NOTICE file distributed with
 * this work for additional information regarding copyright ownership.
 * The ASF licenses this file to You under the Apache License, Version 2.0
 * (the "License"); you may not use this file except in compliance with
 * the License.  You may obtain a copy of the License at
 *
 *    http://www.apache.org/licenses/LICENSE-2.0
 *
 * Unless required by applicable law or agreed to in writing, software
 * distributed under the License is distributed on an "AS IS" BASIS,
 * WITHOUT WARRANTIES OR CONDITIONS OF ANY KIND, either express or implied.
 * See the License for the specific language governing permissions and
 * limitations under the License.
 */

package kafka.api

import java.time.Duration
import org.apache.kafka.clients.consumer.{Consumer, ConsumerConfig, KafkaConsumer}
import kafka.utils.TestUtils
import kafka.utils.Implicits._

import java.util.Properties
import org.apache.kafka.clients.producer.{KafkaProducer, ProducerConfig}
import kafka.server.KafkaConfig
import kafka.integration.KafkaServerTestHarness
import org.apache.kafka.clients.admin.{Admin, AdminClientConfig}
import org.apache.kafka.common.network.{ListenerName, Mode}
import org.apache.kafka.common.serialization.{ByteArrayDeserializer, ByteArraySerializer, Deserializer, Serializer}
import org.junit.jupiter.api.{AfterEach, BeforeEach, TestInfo}

import scala.collection.mutable
import scala.collection.Seq

/**
 * A helper class for writing integration tests that involve producers, consumers, and servers
 */
abstract class IntegrationTestHarness extends KafkaServerTestHarness {
  protected def brokerCount: Int
  protected def logDirCount: Int = 1

  val producerConfig = new Properties
  val consumerConfig = new Properties
  val adminClientConfig = new Properties
  val superuserClientConfig = new Properties
  val serverConfig = new Properties
  val controllerConfig = new Properties

  private val consumers = mutable.Buffer[Consumer[_, _]]()
  private val producers = mutable.Buffer[KafkaProducer[_, _]]()
  private val adminClients = mutable.Buffer[Admin]()

  protected def interBrokerListenerName: ListenerName = listenerName

  protected def modifyConfigs(props: Seq[Properties]): Unit = {
    props.foreach(_ ++= serverConfig)
  }

  override def generateConfigs: Seq[KafkaConfig] = {

    val cfgs = TestUtils.createBrokerConfigs(brokerCount, zkConnectOrNull, interBrokerSecurityProtocol = Some(securityProtocol),
      trustStoreFile = trustStoreFile, saslProperties = serverSaslProperties, logDirCount = logDirCount)
    configureListeners(cfgs)
    modifyConfigs(cfgs)
    if (isZkMigrationTest()) {
      cfgs.foreach(_.setProperty(KafkaConfig.MigrationEnabledProp, "true"))
    }
    if (isNewGroupCoordinatorEnabled()) {
<<<<<<< HEAD
      cfgs.foreach(_.setProperty(KafkaConfig.UnstableApiVersionsEnableProp, "true"))
=======
>>>>>>> 32576f61
      cfgs.foreach(_.setProperty(KafkaConfig.NewGroupCoordinatorEnableProp, "true"))
    }
    insertControllerListenersIfNeeded(cfgs)
    cfgs.map(KafkaConfig.fromProps)
  }

  override protected def kraftControllerConfigs(): Seq[Properties] = {
    Seq(controllerConfig)
  }

  protected def configureListeners(props: Seq[Properties]): Unit = {
    props.foreach { config =>
      config.remove(KafkaConfig.InterBrokerSecurityProtocolProp)
      config.setProperty(KafkaConfig.InterBrokerListenerNameProp, interBrokerListenerName.value)

      val listenerNames = Set(listenerName, interBrokerListenerName)
      val listeners = listenerNames.map(listenerName => s"${listenerName.value}://localhost:${TestUtils.RandomPort}").mkString(",")
      val listenerSecurityMap = listenerNames.map(listenerName => s"${listenerName.value}:${securityProtocol.name}").mkString(",")

      config.setProperty(KafkaConfig.ListenersProp, listeners)
      config.setProperty(KafkaConfig.AdvertisedListenersProp, listeners)
      config.setProperty(KafkaConfig.ListenerSecurityProtocolMapProp, listenerSecurityMap)
    }
  }

  private def insertControllerListenersIfNeeded(props: Seq[Properties]): Unit = {
    if (isKRaftTest()) {
      props.foreach { config =>
        // Add a security protocol for the controller endpoints, if one is not already set.
        val securityPairs = config.getProperty(KafkaConfig.ListenerSecurityProtocolMapProp, "").split(",")
        val toAdd = config.getProperty(KafkaConfig.ControllerListenerNamesProp, "").split(",").filter{
          case e => !securityPairs.exists(_.startsWith(s"${e}:"))
        }
        if (toAdd.nonEmpty) {
          config.setProperty(KafkaConfig.ListenerSecurityProtocolMapProp, (securityPairs ++
            toAdd.map(e => s"${e}:${controllerListenerSecurityProtocol.toString}")).mkString(","))
        }
      }
    }
  }

  @BeforeEach
  override def setUp(testInfo: TestInfo): Unit = {
    doSetup(testInfo, createOffsetsTopic = true)
  }

  /*
   * The superuser by default is set up the same as the admin.
   * Some tests need a separate principal for superuser operations.
   * These tests may need to override the config before creating the offset topic.
   */
  protected def doSuperuserSetup(testInfo: TestInfo): Unit = {
    superuserClientConfig.put(AdminClientConfig.BOOTSTRAP_SERVERS_CONFIG, bootstrapServers())
  }

  def doSetup(testInfo: TestInfo,
              createOffsetsTopic: Boolean): Unit = {
    // Generate client security properties before starting the brokers in case certs are needed
    producerConfig ++= clientSecurityProps("producer")
    consumerConfig ++= clientSecurityProps("consumer")
    adminClientConfig ++= clientSecurityProps("adminClient")
    superuserClientConfig ++= superuserSecurityProps("superuserClient")

    super.setUp(testInfo)

    producerConfig.put(ProducerConfig.BOOTSTRAP_SERVERS_CONFIG, bootstrapServers())
    producerConfig.putIfAbsent(ProducerConfig.ACKS_CONFIG, "-1")
    producerConfig.putIfAbsent(ProducerConfig.KEY_SERIALIZER_CLASS_CONFIG, classOf[ByteArraySerializer].getName)
    producerConfig.putIfAbsent(ProducerConfig.VALUE_SERIALIZER_CLASS_CONFIG, classOf[ByteArraySerializer].getName)

    consumerConfig.put(ConsumerConfig.BOOTSTRAP_SERVERS_CONFIG, bootstrapServers())
    consumerConfig.putIfAbsent(ConsumerConfig.AUTO_OFFSET_RESET_CONFIG, "earliest")
    consumerConfig.putIfAbsent(ConsumerConfig.GROUP_ID_CONFIG, "group")
    consumerConfig.putIfAbsent(ConsumerConfig.KEY_DESERIALIZER_CLASS_CONFIG, classOf[ByteArrayDeserializer].getName)
    consumerConfig.putIfAbsent(ConsumerConfig.VALUE_DESERIALIZER_CLASS_CONFIG, classOf[ByteArrayDeserializer].getName)
    maybeGroupProtocolSpecified(testInfo).map(groupProtocol => consumerConfig.putIfAbsent(ConsumerConfig.GROUP_PROTOCOL_CONFIG, groupProtocol.name))

    adminClientConfig.put(AdminClientConfig.BOOTSTRAP_SERVERS_CONFIG, bootstrapServers())

    doSuperuserSetup(testInfo)

    if (createOffsetsTopic) {
      super.createOffsetsTopic(listenerName, superuserClientConfig)
    }
  }

  def clientSecurityProps(certAlias: String): Properties = {
    TestUtils.securityConfigs(Mode.CLIENT, securityProtocol, trustStoreFile, certAlias, TestUtils.SslCertificateCn,
      clientSaslProperties)
  }

  def superuserSecurityProps(certAlias: String): Properties = {
    clientSecurityProps(certAlias)
  }

  def createProducer[K, V](keySerializer: Serializer[K] = new ByteArraySerializer,
                           valueSerializer: Serializer[V] = new ByteArraySerializer,
                           configOverrides: Properties = new Properties): KafkaProducer[K, V] = {
    val props = new Properties
    props ++= producerConfig
    props ++= configOverrides
    val producer = new KafkaProducer[K, V](props, keySerializer, valueSerializer)
    producers += producer
    producer
  }

  def createConsumer[K, V](keyDeserializer: Deserializer[K] = new ByteArrayDeserializer,
                           valueDeserializer: Deserializer[V] = new ByteArrayDeserializer,
                           configOverrides: Properties = new Properties,
                           configsToRemove: List[String] = List()): Consumer[K, V] = {
    val props = new Properties
    props ++= consumerConfig
    props ++= configOverrides
    configsToRemove.foreach(props.remove(_))
    val consumer = new KafkaConsumer[K, V](props, keyDeserializer, valueDeserializer)
    consumers += consumer
    consumer
  }

  def createAdminClient(
    listenerName: ListenerName = listenerName,
    configOverrides: Properties = new Properties
  ): Admin = {
    val props = new Properties
    props ++= adminClientConfig
    props ++= configOverrides
    val admin = TestUtils.createAdminClient(brokers, listenerName, props)
    adminClients += admin
    admin
  }

  def createSuperuserAdminClient(
    listenerName: ListenerName = listenerName,
    configOverrides: Properties = new Properties
  ): Admin = {
    val props = new Properties
    props ++= superuserClientConfig
    props ++= configOverrides
    val admin = TestUtils.createAdminClient(brokers, listenerName, props)
    adminClients += admin
    admin
  }

  @AfterEach
  override def tearDown(): Unit = {
    producers.foreach(_.close(Duration.ZERO))
    consumers.foreach(_.wakeup())
    consumers.foreach(_.close(Duration.ZERO))
    adminClients.foreach(_.close(Duration.ZERO))

    producers.clear()
    consumers.clear()
    adminClients.clear()

    super.tearDown()
  }

}<|MERGE_RESOLUTION|>--- conflicted
+++ resolved
@@ -68,10 +68,6 @@
       cfgs.foreach(_.setProperty(KafkaConfig.MigrationEnabledProp, "true"))
     }
     if (isNewGroupCoordinatorEnabled()) {
-<<<<<<< HEAD
-      cfgs.foreach(_.setProperty(KafkaConfig.UnstableApiVersionsEnableProp, "true"))
-=======
->>>>>>> 32576f61
       cfgs.foreach(_.setProperty(KafkaConfig.NewGroupCoordinatorEnableProp, "true"))
     }
     insertControllerListenersIfNeeded(cfgs)
