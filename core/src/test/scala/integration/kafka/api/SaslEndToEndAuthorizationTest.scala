--- conflicted
+++ resolved
@@ -37,25 +37,14 @@
   
   @Before
   override def setUp {
-<<<<<<< HEAD
-    startSasl(kafkaServerSaslMechanisms, Option(kafkaClientSaslMechanism), Both)
-=======
     startSasl(Both, kafkaServerSaslMechanisms, Option(kafkaClientSaslMechanism))
->>>>>>> edfe488f
     super.setUp
   }
 
   // Use JAAS configuration properties for clients so that dynamic JAAS configuration is also tested by this set of tests
-<<<<<<< HEAD
-  override protected def setJaasConfiguration(mode: SaslSetupMode, serverEntryName: String,
-                                              serverMechanisms: List[String], clientMechanism: Option[String]) {
-    // create static config with client login context with credentials for JaasTestUtils 'client2'
-    super.setJaasConfiguration(mode, serverEntryName, kafkaServerSaslMechanisms, clientMechanism)
-=======
   override protected def setJaasConfiguration(mode: SaslSetupMode, serverMechanisms: List[String], clientMechanism: Option[String]) {
     // create static config with client login context with credentials for JaasTestUtils 'client2'
     super.setJaasConfiguration(mode, kafkaServerSaslMechanisms, clientMechanism)
->>>>>>> edfe488f
     // set dynamic properties with credentials for JaasTestUtils 'client1'
     val clientLoginContext = jaasClientLoginModule(kafkaClientSaslMechanism)
     producerConfig.put(SaslConfigs.SASL_JAAS_CONFIG, clientLoginContext)
