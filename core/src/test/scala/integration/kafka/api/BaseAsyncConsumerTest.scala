/*
 * Licensed to the Apache Software Foundation (ASF) under one or more
 * contributor license agreements. See the NOTICE file distributed with
 * this work for additional information regarding copyright ownership.
 * The ASF licenses this file to You under the Apache License, Version 2.0
 * (the "License"); you may not use this file except in compliance with
 * the License. You may obtain a copy of the License at
 *
 *    http://www.apache.org/licenses/LICENSE-2.0
 *
 * Unless required by applicable law or agreed to in writing, software
 * distributed under the License is distributed on an "AS IS" BASIS,
 * WITHOUT WARRANTIES OR CONDITIONS OF ANY KIND, either express or implied.
 * See the License for the specific language governing permissions and
 * limitations under the License.
 */
package kafka.api

import kafka.utils.TestInfoUtils
import kafka.utils.TestUtils.waitUntilTrue
import org.apache.kafka.clients.consumer.{ConsumerConfig, GroupProtocol}
import org.junit.jupiter.api.Assertions.{assertNotNull, assertNull, assertTrue}
import org.junit.jupiter.params.ParameterizedTest
import org.junit.jupiter.params.provider.ValueSource

import java.time.Duration
import java.util.Properties
import scala.jdk.CollectionConverters._

class BaseAsyncConsumerTest extends AbstractConsumerTest {
  val defaultBlockingAPITimeoutMs = 1000

<<<<<<< HEAD
  @ParameterizedTest(name = TestInfoUtils.TestWithParameterizedQuorumName)
  @ValueSource(strings = Array("zk", "kraft", "kraft+kip848"))
  def testCommitAsync(quorum: String): Unit = {
    val consumer = createAsyncConsumer()
=======
  @Test
  def testCommitAsync(): Unit = {
    val props = new Properties();
    props.setProperty(ConsumerConfig.GROUP_PROTOCOL_CONFIG, GroupProtocol.CONSUMER.name());
    val consumer = createConsumer(configOverrides = props)
>>>>>>> e7f4f5df
    val producer = createProducer()
    val numRecords = 10000
    val startingTimestamp = System.currentTimeMillis()
    val cb = new CountConsumerCommitCallback
    sendRecords(producer, numRecords, tp, startingTimestamp = startingTimestamp)
    consumer.assign(List(tp).asJava)
    consumer.commitAsync(cb)
    waitUntilTrue(() => {
      cb.successCount == 1
    }, "wait until commit is completed successfully", defaultBlockingAPITimeoutMs)
    val committedOffset = consumer.committed(Set(tp).asJava, Duration.ofMillis(defaultBlockingAPITimeoutMs))
    assertNotNull(committedOffset)
    // No valid fetch position due to the absence of consumer.poll; and therefore no offset was committed to
    // tp. The committed offset should be null. This is intentional.
    assertNull(committedOffset.get(tp))
    assertTrue(consumer.assignment.contains(tp))
  }

<<<<<<< HEAD
  @ParameterizedTest(name = TestInfoUtils.TestWithParameterizedQuorumName)
  @ValueSource(strings = Array("zk", "kraft", "kraft+kip848"))
  def testCommitSync(quorum: String): Unit = {
    val consumer = createAsyncConsumer()
=======
  @Test
  def testCommitSync(): Unit = {
    val props = new Properties();
    props.setProperty(ConsumerConfig.GROUP_PROTOCOL_CONFIG, GroupProtocol.CONSUMER.name());
    val consumer = createConsumer(configOverrides = props)
>>>>>>> e7f4f5df
    val producer = createProducer()
    val numRecords = 10000
    val startingTimestamp = System.currentTimeMillis()
    sendRecords(producer, numRecords, tp, startingTimestamp = startingTimestamp)
    consumer.assign(List(tp).asJava)
    consumer.commitSync()
    val committedOffset = consumer.committed(Set(tp).asJava, Duration.ofMillis(defaultBlockingAPITimeoutMs))
    assertNotNull(committedOffset)
    // No valid fetch position due to the absence of consumer.poll; and therefore no offset was committed to
    // tp. The committed offset should be null. This is intentional.
    assertNull(committedOffset.get(tp))
    assertTrue(consumer.assignment.contains(tp))
  }
}<|MERGE_RESOLUTION|>--- conflicted
+++ resolved
@@ -30,18 +30,12 @@
 class BaseAsyncConsumerTest extends AbstractConsumerTest {
   val defaultBlockingAPITimeoutMs = 1000
 
-<<<<<<< HEAD
   @ParameterizedTest(name = TestInfoUtils.TestWithParameterizedQuorumName)
   @ValueSource(strings = Array("zk", "kraft", "kraft+kip848"))
-  def testCommitAsync(quorum: String): Unit = {
-    val consumer = createAsyncConsumer()
-=======
-  @Test
   def testCommitAsync(): Unit = {
     val props = new Properties();
     props.setProperty(ConsumerConfig.GROUP_PROTOCOL_CONFIG, GroupProtocol.CONSUMER.name());
     val consumer = createConsumer(configOverrides = props)
->>>>>>> e7f4f5df
     val producer = createProducer()
     val numRecords = 10000
     val startingTimestamp = System.currentTimeMillis()
@@ -60,18 +54,12 @@
     assertTrue(consumer.assignment.contains(tp))
   }
 
-<<<<<<< HEAD
   @ParameterizedTest(name = TestInfoUtils.TestWithParameterizedQuorumName)
   @ValueSource(strings = Array("zk", "kraft", "kraft+kip848"))
-  def testCommitSync(quorum: String): Unit = {
-    val consumer = createAsyncConsumer()
-=======
-  @Test
   def testCommitSync(): Unit = {
     val props = new Properties();
     props.setProperty(ConsumerConfig.GROUP_PROTOCOL_CONFIG, GroupProtocol.CONSUMER.name());
     val consumer = createConsumer(configOverrides = props)
->>>>>>> e7f4f5df
     val producer = createProducer()
     val numRecords = 10000
     val startingTimestamp = System.currentTimeMillis()
