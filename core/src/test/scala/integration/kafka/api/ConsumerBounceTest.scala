--- conflicted
+++ resolved
@@ -13,6 +13,7 @@
 
 package kafka.api
 
+import java.time
 import java.util.concurrent._
 import java.util.{Collection, Collections, Properties}
 
@@ -479,11 +480,7 @@
       val closeGraceTimeMs = 2000
       val startNanos = System.nanoTime
       info("Closing consumer with timeout " + closeTimeoutMs + " ms.")
-<<<<<<< HEAD
-      consumer.close(java.time.Duration.ofMillis(closeTimeoutMs))
-=======
       consumer.close(time.Duration.ofMillis(closeTimeoutMs))
->>>>>>> 74e755fd
       val timeTakenMs = TimeUnit.NANOSECONDS.toMillis(System.nanoTime - startNanos)
       maxCloseTimeMs.foreach { ms =>
         assertTrue("Close took too long " + timeTakenMs, timeTakenMs < ms + closeGraceTimeMs)
@@ -506,11 +503,7 @@
       }
       def onPartitionsRevoked(partitions: Collection[TopicPartition]) {
       }})
-<<<<<<< HEAD
-    consumer.poll(java.time.Duration.ofSeconds(3))
-=======
     consumer.poll(time.Duration.ofSeconds(3L))
->>>>>>> 74e755fd
     assertTrue("Assignment did not complete on time", assignSemaphore.tryAcquire(1, TimeUnit.SECONDS))
     if (committedRecords > 0)
       assertEquals(committedRecords, consumer.committed(tp).offset)
