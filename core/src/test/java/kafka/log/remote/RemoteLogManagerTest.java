/*
 * Licensed to the Apache Software Foundation (ASF) under one or more
 * contributor license agreements. See the NOTICE file distributed with
 * this work for additional information regarding copyright ownership.
 * The ASF licenses this file to You under the Apache License, Version 2.0
 * (the "License"); you may not use this file except in compliance with
 * the License. You may obtain a copy of the License at
 *
 *    http://www.apache.org/licenses/LICENSE-2.0
 *
 * Unless required by applicable law or agreed to in writing, software
 * distributed under the License is distributed on an "AS IS" BASIS,
 * WITHOUT WARRANTIES OR CONDITIONS OF ANY KIND, either express or implied.
 * See the License for the specific language governing permissions and
 * limitations under the License.
 */
package kafka.log.remote;

import com.yammer.metrics.core.Gauge;
import kafka.cluster.EndPoint;
import kafka.cluster.Partition;
import kafka.log.UnifiedLog;
import kafka.server.BrokerTopicStats;
import kafka.server.KafkaConfig;
<<<<<<< HEAD
import kafka.server.MetadataCache;
=======
import kafka.server.StopPartition;
import org.apache.kafka.common.KafkaException;
>>>>>>> b559942c
import org.apache.kafka.common.TopicIdPartition;
import org.apache.kafka.common.TopicPartition;
import org.apache.kafka.common.Uuid;
import org.apache.kafka.common.config.AbstractConfig;
import org.apache.kafka.common.errors.ReplicaNotAvailableException;
import org.apache.kafka.common.network.ListenerName;
import org.apache.kafka.common.record.CompressionType;
import org.apache.kafka.common.record.FileRecords;
import org.apache.kafka.common.record.MemoryRecords;
import org.apache.kafka.common.record.RecordBatch;
import org.apache.kafka.common.record.RemoteLogInputStream;
import org.apache.kafka.common.record.SimpleRecord;
import org.apache.kafka.common.requests.FetchRequest;
import org.apache.kafka.common.security.auth.SecurityProtocol;
import org.apache.kafka.common.utils.MockTime;
import org.apache.kafka.common.utils.Time;
import org.apache.kafka.server.log.remote.storage.ClassLoaderAwareRemoteStorageManager;
import org.apache.kafka.server.log.remote.storage.LogSegmentData;
import org.apache.kafka.server.log.remote.storage.NoOpRemoteLogMetadataManager;
import org.apache.kafka.server.log.remote.storage.NoOpRemoteStorageManager;
import org.apache.kafka.server.log.remote.storage.RemoteLogManagerConfig;
import org.apache.kafka.server.log.remote.storage.RemoteLogMetadataManager;
import org.apache.kafka.server.log.remote.storage.RemoteLogSegmentId;
import org.apache.kafka.server.log.remote.storage.RemoteLogSegmentMetadata;
import org.apache.kafka.server.log.remote.storage.RemoteLogSegmentMetadata.CustomMetadata;
import org.apache.kafka.server.log.remote.storage.RemoteLogSegmentMetadataUpdate;
import org.apache.kafka.server.log.remote.storage.RemoteLogSegmentState;
import org.apache.kafka.server.log.remote.storage.RemoteStorageException;
import org.apache.kafka.server.log.remote.storage.RemoteStorageManager;
import org.apache.kafka.server.log.remote.storage.RemoteStorageManager.IndexType;
import org.apache.kafka.server.metrics.KafkaMetricsGroup;
import org.apache.kafka.server.metrics.KafkaYammerMetrics;
import org.apache.kafka.storage.internals.checkpoint.InMemoryLeaderEpochCheckpoint;
import org.apache.kafka.storage.internals.checkpoint.LeaderEpochCheckpoint;
import org.apache.kafka.storage.internals.epoch.LeaderEpochFileCache;
import org.apache.kafka.storage.internals.log.EpochEntry;
import org.apache.kafka.storage.internals.log.FetchDataInfo;
import org.apache.kafka.storage.internals.log.FetchIsolation;
import org.apache.kafka.storage.internals.log.LazyIndex;
import org.apache.kafka.storage.internals.log.LogConfig;
import org.apache.kafka.storage.internals.log.LogFileUtils;
import org.apache.kafka.storage.internals.log.LogSegment;
import org.apache.kafka.storage.internals.log.OffsetIndex;
import org.apache.kafka.storage.internals.log.ProducerStateManager;
import org.apache.kafka.storage.internals.log.RemoteStorageFetchInfo;
import org.apache.kafka.storage.internals.log.TimeIndex;
import org.apache.kafka.storage.internals.log.TransactionIndex;
import org.apache.kafka.test.TestUtils;
import org.junit.jupiter.api.BeforeEach;
import org.junit.jupiter.api.Test;
import org.junit.jupiter.params.ParameterizedTest;
import org.junit.jupiter.params.provider.CsvSource;
import org.junit.jupiter.params.provider.ValueSource;
import org.mockito.ArgumentCaptor;
import org.mockito.InOrder;
import org.mockito.MockedConstruction;
import org.mockito.Mockito;
import scala.Option;
import scala.collection.JavaConverters;

import java.io.ByteArrayInputStream;
import java.io.File;
import java.io.FileInputStream;
import java.io.IOException;
import java.nio.ByteBuffer;
import java.nio.file.Files;
import java.util.ArrayList;
import java.util.Arrays;
import java.util.Collection;
import java.util.Collections;
import java.util.HashMap;
import java.util.HashSet;
import java.util.Iterator;
import java.util.List;
import java.util.Map;
import java.util.NavigableMap;
import java.util.Optional;
import java.util.OptionalInt;
import java.util.Properties;
import java.util.Set;
import java.util.TreeMap;
import java.util.concurrent.CompletableFuture;
import java.util.concurrent.CountDownLatch;
import java.util.concurrent.ExecutionException;
import java.util.concurrent.atomic.AtomicLong;
import java.util.function.BiConsumer;
import java.util.function.Supplier;
import java.util.stream.Collectors;

import static org.apache.kafka.server.log.remote.metadata.storage.TopicBasedRemoteLogMetadataManagerConfig.REMOTE_LOG_METADATA_COMMON_CLIENT_PREFIX;
import static org.apache.kafka.server.log.remote.metadata.storage.TopicBasedRemoteLogMetadataManagerConfig.REMOTE_LOG_METADATA_CONSUMER_PREFIX;
import static org.apache.kafka.server.log.remote.metadata.storage.TopicBasedRemoteLogMetadataManagerConfig.REMOTE_LOG_METADATA_PRODUCER_PREFIX;
import static org.apache.kafka.server.log.remote.metadata.storage.TopicBasedRemoteLogMetadataManagerConfig.REMOTE_LOG_METADATA_TOPIC_PARTITIONS_PROP;
import static org.apache.kafka.server.log.remote.storage.RemoteLogManagerConfig.DEFAULT_REMOTE_LOG_METADATA_MANAGER_CONFIG_PREFIX;
import static org.apache.kafka.server.log.remote.storage.RemoteLogManagerConfig.DEFAULT_REMOTE_STORAGE_MANAGER_CONFIG_PREFIX;
import static org.apache.kafka.server.log.remote.storage.RemoteStorageMetrics.REMOTE_LOG_MANAGER_TASKS_AVG_IDLE_PERCENT_METRIC;
import static org.apache.kafka.server.log.remote.storage.RemoteStorageMetrics.REMOTE_STORAGE_THREAD_POOL_METRICS;
import static org.junit.jupiter.api.Assertions.assertEquals;
import static org.junit.jupiter.api.Assertions.assertFalse;
<<<<<<< HEAD
=======
import static org.junit.jupiter.api.Assertions.assertNotNull;
import static org.junit.jupiter.api.Assertions.assertNull;
import static org.junit.jupiter.api.Assertions.assertThrows;
>>>>>>> b559942c
import static org.junit.jupiter.api.Assertions.assertTrue;
import static org.junit.jupiter.api.Assertions.fail;
import static org.mockito.ArgumentMatchers.any;
import static org.mockito.ArgumentMatchers.anyInt;
import static org.mockito.ArgumentMatchers.anyLong;
import static org.mockito.ArgumentMatchers.anyString;
import static org.mockito.ArgumentMatchers.eq;
import static org.mockito.Mockito.doAnswer;
import static org.mockito.Mockito.doNothing;
import static org.mockito.Mockito.doThrow;
import static org.mockito.Mockito.inOrder;
import static org.mockito.Mockito.mock;
import static org.mockito.Mockito.mockConstruction;
import static org.mockito.Mockito.never;
import static org.mockito.Mockito.spy;
import static org.mockito.Mockito.times;
import static org.mockito.Mockito.verify;
import static org.mockito.Mockito.verifyNoMoreInteractions;
import static org.mockito.Mockito.when;

public class RemoteLogManagerTest {
<<<<<<< HEAD
    Time time = new MockTime();
    int brokerId = 0;
    String logDir = TestUtils.tempDirectory("kafka-").toString();
    String clusterId = "dummyId";
    String remoteLogStorageTestProp = "remote.log.storage.test";
    String remoteLogStorageTestVal = "storage.test";
    String remoteLogMetadataTestProp = "remote.log.metadata.test";
    String remoteLogMetadataTestVal = "metadata.test";
    String remoteLogMetadataCommonClientTestProp = REMOTE_LOG_METADATA_COMMON_CLIENT_PREFIX + "common.client.test";
    String remoteLogMetadataCommonClientTestVal = "common.test";
    String remoteLogMetadataProducerTestProp = REMOTE_LOG_METADATA_PRODUCER_PREFIX + "producer.test";
    String remoteLogMetadataProducerTestVal = "producer.test";
    String remoteLogMetadataConsumerTestProp = REMOTE_LOG_METADATA_CONSUMER_PREFIX + "consumer.test";
    String remoteLogMetadataConsumerTestVal = "consumer.test";
    String remoteLogMetadataTopicPartitionsNum = "1";

    RemoteStorageManager remoteStorageManager = mock(RemoteStorageManager.class);
    RemoteLogMetadataManager remoteLogMetadataManager = mock(RemoteLogMetadataManager.class);
    RemoteLogManagerConfig remoteLogManagerConfig = null;

    BrokerTopicStats brokerTopicStats = null;
    RemoteLogManager remoteLogManager = null;

    TopicIdPartition leaderTopicIdPartition = new TopicIdPartition(Uuid.randomUuid(), new TopicPartition("Leader", 0));
    TopicIdPartition followerTopicIdPartition = new TopicIdPartition(Uuid.randomUuid(), new TopicPartition("Follower", 0));

    TopicPartition tp = new TopicPartition("TestTopic", 5);
    EpochEntry epochEntry0 = new EpochEntry(0, 0);
    EpochEntry epochEntry1 = new EpochEntry(1, 100);
    EpochEntry epochEntry2 = new EpochEntry(2, 200);
    List<EpochEntry> totalEpochEntries = Arrays.asList(epochEntry0, epochEntry1, epochEntry2);
    LeaderEpochCheckpoint checkpoint = new LeaderEpochCheckpoint() {
=======
    private final Time time = new MockTime();
    private final int brokerId = 0;
    private final String logDir = TestUtils.tempDirectory("kafka-").toString();
    private final String clusterId = "dummyId";
    private final String remoteLogStorageTestProp = "remote.log.storage.test";
    private final String remoteLogStorageTestVal = "storage.test";
    private final String remoteLogMetadataTestProp = "remote.log.metadata.test";
    private final String remoteLogMetadataTestVal = "metadata.test";
    private final String remoteLogMetadataCommonClientTestProp = REMOTE_LOG_METADATA_COMMON_CLIENT_PREFIX + "common.client.test";
    private final String remoteLogMetadataCommonClientTestVal = "common.test";
    private final String remoteLogMetadataProducerTestProp = REMOTE_LOG_METADATA_PRODUCER_PREFIX + "producer.test";
    private final String remoteLogMetadataProducerTestVal = "producer.test";
    private final String remoteLogMetadataConsumerTestProp = REMOTE_LOG_METADATA_CONSUMER_PREFIX + "consumer.test";
    private final String remoteLogMetadataConsumerTestVal = "consumer.test";
    private final String remoteLogMetadataTopicPartitionsNum = "1";

    private final RemoteStorageManager remoteStorageManager = mock(RemoteStorageManager.class);
    private final RemoteLogMetadataManager remoteLogMetadataManager = mock(RemoteLogMetadataManager.class);
    private RemoteLogManagerConfig remoteLogManagerConfig = null;

    private BrokerTopicStats brokerTopicStats = null;
    private RemoteLogManager remoteLogManager = null;

    private final TopicIdPartition leaderTopicIdPartition = new TopicIdPartition(Uuid.randomUuid(), new TopicPartition("Leader", 0));
    private final TopicIdPartition followerTopicIdPartition = new TopicIdPartition(Uuid.randomUuid(), new TopicPartition("Follower", 0));
    private final Map<String, Uuid> topicIds = new HashMap<>();
    private final TopicPartition tp = new TopicPartition("TestTopic", 5);
    private final EpochEntry epochEntry0 = new EpochEntry(0, 0);
    private final EpochEntry epochEntry1 = new EpochEntry(1, 100);
    private final EpochEntry epochEntry2 = new EpochEntry(2, 200);
    private final List<EpochEntry> totalEpochEntries = Arrays.asList(epochEntry0, epochEntry1, epochEntry2);
    private final LeaderEpochCheckpoint checkpoint = new LeaderEpochCheckpoint() {
>>>>>>> b559942c
        List<EpochEntry> epochs = Collections.emptyList();

        @Override
        public void write(Collection<EpochEntry> epochs) {
            this.epochs = new ArrayList<>(epochs);
        }

        @Override
        public List<EpochEntry> read() {
            return epochs;
        }
    };
    private final AtomicLong currentLogStartOffset = new AtomicLong(0L);

    private final UnifiedLog mockLog = mock(UnifiedLog.class);

    @BeforeEach
    void setUp() throws Exception {
        Properties props = kafka.utils.TestUtils.createDummyBrokerConfig();
        props.setProperty(RemoteLogManagerConfig.REMOTE_LOG_STORAGE_SYSTEM_ENABLE_PROP, "true");
        remoteLogManagerConfig = createRLMConfig(props);
        brokerTopicStats = new BrokerTopicStats(Optional.of(KafkaConfig.fromProps(props)));

        kafka.utils.TestUtils.clearYammerMetrics();
<<<<<<< HEAD

        MetadataCache mockMetadataCache = Mockito.mock(MetadataCache.class);
        Map<String, Uuid> mapping = new HashMap<>();
        mapping.put(
                leaderTopicIdPartition.topicPartition().topic(),
                leaderTopicIdPartition.topicId()
        );
        mapping.put(
                followerTopicIdPartition.topicPartition().topic(),
                followerTopicIdPartition.topicId()
        );
        Mockito.when(mockMetadataCache.getTopicId(Mockito.anyString()))
                .thenAnswer(invocation -> mapping.get(invocation.getArgument(0)));

        Mockito.when(mockMetadataCache.contains(leaderTopicIdPartition.topicPartition()))
                .thenReturn(true);

        Mockito.when(mockMetadataCache.contains(followerTopicIdPartition.topicPartition()))
                .thenReturn(true);

        remoteLogManager = new RemoteLogManager(remoteLogManagerConfig, brokerId, logDir, clusterId, time,
                tp -> Optional.of(mockLog), brokerTopicStats, mockMetadataCache) {
=======
        remoteLogManager = new RemoteLogManager(remoteLogManagerConfig, brokerId, logDir, clusterId, time,
                tp -> Optional.of(mockLog),
                (topicPartition, offset) -> currentLogStartOffset.set(offset),
                brokerTopicStats) {
>>>>>>> b559942c
            public RemoteStorageManager createRemoteStorageManager() {
                return remoteStorageManager;
            }
            public RemoteLogMetadataManager createRemoteLogMetadataManager() {
                return remoteLogMetadataManager;
            }
            @Override
            long findLogStartOffset(TopicIdPartition topicIdPartition, UnifiedLog log) {
                return 0L;
            }
        };
    }

    @Test
    void testGetLeaderEpochCheckpoint() {
        checkpoint.write(totalEpochEntries);
        LeaderEpochFileCache cache = new LeaderEpochFileCache(tp, checkpoint);
        when(mockLog.leaderEpochCache()).thenReturn(Option.apply(cache));
        InMemoryLeaderEpochCheckpoint inMemoryCheckpoint = remoteLogManager.getLeaderEpochCheckpoint(mockLog, 0, 300);
        assertEquals(totalEpochEntries, inMemoryCheckpoint.read());

        InMemoryLeaderEpochCheckpoint inMemoryCheckpoint2 = remoteLogManager.getLeaderEpochCheckpoint(mockLog, 100, 200);
        List<EpochEntry> epochEntries = inMemoryCheckpoint2.read();
        assertEquals(1, epochEntries.size());
        assertEquals(epochEntry1, epochEntries.get(0));
    }

    @Test
    void testFindHighestRemoteOffset() throws RemoteStorageException {
        checkpoint.write(totalEpochEntries);
        LeaderEpochFileCache cache = new LeaderEpochFileCache(tp, checkpoint);
        when(mockLog.leaderEpochCache()).thenReturn(Option.apply(cache));
        TopicIdPartition tpId = new TopicIdPartition(Uuid.randomUuid(), tp);
        long offset = remoteLogManager.findHighestRemoteOffset(tpId, mockLog);
        assertEquals(-1, offset);

        when(remoteLogMetadataManager.highestOffsetForEpoch(tpId, 2)).thenReturn(Optional.of(200L));
        long offset2 = remoteLogManager.findHighestRemoteOffset(tpId, mockLog);
        assertEquals(200, offset2);
    }

    @Test
    void testRemoteLogMetadataManagerWithUserDefinedConfigs() {
        String key = "key";
        String configPrefix = "config.prefix";
        Properties props = new Properties();
        props.put(RemoteLogManagerConfig.REMOTE_LOG_METADATA_MANAGER_CONFIG_PREFIX_PROP, configPrefix);
        props.put(configPrefix + key, "world");
        props.put("remote.log.metadata.y", "z");

        Map<String, Object> metadataMangerConfig = createRLMConfig(props).remoteLogMetadataManagerProps();
        assertEquals(props.get(configPrefix + key), metadataMangerConfig.get(key));
        assertFalse(metadataMangerConfig.containsKey("remote.log.metadata.y"));
    }

    @Test
    void testRemoteStorageManagerWithUserDefinedConfigs() {
        String key = "key";
        String configPrefix = "config.prefix";
        Properties props = new Properties();
        props.put(RemoteLogManagerConfig.REMOTE_STORAGE_MANAGER_CONFIG_PREFIX_PROP, configPrefix);
        props.put(configPrefix + key, "world");
        props.put("remote.storage.manager.y", "z");

        Map<String, Object> remoteStorageManagerConfig = createRLMConfig(props).remoteStorageManagerProps();
        assertEquals(props.get(configPrefix + key), remoteStorageManagerConfig.get(key));
        assertFalse(remoteStorageManagerConfig.containsKey("remote.storage.manager.y"));
    }

    @Test
    void testRemoteLogMetadataManagerWithEndpointConfig() {
        String host = "localhost";
        String port = "1234";
        String securityProtocol = "PLAINTEXT";
        EndPoint endPoint = new EndPoint(host, Integer.parseInt(port), new ListenerName(securityProtocol),
                SecurityProtocol.PLAINTEXT);
        remoteLogManager.onEndPointCreated(endPoint);
        remoteLogManager.startup();

        ArgumentCaptor<Map<String, Object>> capture = ArgumentCaptor.forClass(Map.class);
        verify(remoteLogMetadataManager, times(1)).configure(capture.capture());
        assertEquals(host + ":" + port, capture.getValue().get(REMOTE_LOG_METADATA_COMMON_CLIENT_PREFIX + "bootstrap.servers"));
        assertEquals(securityProtocol, capture.getValue().get(REMOTE_LOG_METADATA_COMMON_CLIENT_PREFIX + "security.protocol"));
        assertEquals(clusterId, capture.getValue().get("cluster.id"));
        assertEquals(brokerId, capture.getValue().get(KafkaConfig.BrokerIdProp()));
    }

    @Test
    void testRemoteLogMetadataManagerWithEndpointConfigOverridden() throws IOException {
        Properties props = new Properties();
        // override common security.protocol by adding "RLMM prefix" and "remote log metadata common client prefix"
        props.put(DEFAULT_REMOTE_LOG_METADATA_MANAGER_CONFIG_PREFIX + REMOTE_LOG_METADATA_COMMON_CLIENT_PREFIX + "security.protocol", "SSL");
<<<<<<< HEAD
        try (RemoteLogManager remoteLogManager = new RemoteLogManager(createRLMConfig(props), brokerId, logDir, clusterId, time,
                tp -> Optional.of(mockLog), brokerTopicStats, Mockito.mock(MetadataCache.class)) {
=======
        try (RemoteLogManager remoteLogManager = new RemoteLogManager(
                createRLMConfig(props),
                brokerId,
                logDir,
                clusterId,
                time,
                tp -> Optional.of(mockLog),
                (topicPartition, offset) -> { },
                brokerTopicStats) {
>>>>>>> b559942c
            public RemoteStorageManager createRemoteStorageManager() {
                return remoteStorageManager;
            }
            public RemoteLogMetadataManager createRemoteLogMetadataManager() {
                return remoteLogMetadataManager;
            }
        }) {

            String host = "localhost";
            String port = "1234";
            String securityProtocol = "PLAINTEXT";
            EndPoint endPoint = new EndPoint(host, Integer.parseInt(port), new ListenerName(securityProtocol),
                    SecurityProtocol.PLAINTEXT);
            remoteLogManager.onEndPointCreated(endPoint);
            remoteLogManager.startup();

            ArgumentCaptor<Map<String, Object>> capture = ArgumentCaptor.forClass(Map.class);
            verify(remoteLogMetadataManager, times(1)).configure(capture.capture());
            assertEquals(host + ":" + port, capture.getValue().get(REMOTE_LOG_METADATA_COMMON_CLIENT_PREFIX + "bootstrap.servers"));
            // should be overridden as SSL
            assertEquals("SSL", capture.getValue().get(REMOTE_LOG_METADATA_COMMON_CLIENT_PREFIX + "security.protocol"));
            assertEquals(clusterId, capture.getValue().get("cluster.id"));
            assertEquals(brokerId, capture.getValue().get(KafkaConfig.BrokerIdProp()));
        }
    }

    @Test
    void testStartup() {
        remoteLogManager.startup();
        ArgumentCaptor<Map<String, Object>> capture = ArgumentCaptor.forClass(Map.class);
        verify(remoteStorageManager, times(1)).configure(capture.capture());
        assertEquals(brokerId, capture.getValue().get("broker.id"));
        assertEquals(remoteLogStorageTestVal, capture.getValue().get(remoteLogStorageTestProp));

        verify(remoteLogMetadataManager, times(1)).configure(capture.capture());
        assertEquals(brokerId, capture.getValue().get("broker.id"));
        assertEquals(logDir, capture.getValue().get("log.dir"));

        // verify the configs starting with "remote.log.metadata", "remote.log.metadata.common.client."
        // "remote.log.metadata.producer.", and "remote.log.metadata.consumer." are correctly passed in
        assertEquals(remoteLogMetadataTopicPartitionsNum, capture.getValue().get(REMOTE_LOG_METADATA_TOPIC_PARTITIONS_PROP));
        assertEquals(remoteLogMetadataTestVal, capture.getValue().get(remoteLogMetadataTestProp));
        assertEquals(remoteLogMetadataConsumerTestVal, capture.getValue().get(remoteLogMetadataConsumerTestProp));
        assertEquals(remoteLogMetadataProducerTestVal, capture.getValue().get(remoteLogMetadataProducerTestProp));
        assertEquals(remoteLogMetadataCommonClientTestVal, capture.getValue().get(remoteLogMetadataCommonClientTestProp));
    }

    // This test creates 2 log segments, 1st one has start offset of 0, 2nd one (and active one) has start offset of 150.
    // The leader epochs are [0->0, 1->100, 2->200]. We are verifying:
    // 1. There's only 1 segment copied to remote storage
    // 2. The segment got copied to remote storage is the old segment, not the active one
    // 3. The log segment metadata stored into remoteLogMetadataManager is what we expected, both before and after copying the log segments
    // 4. The log segment got copied to remote storage has the expected metadata
    // 5. The highest remote offset is updated to the expected value
    @Test
    void testCopyLogSegmentsToRemoteShouldCopyExpectedLogSegment() throws Exception {
        long oldSegmentStartOffset = 0L;
        long nextSegmentStartOffset = 150L;
        long lso = 250L;
        long leo = 300L;
        assertCopyExpectedLogSegmentsToRemote(oldSegmentStartOffset, nextSegmentStartOffset, lso, leo);
    }

    /**
     * The following values will be equal when the active segment gets rotated to passive and there are no new messages:
     * last-stable-offset = high-water-mark = log-end-offset = base-offset-of-active-segment.
     * This test asserts that the active log segment that was rotated after log.roll.ms are copied to remote storage.
     */
    @Test
    void testCopyLogSegmentToRemoteForStaleTopic() throws Exception {
        long oldSegmentStartOffset = 0L;
        long nextSegmentStartOffset = 150L;
        long lso = 150L;
        long leo = 150L;
        assertCopyExpectedLogSegmentsToRemote(oldSegmentStartOffset, nextSegmentStartOffset, lso, leo);
    }

    private void assertCopyExpectedLogSegmentsToRemote(long oldSegmentStartOffset,
                                                       long nextSegmentStartOffset,
                                                       long lastStableOffset,
                                                       long logEndOffset) throws Exception {
        long oldSegmentEndOffset = nextSegmentStartOffset - 1;
        when(mockLog.topicPartition()).thenReturn(leaderTopicIdPartition.topicPartition());

        // leader epoch preparation
        checkpoint.write(totalEpochEntries);
        LeaderEpochFileCache cache = new LeaderEpochFileCache(leaderTopicIdPartition.topicPartition(), checkpoint);
        when(mockLog.leaderEpochCache()).thenReturn(Option.apply(cache));
        when(remoteLogMetadataManager.highestOffsetForEpoch(any(TopicIdPartition.class), anyInt())).thenReturn(Optional.of(-1L));

        File tempFile = TestUtils.tempFile();
        File mockProducerSnapshotIndex = TestUtils.tempFile();
        File tempDir = TestUtils.tempDirectory();
        // create 2 log segments, with 0 and 150 as log start offset
        LogSegment oldSegment = mock(LogSegment.class);
        LogSegment activeSegment = mock(LogSegment.class);

        when(oldSegment.baseOffset()).thenReturn(oldSegmentStartOffset);
        when(activeSegment.baseOffset()).thenReturn(nextSegmentStartOffset);
        verify(oldSegment, times(0)).readNextOffset();
        verify(activeSegment, times(0)).readNextOffset();

        FileRecords fileRecords = mock(FileRecords.class);
        when(oldSegment.log()).thenReturn(fileRecords);
        when(fileRecords.file()).thenReturn(tempFile);
        when(fileRecords.sizeInBytes()).thenReturn(10);
        when(oldSegment.readNextOffset()).thenReturn(nextSegmentStartOffset);

        when(mockLog.activeSegment()).thenReturn(activeSegment);
        when(mockLog.logStartOffset()).thenReturn(oldSegmentStartOffset);
        when(mockLog.logSegments(anyLong(), anyLong())).thenReturn(JavaConverters.collectionAsScalaIterable(Arrays.asList(oldSegment, activeSegment)));

        ProducerStateManager mockStateManager = mock(ProducerStateManager.class);
        when(mockLog.producerStateManager()).thenReturn(mockStateManager);
        when(mockStateManager.fetchSnapshot(anyLong())).thenReturn(Optional.of(mockProducerSnapshotIndex));
        when(mockLog.lastStableOffset()).thenReturn(lastStableOffset);
        when(mockLog.logEndOffset()).thenReturn(logEndOffset);

        OffsetIndex idx = LazyIndex.forOffset(LogFileUtils.offsetIndexFile(tempDir, oldSegmentStartOffset, ""), oldSegmentStartOffset, 1000).get();
        TimeIndex timeIdx = LazyIndex.forTime(LogFileUtils.timeIndexFile(tempDir, oldSegmentStartOffset, ""), oldSegmentStartOffset, 1500).get();
        File txnFile = UnifiedLog.transactionIndexFile(tempDir, oldSegmentStartOffset, "");
        txnFile.createNewFile();
        TransactionIndex txnIndex = new TransactionIndex(oldSegmentStartOffset, txnFile);
        when(oldSegment.timeIndex()).thenReturn(timeIdx);
        when(oldSegment.offsetIndex()).thenReturn(idx);
        when(oldSegment.txnIndex()).thenReturn(txnIndex);

        CompletableFuture<Void> dummyFuture = new CompletableFuture<>();
        dummyFuture.complete(null);
        when(remoteLogMetadataManager.addRemoteLogSegmentMetadata(any(RemoteLogSegmentMetadata.class))).thenReturn(dummyFuture);
        when(remoteLogMetadataManager.updateRemoteLogSegmentMetadata(any(RemoteLogSegmentMetadataUpdate.class))).thenReturn(dummyFuture);
        when(remoteStorageManager.copyLogSegmentData(any(RemoteLogSegmentMetadata.class), any(LogSegmentData.class)))
                .thenReturn(Optional.empty());

        // Verify the metrics for remote writes and for failures is zero before attempt to copy log segment
        assertEquals(0, brokerTopicStats.topicStats(leaderTopicIdPartition.topic()).remoteCopyRequestRate().count());
        assertEquals(0, brokerTopicStats.topicStats(leaderTopicIdPartition.topic()).remoteCopyBytesRate().count());
        assertEquals(0, brokerTopicStats.topicStats(leaderTopicIdPartition.topic()).failedRemoteCopyRequestRate().count());
        // Verify aggregate metrics
        assertEquals(0, brokerTopicStats.allTopicsStats().remoteCopyRequestRate().count());
        assertEquals(0, brokerTopicStats.allTopicsStats().remoteCopyBytesRate().count());
        assertEquals(0, brokerTopicStats.allTopicsStats().failedRemoteCopyRequestRate().count());

        RemoteLogManager.RLMTask task = remoteLogManager.new RLMTask(leaderTopicIdPartition, 128);
        task.convertToLeader(2);
        task.copyLogSegmentsToRemote(mockLog);

        // verify remoteLogMetadataManager did add the expected RemoteLogSegmentMetadata
        ArgumentCaptor<RemoteLogSegmentMetadata> remoteLogSegmentMetadataArg = ArgumentCaptor.forClass(RemoteLogSegmentMetadata.class);
        verify(remoteLogMetadataManager).addRemoteLogSegmentMetadata(remoteLogSegmentMetadataArg.capture());
        // The old segment should only contain leader epoch [0->0, 1->100] since its offset range is [0, 149]
        Map<Integer, Long> expectedLeaderEpochs = new TreeMap<>();
        expectedLeaderEpochs.put(epochEntry0.epoch, epochEntry0.startOffset);
        expectedLeaderEpochs.put(epochEntry1.epoch, epochEntry1.startOffset);
        verifyRemoteLogSegmentMetadata(remoteLogSegmentMetadataArg.getValue(), oldSegmentStartOffset, oldSegmentEndOffset, expectedLeaderEpochs);

        // verify copyLogSegmentData is passing the RemoteLogSegmentMetadata we created above
        // and verify the logSegmentData passed is expected
        ArgumentCaptor<RemoteLogSegmentMetadata> remoteLogSegmentMetadataArg2 = ArgumentCaptor.forClass(RemoteLogSegmentMetadata.class);
        ArgumentCaptor<LogSegmentData> logSegmentDataArg = ArgumentCaptor.forClass(LogSegmentData.class);
        verify(remoteStorageManager, times(1)).copyLogSegmentData(remoteLogSegmentMetadataArg2.capture(), logSegmentDataArg.capture());
        assertEquals(remoteLogSegmentMetadataArg.getValue(), remoteLogSegmentMetadataArg2.getValue());
        // The old segment should only contain leader epoch [0->0, 1->100] since its offset range is [0, 149]
        verifyLogSegmentData(logSegmentDataArg.getValue(), idx, timeIdx, txnIndex, tempFile, mockProducerSnapshotIndex,
            Arrays.asList(epochEntry0, epochEntry1));

        // verify remoteLogMetadataManager did add the expected RemoteLogSegmentMetadataUpdate
        ArgumentCaptor<RemoteLogSegmentMetadataUpdate> remoteLogSegmentMetadataUpdateArg = ArgumentCaptor.forClass(RemoteLogSegmentMetadataUpdate.class);
        verify(remoteLogMetadataManager, times(1)).updateRemoteLogSegmentMetadata(remoteLogSegmentMetadataUpdateArg.capture());
        verifyRemoteLogSegmentMetadataUpdate(remoteLogSegmentMetadataUpdateArg.getValue());

        // verify the highest remote offset is updated to the expected value
        ArgumentCaptor<Long> argument = ArgumentCaptor.forClass(Long.class);
        verify(mockLog, times(1)).updateHighestOffsetInRemoteStorage(argument.capture());
        assertEquals(oldSegmentEndOffset, argument.getValue());

        // Verify the metric for remote writes is updated correctly
        assertEquals(1, brokerTopicStats.topicStats(leaderTopicIdPartition.topic()).remoteCopyRequestRate().count());
        assertEquals(10, brokerTopicStats.topicStats(leaderTopicIdPartition.topic()).remoteCopyBytesRate().count());
        // Verify we did not report any failure for remote writes
        assertEquals(0, brokerTopicStats.topicStats(leaderTopicIdPartition.topic()).failedRemoteCopyRequestRate().count());
        // Verify aggregate metrics
        assertEquals(1, brokerTopicStats.allTopicsStats().remoteCopyRequestRate().count());
        assertEquals(10, brokerTopicStats.allTopicsStats().remoteCopyBytesRate().count());
        assertEquals(0, brokerTopicStats.allTopicsStats().failedRemoteCopyRequestRate().count());
    }

    // We are verifying that if the size of a piece of custom metadata is bigger than the configured limit,
    // the copy task should be cancelled and there should be an attempt to delete the just copied segment.
    @Test
    void testCustomMetadataSizeExceedsLimit() throws Exception {
        long oldSegmentStartOffset = 0L;
        long nextSegmentStartOffset = 150L;
        long lastStableOffset = 150L;
        long logEndOffset = 150L;

        when(mockLog.topicPartition()).thenReturn(leaderTopicIdPartition.topicPartition());

        // leader epoch preparation
        checkpoint.write(totalEpochEntries);
        LeaderEpochFileCache cache = new LeaderEpochFileCache(leaderTopicIdPartition.topicPartition(), checkpoint);
        when(mockLog.leaderEpochCache()).thenReturn(Option.apply(cache));
        when(remoteLogMetadataManager.highestOffsetForEpoch(any(TopicIdPartition.class), anyInt())).thenReturn(Optional.of(-1L));

        File tempFile = TestUtils.tempFile();
        File mockProducerSnapshotIndex = TestUtils.tempFile();
        File tempDir = TestUtils.tempDirectory();
        // create 2 log segments, with 0 and 150 as log start offset
        LogSegment oldSegment = mock(LogSegment.class);
        LogSegment activeSegment = mock(LogSegment.class);

        when(oldSegment.baseOffset()).thenReturn(oldSegmentStartOffset);
        when(activeSegment.baseOffset()).thenReturn(nextSegmentStartOffset);
        verify(oldSegment, times(0)).readNextOffset();
        verify(activeSegment, times(0)).readNextOffset();

        FileRecords fileRecords = mock(FileRecords.class);
        when(oldSegment.log()).thenReturn(fileRecords);
        when(fileRecords.file()).thenReturn(tempFile);
        when(fileRecords.sizeInBytes()).thenReturn(10);
        when(oldSegment.readNextOffset()).thenReturn(nextSegmentStartOffset);

        when(mockLog.activeSegment()).thenReturn(activeSegment);
        when(mockLog.logStartOffset()).thenReturn(oldSegmentStartOffset);
        when(mockLog.logSegments(anyLong(), anyLong())).thenReturn(JavaConverters.collectionAsScalaIterable(Arrays.asList(oldSegment, activeSegment)));

        ProducerStateManager mockStateManager = mock(ProducerStateManager.class);
        when(mockLog.producerStateManager()).thenReturn(mockStateManager);
        when(mockStateManager.fetchSnapshot(anyLong())).thenReturn(Optional.of(mockProducerSnapshotIndex));
        when(mockLog.lastStableOffset()).thenReturn(lastStableOffset);
        when(mockLog.logEndOffset()).thenReturn(logEndOffset);

        OffsetIndex idx = LazyIndex.forOffset(LogFileUtils.offsetIndexFile(tempDir, oldSegmentStartOffset, ""), oldSegmentStartOffset, 1000).get();
        TimeIndex timeIdx = LazyIndex.forTime(LogFileUtils.timeIndexFile(tempDir, oldSegmentStartOffset, ""), oldSegmentStartOffset, 1500).get();
        File txnFile = UnifiedLog.transactionIndexFile(tempDir, oldSegmentStartOffset, "");
        txnFile.createNewFile();
        TransactionIndex txnIndex = new TransactionIndex(oldSegmentStartOffset, txnFile);
        when(oldSegment.timeIndex()).thenReturn(timeIdx);
        when(oldSegment.offsetIndex()).thenReturn(idx);
        when(oldSegment.txnIndex()).thenReturn(txnIndex);

        int customMetadataSizeLimit = 128;
        CustomMetadata customMetadata = new CustomMetadata(new byte[customMetadataSizeLimit * 2]);

        CompletableFuture<Void> dummyFuture = new CompletableFuture<>();
        dummyFuture.complete(null);
        when(remoteLogMetadataManager.addRemoteLogSegmentMetadata(any(RemoteLogSegmentMetadata.class))).thenReturn(dummyFuture);
        when(remoteStorageManager.copyLogSegmentData(any(RemoteLogSegmentMetadata.class), any(LogSegmentData.class)))
                .thenReturn(Optional.of(customMetadata));

        RemoteLogManager.RLMTask task = remoteLogManager.new RLMTask(leaderTopicIdPartition, customMetadataSizeLimit);
        task.convertToLeader(2);
        task.copyLogSegmentsToRemote(mockLog);

        ArgumentCaptor<RemoteLogSegmentMetadata> remoteLogSegmentMetadataArg = ArgumentCaptor.forClass(RemoteLogSegmentMetadata.class);
        verify(remoteLogMetadataManager).addRemoteLogSegmentMetadata(remoteLogSegmentMetadataArg.capture());

        // Check we attempt to delete the segment data providing the custom metadata back.
        RemoteLogSegmentMetadataUpdate expectedMetadataUpdate = new RemoteLogSegmentMetadataUpdate(
                remoteLogSegmentMetadataArg.getValue().remoteLogSegmentId(), time.milliseconds(),
                Optional.of(customMetadata), RemoteLogSegmentState.COPY_SEGMENT_FINISHED, brokerId);
        RemoteLogSegmentMetadata expectedDeleteMetadata = remoteLogSegmentMetadataArg.getValue().createWithUpdates(expectedMetadataUpdate);
        verify(remoteStorageManager, times(1)).deleteLogSegmentData(eq(expectedDeleteMetadata));

        // Check the task is cancelled in the end.
        assertTrue(task.isCancelled());

        // The metadata update should not be posted.
        verify(remoteLogMetadataManager, never()).updateRemoteLogSegmentMetadata(any(RemoteLogSegmentMetadataUpdate.class));

        // Verify the metric for remote writes are not updated.
        assertEquals(1, brokerTopicStats.topicStats(leaderTopicIdPartition.topic()).remoteCopyRequestRate().count());
        assertEquals(0, brokerTopicStats.topicStats(leaderTopicIdPartition.topic()).remoteCopyBytesRate().count());
        // Verify we did not report any failure for remote writes
        assertEquals(1, brokerTopicStats.topicStats(leaderTopicIdPartition.topic()).failedRemoteCopyRequestRate().count());
        // Verify aggregate metrics
        assertEquals(1, brokerTopicStats.allTopicsStats().remoteCopyRequestRate().count());
        assertEquals(0, brokerTopicStats.allTopicsStats().remoteCopyBytesRate().count());
        assertEquals(1, brokerTopicStats.allTopicsStats().failedRemoteCopyRequestRate().count());
    }

    @Test
    void testRemoteLogManagerTasksAvgIdlePercentMetrics() throws Exception {
        long oldSegmentStartOffset = 0L;
        long nextSegmentStartOffset = 150L;
        when(mockLog.topicPartition()).thenReturn(leaderTopicIdPartition.topicPartition());

        // leader epoch preparation
        checkpoint.write(totalEpochEntries);
        LeaderEpochFileCache cache = new LeaderEpochFileCache(leaderTopicIdPartition.topicPartition(), checkpoint);
        when(mockLog.leaderEpochCache()).thenReturn(Option.apply(cache));
        when(remoteLogMetadataManager.highestOffsetForEpoch(any(TopicIdPartition.class), anyInt())).thenReturn(Optional.of(0L));

        File tempFile = TestUtils.tempFile();
        File mockProducerSnapshotIndex = TestUtils.tempFile();
        File tempDir = TestUtils.tempDirectory();
        // create 2 log segments, with 0 and 150 as log start offset
        LogSegment oldSegment = mock(LogSegment.class);
        LogSegment activeSegment = mock(LogSegment.class);

        when(oldSegment.baseOffset()).thenReturn(oldSegmentStartOffset);
        when(activeSegment.baseOffset()).thenReturn(nextSegmentStartOffset);

        FileRecords fileRecords = mock(FileRecords.class);
        when(oldSegment.log()).thenReturn(fileRecords);
        when(fileRecords.file()).thenReturn(tempFile);
        when(fileRecords.sizeInBytes()).thenReturn(10);
        when(oldSegment.readNextOffset()).thenReturn(nextSegmentStartOffset);

        when(mockLog.activeSegment()).thenReturn(activeSegment);
        when(mockLog.logStartOffset()).thenReturn(oldSegmentStartOffset);
        when(mockLog.logSegments(anyLong(), anyLong())).thenReturn(JavaConverters.collectionAsScalaIterable(Arrays.asList(oldSegment, activeSegment)));

        ProducerStateManager mockStateManager = mock(ProducerStateManager.class);
        when(mockLog.producerStateManager()).thenReturn(mockStateManager);
        when(mockStateManager.fetchSnapshot(anyLong())).thenReturn(Optional.of(mockProducerSnapshotIndex));
        when(mockLog.lastStableOffset()).thenReturn(250L);

        OffsetIndex idx = LazyIndex.forOffset(LogFileUtils.offsetIndexFile(tempDir, oldSegmentStartOffset, ""), oldSegmentStartOffset, 1000).get();
        TimeIndex timeIdx = LazyIndex.forTime(LogFileUtils.timeIndexFile(tempDir, oldSegmentStartOffset, ""), oldSegmentStartOffset, 1500).get();
        File txnFile = UnifiedLog.transactionIndexFile(tempDir, oldSegmentStartOffset, "");
        txnFile.createNewFile();
        TransactionIndex txnIndex = new TransactionIndex(oldSegmentStartOffset, txnFile);
        when(oldSegment.timeIndex()).thenReturn(timeIdx);
        when(oldSegment.offsetIndex()).thenReturn(idx);
        when(oldSegment.txnIndex()).thenReturn(txnIndex);

        CompletableFuture<Void> dummyFuture = new CompletableFuture<>();
        dummyFuture.complete(null);
        when(remoteLogMetadataManager.addRemoteLogSegmentMetadata(any(RemoteLogSegmentMetadata.class))).thenReturn(dummyFuture);
        when(remoteLogMetadataManager.updateRemoteLogSegmentMetadata(any(RemoteLogSegmentMetadataUpdate.class))).thenReturn(dummyFuture);

        CountDownLatch latch = new CountDownLatch(1);
        doAnswer(ans -> {
            // waiting for verification
            latch.await();
            return null;
        }).when(remoteStorageManager).copyLogSegmentData(any(RemoteLogSegmentMetadata.class), any(LogSegmentData.class));
        Partition mockLeaderPartition = mockPartition(leaderTopicIdPartition);
        Partition mockFollowerPartition = mockPartition(followerTopicIdPartition);

        // before running tasks, the remote log manager tasks should be all idle
        assertEquals(1.0, yammerMetricValue("RemoteLogManagerTasksAvgIdlePercent"));
        remoteLogManager.onLeadershipChange(Collections.singleton(mockLeaderPartition), Collections.singleton(mockFollowerPartition));
        assertTrue(yammerMetricValue("RemoteLogManagerTasksAvgIdlePercent") < 1.0);
        // unlock copyLogSegmentData
        latch.countDown();
    }

    private double yammerMetricValue(String name) {
        Gauge<Double> gauge = (Gauge) KafkaYammerMetrics.defaultRegistry().allMetrics().entrySet().stream()
                .filter(e -> e.getKey().getMBeanName().contains(name))
                .findFirst()
                .get()
                .getValue();
        return gauge.value();
    }

    @Test
    void testMetricsUpdateOnCopyLogSegmentsFailure() throws Exception {
        long oldSegmentStartOffset = 0L;
        long nextSegmentStartOffset = 150L;

        when(mockLog.topicPartition()).thenReturn(leaderTopicIdPartition.topicPartition());

        // leader epoch preparation
        checkpoint.write(totalEpochEntries);
        LeaderEpochFileCache cache = new LeaderEpochFileCache(leaderTopicIdPartition.topicPartition(), checkpoint);
        when(mockLog.leaderEpochCache()).thenReturn(Option.apply(cache));
        when(remoteLogMetadataManager.highestOffsetForEpoch(any(TopicIdPartition.class), anyInt())).thenReturn(Optional.of(0L));

        File tempFile = TestUtils.tempFile();
        File mockProducerSnapshotIndex = TestUtils.tempFile();
        File tempDir = TestUtils.tempDirectory();
        // create 2 log segments, with 0 and 150 as log start offset
        LogSegment oldSegment = mock(LogSegment.class);
        LogSegment activeSegment = mock(LogSegment.class);

        when(oldSegment.baseOffset()).thenReturn(oldSegmentStartOffset);
        when(activeSegment.baseOffset()).thenReturn(nextSegmentStartOffset);

        FileRecords fileRecords = mock(FileRecords.class);
        when(oldSegment.log()).thenReturn(fileRecords);
        when(fileRecords.file()).thenReturn(tempFile);
        when(fileRecords.sizeInBytes()).thenReturn(10);
        when(oldSegment.readNextOffset()).thenReturn(nextSegmentStartOffset);

        when(mockLog.activeSegment()).thenReturn(activeSegment);
        when(mockLog.logStartOffset()).thenReturn(oldSegmentStartOffset);
        when(mockLog.logSegments(anyLong(), anyLong())).thenReturn(JavaConverters.collectionAsScalaIterable(Arrays.asList(oldSegment, activeSegment)));

        ProducerStateManager mockStateManager = mock(ProducerStateManager.class);
        when(mockLog.producerStateManager()).thenReturn(mockStateManager);
        when(mockStateManager.fetchSnapshot(anyLong())).thenReturn(Optional.of(mockProducerSnapshotIndex));
        when(mockLog.lastStableOffset()).thenReturn(250L);

        OffsetIndex idx = LazyIndex.forOffset(LogFileUtils.offsetIndexFile(tempDir, oldSegmentStartOffset, ""), oldSegmentStartOffset, 1000).get();
        TimeIndex timeIdx = LazyIndex.forTime(LogFileUtils.timeIndexFile(tempDir, oldSegmentStartOffset, ""), oldSegmentStartOffset, 1500).get();
        File txnFile = UnifiedLog.transactionIndexFile(tempDir, oldSegmentStartOffset, "");
        txnFile.createNewFile();
        TransactionIndex txnIndex = new TransactionIndex(oldSegmentStartOffset, txnFile);
        when(oldSegment.timeIndex()).thenReturn(timeIdx);
        when(oldSegment.offsetIndex()).thenReturn(idx);
        when(oldSegment.txnIndex()).thenReturn(txnIndex);

        CompletableFuture<Void> dummyFuture = new CompletableFuture<>();
        dummyFuture.complete(null);
        when(remoteLogMetadataManager.addRemoteLogSegmentMetadata(any(RemoteLogSegmentMetadata.class))).thenReturn(dummyFuture);
        doThrow(new RuntimeException()).when(remoteStorageManager).copyLogSegmentData(any(RemoteLogSegmentMetadata.class), any(LogSegmentData.class));

        // Verify the metrics for remote write requests/failures is zero before attempt to copy log segment
        assertEquals(0, brokerTopicStats.topicStats(leaderTopicIdPartition.topic()).remoteCopyRequestRate().count());
        assertEquals(0, brokerTopicStats.topicStats(leaderTopicIdPartition.topic()).failedRemoteCopyRequestRate().count());
        // Verify aggregate metrics
        assertEquals(0, brokerTopicStats.allTopicsStats().remoteCopyRequestRate().count());
        assertEquals(0, brokerTopicStats.allTopicsStats().failedRemoteCopyRequestRate().count());
        RemoteLogManager.RLMTask task = remoteLogManager.new RLMTask(leaderTopicIdPartition, 128);
        task.convertToLeader(2);
        task.copyLogSegmentsToRemote(mockLog);

        // Verify we attempted to copy log segment metadata to remote storage
        verify(remoteStorageManager, times(1)).copyLogSegmentData(any(RemoteLogSegmentMetadata.class), any(LogSegmentData.class));

        // Verify we should not have updated the highest offset because of write failure
        verify(mockLog, times(0)).updateHighestOffsetInRemoteStorage(anyLong());
        // Verify the metric for remote write requests/failures was updated.
        assertEquals(1, brokerTopicStats.topicStats(leaderTopicIdPartition.topic()).remoteCopyRequestRate().count());
        assertEquals(1, brokerTopicStats.topicStats(leaderTopicIdPartition.topic()).failedRemoteCopyRequestRate().count());
        // Verify aggregate metrics
        assertEquals(1, brokerTopicStats.allTopicsStats().remoteCopyRequestRate().count());
        assertEquals(1, brokerTopicStats.allTopicsStats().failedRemoteCopyRequestRate().count());
    }

    @Test
    void testCopyLogSegmentsToRemoteShouldNotCopySegmentForFollower() throws Exception {
        long oldSegmentStartOffset = 0L;
        long nextSegmentStartOffset = 150L;

        // leader epoch preparation
        checkpoint.write(totalEpochEntries);
        LeaderEpochFileCache cache = new LeaderEpochFileCache(leaderTopicIdPartition.topicPartition(), checkpoint);
        when(mockLog.leaderEpochCache()).thenReturn(Option.apply(cache));
        when(remoteLogMetadataManager.highestOffsetForEpoch(any(TopicIdPartition.class), anyInt())).thenReturn(Optional.of(0L));

        // create 2 log segments, with 0 and 150 as log start offset
        LogSegment oldSegment = mock(LogSegment.class);
        LogSegment activeSegment = mock(LogSegment.class);

        when(oldSegment.baseOffset()).thenReturn(oldSegmentStartOffset);
        when(activeSegment.baseOffset()).thenReturn(nextSegmentStartOffset);

        when(mockLog.activeSegment()).thenReturn(activeSegment);
        when(mockLog.logStartOffset()).thenReturn(oldSegmentStartOffset);
        when(mockLog.logSegments(anyLong(), anyLong())).thenReturn(JavaConverters.collectionAsScalaIterable(Arrays.asList(oldSegment, activeSegment)));
        when(mockLog.lastStableOffset()).thenReturn(250L);

        RemoteLogManager.RLMTask task = remoteLogManager.new RLMTask(leaderTopicIdPartition, 128);
        task.convertToFollower();
        task.copyLogSegmentsToRemote(mockLog);

        // verify the remoteLogMetadataManager never add any metadata and remoteStorageManager never copy log segments
        verify(remoteLogMetadataManager, never()).addRemoteLogSegmentMetadata(any(RemoteLogSegmentMetadata.class));
        verify(remoteStorageManager, never()).copyLogSegmentData(any(RemoteLogSegmentMetadata.class), any(LogSegmentData.class));
        verify(remoteLogMetadataManager, never()).updateRemoteLogSegmentMetadata(any(RemoteLogSegmentMetadataUpdate.class));
        verify(mockLog, never()).updateHighestOffsetInRemoteStorage(anyLong());
    }

    @Test
    void testRLMTaskDoesNotUploadSegmentsWhenRemoteLogMetadataManagerIsNotInitialized() throws Exception {
        long oldSegmentStartOffset = 0L;
        long nextSegmentStartOffset = 150L;

        when(mockLog.topicPartition()).thenReturn(leaderTopicIdPartition.topicPartition());

        // leader epoch preparation
        checkpoint.write(totalEpochEntries);
        LeaderEpochFileCache cache = new LeaderEpochFileCache(leaderTopicIdPartition.topicPartition(), checkpoint);
        when(mockLog.leaderEpochCache()).thenReturn(Option.apply(cache));

        // Throw a retryable exception so indicate that the remote log metadata manager is not initialized yet
        when(remoteLogMetadataManager.highestOffsetForEpoch(any(TopicIdPartition.class), anyInt()))
            .thenThrow(new ReplicaNotAvailableException("Remote log metadata cache is not initialized for partition: " + leaderTopicIdPartition));

        // create 2 log segments, with 0 and 150 as log start offset
        LogSegment oldSegment = mock(LogSegment.class);
        LogSegment activeSegment = mock(LogSegment.class);

        when(oldSegment.baseOffset()).thenReturn(oldSegmentStartOffset);
        when(activeSegment.baseOffset()).thenReturn(nextSegmentStartOffset);

        when(mockLog.activeSegment()).thenReturn(activeSegment);
        when(mockLog.logStartOffset()).thenReturn(oldSegmentStartOffset);
        when(mockLog.logSegments(anyLong(), anyLong())).thenReturn(JavaConverters.collectionAsScalaIterable(Arrays.asList(oldSegment, activeSegment)));
        when(mockLog.lastStableOffset()).thenReturn(250L);

        // Ensure the metrics for remote write requests/failures is zero before attempt to copy log segment
        assertEquals(0, brokerTopicStats.topicStats(leaderTopicIdPartition.topic()).remoteCopyRequestRate().count());
        assertEquals(0, brokerTopicStats.topicStats(leaderTopicIdPartition.topic()).failedRemoteCopyRequestRate().count());
        // Ensure aggregate metrics
        assertEquals(0, brokerTopicStats.allTopicsStats().remoteCopyRequestRate().count());
        assertEquals(0, brokerTopicStats.allTopicsStats().failedRemoteCopyRequestRate().count());

        RemoteLogManager.RLMTask task = remoteLogManager.new RLMTask(leaderTopicIdPartition, 128);
        task.convertToLeader(0);
        task.run();

        // verify the remoteLogMetadataManager never add any metadata and remoteStorageManager never copy log segments
        verify(remoteLogMetadataManager, never()).addRemoteLogSegmentMetadata(any(RemoteLogSegmentMetadata.class));
        verify(remoteStorageManager, never()).copyLogSegmentData(any(RemoteLogSegmentMetadata.class), any(LogSegmentData.class));
        verify(remoteLogMetadataManager, never()).updateRemoteLogSegmentMetadata(any(RemoteLogSegmentMetadataUpdate.class));
        verify(mockLog, never()).updateHighestOffsetInRemoteStorage(anyLong());

        // Verify the metric for remote write requests/failures was not updated.
        assertEquals(0, brokerTopicStats.topicStats(leaderTopicIdPartition.topic()).remoteCopyRequestRate().count());
        assertEquals(0, brokerTopicStats.topicStats(leaderTopicIdPartition.topic()).failedRemoteCopyRequestRate().count());
        // Verify aggregate metrics
        assertEquals(0, brokerTopicStats.allTopicsStats().remoteCopyRequestRate().count());
        assertEquals(0, brokerTopicStats.allTopicsStats().failedRemoteCopyRequestRate().count());
    }

    private void verifyRemoteLogSegmentMetadata(RemoteLogSegmentMetadata remoteLogSegmentMetadata,
                                                long oldSegmentStartOffset,
                                                long oldSegmentEndOffset,
                                                Map<Integer, Long> expectedLeaderEpochs) {
        assertEquals(leaderTopicIdPartition, remoteLogSegmentMetadata.remoteLogSegmentId().topicIdPartition());
        assertEquals(oldSegmentStartOffset, remoteLogSegmentMetadata.startOffset());
        assertEquals(oldSegmentEndOffset, remoteLogSegmentMetadata.endOffset());

        NavigableMap<Integer, Long> leaderEpochs = remoteLogSegmentMetadata.segmentLeaderEpochs();
        assertEquals(expectedLeaderEpochs.size(), leaderEpochs.size());
        Iterator<Map.Entry<Integer, Long>> leaderEpochEntries = expectedLeaderEpochs.entrySet().iterator();
        assertEquals(leaderEpochEntries.next(), leaderEpochs.firstEntry());
        assertEquals(leaderEpochEntries.next(), leaderEpochs.lastEntry());

        assertEquals(brokerId, remoteLogSegmentMetadata.brokerId());
        assertEquals(RemoteLogSegmentState.COPY_SEGMENT_STARTED, remoteLogSegmentMetadata.state());
    }

    private void verifyRemoteLogSegmentMetadataUpdate(RemoteLogSegmentMetadataUpdate remoteLogSegmentMetadataUpdate) {
        assertEquals(leaderTopicIdPartition, remoteLogSegmentMetadataUpdate.remoteLogSegmentId().topicIdPartition());
        assertEquals(brokerId, remoteLogSegmentMetadataUpdate.brokerId());

        assertEquals(RemoteLogSegmentState.COPY_SEGMENT_FINISHED, remoteLogSegmentMetadataUpdate.state());
    }

    private void verifyLogSegmentData(LogSegmentData logSegmentData,
                                      OffsetIndex idx,
                                      TimeIndex timeIdx,
                                      TransactionIndex txnIndex,
                                      File tempFile,
                                      File mockProducerSnapshotIndex,
                                      List<EpochEntry> expectedLeaderEpoch) throws IOException {
        assertEquals(idx.file().getAbsolutePath(), logSegmentData.offsetIndex().toAbsolutePath().toString());
        assertEquals(timeIdx.file().getAbsolutePath(), logSegmentData.timeIndex().toAbsolutePath().toString());
        assertEquals(txnIndex.file().getPath(), logSegmentData.transactionIndex().get().toAbsolutePath().toString());
        assertEquals(tempFile.getAbsolutePath(), logSegmentData.logSegment().toAbsolutePath().toString());
        assertEquals(mockProducerSnapshotIndex.getAbsolutePath(), logSegmentData.producerSnapshotIndex().toAbsolutePath().toString());

        InMemoryLeaderEpochCheckpoint inMemoryLeaderEpochCheckpoint = new InMemoryLeaderEpochCheckpoint();
        inMemoryLeaderEpochCheckpoint.write(expectedLeaderEpoch);
        assertEquals(inMemoryLeaderEpochCheckpoint.readAsByteBuffer(), logSegmentData.leaderEpochIndex());
    }

    @Test
    void testGetClassLoaderAwareRemoteStorageManager() throws Exception {
        ClassLoaderAwareRemoteStorageManager rsmManager = mock(ClassLoaderAwareRemoteStorageManager.class);
<<<<<<< HEAD
        try (RemoteLogManager remoteLogManager = new RemoteLogManager(remoteLogManagerConfig, brokerId, logDir,
                clusterId, time, t -> Optional.empty(), brokerTopicStats, Mockito.mock(MetadataCache.class)) {
=======
        try (RemoteLogManager remoteLogManager =
            new RemoteLogManager(remoteLogManagerConfig, brokerId, logDir, clusterId, time,
                    t -> Optional.empty(),
                    (topicPartition, offset) -> { },
                    brokerTopicStats) {
>>>>>>> b559942c
                public RemoteStorageManager createRemoteStorageManager() {
                    return rsmManager;
                }
            }
        ) {
            assertEquals(rsmManager, remoteLogManager.storageManager());
        }
    }

<<<<<<< HEAD
=======
    private void verifyInCache(TopicIdPartition... topicIdPartitions) {
        Arrays.stream(topicIdPartitions).forEach(topicIdPartition -> {
            assertDoesNotThrow(() -> remoteLogManager.fetchRemoteLogSegmentMetadata(topicIdPartition.topicPartition(), 0, 0L));
        });
    }

    private void verifyNotInCache(TopicIdPartition... topicIdPartitions) {
        Arrays.stream(topicIdPartitions).forEach(topicIdPartition -> {
            assertThrows(KafkaException.class, () ->
                remoteLogManager.fetchRemoteLogSegmentMetadata(topicIdPartition.topicPartition(), 0, 0L));
        });
    }

    @Test
    void testTopicIdCacheUpdates() throws RemoteStorageException {
        Partition mockLeaderPartition = mockPartition(leaderTopicIdPartition);
        Partition mockFollowerPartition = mockPartition(followerTopicIdPartition);

        when(remoteLogMetadataManager.remoteLogSegmentMetadata(any(TopicIdPartition.class), anyInt(), anyLong()))
            .thenReturn(Optional.empty());
        verifyNotInCache(followerTopicIdPartition, leaderTopicIdPartition);
        // Load topicId cache
        remoteLogManager.onLeadershipChange(Collections.singleton(mockLeaderPartition), Collections.singleton(mockFollowerPartition), topicIds);
        verify(remoteLogMetadataManager, times(1))
            .onPartitionLeadershipChanges(Collections.singleton(leaderTopicIdPartition), Collections.singleton(followerTopicIdPartition));
        verifyInCache(followerTopicIdPartition, leaderTopicIdPartition);

        // Evicts from topicId cache
        remoteLogManager.stopPartitions(Collections.singleton(new StopPartition(leaderTopicIdPartition.topicPartition(), true, true)), (tp, ex) -> { });
        verifyNotInCache(leaderTopicIdPartition);
        verifyInCache(followerTopicIdPartition);

        // Evicts from topicId cache
        remoteLogManager.stopPartitions(Collections.singleton(new StopPartition(followerTopicIdPartition.topicPartition(), true, true)), (tp, ex) -> { });
        verifyNotInCache(leaderTopicIdPartition, followerTopicIdPartition);
    }

>>>>>>> b559942c
    @Test
    void testFetchRemoteLogSegmentMetadata() throws RemoteStorageException {
        remoteLogManager.onLeadershipChange(
            Collections.singleton(mockPartition(leaderTopicIdPartition)), Collections.singleton(mockPartition(followerTopicIdPartition)));
        remoteLogManager.fetchRemoteLogSegmentMetadata(leaderTopicIdPartition.topicPartition(), 10, 100L);
        remoteLogManager.fetchRemoteLogSegmentMetadata(followerTopicIdPartition.topicPartition(), 20, 200L);

        verify(remoteLogMetadataManager)
            .remoteLogSegmentMetadata(eq(leaderTopicIdPartition), anyInt(), anyLong());
        verify(remoteLogMetadataManager)
            .remoteLogSegmentMetadata(eq(followerTopicIdPartition), anyInt(), anyLong());
    }

    @Test
    void testOnLeadershipChangeWillInvokeHandleLeaderOrFollowerPartitions() {
        RemoteLogManager spyRemoteLogManager = spy(remoteLogManager);
        spyRemoteLogManager.onLeadershipChange(
            Collections.emptySet(), Collections.singleton(mockPartition(followerTopicIdPartition)));
        verify(spyRemoteLogManager).doHandleLeaderOrFollowerPartitions(eq(followerTopicIdPartition), any(java.util.function.Consumer.class));

        Mockito.reset(spyRemoteLogManager);

        spyRemoteLogManager.onLeadershipChange(
            Collections.singleton(mockPartition(leaderTopicIdPartition)), Collections.emptySet());
        verify(spyRemoteLogManager).doHandleLeaderOrFollowerPartitions(eq(leaderTopicIdPartition), any(java.util.function.Consumer.class));
    }

    private MemoryRecords records(long timestamp,
                                  long initialOffset,
                                  int partitionLeaderEpoch) {
        return MemoryRecords.withRecords(initialOffset, CompressionType.NONE, partitionLeaderEpoch,
            new SimpleRecord(timestamp - 1, "first message".getBytes()),
            new SimpleRecord(timestamp + 1, "second message".getBytes()),
            new SimpleRecord(timestamp + 2, "third message".getBytes())
            );
    }

    @Test
    void testRLMTaskShouldSetLeaderEpochCorrectly() {
        RemoteLogManager.RLMTask task = remoteLogManager.new RLMTask(leaderTopicIdPartition, 128);
        assertFalse(task.isLeader());
        task.convertToLeader(1);
        assertTrue(task.isLeader());
        task.convertToFollower();
        assertFalse(task.isLeader());
    }

    @Test
    void testFindOffsetByTimestamp() throws IOException, RemoteStorageException {
        TopicPartition tp = leaderTopicIdPartition.topicPartition();

        long ts = time.milliseconds();
        long startOffset = 120;
        int targetLeaderEpoch = 10;

        TreeMap<Integer, Long> validSegmentEpochs = new TreeMap<>();
        validSegmentEpochs.put(targetLeaderEpoch, startOffset);

        LeaderEpochFileCache leaderEpochFileCache = new LeaderEpochFileCache(tp, checkpoint);
        leaderEpochFileCache.assign(4, 99L);
        leaderEpochFileCache.assign(5, 99L);
        leaderEpochFileCache.assign(targetLeaderEpoch, startOffset);
        leaderEpochFileCache.assign(12, 500L);

        doTestFindOffsetByTimestamp(ts, startOffset, targetLeaderEpoch, validSegmentEpochs);

        // Fetching message for timestamp `ts` will return the message with startOffset+1, and `ts+1` as there are no
        // messages starting with the startOffset and with `ts`.
        Optional<FileRecords.TimestampAndOffset> maybeTimestampAndOffset1 = remoteLogManager.findOffsetByTimestamp(tp, ts, startOffset, leaderEpochFileCache);
        assertEquals(Optional.of(new FileRecords.TimestampAndOffset(ts + 1, startOffset + 1, Optional.of(targetLeaderEpoch))), maybeTimestampAndOffset1);

        // Fetching message for `ts+2` will return the message with startOffset+2 and its timestamp value is `ts+2`.
        Optional<FileRecords.TimestampAndOffset> maybeTimestampAndOffset2 = remoteLogManager.findOffsetByTimestamp(tp, ts + 2, startOffset, leaderEpochFileCache);
        assertEquals(Optional.of(new FileRecords.TimestampAndOffset(ts + 2, startOffset + 2, Optional.of(targetLeaderEpoch))), maybeTimestampAndOffset2);

        // Fetching message for `ts+3` will return None as there are no records with timestamp >= ts+3.
        Optional<FileRecords.TimestampAndOffset>  maybeTimestampAndOffset3 = remoteLogManager.findOffsetByTimestamp(tp, ts + 3, startOffset, leaderEpochFileCache);
        assertEquals(Optional.empty(), maybeTimestampAndOffset3);
    }

    @Test
    void testFindOffsetByTimestampWithInvalidEpochSegments() throws IOException, RemoteStorageException {
        TopicPartition tp = leaderTopicIdPartition.topicPartition();

        long ts = time.milliseconds();
        long startOffset = 120;
        int targetLeaderEpoch = 10;

        TreeMap<Integer, Long> validSegmentEpochs = new TreeMap<>();
        validSegmentEpochs.put(targetLeaderEpoch - 1, startOffset - 1); // invalid epochs not aligning with leader epoch cache
        validSegmentEpochs.put(targetLeaderEpoch, startOffset);

        LeaderEpochFileCache leaderEpochFileCache = new LeaderEpochFileCache(tp, checkpoint);
        leaderEpochFileCache.assign(4, 99L);
        leaderEpochFileCache.assign(5, 99L);
        leaderEpochFileCache.assign(targetLeaderEpoch, startOffset);
        leaderEpochFileCache.assign(12, 500L);

        doTestFindOffsetByTimestamp(ts, startOffset, targetLeaderEpoch, validSegmentEpochs);

        // Fetch offsets for this segment returns empty as the segment epochs are not with in the leader epoch cache.
        Optional<FileRecords.TimestampAndOffset> maybeTimestampAndOffset1 = remoteLogManager.findOffsetByTimestamp(tp, ts, startOffset, leaderEpochFileCache);
        assertEquals(Optional.empty(), maybeTimestampAndOffset1);

        Optional<FileRecords.TimestampAndOffset> maybeTimestampAndOffset2 = remoteLogManager.findOffsetByTimestamp(tp, ts + 2, startOffset, leaderEpochFileCache);
        assertEquals(Optional.empty(), maybeTimestampAndOffset2);

        Optional<FileRecords.TimestampAndOffset> maybeTimestampAndOffset3 = remoteLogManager.findOffsetByTimestamp(tp, ts + 3, startOffset, leaderEpochFileCache);
        assertEquals(Optional.empty(), maybeTimestampAndOffset3);
    }

    private void doTestFindOffsetByTimestamp(long ts, long startOffset, int targetLeaderEpoch,
                                             TreeMap<Integer, Long> validSegmentEpochs) throws IOException, RemoteStorageException {
        TopicPartition tp = leaderTopicIdPartition.topicPartition();
        RemoteLogSegmentId remoteLogSegmentId = new RemoteLogSegmentId(leaderTopicIdPartition, Uuid.randomUuid());

        RemoteLogSegmentMetadata segmentMetadata = mock(RemoteLogSegmentMetadata.class);
        when(segmentMetadata.remoteLogSegmentId()).thenReturn(remoteLogSegmentId);
        when(segmentMetadata.maxTimestampMs()).thenReturn(ts + 2);
        when(segmentMetadata.startOffset()).thenReturn(startOffset);
        when(segmentMetadata.endOffset()).thenReturn(startOffset + 2);
        when(segmentMetadata.segmentLeaderEpochs()).thenReturn(validSegmentEpochs);

        File tpDir = new File(logDir, tp.toString());
        Files.createDirectory(tpDir.toPath());
        File txnIdxFile = new File(tpDir, "txn-index" + UnifiedLog.TxnIndexFileSuffix());
        txnIdxFile.createNewFile();
        when(remoteStorageManager.fetchIndex(any(RemoteLogSegmentMetadata.class), any(IndexType.class)))
                .thenAnswer(ans -> {
                    RemoteLogSegmentMetadata metadata = ans.getArgument(0);
                    IndexType indexType = ans.getArgument(1);
                    int maxEntries = (int) (metadata.endOffset() - metadata.startOffset());
                    OffsetIndex offsetIdx = new OffsetIndex(new File(tpDir, metadata.startOffset() + UnifiedLog.IndexFileSuffix()),
                            metadata.startOffset(), maxEntries * 8);
                    TimeIndex timeIdx = new TimeIndex(new File(tpDir, metadata.startOffset() + UnifiedLog.TimeIndexFileSuffix()),
                            metadata.startOffset(), maxEntries * 12);
                    switch (indexType) {
                        case OFFSET:
                            return Files.newInputStream(offsetIdx.file().toPath());
                        case TIMESTAMP:
                            return Files.newInputStream(timeIdx.file().toPath());
                        case TRANSACTION:
                            return Files.newInputStream(txnIdxFile.toPath());
                    }
                    return null;
                });

        when(remoteLogMetadataManager.listRemoteLogSegments(eq(leaderTopicIdPartition), anyInt()))
                .thenAnswer(ans -> {
                    int leaderEpoch = ans.<Integer>getArgument(1);
                    if (leaderEpoch == targetLeaderEpoch)
                        return Collections.singleton(segmentMetadata).iterator();
                    else
                        return Collections.emptyIterator();
                });

        // 3 messages are added with offset, and timestamp as below
        // startOffset   , ts-1
        // startOffset+1 , ts+1
        // startOffset+2 , ts+2
        when(remoteStorageManager.fetchLogSegment(segmentMetadata, 0))
                .thenAnswer(a -> new ByteArrayInputStream(records(ts, startOffset, targetLeaderEpoch).buffer().array()));

        when(mockLog.logEndOffset()).thenReturn(600L);

<<<<<<< HEAD
        remoteLogManager.onLeadershipChange(Collections.singleton(mockPartition(leaderTopicIdPartition)), Collections.emptySet());
        // Fetching message for timestamp `ts` will return the message with startOffset+1, and `ts+1` as there are no
        // messages starting with the startOffset and with `ts`.
        Optional<FileRecords.TimestampAndOffset> maybeTimestampAndOffset1 = remoteLogManager.findOffsetByTimestamp(tp, ts, startOffset, leaderEpochFileCache);
        assertEquals(Optional.of(new FileRecords.TimestampAndOffset(ts + 1, startOffset + 1, Optional.of(targetLeaderEpoch))), maybeTimestampAndOffset1);

        // Fetching message for `ts+2` will return the message with startOffset+2 and its timestamp value is `ts+2`.
        Optional<FileRecords.TimestampAndOffset> maybeTimestampAndOffset2 = remoteLogManager.findOffsetByTimestamp(tp, ts + 2, startOffset, leaderEpochFileCache);
        assertEquals(Optional.of(new FileRecords.TimestampAndOffset(ts + 2, startOffset + 2, Optional.of(targetLeaderEpoch))), maybeTimestampAndOffset2);

        // Fetching message for `ts+3` will return None as there are no records with timestamp >= ts+3.
        Optional<FileRecords.TimestampAndOffset>  maybeTimestampAndOffset3 = remoteLogManager.findOffsetByTimestamp(tp, ts + 3, startOffset, leaderEpochFileCache);
        assertEquals(Optional.empty(), maybeTimestampAndOffset3);
=======
        remoteLogManager.onLeadershipChange(Collections.singleton(mockPartition(leaderTopicIdPartition)), Collections.emptySet(), topicIds);
>>>>>>> b559942c
    }

    @Test
    void testIdempotentClose() throws IOException {
        remoteLogManager.close();
        remoteLogManager.close();
        InOrder inorder = inOrder(remoteStorageManager, remoteLogMetadataManager);
        inorder.verify(remoteStorageManager, times(1)).close();
        inorder.verify(remoteLogMetadataManager, times(1)).close();
    }

    @Test
    public void testRemoveMetricsOnClose() throws IOException {
        MockedConstruction<KafkaMetricsGroup> mockMetricsGroupCtor = mockConstruction(KafkaMetricsGroup.class);
        try {
            RemoteLogManager remoteLogManager = new RemoteLogManager(remoteLogManagerConfig, brokerId, logDir, clusterId,
<<<<<<< HEAD
                time, tp -> Optional.of(mockLog), brokerTopicStats, Mockito.mock(MetadataCache.class)) {
=======
                time, tp -> Optional.of(mockLog), (topicPartition, offset) -> { }, brokerTopicStats) {
>>>>>>> b559942c
                public RemoteStorageManager createRemoteStorageManager() {
                    return remoteStorageManager;
                }

                public RemoteLogMetadataManager createRemoteLogMetadataManager() {
                    return remoteLogMetadataManager;
                }
            };
            // Close RemoteLogManager so that metrics are removed
            remoteLogManager.close();

            KafkaMetricsGroup mockRlmMetricsGroup = mockMetricsGroupCtor.constructed().get(0);
            KafkaMetricsGroup mockThreadPoolMetricsGroup = mockMetricsGroupCtor.constructed().get(1);

            List<String> remoteLogManagerMetricNames = Collections.singletonList(REMOTE_LOG_MANAGER_TASKS_AVG_IDLE_PERCENT_METRIC.getName());
            Set<String> remoteStorageThreadPoolMetricNames = REMOTE_STORAGE_THREAD_POOL_METRICS;

            verify(mockRlmMetricsGroup, times(remoteLogManagerMetricNames.size())).newGauge(anyString(), any());
            // Verify that the RemoteLogManager metrics are removed
            remoteLogManagerMetricNames.forEach(metricName -> verify(mockRlmMetricsGroup).removeMetric(metricName));

            verify(mockThreadPoolMetricsGroup, times(remoteStorageThreadPoolMetricNames.size())).newGauge(anyString(), any());
            // Verify that the RemoteStorageThreadPool metrics are removed
            remoteStorageThreadPoolMetricNames.forEach(metricName -> verify(mockThreadPoolMetricsGroup).removeMetric(metricName));

            verifyNoMoreInteractions(mockRlmMetricsGroup);
            verifyNoMoreInteractions(mockThreadPoolMetricsGroup);
        } finally {
            mockMetricsGroupCtor.close();
        }
    }

    private static RemoteLogSegmentMetadata createRemoteLogSegmentMetadata(long startOffset, long endOffset, Map<Integer, Long> segmentEpochs) {
        return new RemoteLogSegmentMetadata(
                new RemoteLogSegmentId(new TopicIdPartition(Uuid.randomUuid(),
                        new TopicPartition("topic", 0)), Uuid.randomUuid()),
                startOffset, endOffset,
                100000L,
                1,
                100000L,
                1000,
                Optional.empty(),
                RemoteLogSegmentState.COPY_SEGMENT_FINISHED, segmentEpochs);
    }

    @Test
    public void testBuildFilteredLeaderEpochMap() {
        TreeMap<Integer, Long> leaderEpochToStartOffset = new TreeMap<>();
        leaderEpochToStartOffset.put(0, 0L);
        leaderEpochToStartOffset.put(1, 0L);
        leaderEpochToStartOffset.put(2, 0L);
        leaderEpochToStartOffset.put(3, 30L);
        leaderEpochToStartOffset.put(4, 40L);
        leaderEpochToStartOffset.put(5, 60L);
        leaderEpochToStartOffset.put(6, 60L);
        leaderEpochToStartOffset.put(7, 70L);
        leaderEpochToStartOffset.put(8, 70L);

        TreeMap<Integer, Long> expectedLeaderEpochs = new TreeMap<>();
        expectedLeaderEpochs.put(2, 0L);
        expectedLeaderEpochs.put(3, 30L);
        expectedLeaderEpochs.put(4, 40L);
        expectedLeaderEpochs.put(6, 60L);
        expectedLeaderEpochs.put(8, 70L);

        NavigableMap<Integer, Long> refinedLeaderEpochMap = RemoteLogManager.buildFilteredLeaderEpochMap(leaderEpochToStartOffset);
        assertEquals(expectedLeaderEpochs, refinedLeaderEpochMap);
    }

    @Test
    public void testRemoteSegmentWithinLeaderEpochs() {
        // Test whether a remote segment is within the leader epochs
        final long logEndOffset = 90L;

        TreeMap<Integer, Long> leaderEpochToStartOffset = new TreeMap<>();
        leaderEpochToStartOffset.put(0, 0L);
        leaderEpochToStartOffset.put(1, 10L);
        leaderEpochToStartOffset.put(2, 20L);
        leaderEpochToStartOffset.put(3, 30L);
        leaderEpochToStartOffset.put(4, 40L);
        leaderEpochToStartOffset.put(5, 50L);
        leaderEpochToStartOffset.put(7, 70L);

        // Test whether a remote segment's epochs/offsets(multiple) are within the range of leader epochs
        TreeMap<Integer, Long> segmentEpochs1 = new TreeMap<>();
        segmentEpochs1.put(1, 15L);
        segmentEpochs1.put(2, 20L);
        segmentEpochs1.put(3, 30L);

        assertTrue(RemoteLogManager.isRemoteSegmentWithinLeaderEpochs(createRemoteLogSegmentMetadata(
                15,
                35,
                segmentEpochs1), logEndOffset, leaderEpochToStartOffset));

        // Test whether a remote segment's epochs/offsets(single) are within the range of leader epochs
        TreeMap<Integer, Long> segmentEpochs2 = new TreeMap<>();
        segmentEpochs2.put(1, 15L);
        assertTrue(RemoteLogManager.isRemoteSegmentWithinLeaderEpochs(createRemoteLogSegmentMetadata(
                15,
                19,
                segmentEpochs2), logEndOffset, leaderEpochToStartOffset));

        // Test whether a remote segment's start offset is same as the offset of the respective leader epoch entry.
        TreeMap<Integer, Long> segmentEpochs3 = new TreeMap<>();
        segmentEpochs3.put(0, 0L); // same as leader epoch's start offset
        assertTrue(RemoteLogManager.isRemoteSegmentWithinLeaderEpochs(createRemoteLogSegmentMetadata(
                0,
                5,
                segmentEpochs3), logEndOffset, leaderEpochToStartOffset));

        // Test whether a remote segment's start offset is same as the offset of the respective leader epoch entry.
        TreeMap<Integer, Long> segmentEpochs4 = new TreeMap<>();
        segmentEpochs4.put(7, 70L); // same as leader epoch's start offset
        assertTrue(RemoteLogManager.isRemoteSegmentWithinLeaderEpochs(createRemoteLogSegmentMetadata(
                70,
                75,
                segmentEpochs4), logEndOffset, leaderEpochToStartOffset));


        // Test whether a remote segment's end offset is same as the end offset of the respective leader epoch entry.
        TreeMap<Integer, Long> segmentEpochs5 = new TreeMap<>();
        segmentEpochs5.put(1, 15L);
        segmentEpochs5.put(2, 20L);

        assertTrue(RemoteLogManager.isRemoteSegmentWithinLeaderEpochs(createRemoteLogSegmentMetadata(
                15,
                29, // same as end offset for epoch 2 in leaderEpochToStartOffset
                segmentEpochs5), logEndOffset, leaderEpochToStartOffset));

        // Test whether any of the epoch's is not with in the leader epoch chain.
        TreeMap<Integer, Long> segmentEpochs6 = new TreeMap<>();
        segmentEpochs6.put(5, 55L);
        segmentEpochs6.put(6, 60L); // epoch 6 exists here but it is missing in leaderEpochToStartOffset
        segmentEpochs6.put(7, 70L);

        assertFalse(RemoteLogManager.isRemoteSegmentWithinLeaderEpochs(createRemoteLogSegmentMetadata(
                55,
                85,
                segmentEpochs6), logEndOffset, leaderEpochToStartOffset));

        // Test whether an epoch existing in remote segment does not exist in leader epoch chain.
        TreeMap<Integer, Long> segmentEpochs7 = new TreeMap<>();
        segmentEpochs7.put(1, 15L);
        segmentEpochs7.put(2, 20L); // epoch 3 is missing here which exists in leaderEpochToStartOffset
        segmentEpochs7.put(4, 40L);

        assertFalse(RemoteLogManager.isRemoteSegmentWithinLeaderEpochs(createRemoteLogSegmentMetadata(
                15,
                45,
                segmentEpochs7), logEndOffset, leaderEpochToStartOffset));

        // Test a remote segment having larger end offset than the log end offset
        assertFalse(RemoteLogManager.isRemoteSegmentWithinLeaderEpochs(createRemoteLogSegmentMetadata(
                15,
                95, // larger than log end offset
                leaderEpochToStartOffset), logEndOffset, leaderEpochToStartOffset));

        assertFalse(RemoteLogManager.isRemoteSegmentWithinLeaderEpochs(createRemoteLogSegmentMetadata(
                15,
                90, // equal to the log end offset
                leaderEpochToStartOffset), logEndOffset, leaderEpochToStartOffset));

        // Test whether a segment's first offset is earlier to the respective epoch's start offset
        TreeMap<Integer, Long> segmentEpochs9 = new TreeMap<>();
        segmentEpochs9.put(1, 5L);
        segmentEpochs9.put(2, 20L);

        assertFalse(RemoteLogManager.isRemoteSegmentWithinLeaderEpochs(createRemoteLogSegmentMetadata(
                5, // earlier to epoch 1's start offset
                25,
                segmentEpochs9), logEndOffset, leaderEpochToStartOffset));

        // Test whether a segment's last offset is more than the respective epoch's end offset
        TreeMap<Integer, Long> segmentEpochs10 = new TreeMap<>();
        segmentEpochs10.put(1, 15L);
        segmentEpochs10.put(2, 20L);
        assertFalse(RemoteLogManager.isRemoteSegmentWithinLeaderEpochs(createRemoteLogSegmentMetadata(
                15,
                35, // more than epoch 2's end offset
                segmentEpochs10), logEndOffset, leaderEpochToStartOffset));
    }

    @Test
    public void testCandidateLogSegmentsSkipsActiveSegment() {
        UnifiedLog log = mock(UnifiedLog.class);
        LogSegment segment1 = mock(LogSegment.class);
        LogSegment segment2 = mock(LogSegment.class);
        LogSegment activeSegment = mock(LogSegment.class);

        when(segment1.baseOffset()).thenReturn(5L);
        when(segment2.baseOffset()).thenReturn(10L);
        when(activeSegment.baseOffset()).thenReturn(15L);

        when(log.logSegments(5L, Long.MAX_VALUE))
                .thenReturn(JavaConverters.collectionAsScalaIterable(Arrays.asList(segment1, segment2, activeSegment)));

        RemoteLogManager.RLMTask task = remoteLogManager.new RLMTask(leaderTopicIdPartition, 128);
        List<RemoteLogManager.EnrichedLogSegment> expected =
                Arrays.asList(
                        new RemoteLogManager.EnrichedLogSegment(segment1, 10L),
                        new RemoteLogManager.EnrichedLogSegment(segment2, 15L)
                );
        List<RemoteLogManager.EnrichedLogSegment> actual = task.candidateLogSegments(log, 5L, 20L);
        assertEquals(expected, actual);
    }

    @Test
    public void testCandidateLogSegmentsSkipsSegmentsAfterLastStableOffset() {
        UnifiedLog log = mock(UnifiedLog.class);
        LogSegment segment1 = mock(LogSegment.class);
        LogSegment segment2 = mock(LogSegment.class);
        LogSegment segment3 = mock(LogSegment.class);
        LogSegment activeSegment = mock(LogSegment.class);

        when(segment1.baseOffset()).thenReturn(5L);
        when(segment2.baseOffset()).thenReturn(10L);
        when(segment3.baseOffset()).thenReturn(15L);
        when(activeSegment.baseOffset()).thenReturn(20L);

        when(log.logSegments(5L, Long.MAX_VALUE))
                .thenReturn(JavaConverters.collectionAsScalaIterable(Arrays.asList(segment1, segment2, segment3, activeSegment)));

        RemoteLogManager.RLMTask task = remoteLogManager.new RLMTask(leaderTopicIdPartition, 128);
        List<RemoteLogManager.EnrichedLogSegment> expected =
                Arrays.asList(
                        new RemoteLogManager.EnrichedLogSegment(segment1, 10L),
                        new RemoteLogManager.EnrichedLogSegment(segment2, 15L)
                );
        List<RemoteLogManager.EnrichedLogSegment> actual = task.candidateLogSegments(log, 5L, 15L);
        assertEquals(expected, actual);
    }

    @Test
    public void testRemoteSizeData() {
        Supplier<RemoteLogManager.RetentionSizeData>[] invalidRetentionSizeData =
            new Supplier[]{
                () -> new RemoteLogManager.RetentionSizeData(10, 0),
                () -> new RemoteLogManager.RetentionSizeData(10, -1),
                () -> new RemoteLogManager.RetentionSizeData(-1, 10),
                () -> new RemoteLogManager.RetentionSizeData(-1, -1),
                () -> new RemoteLogManager.RetentionSizeData(-1, 0)
            };

        for (Supplier<RemoteLogManager.RetentionSizeData> invalidRetentionSizeDataEntry : invalidRetentionSizeData) {
            assertThrows(IllegalArgumentException.class, invalidRetentionSizeDataEntry::get);
        }
    }

    @Test
    public void testRemoteSizeTime() {
        Supplier<RemoteLogManager.RetentionTimeData>[] invalidRetentionTimeData =
            new Supplier[] {
                () -> new RemoteLogManager.RetentionTimeData(-1, 10),
                () -> new RemoteLogManager.RetentionTimeData(10, -1),
            };

        for (Supplier<RemoteLogManager.RetentionTimeData> invalidRetentionTimeDataEntry : invalidRetentionTimeData) {
            assertThrows(IllegalArgumentException.class, invalidRetentionTimeDataEntry::get);
        }
    }

    @Test
    public void testStopPartitionsWithoutDeletion() throws RemoteStorageException {
        BiConsumer<TopicPartition, Throwable> errorHandler = (topicPartition, throwable) -> fail("shouldn't be called");
        Set<StopPartition> partitions = new HashSet<>();
        partitions.add(new StopPartition(leaderTopicIdPartition.topicPartition(), true, false));
        partitions.add(new StopPartition(followerTopicIdPartition.topicPartition(), true, false));
        remoteLogManager.onLeadershipChange(Collections.singleton(mockPartition(leaderTopicIdPartition)),
<<<<<<< HEAD
                Collections.singleton(mockPartition(followerTopicIdPartition)));
=======
                Collections.singleton(mockPartition(followerTopicIdPartition)), topicIds);
        assertNotNull(remoteLogManager.task(leaderTopicIdPartition));
        assertNotNull(remoteLogManager.task(followerTopicIdPartition));
>>>>>>> b559942c

        remoteLogManager.stopPartitions(partitions, errorHandler);
        assertNull(remoteLogManager.task(leaderTopicIdPartition));
        assertNull(remoteLogManager.task(followerTopicIdPartition));
        verify(remoteLogMetadataManager, times(1)).onStopPartitions(any());
        verify(remoteStorageManager, times(0)).deleteLogSegmentData(any());
        verify(remoteLogMetadataManager, times(0)).updateRemoteLogSegmentMetadata(any());
    }

    @Test
    public void testStopPartitionsWithDeletion() throws RemoteStorageException {
        BiConsumer<TopicPartition, Throwable> errorHandler =
                (topicPartition, ex) -> fail("shouldn't be called: " + ex);
        Set<StopPartition> partitions = new HashSet<>();
        partitions.add(new StopPartition(leaderTopicIdPartition.topicPartition(), true, true));
        partitions.add(new StopPartition(followerTopicIdPartition.topicPartition(), true, true));
        remoteLogManager.onLeadershipChange(Collections.singleton(mockPartition(leaderTopicIdPartition)),
<<<<<<< HEAD
                Collections.singleton(mockPartition(followerTopicIdPartition)));
=======
                Collections.singleton(mockPartition(followerTopicIdPartition)), topicIds);
        assertNotNull(remoteLogManager.task(leaderTopicIdPartition));
        assertNotNull(remoteLogManager.task(followerTopicIdPartition));

>>>>>>> b559942c
        when(remoteLogMetadataManager.listRemoteLogSegments(eq(leaderTopicIdPartition)))
                .thenReturn(listRemoteLogSegmentMetadata(leaderTopicIdPartition, 5, 100, 1024).iterator());
        when(remoteLogMetadataManager.listRemoteLogSegments(eq(followerTopicIdPartition)))
                .thenReturn(listRemoteLogSegmentMetadata(followerTopicIdPartition, 3, 100, 1024).iterator());
        CompletableFuture<Void> dummyFuture = new CompletableFuture<>();
        dummyFuture.complete(null);
        when(remoteLogMetadataManager.updateRemoteLogSegmentMetadata(any()))
                .thenReturn(dummyFuture);

        remoteLogManager.stopPartitions(partitions, errorHandler);
        assertNull(remoteLogManager.task(leaderTopicIdPartition));
        assertNull(remoteLogManager.task(followerTopicIdPartition));
        verify(remoteLogMetadataManager, times(1)).onStopPartitions(any());
        verify(remoteStorageManager, times(8)).deleteLogSegmentData(any());
        verify(remoteLogMetadataManager, times(16)).updateRemoteLogSegmentMetadata(any());
    }

    /**
     * This test asserts that the newly elected leader for a partition is able to find the log-start-offset.
     * Note that the case tested here is that the previous leader deleted the log segments up-to offset 500. And, the
     * log-start-offset didn't propagate to the replicas before the leader-election.
     */
    @Test
    public void testFindLogStartOffset() throws RemoteStorageException, IOException {
        List<EpochEntry> epochEntries = new ArrayList<>();
        epochEntries.add(new EpochEntry(0, 0L));
        epochEntries.add(new EpochEntry(1, 250L));
        epochEntries.add(new EpochEntry(2, 550L));
        checkpoint.write(epochEntries);

        LeaderEpochFileCache cache = new LeaderEpochFileCache(leaderTopicIdPartition.topicPartition(), checkpoint);
        when(mockLog.leaderEpochCache()).thenReturn(Option.apply(cache));

        long timestamp = time.milliseconds();
        int segmentSize = 1024;
        List<RemoteLogSegmentMetadata> segmentMetadataList = Arrays.asList(
                new RemoteLogSegmentMetadata(new RemoteLogSegmentId(leaderTopicIdPartition, Uuid.randomUuid()),
                        500, 539, timestamp, brokerId, timestamp, segmentSize, truncateAndGetLeaderEpochs(epochEntries, 500L, 539L)),
                new RemoteLogSegmentMetadata(new RemoteLogSegmentId(leaderTopicIdPartition, Uuid.randomUuid()),
                        540, 700, timestamp, brokerId, timestamp, segmentSize, truncateAndGetLeaderEpochs(epochEntries, 540L, 700L))
                );
        when(remoteLogMetadataManager.listRemoteLogSegments(eq(leaderTopicIdPartition), anyInt()))
                .thenAnswer(invocation -> {
                    int epoch = invocation.getArgument(1);
                    if (epoch == 1)
                        return segmentMetadataList.iterator();
                    else
                        return Collections.emptyIterator();
                });
        try (RemoteLogManager remoteLogManager = new RemoteLogManager(remoteLogManagerConfig, brokerId, logDir, clusterId, time,
                tp -> Optional.of(mockLog),
                (topicPartition, offset) -> { },
                brokerTopicStats) {
            public RemoteLogMetadataManager createRemoteLogMetadataManager() {
                return remoteLogMetadataManager;
            }
        }) {
            assertEquals(500L, remoteLogManager.findLogStartOffset(leaderTopicIdPartition, mockLog));
        }
    }

    @Test
    public void testFindLogStartOffsetFallbackToLocalLogStartOffsetWhenRemoteIsEmpty() throws RemoteStorageException, IOException {
        List<EpochEntry> epochEntries = new ArrayList<>();
        epochEntries.add(new EpochEntry(1, 250L));
        epochEntries.add(new EpochEntry(2, 550L));
        checkpoint.write(epochEntries);

        LeaderEpochFileCache cache = new LeaderEpochFileCache(leaderTopicIdPartition.topicPartition(), checkpoint);
        when(mockLog.leaderEpochCache()).thenReturn(Option.apply(cache));
        when(mockLog.localLogStartOffset()).thenReturn(250L);
        when(remoteLogMetadataManager.listRemoteLogSegments(eq(leaderTopicIdPartition), anyInt()))
                .thenReturn(Collections.emptyIterator());

        try (RemoteLogManager remoteLogManager = new RemoteLogManager(remoteLogManagerConfig, brokerId, logDir, clusterId, time,
                tp -> Optional.of(mockLog),
                (topicPartition, offset) -> { },
                brokerTopicStats) {
            public RemoteLogMetadataManager createRemoteLogMetadataManager() {
                return remoteLogMetadataManager;
            }
        }) {
            assertEquals(250L, remoteLogManager.findLogStartOffset(leaderTopicIdPartition, mockLog));
        }
    }

    @Test
    public void testLogStartOffsetUpdatedOnStartup() throws RemoteStorageException, IOException, InterruptedException {
        List<EpochEntry> epochEntries = new ArrayList<>();
        epochEntries.add(new EpochEntry(1, 250L));
        epochEntries.add(new EpochEntry(2, 550L));
        checkpoint.write(epochEntries);

        LeaderEpochFileCache cache = new LeaderEpochFileCache(leaderTopicIdPartition.topicPartition(), checkpoint);
        when(mockLog.leaderEpochCache()).thenReturn(Option.apply(cache));

        RemoteLogSegmentMetadata metadata = mock(RemoteLogSegmentMetadata.class);
        when(metadata.startOffset()).thenReturn(600L);
        when(remoteLogMetadataManager.listRemoteLogSegments(eq(leaderTopicIdPartition), anyInt()))
                .thenAnswer(invocation -> {
                    int epoch = invocation.getArgument(1);
                    if (epoch == 2)
                        return Collections.singletonList(metadata).iterator();
                    else
                        return Collections.emptyIterator();
                });

        AtomicLong logStartOffset = new AtomicLong(0);
        try (RemoteLogManager remoteLogManager = new RemoteLogManager(remoteLogManagerConfig, brokerId, logDir, clusterId, time,
                tp -> Optional.of(mockLog),
                (topicPartition, offset) ->  logStartOffset.set(offset),
                brokerTopicStats) {
            public RemoteLogMetadataManager createRemoteLogMetadataManager() {
                return remoteLogMetadataManager;
            }
        }) {
            RemoteLogManager.RLMTask task = remoteLogManager.new RLMTask(leaderTopicIdPartition, 128);
            task.convertToLeader(4);
            task.copyLogSegmentsToRemote(mockLog);
            assertEquals(600L, logStartOffset.get());
        }
    }

    @ParameterizedTest(name = "testDeletionOnRetentionBreachedSegments retentionSize={0} retentionMs={1}")
    @CsvSource(value = {"0, -1", "-1, 0"})
    public void testDeletionOnRetentionBreachedSegments(long retentionSize,
                                                        long retentionMs)
            throws RemoteStorageException, ExecutionException, InterruptedException {
        Map<String, Long> logProps = new HashMap<>();
        logProps.put("retention.bytes", retentionSize);
        logProps.put("retention.ms", retentionMs);
        LogConfig mockLogConfig = new LogConfig(logProps);
        when(mockLog.config()).thenReturn(mockLogConfig);

        List<EpochEntry> epochEntries = Collections.singletonList(epochEntry0);
        checkpoint.write(epochEntries);
        LeaderEpochFileCache cache = new LeaderEpochFileCache(tp, checkpoint);
        when(mockLog.leaderEpochCache()).thenReturn(Option.apply(cache));

        when(mockLog.topicPartition()).thenReturn(leaderTopicIdPartition.topicPartition());
        when(mockLog.logEndOffset()).thenReturn(200L);

        List<RemoteLogSegmentMetadata> metadataList =
                listRemoteLogSegmentMetadata(leaderTopicIdPartition, 2, 100, 1024, epochEntries);
        when(remoteLogMetadataManager.listRemoteLogSegments(leaderTopicIdPartition))
                .thenReturn(metadataList.iterator());
        when(remoteLogMetadataManager.listRemoteLogSegments(leaderTopicIdPartition, 0))
                .thenAnswer(ans -> metadataList.iterator());
        when(remoteLogMetadataManager.updateRemoteLogSegmentMetadata(any(RemoteLogSegmentMetadataUpdate.class)))
                .thenReturn(CompletableFuture.runAsync(() -> { }));

        RemoteLogManager.RLMTask task = remoteLogManager.new RLMTask(leaderTopicIdPartition, 128);
        task.convertToLeader(0);
        task.cleanupExpiredRemoteLogSegments();

        assertEquals(200L, currentLogStartOffset.get());
        verify(remoteStorageManager).deleteLogSegmentData(metadataList.get(0));
        verify(remoteStorageManager).deleteLogSegmentData(metadataList.get(1));
    }

    @Test
    public void testDeleteRetentionMsBeingCancelledBeforeSecondDelete() throws RemoteStorageException, ExecutionException, InterruptedException {
        RemoteLogManager.RLMTask leaderTask = remoteLogManager.new RLMTask(leaderTopicIdPartition, 128);
        leaderTask.convertToLeader(0);

        when(mockLog.topicPartition()).thenReturn(leaderTopicIdPartition.topicPartition());
        when(mockLog.logEndOffset()).thenReturn(200L);

        List<EpochEntry> epochEntries = Collections.singletonList(epochEntry0);

        List<RemoteLogSegmentMetadata> metadataList =
                listRemoteLogSegmentMetadata(leaderTopicIdPartition, 2, 100, 1024, epochEntries);
        when(remoteLogMetadataManager.listRemoteLogSegments(leaderTopicIdPartition))
                .thenReturn(metadataList.iterator());
        when(remoteLogMetadataManager.listRemoteLogSegments(leaderTopicIdPartition, 0))
                .thenAnswer(ans -> metadataList.iterator());

        checkpoint.write(epochEntries);
        LeaderEpochFileCache cache = new LeaderEpochFileCache(tp, checkpoint);
        when(mockLog.leaderEpochCache()).thenReturn(Option.apply(cache));

        Map<String, Long> logProps = new HashMap<>();
        logProps.put("retention.bytes", -1L);
        logProps.put("retention.ms", 0L);
        LogConfig mockLogConfig = new LogConfig(logProps);
        when(mockLog.config()).thenReturn(mockLogConfig);

        when(remoteLogMetadataManager.updateRemoteLogSegmentMetadata(any(RemoteLogSegmentMetadataUpdate.class)))
                .thenAnswer(answer -> {
                    // cancel the task so that we don't delete the second segment
                    leaderTask.cancel();
                    return CompletableFuture.runAsync(() -> {
                    });
                });

        leaderTask.cleanupExpiredRemoteLogSegments();

        assertEquals(200L, currentLogStartOffset.get());
        verify(remoteStorageManager).deleteLogSegmentData(metadataList.get(0));
        verify(remoteStorageManager, never()).deleteLogSegmentData(metadataList.get(1));

        // test that the 2nd log segment will be deleted by the new leader
        RemoteLogManager.RLMTask newLeaderTask = remoteLogManager.new RLMTask(followerTopicIdPartition, 128);
        newLeaderTask.convertToLeader(1);

        Iterator<RemoteLogSegmentMetadata> firstIterator = metadataList.iterator();
        firstIterator.next();
        Iterator<RemoteLogSegmentMetadata> secondIterator = metadataList.iterator();
        secondIterator.next();
        Iterator<RemoteLogSegmentMetadata> thirdIterator = metadataList.iterator();
        thirdIterator.next();

        when(remoteLogMetadataManager.listRemoteLogSegments(followerTopicIdPartition))
                .thenReturn(firstIterator);
        when(remoteLogMetadataManager.listRemoteLogSegments(followerTopicIdPartition, 0))
                .thenReturn(secondIterator)
                .thenReturn(thirdIterator);

        when(remoteLogMetadataManager.updateRemoteLogSegmentMetadata(any(RemoteLogSegmentMetadataUpdate.class)))
                .thenAnswer(answer -> CompletableFuture.runAsync(() -> { }));

        newLeaderTask.cleanupExpiredRemoteLogSegments();

        assertEquals(200L, currentLogStartOffset.get());
        verify(remoteStorageManager).deleteLogSegmentData(metadataList.get(0));
        verify(remoteStorageManager).deleteLogSegmentData(metadataList.get(1));
    }

    @ParameterizedTest(name = "testDeleteLogSegmentDueToRetentionSizeBreach segmentCount={0} deletableSegmentCount={1}")
    @CsvSource(value = {"50, 0", "50, 1", "50, 23", "50, 50"})
    public void testDeleteLogSegmentDueToRetentionSizeBreach(int segmentCount,
                                                             int deletableSegmentCount)
            throws RemoteStorageException, ExecutionException, InterruptedException {
        int recordsPerSegment = 100;
        int segmentSize = 1024;
        List<EpochEntry> epochEntries = Arrays.asList(
                new EpochEntry(0, 0L),
                new EpochEntry(1, 20L),
                new EpochEntry(3, 50L),
                new EpochEntry(4, 100L)
        );
        checkpoint.write(epochEntries);
        LeaderEpochFileCache cache = new LeaderEpochFileCache(tp, checkpoint);
        int currentLeaderEpoch = epochEntries.get(epochEntries.size() - 1).epoch;

        long localLogSegmentsSize = 512L;
        long retentionSize = ((long) segmentCount - deletableSegmentCount) * segmentSize + localLogSegmentsSize;
        Map<String, Long> logProps = new HashMap<>();
        logProps.put("retention.bytes", retentionSize);
        logProps.put("retention.ms", -1L);
        LogConfig mockLogConfig = new LogConfig(logProps);
        when(mockLog.config()).thenReturn(mockLogConfig);

        long localLogStartOffset = (long) segmentCount * recordsPerSegment;
        long logEndOffset = ((long) segmentCount * recordsPerSegment) + 1;
        when(mockLog.leaderEpochCache()).thenReturn(Option.apply(cache));
        when(mockLog.localLogStartOffset()).thenReturn(localLogStartOffset);
        when(mockLog.logEndOffset()).thenReturn(logEndOffset);
        when(mockLog.onlyLocalLogSegmentsSize()).thenReturn(localLogSegmentsSize);

        List<RemoteLogSegmentMetadata> segmentMetadataList = listRemoteLogSegmentMetadata(
                leaderTopicIdPartition, segmentCount, recordsPerSegment, segmentSize, epochEntries);
        verifyDeleteLogSegment(segmentMetadataList, deletableSegmentCount, currentLeaderEpoch);
    }

    @ParameterizedTest(name = "testDeleteLogSegmentDueToRetentionTimeBreach segmentCount={0} deletableSegmentCount={1}")
    @CsvSource(value = {"50, 0", "50, 1", "50, 23", "50, 50"})
    public void testDeleteLogSegmentDueToRetentionTimeBreach(int segmentCount,
                                                             int deletableSegmentCount)
            throws RemoteStorageException, ExecutionException, InterruptedException {
        int recordsPerSegment = 100;
        int segmentSize = 1024;
        List<EpochEntry> epochEntries = Arrays.asList(
                new EpochEntry(0, 0L),
                new EpochEntry(1, 20L),
                new EpochEntry(3, 50L),
                new EpochEntry(4, 100L)
        );
        checkpoint.write(epochEntries);
        LeaderEpochFileCache cache = new LeaderEpochFileCache(tp, checkpoint);
        int currentLeaderEpoch = epochEntries.get(epochEntries.size() - 1).epoch;

        long localLogSegmentsSize = 512L;
        long retentionSize = -1L;
        Map<String, Long> logProps = new HashMap<>();
        logProps.put("retention.bytes", retentionSize);
        logProps.put("retention.ms", 1L);
        LogConfig mockLogConfig = new LogConfig(logProps);
        when(mockLog.config()).thenReturn(mockLogConfig);

        long localLogStartOffset = (long) segmentCount * recordsPerSegment;
        long logEndOffset = ((long) segmentCount * recordsPerSegment) + 1;
        when(mockLog.leaderEpochCache()).thenReturn(Option.apply(cache));
        when(mockLog.localLogStartOffset()).thenReturn(localLogStartOffset);
        when(mockLog.logEndOffset()).thenReturn(logEndOffset);
        when(mockLog.onlyLocalLogSegmentsSize()).thenReturn(localLogSegmentsSize);

        List<RemoteLogSegmentMetadata> segmentMetadataList = listRemoteLogSegmentMetadataByTime(
                leaderTopicIdPartition, segmentCount, deletableSegmentCount, recordsPerSegment, segmentSize, epochEntries);
        verifyDeleteLogSegment(segmentMetadataList, deletableSegmentCount, currentLeaderEpoch);
    }

    private void verifyDeleteLogSegment(List<RemoteLogSegmentMetadata> segmentMetadataList,
                                        int deletableSegmentCount,
                                        int currentLeaderEpoch)
            throws RemoteStorageException, ExecutionException, InterruptedException {
        when(remoteLogMetadataManager.listRemoteLogSegments(leaderTopicIdPartition))
                .thenReturn(segmentMetadataList.iterator());
        when(remoteLogMetadataManager.listRemoteLogSegments(eq(leaderTopicIdPartition), anyInt()))
                .thenAnswer(invocation -> {
                    int leaderEpoch = invocation.getArgument(1);
                    return segmentMetadataList.stream()
                            .filter(segmentMetadata -> segmentMetadata.segmentLeaderEpochs().containsKey(leaderEpoch))
                            .iterator();
                });
        when(remoteLogMetadataManager.updateRemoteLogSegmentMetadata(any(RemoteLogSegmentMetadataUpdate.class)))
                .thenAnswer(answer -> CompletableFuture.runAsync(() -> { }));
        RemoteLogManager.RLMTask task = remoteLogManager.new RLMTask(leaderTopicIdPartition, 128);
        task.convertToLeader(currentLeaderEpoch);
        task.cleanupExpiredRemoteLogSegments();

        ArgumentCaptor<RemoteLogSegmentMetadata> deletedMetadataCapture = ArgumentCaptor.forClass(RemoteLogSegmentMetadata.class);
        verify(remoteStorageManager, times(deletableSegmentCount)).deleteLogSegmentData(deletedMetadataCapture.capture());
        if (deletableSegmentCount > 0) {
            List<RemoteLogSegmentMetadata> deletedMetadataList = deletedMetadataCapture.getAllValues();
            RemoteLogSegmentMetadata expectedEndMetadata = segmentMetadataList.get(deletableSegmentCount - 1);
            assertEquals(segmentMetadataList.get(0), deletedMetadataList.get(0));
            assertEquals(expectedEndMetadata, deletedMetadataList.get(deletedMetadataList.size() - 1));
            assertEquals(currentLogStartOffset.get(), expectedEndMetadata.endOffset() + 1);
        }
    }

    private List<RemoteLogSegmentMetadata> listRemoteLogSegmentMetadata(TopicIdPartition topicIdPartition,
                                                                        int segmentCount,
                                                                        int recordsPerSegment,
                                                                        int segmentSize) {
        return listRemoteLogSegmentMetadata(topicIdPartition, segmentCount, recordsPerSegment, segmentSize, Collections.emptyList());
    }

    private List<RemoteLogSegmentMetadata> listRemoteLogSegmentMetadata(TopicIdPartition topicIdPartition,
                                                                        int segmentCount,
                                                                        int recordsPerSegment,
                                                                        int segmentSize,
                                                                        List<EpochEntry> epochEntries) {
        return listRemoteLogSegmentMetadataByTime(
                topicIdPartition, segmentCount, 0, recordsPerSegment, segmentSize, epochEntries);
    }

    private List<RemoteLogSegmentMetadata> listRemoteLogSegmentMetadataByTime(TopicIdPartition topicIdPartition,
                                                                              int segmentCount,
                                                                              int deletableSegmentCount,
                                                                              int recordsPerSegment,
                                                                              int segmentSize,
                                                                              List<EpochEntry> epochEntries) {
        List<RemoteLogSegmentMetadata> segmentMetadataList = new ArrayList<>();
        for (int idx = 0; idx < segmentCount; idx++) {
            long timestamp = time.milliseconds();
            if (idx < deletableSegmentCount) {
                timestamp = time.milliseconds() - 1;
            }
            long startOffset = (long) idx * recordsPerSegment;
            long endOffset = startOffset + recordsPerSegment - 1;
            List<EpochEntry> localTotalEpochEntries = epochEntries.isEmpty() ? totalEpochEntries : epochEntries;
            Map<Integer, Long> segmentLeaderEpochs = truncateAndGetLeaderEpochs(localTotalEpochEntries, startOffset, endOffset);
            segmentMetadataList.add(new RemoteLogSegmentMetadata(new RemoteLogSegmentId(topicIdPartition,
                    Uuid.randomUuid()), startOffset, endOffset, timestamp, brokerId, timestamp, segmentSize,
                    segmentLeaderEpochs));
        }
        return segmentMetadataList;
    }

    private Map<Integer, Long> truncateAndGetLeaderEpochs(List<EpochEntry> entries,
                                                          Long startOffset,
                                                          Long endOffset) {
        InMemoryLeaderEpochCheckpoint myCheckpoint = new InMemoryLeaderEpochCheckpoint();
        myCheckpoint.write(entries);
        LeaderEpochFileCache cache = new LeaderEpochFileCache(null, myCheckpoint);
        cache.truncateFromStart(startOffset);
        cache.truncateFromEnd(endOffset);
        return myCheckpoint.read().stream().collect(Collectors.toMap(e -> e.epoch, e -> e.startOffset));
    }

    @Test
    public void testReadForMissingFirstBatchInRemote() throws RemoteStorageException, IOException {
        FileInputStream fileInputStream = mock(FileInputStream.class);
        ClassLoaderAwareRemoteStorageManager rsmManager = mock(ClassLoaderAwareRemoteStorageManager.class);
        RemoteLogSegmentMetadata segmentMetadata = mock(RemoteLogSegmentMetadata.class);
        LeaderEpochFileCache cache = mock(LeaderEpochFileCache.class);
        when(cache.epochForOffset(anyLong())).thenReturn(OptionalInt.of(1));

        when(remoteStorageManager.fetchLogSegment(any(RemoteLogSegmentMetadata.class), anyInt()))
                .thenAnswer(a -> fileInputStream);
        when(mockLog.leaderEpochCache()).thenReturn(Option.apply(cache));

        int fetchOffset = 0;
        int fetchMaxBytes = 10;

        FetchRequest.PartitionData partitionData = new FetchRequest.PartitionData(
                Uuid.randomUuid(), fetchOffset, 0, fetchMaxBytes, Optional.empty()
        );

        RemoteStorageFetchInfo fetchInfo = new RemoteStorageFetchInfo(
                0, false, tp, partitionData, FetchIsolation.TXN_COMMITTED, false
        );

        try (RemoteLogManager remoteLogManager = new RemoteLogManager(
                remoteLogManagerConfig,
                brokerId,
                logDir,
                clusterId,
                time,
                tp -> Optional.of(mockLog),
                (topicPartition, offset) -> { },
                brokerTopicStats) {
            public RemoteStorageManager createRemoteStorageManager() {
                return rsmManager;
            }
            public RemoteLogMetadataManager createRemoteLogMetadataManager() {
                return remoteLogMetadataManager;
            }

            public Optional<RemoteLogSegmentMetadata> fetchRemoteLogSegmentMetadata(TopicPartition topicPartition,
                                                                                    int epochForOffset, long offset) {
                return Optional.of(segmentMetadata);
            }

            int lookupPositionForOffset(RemoteLogSegmentMetadata remoteLogSegmentMetadata, long offset) {
                return 1;
            }

            // This is the key scenario that we are testing here
            RecordBatch findFirstBatch(RemoteLogInputStream remoteLogInputStream, long offset) {
                return null;
            }
        }) {
            FetchDataInfo fetchDataInfo = remoteLogManager.read(fetchInfo);
            assertEquals(fetchOffset, fetchDataInfo.fetchOffsetMetadata.messageOffset);
            assertFalse(fetchDataInfo.firstEntryIncomplete);
            assertEquals(MemoryRecords.EMPTY, fetchDataInfo.records);
            // FetchIsolation is TXN_COMMITTED
            assertTrue(fetchDataInfo.abortedTransactions.isPresent());
            assertTrue(fetchDataInfo.abortedTransactions.get().isEmpty());
        }
    }

    @ParameterizedTest
    @ValueSource(booleans = {true, false})
    public void testReadForFirstBatchMoreThanMaxFetchBytes(boolean minOneMessage) throws RemoteStorageException, IOException {
        FileInputStream fileInputStream = mock(FileInputStream.class);
        ClassLoaderAwareRemoteStorageManager rsmManager = mock(ClassLoaderAwareRemoteStorageManager.class);
        RemoteLogSegmentMetadata segmentMetadata = mock(RemoteLogSegmentMetadata.class);
        LeaderEpochFileCache cache = mock(LeaderEpochFileCache.class);
        when(cache.epochForOffset(anyLong())).thenReturn(OptionalInt.of(1));

        when(remoteStorageManager.fetchLogSegment(any(RemoteLogSegmentMetadata.class), anyInt()))
                .thenAnswer(a -> fileInputStream);
        when(mockLog.leaderEpochCache()).thenReturn(Option.apply(cache));

        int fetchOffset = 0;
        int fetchMaxBytes = 10;
        int recordBatchSizeInBytes = fetchMaxBytes + 1;
        RecordBatch firstBatch = mock(RecordBatch.class);
        ArgumentCaptor<ByteBuffer> capture = ArgumentCaptor.forClass(ByteBuffer.class);

        FetchRequest.PartitionData partitionData = new FetchRequest.PartitionData(
                Uuid.randomUuid(), fetchOffset, 0, fetchMaxBytes, Optional.empty()
        );

        RemoteStorageFetchInfo fetchInfo = new RemoteStorageFetchInfo(
                0, minOneMessage, tp, partitionData, FetchIsolation.HIGH_WATERMARK, false
        );

        try (RemoteLogManager remoteLogManager = new RemoteLogManager(
                remoteLogManagerConfig,
                brokerId,
                logDir,
                clusterId,
                time,
                tp -> Optional.of(mockLog),
                (topicPartition, offset) -> { },
                brokerTopicStats) {
            public RemoteStorageManager createRemoteStorageManager() {
                return rsmManager;
            }
            public RemoteLogMetadataManager createRemoteLogMetadataManager() {
                return remoteLogMetadataManager;
            }

            public Optional<RemoteLogSegmentMetadata> fetchRemoteLogSegmentMetadata(TopicPartition topicPartition,
                                                                                    int epochForOffset, long offset) {
                return Optional.of(segmentMetadata);
            }

            int lookupPositionForOffset(RemoteLogSegmentMetadata remoteLogSegmentMetadata, long offset) {
                return 1;
            }

            RecordBatch findFirstBatch(RemoteLogInputStream remoteLogInputStream, long offset) {
                when(firstBatch.sizeInBytes()).thenReturn(recordBatchSizeInBytes);
                doNothing().when(firstBatch).writeTo(capture.capture());
                return firstBatch;
            }
        }) {
            FetchDataInfo fetchDataInfo = remoteLogManager.read(fetchInfo);
            // Common assertions
            assertEquals(fetchOffset, fetchDataInfo.fetchOffsetMetadata.messageOffset);
            assertFalse(fetchDataInfo.firstEntryIncomplete);
            // FetchIsolation is HIGH_WATERMARK
            assertEquals(Optional.empty(), fetchDataInfo.abortedTransactions);


            if (minOneMessage) {
                // Verify that the byte buffer has capacity equal to the size of the first batch
                assertEquals(recordBatchSizeInBytes, capture.getValue().capacity());
            } else {
                // Verify that the first batch is never written to the buffer
                verify(firstBatch, never()).writeTo(any(ByteBuffer.class));
                assertEquals(MemoryRecords.EMPTY, fetchDataInfo.records);
            }
        }
    }

    private Partition mockPartition(TopicIdPartition topicIdPartition) {
        TopicPartition tp = topicIdPartition.topicPartition();
        Partition partition = mock(Partition.class);
        UnifiedLog log = mock(UnifiedLog.class);
        when(partition.topicPartition()).thenReturn(tp);
        when(partition.topic()).thenReturn(tp.topic());
        when(log.remoteLogEnabled()).thenReturn(true);
        when(partition.log()).thenReturn(Option.apply(log));
        return partition;
    }

    private RemoteLogManagerConfig createRLMConfig(Properties props) {
        props.put(RemoteLogManagerConfig.REMOTE_LOG_STORAGE_SYSTEM_ENABLE_PROP, true);
        props.put(RemoteLogManagerConfig.REMOTE_STORAGE_MANAGER_CLASS_NAME_PROP, NoOpRemoteStorageManager.class.getName());
        props.put(RemoteLogManagerConfig.REMOTE_LOG_METADATA_MANAGER_CLASS_NAME_PROP, NoOpRemoteLogMetadataManager.class.getName());
        props.put(DEFAULT_REMOTE_STORAGE_MANAGER_CONFIG_PREFIX + remoteLogStorageTestProp, remoteLogStorageTestVal);
        // adding configs with "remote log metadata manager config prefix"
        props.put(DEFAULT_REMOTE_LOG_METADATA_MANAGER_CONFIG_PREFIX + REMOTE_LOG_METADATA_TOPIC_PARTITIONS_PROP, remoteLogMetadataTopicPartitionsNum);
        props.put(DEFAULT_REMOTE_LOG_METADATA_MANAGER_CONFIG_PREFIX + remoteLogMetadataTestProp, remoteLogMetadataTestVal);
        props.put(DEFAULT_REMOTE_LOG_METADATA_MANAGER_CONFIG_PREFIX + remoteLogMetadataCommonClientTestProp, remoteLogMetadataCommonClientTestVal);
        props.put(DEFAULT_REMOTE_LOG_METADATA_MANAGER_CONFIG_PREFIX + remoteLogMetadataConsumerTestProp, remoteLogMetadataConsumerTestVal);
        props.put(DEFAULT_REMOTE_LOG_METADATA_MANAGER_CONFIG_PREFIX + remoteLogMetadataProducerTestProp, remoteLogMetadataProducerTestVal);

        AbstractConfig config = new AbstractConfig(RemoteLogManagerConfig.CONFIG_DEF, props);
        return new RemoteLogManagerConfig(config);
    }

}<|MERGE_RESOLUTION|>--- conflicted
+++ resolved
@@ -22,12 +22,8 @@
 import kafka.log.UnifiedLog;
 import kafka.server.BrokerTopicStats;
 import kafka.server.KafkaConfig;
-<<<<<<< HEAD
-import kafka.server.MetadataCache;
-=======
 import kafka.server.StopPartition;
 import org.apache.kafka.common.KafkaException;
->>>>>>> b559942c
 import org.apache.kafka.common.TopicIdPartition;
 import org.apache.kafka.common.TopicPartition;
 import org.apache.kafka.common.Uuid;
@@ -125,14 +121,12 @@
 import static org.apache.kafka.server.log.remote.storage.RemoteLogManagerConfig.DEFAULT_REMOTE_STORAGE_MANAGER_CONFIG_PREFIX;
 import static org.apache.kafka.server.log.remote.storage.RemoteStorageMetrics.REMOTE_LOG_MANAGER_TASKS_AVG_IDLE_PERCENT_METRIC;
 import static org.apache.kafka.server.log.remote.storage.RemoteStorageMetrics.REMOTE_STORAGE_THREAD_POOL_METRICS;
+import static org.junit.jupiter.api.Assertions.assertDoesNotThrow;
 import static org.junit.jupiter.api.Assertions.assertEquals;
 import static org.junit.jupiter.api.Assertions.assertFalse;
-<<<<<<< HEAD
-=======
 import static org.junit.jupiter.api.Assertions.assertNotNull;
 import static org.junit.jupiter.api.Assertions.assertNull;
 import static org.junit.jupiter.api.Assertions.assertThrows;
->>>>>>> b559942c
 import static org.junit.jupiter.api.Assertions.assertTrue;
 import static org.junit.jupiter.api.Assertions.fail;
 import static org.mockito.ArgumentMatchers.any;
@@ -154,40 +148,6 @@
 import static org.mockito.Mockito.when;
 
 public class RemoteLogManagerTest {
-<<<<<<< HEAD
-    Time time = new MockTime();
-    int brokerId = 0;
-    String logDir = TestUtils.tempDirectory("kafka-").toString();
-    String clusterId = "dummyId";
-    String remoteLogStorageTestProp = "remote.log.storage.test";
-    String remoteLogStorageTestVal = "storage.test";
-    String remoteLogMetadataTestProp = "remote.log.metadata.test";
-    String remoteLogMetadataTestVal = "metadata.test";
-    String remoteLogMetadataCommonClientTestProp = REMOTE_LOG_METADATA_COMMON_CLIENT_PREFIX + "common.client.test";
-    String remoteLogMetadataCommonClientTestVal = "common.test";
-    String remoteLogMetadataProducerTestProp = REMOTE_LOG_METADATA_PRODUCER_PREFIX + "producer.test";
-    String remoteLogMetadataProducerTestVal = "producer.test";
-    String remoteLogMetadataConsumerTestProp = REMOTE_LOG_METADATA_CONSUMER_PREFIX + "consumer.test";
-    String remoteLogMetadataConsumerTestVal = "consumer.test";
-    String remoteLogMetadataTopicPartitionsNum = "1";
-
-    RemoteStorageManager remoteStorageManager = mock(RemoteStorageManager.class);
-    RemoteLogMetadataManager remoteLogMetadataManager = mock(RemoteLogMetadataManager.class);
-    RemoteLogManagerConfig remoteLogManagerConfig = null;
-
-    BrokerTopicStats brokerTopicStats = null;
-    RemoteLogManager remoteLogManager = null;
-
-    TopicIdPartition leaderTopicIdPartition = new TopicIdPartition(Uuid.randomUuid(), new TopicPartition("Leader", 0));
-    TopicIdPartition followerTopicIdPartition = new TopicIdPartition(Uuid.randomUuid(), new TopicPartition("Follower", 0));
-
-    TopicPartition tp = new TopicPartition("TestTopic", 5);
-    EpochEntry epochEntry0 = new EpochEntry(0, 0);
-    EpochEntry epochEntry1 = new EpochEntry(1, 100);
-    EpochEntry epochEntry2 = new EpochEntry(2, 200);
-    List<EpochEntry> totalEpochEntries = Arrays.asList(epochEntry0, epochEntry1, epochEntry2);
-    LeaderEpochCheckpoint checkpoint = new LeaderEpochCheckpoint() {
-=======
     private final Time time = new MockTime();
     private final int brokerId = 0;
     private final String logDir = TestUtils.tempDirectory("kafka-").toString();
@@ -220,7 +180,6 @@
     private final EpochEntry epochEntry2 = new EpochEntry(2, 200);
     private final List<EpochEntry> totalEpochEntries = Arrays.asList(epochEntry0, epochEntry1, epochEntry2);
     private final LeaderEpochCheckpoint checkpoint = new LeaderEpochCheckpoint() {
->>>>>>> b559942c
         List<EpochEntry> epochs = Collections.emptyList();
 
         @Override
@@ -239,41 +198,18 @@
 
     @BeforeEach
     void setUp() throws Exception {
+        topicIds.put(leaderTopicIdPartition.topicPartition().topic(), leaderTopicIdPartition.topicId());
+        topicIds.put(followerTopicIdPartition.topicPartition().topic(), followerTopicIdPartition.topicId());
         Properties props = kafka.utils.TestUtils.createDummyBrokerConfig();
         props.setProperty(RemoteLogManagerConfig.REMOTE_LOG_STORAGE_SYSTEM_ENABLE_PROP, "true");
         remoteLogManagerConfig = createRLMConfig(props);
         brokerTopicStats = new BrokerTopicStats(Optional.of(KafkaConfig.fromProps(props)));
 
         kafka.utils.TestUtils.clearYammerMetrics();
-<<<<<<< HEAD
-
-        MetadataCache mockMetadataCache = Mockito.mock(MetadataCache.class);
-        Map<String, Uuid> mapping = new HashMap<>();
-        mapping.put(
-                leaderTopicIdPartition.topicPartition().topic(),
-                leaderTopicIdPartition.topicId()
-        );
-        mapping.put(
-                followerTopicIdPartition.topicPartition().topic(),
-                followerTopicIdPartition.topicId()
-        );
-        Mockito.when(mockMetadataCache.getTopicId(Mockito.anyString()))
-                .thenAnswer(invocation -> mapping.get(invocation.getArgument(0)));
-
-        Mockito.when(mockMetadataCache.contains(leaderTopicIdPartition.topicPartition()))
-                .thenReturn(true);
-
-        Mockito.when(mockMetadataCache.contains(followerTopicIdPartition.topicPartition()))
-                .thenReturn(true);
-
-        remoteLogManager = new RemoteLogManager(remoteLogManagerConfig, brokerId, logDir, clusterId, time,
-                tp -> Optional.of(mockLog), brokerTopicStats, mockMetadataCache) {
-=======
         remoteLogManager = new RemoteLogManager(remoteLogManagerConfig, brokerId, logDir, clusterId, time,
                 tp -> Optional.of(mockLog),
                 (topicPartition, offset) -> currentLogStartOffset.set(offset),
                 brokerTopicStats) {
->>>>>>> b559942c
             public RemoteStorageManager createRemoteStorageManager() {
                 return remoteStorageManager;
             }
@@ -366,10 +302,6 @@
         Properties props = new Properties();
         // override common security.protocol by adding "RLMM prefix" and "remote log metadata common client prefix"
         props.put(DEFAULT_REMOTE_LOG_METADATA_MANAGER_CONFIG_PREFIX + REMOTE_LOG_METADATA_COMMON_CLIENT_PREFIX + "security.protocol", "SSL");
-<<<<<<< HEAD
-        try (RemoteLogManager remoteLogManager = new RemoteLogManager(createRLMConfig(props), brokerId, logDir, clusterId, time,
-                tp -> Optional.of(mockLog), brokerTopicStats, Mockito.mock(MetadataCache.class)) {
-=======
         try (RemoteLogManager remoteLogManager = new RemoteLogManager(
                 createRLMConfig(props),
                 brokerId,
@@ -379,7 +311,6 @@
                 tp -> Optional.of(mockLog),
                 (topicPartition, offset) -> { },
                 brokerTopicStats) {
->>>>>>> b559942c
             public RemoteStorageManager createRemoteStorageManager() {
                 return remoteStorageManager;
             }
@@ -723,7 +654,7 @@
 
         // before running tasks, the remote log manager tasks should be all idle
         assertEquals(1.0, yammerMetricValue("RemoteLogManagerTasksAvgIdlePercent"));
-        remoteLogManager.onLeadershipChange(Collections.singleton(mockLeaderPartition), Collections.singleton(mockFollowerPartition));
+        remoteLogManager.onLeadershipChange(Collections.singleton(mockLeaderPartition), Collections.singleton(mockFollowerPartition), topicIds);
         assertTrue(yammerMetricValue("RemoteLogManagerTasksAvgIdlePercent") < 1.0);
         // unlock copyLogSegmentData
         latch.countDown();
@@ -946,16 +877,11 @@
     @Test
     void testGetClassLoaderAwareRemoteStorageManager() throws Exception {
         ClassLoaderAwareRemoteStorageManager rsmManager = mock(ClassLoaderAwareRemoteStorageManager.class);
-<<<<<<< HEAD
-        try (RemoteLogManager remoteLogManager = new RemoteLogManager(remoteLogManagerConfig, brokerId, logDir,
-                clusterId, time, t -> Optional.empty(), brokerTopicStats, Mockito.mock(MetadataCache.class)) {
-=======
         try (RemoteLogManager remoteLogManager =
             new RemoteLogManager(remoteLogManagerConfig, brokerId, logDir, clusterId, time,
                     t -> Optional.empty(),
                     (topicPartition, offset) -> { },
                     brokerTopicStats) {
->>>>>>> b559942c
                 public RemoteStorageManager createRemoteStorageManager() {
                     return rsmManager;
                 }
@@ -965,8 +891,6 @@
         }
     }
 
-<<<<<<< HEAD
-=======
     private void verifyInCache(TopicIdPartition... topicIdPartitions) {
         Arrays.stream(topicIdPartitions).forEach(topicIdPartition -> {
             assertDoesNotThrow(() -> remoteLogManager.fetchRemoteLogSegmentMetadata(topicIdPartition.topicPartition(), 0, 0L));
@@ -1004,11 +928,10 @@
         verifyNotInCache(leaderTopicIdPartition, followerTopicIdPartition);
     }
 
->>>>>>> b559942c
     @Test
     void testFetchRemoteLogSegmentMetadata() throws RemoteStorageException {
         remoteLogManager.onLeadershipChange(
-            Collections.singleton(mockPartition(leaderTopicIdPartition)), Collections.singleton(mockPartition(followerTopicIdPartition)));
+            Collections.singleton(mockPartition(leaderTopicIdPartition)), Collections.singleton(mockPartition(followerTopicIdPartition)), topicIds);
         remoteLogManager.fetchRemoteLogSegmentMetadata(leaderTopicIdPartition.topicPartition(), 10, 100L);
         remoteLogManager.fetchRemoteLogSegmentMetadata(followerTopicIdPartition.topicPartition(), 20, 200L);
 
@@ -1022,13 +945,13 @@
     void testOnLeadershipChangeWillInvokeHandleLeaderOrFollowerPartitions() {
         RemoteLogManager spyRemoteLogManager = spy(remoteLogManager);
         spyRemoteLogManager.onLeadershipChange(
-            Collections.emptySet(), Collections.singleton(mockPartition(followerTopicIdPartition)));
+            Collections.emptySet(), Collections.singleton(mockPartition(followerTopicIdPartition)), topicIds);
         verify(spyRemoteLogManager).doHandleLeaderOrFollowerPartitions(eq(followerTopicIdPartition), any(java.util.function.Consumer.class));
 
         Mockito.reset(spyRemoteLogManager);
 
         spyRemoteLogManager.onLeadershipChange(
-            Collections.singleton(mockPartition(leaderTopicIdPartition)), Collections.emptySet());
+            Collections.singleton(mockPartition(leaderTopicIdPartition)), Collections.emptySet(), topicIds);
         verify(spyRemoteLogManager).doHandleLeaderOrFollowerPartitions(eq(leaderTopicIdPartition), any(java.util.function.Consumer.class));
     }
 
@@ -1170,23 +1093,7 @@
 
         when(mockLog.logEndOffset()).thenReturn(600L);
 
-<<<<<<< HEAD
-        remoteLogManager.onLeadershipChange(Collections.singleton(mockPartition(leaderTopicIdPartition)), Collections.emptySet());
-        // Fetching message for timestamp `ts` will return the message with startOffset+1, and `ts+1` as there are no
-        // messages starting with the startOffset and with `ts`.
-        Optional<FileRecords.TimestampAndOffset> maybeTimestampAndOffset1 = remoteLogManager.findOffsetByTimestamp(tp, ts, startOffset, leaderEpochFileCache);
-        assertEquals(Optional.of(new FileRecords.TimestampAndOffset(ts + 1, startOffset + 1, Optional.of(targetLeaderEpoch))), maybeTimestampAndOffset1);
-
-        // Fetching message for `ts+2` will return the message with startOffset+2 and its timestamp value is `ts+2`.
-        Optional<FileRecords.TimestampAndOffset> maybeTimestampAndOffset2 = remoteLogManager.findOffsetByTimestamp(tp, ts + 2, startOffset, leaderEpochFileCache);
-        assertEquals(Optional.of(new FileRecords.TimestampAndOffset(ts + 2, startOffset + 2, Optional.of(targetLeaderEpoch))), maybeTimestampAndOffset2);
-
-        // Fetching message for `ts+3` will return None as there are no records with timestamp >= ts+3.
-        Optional<FileRecords.TimestampAndOffset>  maybeTimestampAndOffset3 = remoteLogManager.findOffsetByTimestamp(tp, ts + 3, startOffset, leaderEpochFileCache);
-        assertEquals(Optional.empty(), maybeTimestampAndOffset3);
-=======
         remoteLogManager.onLeadershipChange(Collections.singleton(mockPartition(leaderTopicIdPartition)), Collections.emptySet(), topicIds);
->>>>>>> b559942c
     }
 
     @Test
@@ -1203,11 +1110,7 @@
         MockedConstruction<KafkaMetricsGroup> mockMetricsGroupCtor = mockConstruction(KafkaMetricsGroup.class);
         try {
             RemoteLogManager remoteLogManager = new RemoteLogManager(remoteLogManagerConfig, brokerId, logDir, clusterId,
-<<<<<<< HEAD
-                time, tp -> Optional.of(mockLog), brokerTopicStats, Mockito.mock(MetadataCache.class)) {
-=======
                 time, tp -> Optional.of(mockLog), (topicPartition, offset) -> { }, brokerTopicStats) {
->>>>>>> b559942c
                 public RemoteStorageManager createRemoteStorageManager() {
                     return remoteStorageManager;
                 }
@@ -1476,13 +1379,9 @@
         partitions.add(new StopPartition(leaderTopicIdPartition.topicPartition(), true, false));
         partitions.add(new StopPartition(followerTopicIdPartition.topicPartition(), true, false));
         remoteLogManager.onLeadershipChange(Collections.singleton(mockPartition(leaderTopicIdPartition)),
-<<<<<<< HEAD
-                Collections.singleton(mockPartition(followerTopicIdPartition)));
-=======
                 Collections.singleton(mockPartition(followerTopicIdPartition)), topicIds);
         assertNotNull(remoteLogManager.task(leaderTopicIdPartition));
         assertNotNull(remoteLogManager.task(followerTopicIdPartition));
->>>>>>> b559942c
 
         remoteLogManager.stopPartitions(partitions, errorHandler);
         assertNull(remoteLogManager.task(leaderTopicIdPartition));
@@ -1500,14 +1399,10 @@
         partitions.add(new StopPartition(leaderTopicIdPartition.topicPartition(), true, true));
         partitions.add(new StopPartition(followerTopicIdPartition.topicPartition(), true, true));
         remoteLogManager.onLeadershipChange(Collections.singleton(mockPartition(leaderTopicIdPartition)),
-<<<<<<< HEAD
-                Collections.singleton(mockPartition(followerTopicIdPartition)));
-=======
                 Collections.singleton(mockPartition(followerTopicIdPartition)), topicIds);
         assertNotNull(remoteLogManager.task(leaderTopicIdPartition));
         assertNotNull(remoteLogManager.task(followerTopicIdPartition));
 
->>>>>>> b559942c
         when(remoteLogMetadataManager.listRemoteLogSegments(eq(leaderTopicIdPartition)))
                 .thenReturn(listRemoteLogSegmentMetadata(leaderTopicIdPartition, 5, 100, 1024).iterator());
         when(remoteLogMetadataManager.listRemoteLogSegments(eq(followerTopicIdPartition)))
