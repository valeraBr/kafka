/**
 * Licensed to the Apache Software Foundation (ASF) under one or more
 * contributor license agreements.  See the NOTICE file distributed with
 * this work for additional information regarding copyright ownership.
 * The ASF licenses this file to You under the Apache License, Version 2.0
 * (the "License"); you may not use this file except in compliance with
 * the License.  You may obtain a copy of the License at
 *
 *    http://www.apache.org/licenses/LICENSE-2.0
 *
 * Unless required by applicable law or agreed to in writing, software
 * distributed under the License is distributed on an "AS IS" BASIS,
 * WITHOUT WARRANTIES OR CONDITIONS OF ANY KIND, either express or implied.
 * See the License for the specific language governing permissions and
 * limitations under the License.
 */

package kafka.server

import java.net.SocketTimeoutException
import java.util

import kafka.admin.AdminUtils
import kafka.cluster.BrokerEndPoint
import kafka.log.LogConfig
import kafka.message.ByteBufferMessageSet
import kafka.api.{KAFKA_0_9_0, KAFKA_0_10_0_IV0, KAFKA_0_10_1_IV1}
import kafka.common.{KafkaStorageException, TopicAndPartition}
import ReplicaFetcherThread._

import org.apache.kafka.clients.{ManualMetadataUpdater, NetworkClient, ClientRequest, ClientResponse}
import org.apache.kafka.common.network.{LoginType, Selectable, ChannelBuilders, NetworkReceive, Selector, Mode}
<<<<<<< HEAD
import org.apache.kafka.common.requests.{ListOffsetResponse, FetchResponse, RequestSend, AbstractRequest, ListOffsetRequest}
import org.apache.kafka.common.requests.{FetchRequest => JFetchRequest}
=======
import org.apache.kafka.common.requests.{FetchRequest => JFetchRequest, _}
>>>>>>> 143a33bc
import org.apache.kafka.common.{Node, TopicPartition}
import org.apache.kafka.common.metrics.Metrics
import org.apache.kafka.common.protocol.{Errors, ApiKeys}
import org.apache.kafka.common.utils.Time

import scala.collection.{JavaConverters, Map, mutable}
import JavaConverters._

class ReplicaFetcherThread(name: String,
                           fetcherId: Int,
                           sourceBroker: BrokerEndPoint,
                           brokerConfig: KafkaConfig,
                           replicaMgr: ReplicaManager,
                           metrics: Metrics,
                           time: Time,
                           quota: ReplicationQuotaManager
                          )
  extends AbstractFetcherThread(name = name,
                                clientId = name,
                                sourceBroker = sourceBroker,
                                fetchBackOffMs = brokerConfig.replicaFetchBackoffMs,
                                isInterruptible = false) {

  type REQ = FetchRequest
  type PD = PartitionData

  private val fetchRequestVersion: Short =
    if (brokerConfig.interBrokerProtocolVersion >= KAFKA_0_10_1_IV1) 3
    else if (brokerConfig.interBrokerProtocolVersion >= KAFKA_0_10_0_IV0) 2
    else if (brokerConfig.interBrokerProtocolVersion >= KAFKA_0_9_0) 1
    else 0
  private val socketTimeout: Int = brokerConfig.replicaSocketTimeoutMs
  private val replicaId = brokerConfig.brokerId
  private val maxWait = brokerConfig.replicaFetchWaitMaxMs
  private val minBytes = brokerConfig.replicaFetchMinBytes
  private val maxBytes = brokerConfig.replicaFetchResponseMaxBytes
  private val fetchSize = brokerConfig.replicaFetchMaxBytes

  private def clientId = name

  private val sourceNode = new Node(sourceBroker.id, sourceBroker.host, sourceBroker.port)

  // we need to include both the broker id and the fetcher id
  // as the metrics tag to avoid metric name conflicts with
  // more than one fetcher thread to the same broker
  private val networkClient = {
    val channelBuilder = ChannelBuilders.create(
      brokerConfig.interBrokerSecurityProtocol,
      Mode.CLIENT,
      LoginType.SERVER,
      brokerConfig.values,
      brokerConfig.saslMechanismInterBrokerProtocol,
      brokerConfig.saslInterBrokerHandshakeRequestEnable
    )
    val selector = new Selector(
      NetworkReceive.UNLIMITED,
      brokerConfig.connectionsMaxIdleMs,
      metrics,
      time,
      "replica-fetcher",
      Map("broker-id" -> sourceBroker.id.toString, "fetcher-id" -> fetcherId.toString).asJava,
      false,
      channelBuilder
    )
    new NetworkClient(
      selector,
      new ManualMetadataUpdater(),
      clientId,
      1,
      0,
      Selectable.USE_DEFAULT_BUFFER_SIZE,
      brokerConfig.replicaSocketReceiveBufferBytes,
      brokerConfig.requestTimeoutMs,
      time
    )
  }

  override def shutdown(): Unit = {
    super.shutdown()
    networkClient.close()
  }

  // process fetched data
  def processPartitionData(topicPartition: TopicPartition, fetchOffset: Long, partitionData: PartitionData) {
    try {
      val topic = topicPartition.topic
      val partitionId = topicPartition.partition
      val replica = replicaMgr.getReplica(topic, partitionId).get
      val messageSet = partitionData.toByteBufferMessageSet
      warnIfMessageOversized(messageSet, topicPartition)

      if (fetchOffset != replica.logEndOffset.messageOffset)
        throw new RuntimeException("Offset mismatch for partition %s: fetched offset = %d, log end offset = %d.".format(topicPartition, fetchOffset, replica.logEndOffset.messageOffset))
      if (logger.isTraceEnabled)
        trace("Follower %d has replica log end offset %d for partition %s. Received %d messages and leader hw %d"
          .format(replica.brokerId, replica.logEndOffset.messageOffset, topicPartition, messageSet.sizeInBytes, partitionData.highWatermark))
      replica.log.get.append(messageSet, assignOffsets = false)
      if (logger.isTraceEnabled)
        trace("Follower %d has replica log end offset %d after appending %d bytes of messages for partition %s"
          .format(replica.brokerId, replica.logEndOffset.messageOffset, messageSet.sizeInBytes, topicPartition))
      val followerHighWatermark = replica.logEndOffset.messageOffset.min(partitionData.highWatermark)
      // for the follower replica, we do not need to keep
      // its segment base offset the physical position,
      // these values will be computed upon making the leader
      replica.highWatermark = new LogOffsetMetadata(followerHighWatermark)
      if (logger.isTraceEnabled)
        trace("Follower %d set replica high watermark for partition [%s,%d] to %s"
          .format(replica.brokerId, topic, partitionId, followerHighWatermark))
      if (quota.isThrottled(topicAndPartition))
        quota.record(messageSet.sizeInBytes)
    } catch {
      case e: KafkaStorageException =>
        fatal(s"Disk error while replicating data for $topicPartition", e)
        Runtime.getRuntime.halt(1)
    }
  }

  def warnIfMessageOversized(messageSet: ByteBufferMessageSet, topicPartition: TopicPartition): Unit = {
    if (messageSet.sizeInBytes > 0 && messageSet.validBytes <= 0)
      error(s"Replication is failing due to a message that is greater than replica.fetch.max.bytes for partition $topicPartition. " +
        "This generally occurs when the max.message.bytes has been overridden to exceed this value and a suitably large " +
        "message has also been sent. To fix this problem increase replica.fetch.max.bytes in your broker config to be " +
        "equal or larger than your settings for max.message.bytes, both at a broker and topic level.")
  }

  /**
   * Handle a partition whose offset is out of range and return a new fetch offset.
   */
  def handleOffsetOutOfRange(topicPartition: TopicPartition): Long = {
    val topicAndPartition = TopicAndPartition(topicPartition.topic, topicPartition.partition)
    val replica = replicaMgr.getReplica(topicPartition.topic, topicPartition.partition).get

    /**
     * Unclean leader election: A follower goes down, in the meanwhile the leader keeps appending messages. The follower comes back up
     * and before it has completely caught up with the leader's logs, all replicas in the ISR go down. The follower is now uncleanly
     * elected as the new leader, and it starts appending messages from the client. The old leader comes back up, becomes a follower
     * and it may discover that the current leader's end offset is behind its own end offset.
     *
     * In such a case, truncate the current follower's log to the current leader's end offset and continue fetching.
     *
     * There is a potential for a mismatch between the logs of the two replicas here. We don't fix this mismatch as of now.
     */
    val leaderEndOffset: Long = earliestOrLatestOffset(topicPartition, ListOffsetRequest.LATEST_TIMESTAMP,
      brokerConfig.brokerId)

    if (leaderEndOffset < replica.logEndOffset.messageOffset) {
      // Prior to truncating the follower's log, ensure that doing so is not disallowed by the configuration for unclean leader election.
      // This situation could only happen if the unclean election configuration for a topic changes while a replica is down. Otherwise,
      // we should never encounter this situation since a non-ISR leader cannot be elected if disallowed by the broker configuration.
      if (!LogConfig.fromProps(brokerConfig.originals, AdminUtils.fetchEntityConfig(replicaMgr.zkUtils,
        ConfigType.Topic, topicPartition.topic)).uncleanLeaderElectionEnable) {
        // Log a fatal error and shutdown the broker to ensure that data loss does not unexpectedly occur.
        fatal("Exiting because log truncation is not allowed for partition %s,".format(topicPartition) +
          " Current leader %d's latest offset %d is less than replica %d's latest offset %d"
          .format(sourceBroker.id, leaderEndOffset, brokerConfig.brokerId, replica.logEndOffset.messageOffset))
        System.exit(1)
      }

      warn("Replica %d for partition %s reset its fetch offset from %d to current leader %d's latest offset %d"
        .format(brokerConfig.brokerId, topicPartition, replica.logEndOffset.messageOffset, sourceBroker.id, leaderEndOffset))
      replicaMgr.logManager.truncateTo(Map(topicAndPartition -> leaderEndOffset))
      leaderEndOffset
    } else {
      /**
       * If the leader's log end offset is greater than the follower's log end offset, there are two possibilities:
       * 1. The follower could have been down for a long time and when it starts up, its end offset could be smaller than the leader's
       * start offset because the leader has deleted old logs (log.logEndOffset < leaderStartOffset).
       * 2. When unclean leader election occurs, it is possible that the old leader's high watermark is greater than
       * the new leader's log end offset. So when the old leader truncates its offset to its high watermark and starts
       * to fetch from the new leader, an OffsetOutOfRangeException will be thrown. After that some more messages are
       * produced to the new leader. While the old leader is trying to handle the OffsetOutOfRangeException and query
       * the log end offset of the new leader, the new leader's log end offset becomes higher than the follower's log end offset.
       *
       * In the first case, the follower's current log end offset is smaller than the leader's log start offset. So the
       * follower should truncate all its logs, roll out a new segment and start to fetch from the current leader's log
       * start offset.
       * In the second case, the follower should just keep the current log segments and retry the fetch. In the second
       * case, there will be some inconsistency of data between old and new leader. We are not solving it here.
       * If users want to have strong consistency guarantees, appropriate configurations needs to be set for both
       * brokers and producers.
       *
       * Putting the two cases together, the follower should fetch from the higher one of its replica log end offset
       * and the current leader's log start offset.
       *
       */
      val leaderStartOffset: Long = earliestOrLatestOffset(topicPartition, ListOffsetRequest.EARLIEST_TIMESTAMP,
        brokerConfig.brokerId)
      warn("Replica %d for partition %s reset its fetch offset from %d to current leader %d's start offset %d"
        .format(brokerConfig.brokerId, topicPartition, replica.logEndOffset.messageOffset, sourceBroker.id, leaderStartOffset))
      val offsetToFetch = Math.max(leaderStartOffset, replica.logEndOffset.messageOffset)
      // Only truncate log when current leader's log start offset is greater than follower's log end offset.
      if (leaderStartOffset > replica.logEndOffset.messageOffset)
        replicaMgr.logManager.truncateFullyAndStartAt(topicAndPartition, leaderStartOffset)
      offsetToFetch
    }
  }

  // any logic for partitions whose leader has changed
  def handlePartitionsWithErrors(partitions: Iterable[TopicPartition]) {
    delayPartitions(partitions, brokerConfig.replicaFetchBackoffMs.toLong)
  }

  protected def fetch(fetchRequest: FetchRequest): Seq[(TopicPartition, PartitionData)] = {
    val clientResponse = sendRequest(ApiKeys.FETCH, Some(fetchRequestVersion), fetchRequest.underlying)
    new FetchResponse(clientResponse.responseBody).responseData.asScala.toSeq.map { case (key, value) =>
      key -> new PartitionData(value)
    }
  }

  private def sendRequest(apiKey: ApiKeys, apiVersion: Option[Short], request: AbstractRequest): ClientResponse = {
    import kafka.utils.NetworkClientBlockingOps._
    val header = apiVersion.fold(networkClient.nextRequestHeader(apiKey))(networkClient.nextRequestHeader(apiKey, _))
    try {
      if (!networkClient.blockingReady(sourceNode, socketTimeout)(time))
        throw new SocketTimeoutException(s"Failed to connect within $socketTimeout ms")
      else {
        val send = new RequestSend(sourceBroker.id.toString, header, request.toStruct)
        val clientRequest = new ClientRequest(time.milliseconds(), true, send, null)
        networkClient.blockingSendAndReceive(clientRequest)(time)
      }
    }
    catch {
      case e: Throwable =>
        networkClient.close(sourceBroker.id.toString)
        throw e
    }
  }

  private def earliestOrLatestOffset(topicPartition: TopicPartition, earliestOrLatest: Long, consumerId: Int): Long = {
    val partitions = Map(
      topicPartition -> new ListOffsetRequest.PartitionData(earliestOrLatest, 1)
    )
    val request = new ListOffsetRequest(consumerId, partitions.asJava)
    val clientResponse = sendRequest(ApiKeys.LIST_OFFSETS, None, request)
    val response = new ListOffsetResponse(clientResponse.responseBody)
    val partitionData = response.responseData.get(topicPartition)
    Errors.forCode(partitionData.errorCode) match {
      case Errors.NONE => partitionData.offsets.asScala.head
      case errorCode => throw errorCode.exception
    }
  }

<<<<<<< HEAD
  protected def buildFetchRequest(partitionMap: Seq[(TopicPartition, PartitionFetchState)]): FetchRequest = {
    val requestMap = new util.LinkedHashMap[TopicPartition, JFetchRequest.PartitionData]

    partitionMap.foreach { case (topicPartition, partitionFetchState) =>
      if (partitionFetchState.isActive)
        requestMap.put(topicPartition, new JFetchRequest.PartitionData(partitionFetchState.offset, fetchSize))
    }

    val request =
      if (fetchRequestVersion >= 3) JFetchRequest.fromReplica(replicaId, maxWait, minBytes, maxBytes, requestMap)
      else JFetchRequest.fromReplica(replicaId, maxWait, minBytes, requestMap)

    new FetchRequest(request)
=======
  protected def buildFetchRequest(partitionMap: Map[TopicAndPartition, PartitionFetchState]): FetchRequest = {
    val requestMap = mutable.Map.empty[TopicPartition, JFetchRequest.PartitionData]
    val quotaExceeded = quota.isQuotaExceeded
    partitionMap.foreach { case ((partition, partitionFetchState)) =>
      if (partitionFetchState.isActive && !(quota.isThrottled(partition) && quotaExceeded))
        requestMap(new TopicPartition(partition.topic, partition.partition)) = new JFetchRequest.PartitionData(partitionFetchState.offset, fetchSize)
    }
    new FetchRequest(new JFetchRequest(replicaId, maxWait, minBytes, requestMap.asJava))
>>>>>>> 143a33bc
  }
}

object ReplicaFetcherThread {

  private[server] class FetchRequest(val underlying: JFetchRequest) extends AbstractFetcherThread.FetchRequest {
    def isEmpty: Boolean = underlying.fetchData.isEmpty
    def offset(topicPartition: TopicPartition): Long =
      underlying.fetchData.asScala(topicPartition).offset
  }

  private[server] class PartitionData(val underlying: FetchResponse.PartitionData) extends AbstractFetcherThread.PartitionData {

    def errorCode: Short = underlying.errorCode

    def toByteBufferMessageSet: ByteBufferMessageSet = new ByteBufferMessageSet(underlying.recordSet)

    def highWatermark: Long = underlying.highWatermark

    def exception: Option[Throwable] = Errors.forCode(errorCode) match {
      case Errors.NONE => None
      case e => Some(e.exception)
    }

  }

}<|MERGE_RESOLUTION|>--- conflicted
+++ resolved
@@ -30,18 +30,14 @@
 
 import org.apache.kafka.clients.{ManualMetadataUpdater, NetworkClient, ClientRequest, ClientResponse}
 import org.apache.kafka.common.network.{LoginType, Selectable, ChannelBuilders, NetworkReceive, Selector, Mode}
-<<<<<<< HEAD
 import org.apache.kafka.common.requests.{ListOffsetResponse, FetchResponse, RequestSend, AbstractRequest, ListOffsetRequest}
 import org.apache.kafka.common.requests.{FetchRequest => JFetchRequest}
-=======
-import org.apache.kafka.common.requests.{FetchRequest => JFetchRequest, _}
->>>>>>> 143a33bc
 import org.apache.kafka.common.{Node, TopicPartition}
 import org.apache.kafka.common.metrics.Metrics
 import org.apache.kafka.common.protocol.{Errors, ApiKeys}
 import org.apache.kafka.common.utils.Time
 
-import scala.collection.{JavaConverters, Map, mutable}
+import scala.collection.{JavaConverters, Map}
 import JavaConverters._
 
 class ReplicaFetcherThread(name: String,
@@ -51,8 +47,7 @@
                            replicaMgr: ReplicaManager,
                            metrics: Metrics,
                            time: Time,
-                           quota: ReplicationQuotaManager
-                          )
+                           quota: ReplicationQuotaManager)
   extends AbstractFetcherThread(name = name,
                                 clientId = name,
                                 sourceBroker = sourceBroker,
@@ -144,7 +139,7 @@
       if (logger.isTraceEnabled)
         trace("Follower %d set replica high watermark for partition [%s,%d] to %s"
           .format(replica.brokerId, topic, partitionId, followerHighWatermark))
-      if (quota.isThrottled(topicAndPartition))
+      if (quota.isThrottled(new TopicAndPartition(topic, partitionId)))
         quota.record(messageSet.sizeInBytes)
     } catch {
       case e: KafkaStorageException =>
@@ -262,6 +257,7 @@
         networkClient.close(sourceBroker.id.toString)
         throw e
     }
+
   }
 
   private def earliestOrLatestOffset(topicPartition: TopicPartition, earliestOrLatest: Long, consumerId: Int): Long = {
@@ -278,12 +274,13 @@
     }
   }
 
-<<<<<<< HEAD
   protected def buildFetchRequest(partitionMap: Seq[(TopicPartition, PartitionFetchState)]): FetchRequest = {
     val requestMap = new util.LinkedHashMap[TopicPartition, JFetchRequest.PartitionData]
 
+    val quotaExceeded = quota.isQuotaExceeded
     partitionMap.foreach { case (topicPartition, partitionFetchState) =>
-      if (partitionFetchState.isActive)
+      val topicAndPartition = new TopicAndPartition(topicPartition.topic, topicPartition.partition)
+      if (partitionFetchState.isActive && !(quota.isThrottled(topicAndPartition) && quotaExceeded))
         requestMap.put(topicPartition, new JFetchRequest.PartitionData(partitionFetchState.offset, fetchSize))
     }
 
@@ -292,17 +289,8 @@
       else JFetchRequest.fromReplica(replicaId, maxWait, minBytes, requestMap)
 
     new FetchRequest(request)
-=======
-  protected def buildFetchRequest(partitionMap: Map[TopicAndPartition, PartitionFetchState]): FetchRequest = {
-    val requestMap = mutable.Map.empty[TopicPartition, JFetchRequest.PartitionData]
-    val quotaExceeded = quota.isQuotaExceeded
-    partitionMap.foreach { case ((partition, partitionFetchState)) =>
-      if (partitionFetchState.isActive && !(quota.isThrottled(partition) && quotaExceeded))
-        requestMap(new TopicPartition(partition.topic, partition.partition)) = new JFetchRequest.PartitionData(partitionFetchState.offset, fetchSize)
-    }
-    new FetchRequest(new JFetchRequest(replicaId, maxWait, minBytes, requestMap.asJava))
->>>>>>> 143a33bc
-  }
+  }
+
 }
 
 object ReplicaFetcherThread {
