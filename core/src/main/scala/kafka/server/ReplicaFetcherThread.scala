/**
 * Licensed to the Apache Software Foundation (ASF) under one or more
 * contributor license agreements.  See the NOTICE file distributed with
 * this work for additional information regarding copyright ownership.
 * The ASF licenses this file to You under the Apache License, Version 2.0
 * (the "License"); you may not use this file except in compliance with
 * the License.  You may obtain a copy of the License at
 *
 * http://www.apache.org/licenses/LICENSE-2.0
 *
 * Unless required by applicable law or agreed to in writing, software
 * distributed under the License is distributed on an "AS IS" BASIS,
 * WITHOUT WARRANTIES OR CONDITIONS OF ANY KIND, either express or implied.
 * See the License for the specific language governing permissions and
 * limitations under the License.
 */

package kafka.server

<<<<<<< HEAD
import kafka.log.{LeaderOffsetIncremented, LogAppendInfo}
=======
import kafka.log.remote.RemoteLogManager
import kafka.log.{LeaderOffsetIncremented, LogAppendInfo, UnifiedLog}
import org.apache.kafka.common.message.OffsetForLeaderEpochResponseData.EpochEndOffset
import org.apache.kafka.common.protocol.Errors
>>>>>>> 1d3fb760
import org.apache.kafka.common.record.MemoryRecords
import org.apache.kafka.common.requests.FetchResponse
import org.apache.kafka.common.TopicPartition
import org.apache.kafka.server.common.MetadataVersion
<<<<<<< HEAD
=======
import org.apache.kafka.server.log.remote.storage.{RemoteLogSegmentMetadata, RemoteStorageException, RemoteStorageManager}
import org.apache.kafka.storage.internals.checkpoint.LeaderEpochCheckpointFile
import org.apache.kafka.storage.internals.log.EpochEntry
>>>>>>> 1d3fb760

import scala.collection.mutable

class ReplicaFetcherThread(name: String,
                           leader: LeaderEndPoint,
                           brokerConfig: KafkaConfig,
                           failedPartitions: FailedPartitions,
                           replicaMgr: ReplicaManager,
                           quota: ReplicaQuota,
                           logPrefix: String,
                           metadataVersionSupplier: () => MetadataVersion)
  extends AbstractFetcherThread(name = name,
                                clientId = name,
                                leader = leader,
                                failedPartitions,
                                fetchTierStateMachine = new ReplicaFetcherTierStateMachine(leader, replicaMgr, brokerConfig.replicaFetchBackoffMs),
                                fetchBackOffMs = brokerConfig.replicaFetchBackoffMs,
                                isInterruptible = false,
                                replicaMgr.brokerTopicStats) {

  this.logIdent = logPrefix

  // Visible for testing
  private[server] val partitionsWithNewHighWatermark = mutable.Buffer[TopicPartition]()

  override protected val isOffsetForLeaderEpochSupported: Boolean = metadataVersionSupplier().isOffsetForLeaderEpochSupported

  override protected def latestEpoch(topicPartition: TopicPartition): Option[Int] = {
    replicaMgr.localLogOrException(topicPartition).latestEpoch
  }

  override protected def logStartOffset(topicPartition: TopicPartition): Long = {
    replicaMgr.localLogOrException(topicPartition).logStartOffset
  }

  override protected def logEndOffset(topicPartition: TopicPartition): Long = {
    replicaMgr.localLogOrException(topicPartition).logEndOffset
  }

  override protected def endOffsetForEpoch(topicPartition: TopicPartition, epoch: Int): Option[OffsetAndEpoch] = {
    replicaMgr.localLogOrException(topicPartition).endOffsetForEpoch(epoch)
  }

  override def initiateShutdown(): Boolean = {
    val justShutdown = super.initiateShutdown()
    if (justShutdown) {
      // This is thread-safe, so we don't expect any exceptions, but catch and log any errors
      // to avoid failing the caller, especially during shutdown. We will attempt to close
      // leaderEndpoint after the thread terminates.
      try {
        leader.initiateClose()
      } catch {
        case t: Throwable =>
          error(s"Failed to initiate shutdown of $leader after initiating replica fetcher thread shutdown", t)
      }
    }
    justShutdown
  }

  override def awaitShutdown(): Unit = {
    super.awaitShutdown()
    // We don't expect any exceptions here, but catch and log any errors to avoid failing the caller,
    // especially during shutdown. It is safe to catch the exception here without causing correctness
    // issue because we are going to shutdown the thread and will not re-use the leaderEndpoint anyway.
    try {
      leader.close()
    } catch {
      case t: Throwable =>
        error(s"Failed to close $leader after shutting down replica fetcher thread", t)
    }
  }

  override def doWork(): Unit = {
    super.doWork()
    completeDelayedFetchRequests()
  }

  // process fetched data
  override def processPartitionData(topicPartition: TopicPartition,
                                    fetchOffset: Long,
                                    partitionData: FetchData): Option[LogAppendInfo] = {
    val logTrace = isTraceEnabled
    val partition = replicaMgr.getPartitionOrException(topicPartition)
    val log = partition.localLogOrException
    val records = toMemoryRecords(FetchResponse.recordsOrFail(partitionData))

    maybeWarnIfOversizedRecords(records, topicPartition)

    if (fetchOffset != log.logEndOffset)
      throw new IllegalStateException("Offset mismatch for partition %s: fetched offset = %d, log end offset = %d.".format(
        topicPartition, fetchOffset, log.logEndOffset))

    if (logTrace)
      trace("Follower has replica log end offset %d for partition %s. Received %d bytes of messages and leader hw %d"
        .format(log.logEndOffset, topicPartition, records.sizeInBytes, partitionData.highWatermark))

    // Append the leader's messages to the log
    val logAppendInfo = partition.appendRecordsToFollowerOrFutureReplica(records, isFuture = false)

    if (logTrace)
      trace("Follower has replica log end offset %d after appending %d bytes of messages for partition %s"
        .format(log.logEndOffset, records.sizeInBytes, topicPartition))
    val leaderLogStartOffset = partitionData.logStartOffset

    // For the follower replica, we do not need to keep its segment base offset and physical position.
    // These values will be computed upon becoming leader or handling a preferred read replica fetch.
    var maybeUpdateHighWatermarkMessage = s"but did not update replica high watermark"
    log.maybeUpdateHighWatermark(partitionData.highWatermark).foreach { newHighWatermark =>
      maybeUpdateHighWatermarkMessage = s"and updated replica high watermark to $newHighWatermark"
      partitionsWithNewHighWatermark += topicPartition
    }

    log.maybeIncrementLogStartOffset(leaderLogStartOffset, LeaderOffsetIncremented)
    if (logTrace)
      trace(s"Follower received high watermark ${partitionData.highWatermark} from the leader " +
        s"$maybeUpdateHighWatermarkMessage for partition $topicPartition")

    // Traffic from both in-sync and out of sync replicas are accounted for in replication quota to ensure total replication
    // traffic doesn't exceed quota.
    if (quota.isThrottled(topicPartition))
      quota.record(records.sizeInBytes)

    if (partition.isReassigning && partition.isAddingLocalReplica)
      brokerTopicStats.updateReassignmentBytesIn(records.sizeInBytes)

    brokerTopicStats.updateReplicationBytesIn(records.sizeInBytes)

    logAppendInfo
  }

  private def completeDelayedFetchRequests(): Unit = {
    if (partitionsWithNewHighWatermark.nonEmpty) {
      replicaMgr.completeDelayedFetchRequests(partitionsWithNewHighWatermark.toSeq)
      partitionsWithNewHighWatermark.clear()
    }
  }

  def maybeWarnIfOversizedRecords(records: MemoryRecords, topicPartition: TopicPartition): Unit = {
    // oversized messages don't cause replication to fail from fetch request version 3 (KIP-74)
    if (metadataVersionSupplier().fetchRequestVersion <= 2 && records.sizeInBytes > 0 && records.validBytes <= 0)
      error(s"Replication is failing due to a message that is greater than replica.fetch.max.bytes for partition $topicPartition. " +
        "This generally occurs when the max.message.bytes has been overridden to exceed this value and a suitably large " +
        "message has also been sent. To fix this problem increase replica.fetch.max.bytes in your broker config to be " +
        "equal or larger than your settings for max.message.bytes, both at a broker and topic level.")
  }

  /**
   * Truncate the log for each partition's epoch based on leader's returned epoch and offset.
   * The logic for finding the truncation offset is implemented in AbstractFetcherThread.getOffsetTruncationState
   */
  override def truncate(tp: TopicPartition, offsetTruncationState: OffsetTruncationState): Unit = {
    val partition = replicaMgr.getPartitionOrException(tp)
    val log = partition.localLogOrException

    partition.truncateTo(offsetTruncationState.offset, isFuture = false)

    if (offsetTruncationState.offset < log.highWatermark)
      warn(s"Truncating $tp to offset ${offsetTruncationState.offset} below high watermark " +
        s"${log.highWatermark}")

    // mark the future replica for truncation only when we do last truncation
    if (offsetTruncationState.truncationCompleted)
      replicaMgr.replicaAlterLogDirsManager.markPartitionsForTruncation(brokerConfig.brokerId, tp,
        offsetTruncationState.offset)
  }

  override protected def truncateFullyAndStartAt(topicPartition: TopicPartition, offset: Long): Unit = {
    val partition = replicaMgr.getPartitionOrException(topicPartition)
    partition.truncateFullyAndStartAt(offset, isFuture = false)
  }
<<<<<<< HEAD
=======

  private def buildProducerSnapshotFile(snapshotFile: File, remoteLogSegmentMetadata: RemoteLogSegmentMetadata, rlm: RemoteLogManager): Unit = {
    val tmpSnapshotFile = new File(snapshotFile.getAbsolutePath + ".tmp")
    // Copy it to snapshot file in atomic manner.
    Files.copy(rlm.storageManager().fetchIndex(remoteLogSegmentMetadata, RemoteStorageManager.IndexType.PRODUCER_SNAPSHOT),
      tmpSnapshotFile.toPath, StandardCopyOption.REPLACE_EXISTING)
    Utils.atomicMoveWithFallback(tmpSnapshotFile.toPath, snapshotFile.toPath, false)
  }

  /**
   * It tries to build the required state for this partition from leader and remote storage so that it can start
   * fetching records from the leader.
   */
  override protected def buildRemoteLogAuxState(partition: TopicPartition,
                                                currentLeaderEpoch: Int,
                                                leaderLocalLogStartOffset: Long,
                                                epochForLeaderLocalLogStartOffset: Int,
                                                leaderLogStartOffset: Long): Long = {

    def fetchEarlierEpochEndOffset(epoch: Int): EpochEndOffset = {
      val previousEpoch = epoch - 1
      // Find the end-offset for the epoch earlier to the given epoch from the leader
      val partitionsWithEpochs = Map(partition -> new EpochData().setPartition(partition.partition())
        .setCurrentLeaderEpoch(currentLeaderEpoch)
        .setLeaderEpoch(previousEpoch))
      val maybeEpochEndOffset = leader.fetchEpochEndOffsets(partitionsWithEpochs).get(partition)
      if (maybeEpochEndOffset.isEmpty) {
        throw new KafkaException("No response received for partition: " + partition);
      }

      val epochEndOffset = maybeEpochEndOffset.get
      if (epochEndOffset.errorCode() != Errors.NONE.code()) {
        throw Errors.forCode(epochEndOffset.errorCode()).exception()
      }

      epochEndOffset
    }

    val log = replicaMgr.localLogOrException(partition)
    val nextOffset = {
      if (log.remoteStorageSystemEnable && log.config.remoteLogConfig.remoteStorageEnable) {
        if (replicaMgr.remoteLogManager.isEmpty) throw new IllegalStateException("RemoteLogManager is not yet instantiated")

        val rlm = replicaMgr.remoteLogManager.get

        // Find the respective leader epoch for (leaderLocalLogStartOffset - 1). We need to build the leader epoch cache
        // until that offset
        val previousOffsetToLeaderLocalLogStartOffset = leaderLocalLogStartOffset - 1
        val targetEpoch: Int = {
          // If the existing epoch is 0, no need to fetch from earlier epoch as the desired offset(leaderLogStartOffset - 1)
          // will have the same epoch.
          if (epochForLeaderLocalLogStartOffset == 0) {
            epochForLeaderLocalLogStartOffset
          } else {
            // Fetch the earlier epoch/end-offset(exclusive) from the leader.
            val earlierEpochEndOffset = fetchEarlierEpochEndOffset(epochForLeaderLocalLogStartOffset)
            // Check if the target offset lies with in the range of earlier epoch. Here, epoch's end-offset is exclusive.
            if (earlierEpochEndOffset.endOffset > previousOffsetToLeaderLocalLogStartOffset) {
              // Always use the leader epoch from returned earlierEpochEndOffset.
              // This gives the respective leader epoch, that will handle any gaps in epochs.
              // For ex, leader epoch cache contains:
              // leader-epoch   start-offset
              //  0 		          20
              //  1 		          85
              //  <2> - gap no messages were appended in this leader epoch.
              //  3 		          90
              //  4 		          98
              // There is a gap in leader epoch. For leaderLocalLogStartOffset as 90, leader-epoch is 3.
              // fetchEarlierEpochEndOffset(2) will return leader-epoch as 1, end-offset as 90.
              // So, for offset 89, we should return leader epoch as 1 like below.
              earlierEpochEndOffset.leaderEpoch()
            } else epochForLeaderLocalLogStartOffset
          }
        }

        val maybeRlsm = rlm.fetchRemoteLogSegmentMetadata(partition, targetEpoch, previousOffsetToLeaderLocalLogStartOffset)

        if (maybeRlsm.isPresent) {
          val remoteLogSegmentMetadata = maybeRlsm.get()
          // Build leader epoch cache, producer snapshots until remoteLogSegmentMetadata.endOffset() and start
          // segments from (remoteLogSegmentMetadata.endOffset() + 1)
          val nextOffset = remoteLogSegmentMetadata.endOffset() + 1

          // Truncate the existing local log before restoring the leader epoch cache and producer snapshots.
          truncateFullyAndStartAt(partition, nextOffset)

          // Build leader epoch cache.
          log.maybeIncrementLogStartOffset(leaderLogStartOffset, LeaderOffsetIncremented)
          val epochs = readLeaderEpochCheckpoint(rlm, remoteLogSegmentMetadata)
          log.leaderEpochCache.foreach { cache =>
            cache.assign(epochs)
          }

          debug(s"Updated the epoch cache from remote tier till offset: $leaderLocalLogStartOffset " +
            s"with size: ${epochs.size} for $partition")

          // Restore producer snapshot
          val snapshotFile = UnifiedLog.producerSnapshotFile(log.dir, nextOffset)
          buildProducerSnapshotFile(snapshotFile, remoteLogSegmentMetadata, rlm)

          // Reload producer snapshots.
          log.producerStateManager.truncateFullyAndReloadSnapshots()
          log.loadProducerState(nextOffset)
          debug(s"Built the leader epoch cache and producer snapshots from remote tier for $partition, with " +
            s"active producers size: ${log.producerStateManager.activeProducers.size}, " +
            s"leaderLogStartOffset: $leaderLogStartOffset, and logEndOffset: $nextOffset")

          // Return the offset from which next fetch should happen.
          nextOffset
        } else {
          throw new RemoteStorageException(s"Couldn't build the state from remote store for partition: $partition, " +
            s"currentLeaderEpoch: $currentLeaderEpoch, leaderLocalLogStartOffset: $leaderLocalLogStartOffset, " +
            s"leaderLogStartOffset: $leaderLogStartOffset, epoch: $targetEpoch as the previous remote log segment " +
            s"metadata was not found")
        }
      } else {
        // If the tiered storage is not enabled throw an exception back so tht it will retry until the tiered storage
        // is set as expected.
        throw new RemoteStorageException(s"Couldn't build the state from remote store for partition $partition, as " +
          s"remote log storage is not yet enabled")
      }
    }

    nextOffset
  }

  private def readLeaderEpochCheckpoint(rlm: RemoteLogManager, remoteLogSegmentMetadata: RemoteLogSegmentMetadata): java.util.List[EpochEntry] = {
    val inputStream = rlm.storageManager().fetchIndex(remoteLogSegmentMetadata, RemoteStorageManager.IndexType.LEADER_EPOCH)
    val bufferedReader = new BufferedReader(new InputStreamReader(inputStream, StandardCharsets.UTF_8))
    try {
      val readBuffer = new CheckpointReadBuffer[EpochEntry]("", bufferedReader,  0, LeaderEpochCheckpointFile.FORMATTER)
      readBuffer.read()
    } finally {
      bufferedReader.close()
    }
  }

>>>>>>> 1d3fb760
}<|MERGE_RESOLUTION|>--- conflicted
+++ resolved
@@ -17,24 +17,17 @@
 
 package kafka.server
 
-<<<<<<< HEAD
-import kafka.log.{LeaderOffsetIncremented, LogAppendInfo}
-=======
 import kafka.log.remote.RemoteLogManager
 import kafka.log.{LeaderOffsetIncremented, LogAppendInfo, UnifiedLog}
 import org.apache.kafka.common.message.OffsetForLeaderEpochResponseData.EpochEndOffset
 import org.apache.kafka.common.protocol.Errors
->>>>>>> 1d3fb760
 import org.apache.kafka.common.record.MemoryRecords
 import org.apache.kafka.common.requests.FetchResponse
 import org.apache.kafka.common.TopicPartition
 import org.apache.kafka.server.common.MetadataVersion
-<<<<<<< HEAD
-=======
 import org.apache.kafka.server.log.remote.storage.{RemoteLogSegmentMetadata, RemoteStorageException, RemoteStorageManager}
 import org.apache.kafka.storage.internals.checkpoint.LeaderEpochCheckpointFile
 import org.apache.kafka.storage.internals.log.EpochEntry
->>>>>>> 1d3fb760
 
 import scala.collection.mutable
 
@@ -205,144 +198,4 @@
     val partition = replicaMgr.getPartitionOrException(topicPartition)
     partition.truncateFullyAndStartAt(offset, isFuture = false)
   }
-<<<<<<< HEAD
-=======
-
-  private def buildProducerSnapshotFile(snapshotFile: File, remoteLogSegmentMetadata: RemoteLogSegmentMetadata, rlm: RemoteLogManager): Unit = {
-    val tmpSnapshotFile = new File(snapshotFile.getAbsolutePath + ".tmp")
-    // Copy it to snapshot file in atomic manner.
-    Files.copy(rlm.storageManager().fetchIndex(remoteLogSegmentMetadata, RemoteStorageManager.IndexType.PRODUCER_SNAPSHOT),
-      tmpSnapshotFile.toPath, StandardCopyOption.REPLACE_EXISTING)
-    Utils.atomicMoveWithFallback(tmpSnapshotFile.toPath, snapshotFile.toPath, false)
-  }
-
-  /**
-   * It tries to build the required state for this partition from leader and remote storage so that it can start
-   * fetching records from the leader.
-   */
-  override protected def buildRemoteLogAuxState(partition: TopicPartition,
-                                                currentLeaderEpoch: Int,
-                                                leaderLocalLogStartOffset: Long,
-                                                epochForLeaderLocalLogStartOffset: Int,
-                                                leaderLogStartOffset: Long): Long = {
-
-    def fetchEarlierEpochEndOffset(epoch: Int): EpochEndOffset = {
-      val previousEpoch = epoch - 1
-      // Find the end-offset for the epoch earlier to the given epoch from the leader
-      val partitionsWithEpochs = Map(partition -> new EpochData().setPartition(partition.partition())
-        .setCurrentLeaderEpoch(currentLeaderEpoch)
-        .setLeaderEpoch(previousEpoch))
-      val maybeEpochEndOffset = leader.fetchEpochEndOffsets(partitionsWithEpochs).get(partition)
-      if (maybeEpochEndOffset.isEmpty) {
-        throw new KafkaException("No response received for partition: " + partition);
-      }
-
-      val epochEndOffset = maybeEpochEndOffset.get
-      if (epochEndOffset.errorCode() != Errors.NONE.code()) {
-        throw Errors.forCode(epochEndOffset.errorCode()).exception()
-      }
-
-      epochEndOffset
-    }
-
-    val log = replicaMgr.localLogOrException(partition)
-    val nextOffset = {
-      if (log.remoteStorageSystemEnable && log.config.remoteLogConfig.remoteStorageEnable) {
-        if (replicaMgr.remoteLogManager.isEmpty) throw new IllegalStateException("RemoteLogManager is not yet instantiated")
-
-        val rlm = replicaMgr.remoteLogManager.get
-
-        // Find the respective leader epoch for (leaderLocalLogStartOffset - 1). We need to build the leader epoch cache
-        // until that offset
-        val previousOffsetToLeaderLocalLogStartOffset = leaderLocalLogStartOffset - 1
-        val targetEpoch: Int = {
-          // If the existing epoch is 0, no need to fetch from earlier epoch as the desired offset(leaderLogStartOffset - 1)
-          // will have the same epoch.
-          if (epochForLeaderLocalLogStartOffset == 0) {
-            epochForLeaderLocalLogStartOffset
-          } else {
-            // Fetch the earlier epoch/end-offset(exclusive) from the leader.
-            val earlierEpochEndOffset = fetchEarlierEpochEndOffset(epochForLeaderLocalLogStartOffset)
-            // Check if the target offset lies with in the range of earlier epoch. Here, epoch's end-offset is exclusive.
-            if (earlierEpochEndOffset.endOffset > previousOffsetToLeaderLocalLogStartOffset) {
-              // Always use the leader epoch from returned earlierEpochEndOffset.
-              // This gives the respective leader epoch, that will handle any gaps in epochs.
-              // For ex, leader epoch cache contains:
-              // leader-epoch   start-offset
-              //  0 		          20
-              //  1 		          85
-              //  <2> - gap no messages were appended in this leader epoch.
-              //  3 		          90
-              //  4 		          98
-              // There is a gap in leader epoch. For leaderLocalLogStartOffset as 90, leader-epoch is 3.
-              // fetchEarlierEpochEndOffset(2) will return leader-epoch as 1, end-offset as 90.
-              // So, for offset 89, we should return leader epoch as 1 like below.
-              earlierEpochEndOffset.leaderEpoch()
-            } else epochForLeaderLocalLogStartOffset
-          }
-        }
-
-        val maybeRlsm = rlm.fetchRemoteLogSegmentMetadata(partition, targetEpoch, previousOffsetToLeaderLocalLogStartOffset)
-
-        if (maybeRlsm.isPresent) {
-          val remoteLogSegmentMetadata = maybeRlsm.get()
-          // Build leader epoch cache, producer snapshots until remoteLogSegmentMetadata.endOffset() and start
-          // segments from (remoteLogSegmentMetadata.endOffset() + 1)
-          val nextOffset = remoteLogSegmentMetadata.endOffset() + 1
-
-          // Truncate the existing local log before restoring the leader epoch cache and producer snapshots.
-          truncateFullyAndStartAt(partition, nextOffset)
-
-          // Build leader epoch cache.
-          log.maybeIncrementLogStartOffset(leaderLogStartOffset, LeaderOffsetIncremented)
-          val epochs = readLeaderEpochCheckpoint(rlm, remoteLogSegmentMetadata)
-          log.leaderEpochCache.foreach { cache =>
-            cache.assign(epochs)
-          }
-
-          debug(s"Updated the epoch cache from remote tier till offset: $leaderLocalLogStartOffset " +
-            s"with size: ${epochs.size} for $partition")
-
-          // Restore producer snapshot
-          val snapshotFile = UnifiedLog.producerSnapshotFile(log.dir, nextOffset)
-          buildProducerSnapshotFile(snapshotFile, remoteLogSegmentMetadata, rlm)
-
-          // Reload producer snapshots.
-          log.producerStateManager.truncateFullyAndReloadSnapshots()
-          log.loadProducerState(nextOffset)
-          debug(s"Built the leader epoch cache and producer snapshots from remote tier for $partition, with " +
-            s"active producers size: ${log.producerStateManager.activeProducers.size}, " +
-            s"leaderLogStartOffset: $leaderLogStartOffset, and logEndOffset: $nextOffset")
-
-          // Return the offset from which next fetch should happen.
-          nextOffset
-        } else {
-          throw new RemoteStorageException(s"Couldn't build the state from remote store for partition: $partition, " +
-            s"currentLeaderEpoch: $currentLeaderEpoch, leaderLocalLogStartOffset: $leaderLocalLogStartOffset, " +
-            s"leaderLogStartOffset: $leaderLogStartOffset, epoch: $targetEpoch as the previous remote log segment " +
-            s"metadata was not found")
-        }
-      } else {
-        // If the tiered storage is not enabled throw an exception back so tht it will retry until the tiered storage
-        // is set as expected.
-        throw new RemoteStorageException(s"Couldn't build the state from remote store for partition $partition, as " +
-          s"remote log storage is not yet enabled")
-      }
-    }
-
-    nextOffset
-  }
-
-  private def readLeaderEpochCheckpoint(rlm: RemoteLogManager, remoteLogSegmentMetadata: RemoteLogSegmentMetadata): java.util.List[EpochEntry] = {
-    val inputStream = rlm.storageManager().fetchIndex(remoteLogSegmentMetadata, RemoteStorageManager.IndexType.LEADER_EPOCH)
-    val bufferedReader = new BufferedReader(new InputStreamReader(inputStream, StandardCharsets.UTF_8))
-    try {
-      val readBuffer = new CheckpointReadBuffer[EpochEntry]("", bufferedReader,  0, LeaderEpochCheckpointFile.FORMATTER)
-      readBuffer.read()
-    } finally {
-      bufferedReader.close()
-    }
-  }
-
->>>>>>> 1d3fb760
 }