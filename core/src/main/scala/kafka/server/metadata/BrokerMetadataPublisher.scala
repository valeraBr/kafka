--- conflicted
+++ resolved
@@ -213,19 +213,9 @@
           }
           tag.foreach { t =>
             val newProperties = newImage.configs().configProperties(configResource)
-<<<<<<< HEAD
-            val maybeDefaultName = if (conf.usesSelfManagedQuorum) {
-              configResource.name() match {
-                case "" => ConfigEntityName.Default 
-                case k => k
-              }
-            } else {
-              configResource.name()
-=======
             val maybeDefaultName = configResource.name() match {
               case "" => ConfigEntityName.Default
               case k => k
->>>>>>> 1d22b0d7
             }
             dynamicConfigHandlers(t).processConfigChanges(maybeDefaultName, newProperties)
           }
