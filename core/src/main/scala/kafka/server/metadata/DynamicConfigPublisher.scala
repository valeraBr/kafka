/**
 * Licensed to the Apache Software Foundation (ASF) under one or more
 * contributor license agreements.  See the NOTICE file distributed with
 * this work for additional information regarding copyright ownership.
 * The ASF licenses this file to You under the Apache License, Version 2.0
 * (the "License"); you may not use this file except in compliance with
 * the License.  You may obtain a copy of the License at
 *
 *    http://www.apache.org/licenses/LICENSE-2.0
 *
 * Unless required by applicable law or agreed to in writing, software
 * distributed under the License is distributed on an "AS IS" BASIS,
 * WITHOUT WARRANTIES OR CONDITIONS OF ANY KIND, either express or implied.
 * See the License for the specific language governing permissions and
 * limitations under the License.
 */

package kafka.server.metadata

import java.util.Properties
import kafka.server.ConfigAdminManager.toLoggableProps
import kafka.server.{ConfigEntityName, ConfigHandler, KafkaConfig}
import kafka.utils.Logging
import org.apache.kafka.common.config.ConfigResource.Type.{BROKER, CLIENT_METRICS, TOPIC}
import org.apache.kafka.image.loader.LoaderManifest
import org.apache.kafka.image.{MetadataDelta, MetadataImage}
import org.apache.kafka.server.config.ConfigType
import org.apache.kafka.server.fault.FaultHandler


class DynamicConfigPublisher(
  conf: KafkaConfig,
  faultHandler: FaultHandler,
  dynamicConfigHandlers: Map[String, ConfigHandler],
  nodeType: String,
) extends Logging with org.apache.kafka.image.publisher.MetadataPublisher {
  logIdent = s"[${name()}] "

  override def name(): String = s"DynamicConfigPublisher $nodeType id=${conf.nodeId}"

  override def onMetadataUpdate(
    delta: MetadataDelta,
    newImage: MetadataImage,
    manifest: LoaderManifest
  ): Unit = {
    onMetadataUpdate(delta, newImage)
  }

  def onMetadataUpdate(
    delta: MetadataDelta,
    newImage: MetadataImage,
  ): Unit = {
    val deltaName = s"MetadataDelta up to ${newImage.highestOffsetAndEpoch().offset}"
    try {
      // Apply configuration deltas.
      Option(delta.configsDelta()).foreach { configsDelta =>
        configsDelta.changes().keySet().forEach { resource =>
          val props = newImage.configs().configProperties(resource)
          resource.`type`() match {
            case TOPIC =>
              dynamicConfigHandlers.get(ConfigType.TOPIC).foreach(topicConfigHandler =>
                try {
                  // Apply changes to a topic's dynamic configuration.
                  info(s"Updating topic ${resource.name()} with new configuration : " +
                    toLoggableProps(resource, props).mkString(","))
                  topicConfigHandler.processConfigChanges(resource.name(), props)
                } catch {
                  case t: Throwable => faultHandler.handleFault("Error updating topic " +
                    s"${resource.name()} with new configuration: ${toLoggableProps(resource, props).mkString(",")} " +
                    s"in $deltaName", t)
                }
              )
            case BROKER =>
              dynamicConfigHandlers.get(ConfigType.BROKER).foreach(nodeConfigHandler =>
                if (resource.name().isEmpty) {
                  try {
                    // Apply changes to "cluster configs" (also known as default BROKER configs).
                    // These are stored in KRaft with an empty name field.
                    info("Updating cluster configuration : " +
                      toLoggableProps(resource, props).mkString(","))
                    nodeConfigHandler.processConfigChanges(ConfigEntityName.Default, props)
                  } catch {
                    case t: Throwable => faultHandler.handleFault("Error updating " +
                      s"cluster with new configuration: ${toLoggableProps(resource, props).mkString(",")} " +
                      s"in $deltaName", t)
                  }
                } else if (resource.name() == conf.nodeId.toString) {
                  try {
                    // Apply changes to this node's dynamic configuration.
                    info(s"Updating node ${conf.nodeId} with new configuration : " +
                      toLoggableProps(resource, props).mkString(","))
                    nodeConfigHandler.processConfigChanges(resource.name(), props)
                    // When applying a per node config (not a cluster config), we also
                    // reload any associated file. For example, if the ssl.keystore is still
                    // set to /tmp/foo, we still want to reload /tmp/foo in case its contents
                    // have changed. This doesn't apply to topic configs or cluster configs.
                    reloadUpdatedFilesWithoutConfigChange(props)
                  } catch {
                    case t: Throwable => faultHandler.handleFault("Error updating " +
                      s"node with new configuration: ${toLoggableProps(resource, props).mkString(",")} " +
                      s"in $deltaName", t)
                  }
                }
              )
            case CLIENT_METRICS =>
              // Apply changes to client metrics subscription.
<<<<<<< HEAD
              info(s"Updating client metrics subscription ${resource.name()} with new configuration : " +
                toLoggableProps(resource, props).mkString(","))
              dynamicConfigHandlers(ConfigType.CLIENT_METRICS).processConfigChanges(resource.name(), props)
=======
              dynamicConfigHandlers.get(ConfigType.ClientMetrics).foreach(metricsConfigHandler =>
                try {
                  info(s"Updating client metrics ${resource.name()} with new configuration : " +
                    toLoggableProps(resource, props).mkString(","))
                  metricsConfigHandler.processConfigChanges(resource.name(), props)
                } catch {
                  case t: Throwable => faultHandler.handleFault("Error updating client metrics" +
                    s"${resource.name()} with new configuration: ${toLoggableProps(resource, props).mkString(",")} " +
                    s"in $deltaName", t)
                })
>>>>>>> bd18551b
            case _ => // nothing to do
          }
        }
      }
    } catch {
      case t: Throwable => faultHandler.handleFault("Uncaught exception while " +
        s"publishing dynamic configuration changes from $deltaName", t)
    }
  }

  def reloadUpdatedFilesWithoutConfigChange(props: Properties): Unit = {
    conf.dynamicConfig.reloadUpdatedFilesWithoutConfigChange(props)
  }
}<|MERGE_RESOLUTION|>--- conflicted
+++ resolved
@@ -104,12 +104,7 @@
               )
             case CLIENT_METRICS =>
               // Apply changes to client metrics subscription.
-<<<<<<< HEAD
-              info(s"Updating client metrics subscription ${resource.name()} with new configuration : " +
-                toLoggableProps(resource, props).mkString(","))
-              dynamicConfigHandlers(ConfigType.CLIENT_METRICS).processConfigChanges(resource.name(), props)
-=======
-              dynamicConfigHandlers.get(ConfigType.ClientMetrics).foreach(metricsConfigHandler =>
+              dynamicConfigHandlers.get(ConfigType.CLIENT_METRICS).foreach(metricsConfigHandler =>
                 try {
                   info(s"Updating client metrics ${resource.name()} with new configuration : " +
                     toLoggableProps(resource, props).mkString(","))
@@ -119,7 +114,6 @@
                     s"${resource.name()} with new configuration: ${toLoggableProps(resource, props).mkString(",")} " +
                     s"in $deltaName", t)
                 })
->>>>>>> bd18551b
             case _ => // nothing to do
           }
         }
