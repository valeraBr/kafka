--- conflicted
+++ resolved
@@ -216,11 +216,6 @@
 
   def handleRemoveTopicRecord(imageBuilder: MetadataImageBuilder,
                               record: RemoveTopicRecord): Unit = {
-<<<<<<< HEAD
-    val removedPartitions = imageBuilder.partitionsBuilder().
-      removeTopicById(record.topicId())
-    groupCoordinator.handleDeletedPartitions(removedPartitions.map(_.toTopicPartition).toSeq, BufferSupplier.create)
-=======
     imageBuilder.topicIdToName(record.topicId()) match {
       case None =>
         throw new RuntimeException(s"Unable to locate topic with ID ${record.topicId}")
@@ -228,10 +223,9 @@
       case Some(topicName) =>
         info(s"Processing deletion of topic $topicName with id ${record.topicId}")
         val removedPartitions = imageBuilder.partitionsBuilder().removeTopicById(record.topicId())
-        groupCoordinator.handleDeletedPartitions(removedPartitions.map(_.toTopicPartition).toSeq)
+        groupCoordinator.handleDeletedPartitions(removedPartitions.map(_.toTopicPartition).toSeq, BufferSupplier.create)
         configRepository.remove(new ConfigResource(ConfigResource.Type.TOPIC, topicName))
     }
->>>>>>> 976e78e4
   }
 
   def handleQuotaRecord(imageBuilder: MetadataImageBuilder,
