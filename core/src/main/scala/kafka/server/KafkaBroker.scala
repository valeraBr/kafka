--- conflicted
+++ resolved
@@ -94,12 +94,8 @@
   def shutdown(): Unit
   def brokerTopicStats: BrokerTopicStats
   def credentialProvider: CredentialProvider
-<<<<<<< HEAD
-  def clientToControllerChannelManager: BrokerToControllerChannelManager
+  def clientToControllerChannelManager: NodeToControllerChannelManager
   def remoteLogManager: Option[RemoteLogManager]
-=======
-  def clientToControllerChannelManager: NodeToControllerChannelManager
->>>>>>> 4be174f5
   def tokenCache: DelegationTokenCache
 
   private val metricsGroup = new KafkaMetricsGroup(this.getClass) {
