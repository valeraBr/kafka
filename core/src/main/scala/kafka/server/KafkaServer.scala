/**
 * Licensed to the Apache Software Foundation (ASF) under one or more
 * contributor license agreements.  See the NOTICE file distributed with
 * this work for additional information regarding copyright ownership.
 * The ASF licenses this file to You under the Apache License, Version 2.0
 * (the "License"); you may not use this file except in compliance with
 * the License.  You may obtain a copy of the License at
 *
 *    http://www.apache.org/licenses/LICENSE-2.0
 *
 * Unless required by applicable law or agreed to in writing, software
 * distributed under the License is distributed on an "AS IS" BASIS,
 * WITHOUT WARRANTIES OR CONDITIONS OF ANY KIND, either express or implied.
 * See the License for the specific language governing permissions and
 * limitations under the License.
 */

package kafka.server

import java.io.{File, IOException}
import java.net.{InetAddress, SocketTimeoutException}
import java.util.concurrent._
import java.util.concurrent.atomic.{AtomicBoolean, AtomicInteger}
import kafka.api.{KAFKA_0_9_0, KAFKA_2_2_IV0, KAFKA_2_4_IV1}
import kafka.cluster.Broker
import kafka.common.{GenerateBrokerIdException, InconsistentBrokerIdException, InconsistentClusterIdException}
import kafka.controller.KafkaController
import kafka.coordinator.group.GroupCoordinator
<<<<<<< HEAD
import kafka.coordinator.transaction.TransactionCoordinator
import kafka.log.{LogConfig, LogManager}
import kafka.metrics.{KafkaMetricsGroup, KafkaMetricsReporter, KafkaYammerMetrics, LinuxIoMetricsCollector}
=======
import kafka.coordinator.transaction.{ProducerIdManager, TransactionCoordinator}
import kafka.log.LogManager
import kafka.metrics.{KafkaMetricsReporter, KafkaYammerMetrics}
>>>>>>> 62e88657
import kafka.network.SocketServer
import kafka.security.CredentialProvider
import kafka.server.metadata.{MetadataBroker, ZkConfigRepository}
import kafka.utils._
import kafka.zk.{AdminZkClient, BrokerInfo, KafkaZkClient}
import org.apache.kafka.clients.{ApiVersions, ManualMetadataUpdater, NetworkClient, NetworkClientUtils}
import org.apache.kafka.common.internals.Topic
import org.apache.kafka.common.message.ApiMessageType.ListenerType
import org.apache.kafka.common.message.ControlledShutdownRequestData
import org.apache.kafka.common.metrics.Metrics
import org.apache.kafka.common.network._
import org.apache.kafka.common.protocol.Errors
import org.apache.kafka.common.requests.{ControlledShutdownRequest, ControlledShutdownResponse}
import org.apache.kafka.common.security.scram.internals.ScramMechanism
import org.apache.kafka.common.security.token.delegation.internals.DelegationTokenCache
import org.apache.kafka.common.security.{JaasContext, JaasUtils}
import org.apache.kafka.common.utils.{AppInfoParser, LogContext, Time, Utils}
import org.apache.kafka.common.{Endpoint, Node}
import org.apache.kafka.metadata.BrokerState
import org.apache.kafka.server.authorizer.Authorizer
import org.apache.zookeeper.client.ZKClientConfig

import scala.collection.{Map, Seq}
import scala.jdk.CollectionConverters._

object KafkaServer {

  def zkClientConfigFromKafkaConfig(config: KafkaConfig, forceZkSslClientEnable: Boolean = false) =
    if (!config.zkSslClientEnable && !forceZkSslClientEnable)
      None
    else {
      val clientConfig = new ZKClientConfig()
      KafkaConfig.setZooKeeperClientProperty(clientConfig, KafkaConfig.ZkSslClientEnableProp, "true")
      config.zkClientCnxnSocketClassName.foreach(KafkaConfig.setZooKeeperClientProperty(clientConfig, KafkaConfig.ZkClientCnxnSocketProp, _))
      config.zkSslKeyStoreLocation.foreach(KafkaConfig.setZooKeeperClientProperty(clientConfig, KafkaConfig.ZkSslKeyStoreLocationProp, _))
      config.zkSslKeyStorePassword.foreach(x => KafkaConfig.setZooKeeperClientProperty(clientConfig, KafkaConfig.ZkSslKeyStorePasswordProp, x.value))
      config.zkSslKeyStoreType.foreach(KafkaConfig.setZooKeeperClientProperty(clientConfig, KafkaConfig.ZkSslKeyStoreTypeProp, _))
      config.zkSslTrustStoreLocation.foreach(KafkaConfig.setZooKeeperClientProperty(clientConfig, KafkaConfig.ZkSslTrustStoreLocationProp, _))
      config.zkSslTrustStorePassword.foreach(x => KafkaConfig.setZooKeeperClientProperty(clientConfig, KafkaConfig.ZkSslTrustStorePasswordProp, x.value))
      config.zkSslTrustStoreType.foreach(KafkaConfig.setZooKeeperClientProperty(clientConfig, KafkaConfig.ZkSslTrustStoreTypeProp, _))
      KafkaConfig.setZooKeeperClientProperty(clientConfig, KafkaConfig.ZkSslProtocolProp, config.ZkSslProtocol)
      config.ZkSslEnabledProtocols.foreach(KafkaConfig.setZooKeeperClientProperty(clientConfig, KafkaConfig.ZkSslEnabledProtocolsProp, _))
      config.ZkSslCipherSuites.foreach(KafkaConfig.setZooKeeperClientProperty(clientConfig, KafkaConfig.ZkSslCipherSuitesProp, _))
      KafkaConfig.setZooKeeperClientProperty(clientConfig, KafkaConfig.ZkSslEndpointIdentificationAlgorithmProp, config.ZkSslEndpointIdentificationAlgorithm)
      KafkaConfig.setZooKeeperClientProperty(clientConfig, KafkaConfig.ZkSslCrlEnableProp, config.ZkSslCrlEnable.toString)
      KafkaConfig.setZooKeeperClientProperty(clientConfig, KafkaConfig.ZkSslOcspEnableProp, config.ZkSslOcspEnable.toString)
      Some(clientConfig)
    }

  val MIN_INCREMENTAL_FETCH_SESSION_EVICTION_MS: Long = 120000
}

/**
 * Represents the lifecycle of a single Kafka broker. Handles all functionality required
 * to start up and shutdown a single Kafka node.
 */
class KafkaServer(
  val config: KafkaConfig,
  time: Time = Time.SYSTEM,
  threadNamePrefix: Option[String] = None,
  enableForwarding: Boolean = false
) extends KafkaBroker with Server {

  private val startupComplete = new AtomicBoolean(false)
  private val isShuttingDown = new AtomicBoolean(false)
  private val isStartingUp = new AtomicBoolean(false)

  private var shutdownLatch = new CountDownLatch(1)
  private var logContext: LogContext = null

  private val kafkaMetricsReporters: Seq[KafkaMetricsReporter] =
    KafkaMetricsReporter.startReporters(VerifiableProperties(config.originals))
  var kafkaYammerMetrics: KafkaYammerMetrics = null
  var metrics: Metrics = null

  var dataPlaneRequestProcessor: KafkaApis = null
  var controlPlaneRequestProcessor: KafkaApis = null

  var authorizer: Option[Authorizer] = None
  var socketServer: SocketServer = null
  var dataPlaneRequestHandlerPool: KafkaRequestHandlerPool = null
  var controlPlaneRequestHandlerPool: KafkaRequestHandlerPool = null

  var logDirFailureChannel: LogDirFailureChannel = null
  var logManager: LogManager = null

  var replicaManager: ReplicaManager = null
  var adminManager: ZkAdminManager = null
  var tokenManager: DelegationTokenManager = null

  var dynamicConfigHandlers: Map[String, ConfigHandler] = null
  var dynamicConfigManager: DynamicConfigManager = null
  var credentialProvider: CredentialProvider = null
  var tokenCache: DelegationTokenCache = null

  var groupCoordinator: GroupCoordinator = null

  var transactionCoordinator: TransactionCoordinator = null

  var kafkaController: KafkaController = null

  var forwardingManager: Option[ForwardingManager] = None

  var autoTopicCreationManager: AutoTopicCreationManager = null

  var clientToControllerChannelManager: Option[BrokerToControllerChannelManager] = None

  var alterIsrManager: AlterIsrManager = null

  var kafkaScheduler: KafkaScheduler = null

  var metadataCache: ZkMetadataCache = null
  var quotaManagers: QuotaFactory.QuotaManagers = null

  val zkClientConfig: ZKClientConfig = KafkaServer.zkClientConfigFromKafkaConfig(config).getOrElse(new ZKClientConfig())
  private var _zkClient: KafkaZkClient = null
  private var configRepository: ZkConfigRepository = null

  val correlationId: AtomicInteger = new AtomicInteger(0)
  val brokerMetaPropsFile = "meta.properties"
  val brokerMetadataCheckpoints = config.logDirs.map { logDir =>
    (logDir, new BrokerMetadataCheckpoint(new File(logDir + File.separator + brokerMetaPropsFile)))
  }.toMap

  private var _clusterId: String = null
  private var _brokerTopicStats: BrokerTopicStats = null

  private var _featureChangeListener: FinalizedFeatureChangeListener = null

  val brokerFeatures: BrokerFeatures = BrokerFeatures.createDefault()
<<<<<<< HEAD

=======
>>>>>>> 62e88657
  val featureCache: FinalizedFeatureCache = new FinalizedFeatureCache(brokerFeatures)

  def clusterId: String = _clusterId

  // Visible for testing
  private[kafka] def zkClient = _zkClient

  private[kafka] def brokerTopicStats = _brokerTopicStats

  private[kafka] def featureChangeListener = _featureChangeListener

  /**
   * Start up API for bringing up a single instance of the Kafka server.
   * Instantiates the LogManager, the SocketServer and the request handlers - KafkaRequestHandlers
   */
  override def startup(): Unit = {
    try {
      info("starting")

      if (isShuttingDown.get)
        throw new IllegalStateException("Kafka server is still shutting down, cannot re-start!")

      if (startupComplete.get)
        return

      val canStartup = isStartingUp.compareAndSet(false, true)
      if (canStartup) {
        brokerState = BrokerState.STARTING

        /* setup zookeeper */
        initZkClient(time)
        configRepository = new ZkConfigRepository(new AdminZkClient(zkClient))

        /* initialize features */
        _featureChangeListener = new FinalizedFeatureChangeListener(featureCache, _zkClient)
        if (config.isFeatureVersioningSupported) {
          _featureChangeListener.initOrThrow(config.zkConnectionTimeoutMs)
        }

        /* Get or create cluster_id */
        _clusterId = getOrGenerateClusterId(zkClient)
        info(s"Cluster ID = ${clusterId}")

        /* load metadata */
        val (preloadedBrokerMetadataCheckpoint, initialOfflineDirs) =
          BrokerMetadataCheckpoint.getBrokerMetadataAndOfflineDirs(config.logDirs, ignoreMissing = true)

        if (preloadedBrokerMetadataCheckpoint.version != 0) {
          throw new RuntimeException(s"Found unexpected version in loaded `meta.properties`: " +
            s"$preloadedBrokerMetadataCheckpoint. Zk-based brokers only support version 0 " +
            "(which is implicit when the `version` field is missing).")
        }

        /* check cluster id */
        if (preloadedBrokerMetadataCheckpoint.clusterId.isDefined && preloadedBrokerMetadataCheckpoint.clusterId.get != clusterId)
          throw new InconsistentClusterIdException(
            s"The Cluster ID ${clusterId} doesn't match stored clusterId ${preloadedBrokerMetadataCheckpoint.clusterId} in meta.properties. " +
            s"The broker is trying to join the wrong cluster. Configured zookeeper.connect may be wrong.")

        /* generate brokerId */
        config.brokerId = getOrGenerateBrokerId(preloadedBrokerMetadataCheckpoint)
        logContext = new LogContext(s"[KafkaServer id=${config.brokerId}] ")
        this.logIdent = logContext.logPrefix

        // initialize dynamic broker configs from ZooKeeper. Any updates made after this will be
        // applied after DynamicConfigManager starts.
        config.dynamicConfig.initialize(zkClient)

        /* start scheduler */
        kafkaScheduler = new KafkaScheduler(config.backgroundThreads)
        kafkaScheduler.startup()

        /* create and configure metrics */
        kafkaYammerMetrics = KafkaYammerMetrics.INSTANCE
        kafkaYammerMetrics.configure(config.originals)
        metrics = Server.initializeMetrics(config, time, clusterId)

        /* register broker metrics */
        _brokerTopicStats = new BrokerTopicStats

        quotaManagers = QuotaFactory.instantiate(config, metrics, time, threadNamePrefix.getOrElse(""))
        KafkaBroker.notifyClusterListeners(clusterId, kafkaMetricsReporters ++ metrics.reporters.asScala)

        logDirFailureChannel = new LogDirFailureChannel(config.logDirs.size)

        /* start log manager */
        logManager = LogManager(config, initialOfflineDirs,
          new ZkConfigRepository(new AdminZkClient(zkClient)),
          kafkaScheduler, time, brokerTopicStats, logDirFailureChannel, config.usesTopicId)
        brokerState = BrokerState.RECOVERY
        logManager.startup(zkClient.getAllTopicsInCluster())

        metadataCache = MetadataCache.zkMetadataCache(config.brokerId)
        // Enable delegation token cache for all SCRAM mechanisms to simplify dynamic update.
        // This keeps the cache up-to-date if new SCRAM mechanisms are enabled dynamically.
        tokenCache = new DelegationTokenCache(ScramMechanism.mechanismNames)
        credentialProvider = new CredentialProvider(ScramMechanism.mechanismNames, tokenCache)

        /* start forwarding manager */
        if (enableForwarding) {
          val brokerToControllerManager = BrokerToControllerChannelManager(
            controllerNodeProvider = MetadataCacheControllerNodeProvider(config, metadataCache),
            time = time,
            metrics = metrics,
            config = config,
            channelName = "forwarding",
            threadNamePrefix = threadNamePrefix,
            retryTimeoutMs = config.requestTimeoutMs.longValue)
          brokerToControllerManager.start()
          this.forwardingManager = Some(ForwardingManager(brokerToControllerManager))
          clientToControllerChannelManager = Some(brokerToControllerManager)
        }

        val apiVersionManager = ApiVersionManager(
          ListenerType.ZK_BROKER,
          config,
          forwardingManager,
          brokerFeatures,
          featureCache
        )

        // Create and start the socket server acceptor threads so that the bound port is known.
        // Delay starting processors until the end of the initialization sequence to ensure
        // that credentials have been loaded before processing authentications.
        //
        // Note that we allow the use of KRaft mode controller APIs when forwarding is enabled
        // so that the Envelope request is exposed. This is only used in testing currently.
        socketServer = new SocketServer(config, metrics, time, credentialProvider, apiVersionManager)
        socketServer.startup(startProcessingRequests = false)

        /* start replica manager */
        alterIsrManager = if (config.interBrokerProtocolVersion.isAlterIsrSupported) {
          AlterIsrManager(
            config = config,
            metadataCache = metadataCache,
            scheduler = kafkaScheduler,
            time = time,
            metrics = metrics,
            threadNamePrefix = threadNamePrefix,
            brokerEpochSupplier = () => kafkaController.brokerEpoch,
            config.brokerId
          )
        } else {
          AlterIsrManager(kafkaScheduler, time, zkClient)
        }
        alterIsrManager.start()

        replicaManager = createReplicaManager(isShuttingDown)
        replicaManager.startup()

        val brokerInfo = createBrokerInfo
        val brokerEpoch = zkClient.registerBroker(brokerInfo)

        // Now that the broker is successfully registered, checkpoint its metadata
        checkpointBrokerMetadata(ZkMetaProperties(clusterId, config.brokerId))

        /* start token manager */
        tokenManager = new DelegationTokenManager(config, tokenCache, time , zkClient)
        tokenManager.startup()

        /* start kafka controller */
        kafkaController = new KafkaController(config, zkClient, time, metrics, brokerInfo, brokerEpoch, tokenManager, brokerFeatures, featureCache, threadNamePrefix)
        kafkaController.startup()

        adminManager = new ZkAdminManager(config, metrics, metadataCache, zkClient)

        /* start group coordinator */
        // Hardcode Time.SYSTEM for now as some Streams tests fail otherwise, it would be good to fix the underlying issue
        groupCoordinator = GroupCoordinator(config, replicaManager, Time.SYSTEM, metrics)
        groupCoordinator.startup(() => zkClient.getTopicPartitionCount(Topic.GROUP_METADATA_TOPIC_NAME).getOrElse(config.offsetsTopicPartitions))

        /* start transaction coordinator, with a separate background thread scheduler for transaction expiration and log loading */
        // Hardcode Time.SYSTEM for now as some Streams tests fail otherwise, it would be good to fix the underlying issue
        transactionCoordinator = TransactionCoordinator(config, replicaManager, new KafkaScheduler(threads = 1, threadNamePrefix = "transaction-log-manager-"),
          () => new ProducerIdManager(config.brokerId, zkClient), metrics, metadataCache, Time.SYSTEM)
        transactionCoordinator.startup(
          () => zkClient.getTopicPartitionCount(Topic.TRANSACTION_STATE_TOPIC_NAME).getOrElse(config.transactionTopicPartitions))

        /* start auto topic creation manager */
        this.autoTopicCreationManager = AutoTopicCreationManager(
          config,
          metadataCache,
          threadNamePrefix,
          clientToControllerChannelManager,
          Some(adminManager),
          Some(kafkaController),
          groupCoordinator,
          transactionCoordinator
        )

        /* Get the authorizer and initialize it if one is specified.*/
        authorizer = config.authorizer
        authorizer.foreach(_.configure(config.originals))
        val authorizerFutures: Map[Endpoint, CompletableFuture[Void]] = authorizer match {
          case Some(authZ) =>
            authZ.start(brokerInfo.broker.toServerInfo(clusterId, config)).asScala.map { case (ep, cs) =>
              ep -> cs.toCompletableFuture
            }
          case None =>
            brokerInfo.broker.endPoints.map { ep =>
              ep.toJava -> CompletableFuture.completedFuture[Void](null)
            }.toMap
        }

        val fetchManager = new FetchManager(Time.SYSTEM,
          new FetchSessionCache(config.maxIncrementalFetchSessionCacheSlots,
            KafkaServer.MIN_INCREMENTAL_FETCH_SESSION_EVICTION_MS))

        /* start processing requests */
<<<<<<< HEAD
        dataPlaneRequestProcessor = new KafkaApis(socketServer.dataPlaneRequestChannel, replicaManager, adminManager, groupCoordinator, transactionCoordinator,
          kafkaController, zkClient, config.brokerId, config, metadataCache, metrics, authorizer, quotaManagers,
          fetchManager, brokerTopicStats, clusterId, time, tokenManager, brokerFeatures, featureCache)
=======
        val zkSupport = ZkSupport(adminManager, kafkaController, zkClient, forwardingManager, metadataCache)
        dataPlaneRequestProcessor = new KafkaApis(socketServer.dataPlaneRequestChannel, zkSupport, replicaManager, groupCoordinator, transactionCoordinator,
          autoTopicCreationManager, config.brokerId, config, configRepository, metadataCache, metrics, authorizer, quotaManagers,
          fetchManager, brokerTopicStats, clusterId, time, tokenManager, apiVersionManager)
>>>>>>> 62e88657

        dataPlaneRequestHandlerPool = new KafkaRequestHandlerPool(config.brokerId, socketServer.dataPlaneRequestChannel, dataPlaneRequestProcessor, time,
          config.numIoThreads, s"${SocketServer.DataPlaneMetricPrefix}RequestHandlerAvgIdlePercent", SocketServer.DataPlaneThreadPrefix)

        socketServer.controlPlaneRequestChannelOpt.foreach { controlPlaneRequestChannel =>
<<<<<<< HEAD
          controlPlaneRequestProcessor = new KafkaApis(controlPlaneRequestChannel, replicaManager, adminManager, groupCoordinator, transactionCoordinator,
            kafkaController, zkClient, config.brokerId, config, metadataCache, metrics, authorizer, quotaManagers,
            fetchManager, brokerTopicStats, clusterId, time, tokenManager, brokerFeatures, featureCache)
=======
          controlPlaneRequestProcessor = new KafkaApis(controlPlaneRequestChannel, zkSupport, replicaManager, groupCoordinator, transactionCoordinator,
            autoTopicCreationManager, config.brokerId, config, configRepository, metadataCache, metrics, authorizer, quotaManagers,
            fetchManager, brokerTopicStats, clusterId, time, tokenManager, apiVersionManager)
>>>>>>> 62e88657

          controlPlaneRequestHandlerPool = new KafkaRequestHandlerPool(config.brokerId, socketServer.controlPlaneRequestChannelOpt.get, controlPlaneRequestProcessor, time,
            1, s"${SocketServer.ControlPlaneMetricPrefix}RequestHandlerAvgIdlePercent", SocketServer.ControlPlaneThreadPrefix)
        }

        Mx4jLoader.maybeLoad()

        /* Add all reconfigurables for config change notification before starting config handlers */
        config.dynamicConfig.addReconfigurables(this)

        /* start dynamic config manager */
        dynamicConfigHandlers = Map[String, ConfigHandler](ConfigType.Topic -> new TopicConfigHandler(logManager, config, quotaManagers, kafkaController),
                                                           ConfigType.Client -> new ClientIdConfigHandler(quotaManagers),
                                                           ConfigType.User -> new UserConfigHandler(quotaManagers, credentialProvider),
                                                           ConfigType.Broker -> new BrokerConfigHandler(config, quotaManagers),
                                                           ConfigType.Ip -> new IpConfigHandler(socketServer.connectionQuotas))

        // Create the config manager. start listening to notifications
        dynamicConfigManager = new DynamicConfigManager(zkClient, dynamicConfigHandlers)
        dynamicConfigManager.startup()

        socketServer.startProcessingRequests(authorizerFutures)

        brokerState = BrokerState.RUNNING
        shutdownLatch = new CountDownLatch(1)
        startupComplete.set(true)
        isStartingUp.set(false)
        AppInfoParser.registerAppInfo(Server.MetricsPrefix, config.brokerId.toString, metrics, time.milliseconds())
        info("started")
      }
    }
    catch {
      case e: Throwable =>
        fatal("Fatal error during KafkaServer startup. Prepare to shutdown", e)
        isStartingUp.set(false)
        shutdown()
        throw e
    }
  }

  protected def createReplicaManager(isShuttingDown: AtomicBoolean): ReplicaManager = {
    new ReplicaManager(config, metrics, time, Some(zkClient), kafkaScheduler, logManager, isShuttingDown, quotaManagers,
      brokerTopicStats, metadataCache, logDirFailureChannel, alterIsrManager, configRepository)
  }

  private def initZkClient(time: Time): Unit = {
    info(s"Connecting to zookeeper on ${config.zkConnect}")

    def createZkClient(zkConnect: String, isSecure: Boolean) = {
      KafkaZkClient(zkConnect, isSecure, config.zkSessionTimeoutMs, config.zkConnectionTimeoutMs,
        config.zkMaxInFlightRequests, time, name = Some("Kafka server"), zkClientConfig = Some(zkClientConfig))
    }

    val chrootIndex = config.zkConnect.indexOf("/")
    val chrootOption = {
      if (chrootIndex > 0) Some(config.zkConnect.substring(chrootIndex))
      else None
    }

    val secureAclsEnabled = config.zkEnableSecureAcls
    val isZkSecurityEnabled = JaasUtils.isZkSaslEnabled() || KafkaConfig.zkTlsClientAuthEnabled(zkClientConfig)

    if (secureAclsEnabled && !isZkSecurityEnabled)
      throw new java.lang.SecurityException(s"${KafkaConfig.ZkEnableSecureAclsProp} is true, but ZooKeeper client TLS configuration identifying at least $KafkaConfig.ZkSslClientEnableProp, $KafkaConfig.ZkClientCnxnSocketProp, and $KafkaConfig.ZkSslKeyStoreLocationProp was not present and the " +
        s"verification of the JAAS login file failed ${JaasUtils.zkSecuritySysConfigString}")

    // make sure chroot path exists
    chrootOption.foreach { chroot =>
      val zkConnForChrootCreation = config.zkConnect.substring(0, chrootIndex)
      val zkClient = createZkClient(zkConnForChrootCreation, secureAclsEnabled)
      zkClient.makeSurePersistentPathExists(chroot)
      info(s"Created zookeeper path $chroot")
      zkClient.close()
    }

    _zkClient = createZkClient(config.zkConnect, secureAclsEnabled)
    _zkClient.createTopLevelPaths()
  }

  private def getOrGenerateClusterId(zkClient: KafkaZkClient): String = {
    zkClient.getClusterId.getOrElse(zkClient.createOrGetClusterId(CoreUtils.generateUuidAsBase64()))
  }

  def createBrokerInfo: BrokerInfo = {
    val endPoints = config.advertisedListeners.map(e => s"${e.host}:${e.port}")
    zkClient.getAllBrokersInCluster.filter(_.id != config.brokerId).foreach { broker =>
      val commonEndPoints = broker.endPoints.map(e => s"${e.host}:${e.port}").intersect(endPoints)
      require(commonEndPoints.isEmpty, s"Configured end points ${commonEndPoints.mkString(",")} in" +
        s" advertised listeners are already registered by broker ${broker.id}")
    }

    val listeners = config.advertisedListeners.map { endpoint =>
      if (endpoint.port == 0)
        endpoint.copy(port = socketServer.boundPort(endpoint.listenerName))
      else
        endpoint
    }

    val updatedEndpoints = listeners.map(endpoint =>
      if (Utils.isBlank(endpoint.host))
        endpoint.copy(host = InetAddress.getLocalHost.getCanonicalHostName)
      else
        endpoint
    )

    val jmxPort = System.getProperty("com.sun.management.jmxremote.port", "-1").toInt
    BrokerInfo(
      Broker(config.brokerId, updatedEndpoints, config.rack, brokerFeatures.supportedFeatures),
      config.interBrokerProtocolVersion,
      jmxPort)
  }

  /**
   * Performs controlled shutdown
   */
  private def controlledShutdown(): Unit = {

    def node(broker: MetadataBroker): Node = broker.node(config.interBrokerListenerName)

    val socketTimeoutMs = config.controllerSocketTimeoutMs

    def doControlledShutdown(retries: Int): Boolean = {
      val metadataUpdater = new ManualMetadataUpdater()
      val networkClient = {
        val channelBuilder = ChannelBuilders.clientChannelBuilder(
          config.interBrokerSecurityProtocol,
          JaasContext.Type.SERVER,
          config,
          config.interBrokerListenerName,
          config.saslMechanismInterBrokerProtocol,
          time,
          config.saslInterBrokerHandshakeRequestEnable,
          logContext)
        val selector = new Selector(
          NetworkReceive.UNLIMITED,
          config.connectionsMaxIdleMs,
          metrics,
          time,
          "kafka-server-controlled-shutdown",
          Map.empty.asJava,
          false,
          channelBuilder,
          logContext
        )
        new NetworkClient(
          selector,
          metadataUpdater,
          config.brokerId.toString,
          1,
          0,
          0,
          Selectable.USE_DEFAULT_BUFFER_SIZE,
          Selectable.USE_DEFAULT_BUFFER_SIZE,
          config.requestTimeoutMs,
          config.connectionSetupTimeoutMs,
          config.connectionSetupTimeoutMaxMs,
          time,
          false,
          new ApiVersions,
          logContext)
      }

      var shutdownSucceeded: Boolean = false

      try {

        var remainingRetries = retries
        var prevController: MetadataBroker = null
        var ioException = false

        while (!shutdownSucceeded && remainingRetries > 0) {
          remainingRetries = remainingRetries - 1

          // 1. Find the controller and establish a connection to it.
          // If the controller id or the broker registration are missing, we sleep and retry (if there are remaining retries)
          metadataCache.getControllerId match {
            case Some(controllerId) =>
              metadataCache.getAliveBroker(controllerId) match {
                case Some(broker) =>
                  // if this is the first attempt, if the controller has changed or if an exception was thrown in a previous
                  // attempt, connect to the most recent controller
                  if (ioException || broker != prevController) {

                    ioException = false

                    if (prevController != null)
                      networkClient.close(node(prevController).idString)

                    prevController = broker
                    metadataUpdater.setNodes(Seq(node(prevController)).asJava)
                  }
                case None =>
                  info(s"Broker registration for controller $controllerId is not available in the metadata cache")
              }
            case None =>
              info("No controller present in the metadata cache")
          }

          // 2. issue a controlled shutdown to the controller
          if (prevController != null) {
            try {

              if (!NetworkClientUtils.awaitReady(networkClient, node(prevController), time, socketTimeoutMs))
                throw new SocketTimeoutException(s"Failed to connect within $socketTimeoutMs ms")

              // send the controlled shutdown request
              val controlledShutdownApiVersion: Short =
                if (config.interBrokerProtocolVersion < KAFKA_0_9_0) 0
                else if (config.interBrokerProtocolVersion < KAFKA_2_2_IV0) 1
                else if (config.interBrokerProtocolVersion < KAFKA_2_4_IV1) 2
                else 3

              val controlledShutdownRequest = new ControlledShutdownRequest.Builder(
                  new ControlledShutdownRequestData()
                    .setBrokerId(config.brokerId)
                    .setBrokerEpoch(kafkaController.brokerEpoch),
                    controlledShutdownApiVersion)
              val request = networkClient.newClientRequest(node(prevController).idString, controlledShutdownRequest,
                time.milliseconds(), true)
              val clientResponse = NetworkClientUtils.sendAndReceive(networkClient, request, time)

              val shutdownResponse = clientResponse.responseBody.asInstanceOf[ControlledShutdownResponse]
              if (shutdownResponse.error == Errors.NONE && shutdownResponse.data.remainingPartitions.isEmpty) {
                shutdownSucceeded = true
                info("Controlled shutdown succeeded")
              }
              else {
                info(s"Remaining partitions to move: ${shutdownResponse.data.remainingPartitions}")
                info(s"Error from controller: ${shutdownResponse.error}")
              }
            }
            catch {
              case ioe: IOException =>
                ioException = true
                warn("Error during controlled shutdown, possibly because leader movement took longer than the " +
                  s"configured controller.socket.timeout.ms and/or request.timeout.ms: ${ioe.getMessage}")
                // ignore and try again
            }
          }
          if (!shutdownSucceeded) {
            Thread.sleep(config.controlledShutdownRetryBackoffMs)
            warn("Retrying controlled shutdown after the previous attempt failed...")
          }
        }
      }
      finally
        networkClient.close()

      shutdownSucceeded
    }

    if (startupComplete.get() && config.controlledShutdownEnable) {
      // We request the controller to do a controlled shutdown. On failure, we backoff for a configured period
      // of time and try again for a configured number of retries. If all the attempt fails, we simply force
      // the shutdown.
      info("Starting controlled shutdown")

      brokerState = BrokerState.PENDING_CONTROLLED_SHUTDOWN

      val shutdownSucceeded = doControlledShutdown(config.controlledShutdownMaxRetries.intValue)

      if (!shutdownSucceeded)
        warn("Proceeding to do an unclean shutdown as all the controlled shutdown attempts failed")
    }
  }

  /**
   * Shutdown API for shutting down a single instance of the Kafka server.
   * Shuts down the LogManager, the SocketServer and the log cleaner scheduler thread
   */
  override def shutdown(): Unit = {
    try {
      info("shutting down")

      if (isStartingUp.get)
        throw new IllegalStateException("Kafka server is still starting up, cannot shut down!")

      // To ensure correct behavior under concurrent calls, we need to check `shutdownLatch` first since it gets updated
      // last in the `if` block. If the order is reversed, we could shutdown twice or leave `isShuttingDown` set to
      // `true` at the end of this method.
      if (shutdownLatch.getCount > 0 && isShuttingDown.compareAndSet(false, true)) {
        CoreUtils.swallow(controlledShutdown(), this)
        brokerState = BrokerState.SHUTTING_DOWN

        if (dynamicConfigManager != null)
          CoreUtils.swallow(dynamicConfigManager.shutdown(), this)

        // Stop socket server to stop accepting any more connections and requests.
        // Socket server will be shutdown towards the end of the sequence.
        if (socketServer != null)
          CoreUtils.swallow(socketServer.stopProcessingRequests(), this)
        if (dataPlaneRequestHandlerPool != null)
          CoreUtils.swallow(dataPlaneRequestHandlerPool.shutdown(), this)
        if (controlPlaneRequestHandlerPool != null)
          CoreUtils.swallow(controlPlaneRequestHandlerPool.shutdown(), this)

        if (dataPlaneRequestProcessor != null)
          CoreUtils.swallow(dataPlaneRequestProcessor.close(), this)
        if (controlPlaneRequestProcessor != null)
          CoreUtils.swallow(controlPlaneRequestProcessor.close(), this)
        CoreUtils.swallow(authorizer.foreach(_.close()), this)
        if (adminManager != null)
          CoreUtils.swallow(adminManager.shutdown(), this)

        if (transactionCoordinator != null)
          CoreUtils.swallow(transactionCoordinator.shutdown(), this)
        if (groupCoordinator != null)
          CoreUtils.swallow(groupCoordinator.shutdown(), this)

        if (tokenManager != null)
          CoreUtils.swallow(tokenManager.shutdown(), this)

        if (replicaManager != null)
          CoreUtils.swallow(replicaManager.shutdown(), this)

        if (alterIsrManager != null)
          CoreUtils.swallow(alterIsrManager.shutdown(), this)

        CoreUtils.swallow(clientToControllerChannelManager.foreach(_.shutdown()), this)

        if (logManager != null)
          CoreUtils.swallow(logManager.shutdown(), this)
        // be sure to shutdown scheduler after log manager
        if (kafkaScheduler != null)
          CoreUtils.swallow(kafkaScheduler.shutdown(), this)

        if (kafkaController != null)
          CoreUtils.swallow(kafkaController.shutdown(), this)

        if (featureChangeListener != null)
          CoreUtils.swallow(featureChangeListener.close(), this)

        if (zkClient != null)
          CoreUtils.swallow(zkClient.close(), this)

        if (quotaManagers != null)
          CoreUtils.swallow(quotaManagers.shutdown(), this)

        // Even though socket server is stopped much earlier, controller can generate
        // response for controlled shutdown request. Shutdown server at the end to
        // avoid any failures (e.g. when metrics are recorded)
        if (socketServer != null)
          CoreUtils.swallow(socketServer.shutdown(), this)
        if (metrics != null)
          CoreUtils.swallow(metrics.close(), this)
        if (brokerTopicStats != null)
          CoreUtils.swallow(brokerTopicStats.close(), this)

        // Clear all reconfigurable instances stored in DynamicBrokerConfig
        config.dynamicConfig.clear()

        brokerState = BrokerState.NOT_RUNNING

        startupComplete.set(false)
        isShuttingDown.set(false)
        CoreUtils.swallow(AppInfoParser.unregisterAppInfo(Server.MetricsPrefix, config.brokerId.toString, metrics), this)
        shutdownLatch.countDown()
        info("shut down completed")
      }
    }
    catch {
      case e: Throwable =>
        fatal("Fatal error during KafkaServer shutdown.", e)
        isShuttingDown.set(false)
        throw e
    }
  }

  /**
   * After calling shutdown(), use this API to wait until the shutdown is complete
   */
  override def awaitShutdown(): Unit = shutdownLatch.await()

  def getLogManager: LogManager = logManager

  def boundPort(listenerName: ListenerName): Int = socketServer.boundPort(listenerName)

  /**
   * Checkpoint the BrokerMetadata to all the online log.dirs
   *
   * @param brokerMetadata
   */
  private def checkpointBrokerMetadata(brokerMetadata: ZkMetaProperties) = {
    for (logDir <- config.logDirs if logManager.isLogDirOnline(new File(logDir).getAbsolutePath)) {
      val checkpoint = brokerMetadataCheckpoints(logDir)
      checkpoint.write(brokerMetadata.toProperties)
    }
  }

  /**
   * Generates new brokerId if enabled or reads from meta.properties based on following conditions
   * <ol>
   * <li> config has no broker.id provided and broker id generation is enabled, generates a broker.id based on Zookeeper's sequence
   * <li> config has broker.id and meta.properties contains broker.id if they don't match throws InconsistentBrokerIdException
   * <li> config has broker.id and there is no meta.properties file, creates new meta.properties and stores broker.id
   * <ol>
   *
   * @return The brokerId.
   */
  private def getOrGenerateBrokerId(brokerMetadata: RawMetaProperties): Int = {
    val brokerId = config.brokerId

    if (brokerId >= 0 && brokerMetadata.brokerId.exists(_ != brokerId))
      throw new InconsistentBrokerIdException(
        s"Configured broker.id $brokerId doesn't match stored broker.id ${brokerMetadata.brokerId} in meta.properties. " +
          s"If you moved your data, make sure your configured broker.id matches. " +
          s"If you intend to create a new broker, you should remove all data in your data directories (log.dirs).")
    else if (brokerMetadata.brokerId.isDefined)
      brokerMetadata.brokerId.get
    else if (brokerId < 0 && config.brokerIdGenerationEnable) // generate a new brokerId from Zookeeper
      generateBrokerId()
    else
      brokerId
  }

  /**
    * Return a sequence id generated by updating the broker sequence id path in ZK.
    * Users can provide brokerId in the config. To avoid conflicts between ZK generated
    * sequence id and configured brokerId, we increment the generated sequence id by KafkaConfig.MaxReservedBrokerId.
    */
  private def generateBrokerId(): Int = {
    try {
      zkClient.generateBrokerSequenceId() + config.maxReservedBrokerId
    } catch {
      case e: Exception =>
        error("Failed to generate broker.id due to ", e)
        throw new GenerateBrokerIdException("Failed to generate broker.id", e)
    }
  }
}<|MERGE_RESOLUTION|>--- conflicted
+++ resolved
@@ -26,15 +26,9 @@
 import kafka.common.{GenerateBrokerIdException, InconsistentBrokerIdException, InconsistentClusterIdException}
 import kafka.controller.KafkaController
 import kafka.coordinator.group.GroupCoordinator
-<<<<<<< HEAD
-import kafka.coordinator.transaction.TransactionCoordinator
-import kafka.log.{LogConfig, LogManager}
-import kafka.metrics.{KafkaMetricsGroup, KafkaMetricsReporter, KafkaYammerMetrics, LinuxIoMetricsCollector}
-=======
 import kafka.coordinator.transaction.{ProducerIdManager, TransactionCoordinator}
 import kafka.log.LogManager
 import kafka.metrics.{KafkaMetricsReporter, KafkaYammerMetrics}
->>>>>>> 62e88657
 import kafka.network.SocketServer
 import kafka.security.CredentialProvider
 import kafka.server.metadata.{MetadataBroker, ZkConfigRepository}
@@ -165,10 +159,6 @@
   private var _featureChangeListener: FinalizedFeatureChangeListener = null
 
   val brokerFeatures: BrokerFeatures = BrokerFeatures.createDefault()
-<<<<<<< HEAD
-
-=======
->>>>>>> 62e88657
   val featureCache: FinalizedFeatureCache = new FinalizedFeatureCache(brokerFeatures)
 
   def clusterId: String = _clusterId
@@ -378,30 +368,18 @@
             KafkaServer.MIN_INCREMENTAL_FETCH_SESSION_EVICTION_MS))
 
         /* start processing requests */
-<<<<<<< HEAD
-        dataPlaneRequestProcessor = new KafkaApis(socketServer.dataPlaneRequestChannel, replicaManager, adminManager, groupCoordinator, transactionCoordinator,
-          kafkaController, zkClient, config.brokerId, config, metadataCache, metrics, authorizer, quotaManagers,
-          fetchManager, brokerTopicStats, clusterId, time, tokenManager, brokerFeatures, featureCache)
-=======
         val zkSupport = ZkSupport(adminManager, kafkaController, zkClient, forwardingManager, metadataCache)
         dataPlaneRequestProcessor = new KafkaApis(socketServer.dataPlaneRequestChannel, zkSupport, replicaManager, groupCoordinator, transactionCoordinator,
           autoTopicCreationManager, config.brokerId, config, configRepository, metadataCache, metrics, authorizer, quotaManagers,
           fetchManager, brokerTopicStats, clusterId, time, tokenManager, apiVersionManager)
->>>>>>> 62e88657
 
         dataPlaneRequestHandlerPool = new KafkaRequestHandlerPool(config.brokerId, socketServer.dataPlaneRequestChannel, dataPlaneRequestProcessor, time,
           config.numIoThreads, s"${SocketServer.DataPlaneMetricPrefix}RequestHandlerAvgIdlePercent", SocketServer.DataPlaneThreadPrefix)
 
         socketServer.controlPlaneRequestChannelOpt.foreach { controlPlaneRequestChannel =>
-<<<<<<< HEAD
-          controlPlaneRequestProcessor = new KafkaApis(controlPlaneRequestChannel, replicaManager, adminManager, groupCoordinator, transactionCoordinator,
-            kafkaController, zkClient, config.brokerId, config, metadataCache, metrics, authorizer, quotaManagers,
-            fetchManager, brokerTopicStats, clusterId, time, tokenManager, brokerFeatures, featureCache)
-=======
           controlPlaneRequestProcessor = new KafkaApis(controlPlaneRequestChannel, zkSupport, replicaManager, groupCoordinator, transactionCoordinator,
             autoTopicCreationManager, config.brokerId, config, configRepository, metadataCache, metrics, authorizer, quotaManagers,
             fetchManager, brokerTopicStats, clusterId, time, tokenManager, apiVersionManager)
->>>>>>> 62e88657
 
           controlPlaneRequestHandlerPool = new KafkaRequestHandlerPool(config.brokerId, socketServer.controlPlaneRequestChannelOpt.get, controlPlaneRequestProcessor, time,
             1, s"${SocketServer.ControlPlaneMetricPrefix}RequestHandlerAvgIdlePercent", SocketServer.ControlPlaneThreadPrefix)
