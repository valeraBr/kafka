/**
 * Licensed to the Apache Software Foundation (ASF) under one or more
 * contributor license agreements.  See the NOTICE file distributed with
 * this work for additional information regarding copyright ownership.
 * The ASF licenses this file to You under the Apache License, Version 2.0
 * (the "License"); you may not use this file except in compliance with
 * the License.  You may obtain a copy of the License at
 *
 *    http://www.apache.org/licenses/LICENSE-2.0
 *
 * Unless required by applicable law or agreed to in writing, software
 * distributed under the License is distributed on an "AS IS" BASIS,
 * WITHOUT WARRANTIES OR CONDITIONS OF ANY KIND, either express or implied.
 * See the License for the specific language governing permissions and
 * limitations under the License.
 */

package kafka.server

import java.net.{SocketTimeoutException}
import java.util

import kafka.admin._
import kafka.api.{KAFKA_090, ApiVersion}
import kafka.log.LogConfig
import kafka.log.CleanerConfig
import kafka.log.LogManager
import java.util.concurrent._
import atomic.{AtomicInteger, AtomicBoolean}
import java.io.{IOException, File}

import kafka.security.auth.Authorizer
import kafka.utils._
import org.apache.kafka.clients.{ManualMetadataUpdater, ClientRequest, NetworkClient}
import org.apache.kafka.common.Node
import org.apache.kafka.common.metrics._
import org.apache.kafka.common.network.{Selectable, ChannelBuilders, NetworkReceive, Selector}
import org.apache.kafka.common.protocol.{Errors, ApiKeys, SecurityProtocol}
import org.apache.kafka.common.metrics.{JmxReporter, Metrics}
import org.apache.kafka.common.requests.{ControlledShutdownResponse, ControlledShutdownRequest, RequestSend}
import org.apache.kafka.common.security.JaasUtils
import org.apache.kafka.common.security.ssl.SSLFactory
import org.apache.kafka.common.utils.AppInfoParser

import scala.collection.mutable
import scala.collection.JavaConverters._
import org.I0Itec.zkclient.{ZkClient, ZkConnection}
import kafka.controller.{ControllerStats, KafkaController}
import kafka.cluster.{EndPoint, Broker}
import kafka.common.{ErrorMapping, InconsistentBrokerIdException, GenerateBrokerIdException}
import kafka.network.{BlockingChannel, SocketServer}
import kafka.metrics.KafkaMetricsGroup
import com.yammer.metrics.core.Gauge
import kafka.coordinator.{ConsumerCoordinator}

object KafkaServer {
  // Copy the subset of properties that are relevant to Logs
  // I'm listing out individual properties here since the names are slightly different in each Config class...
  private[kafka] def copyKafkaConfigToLog(kafkaConfig: KafkaConfig): java.util.Map[String, Object] = {
    val logProps = new util.HashMap[String, Object]()
    logProps.put(LogConfig.SegmentBytesProp, kafkaConfig.logSegmentBytes)
    logProps.put(LogConfig.SegmentMsProp, kafkaConfig.logRollTimeMillis)
    logProps.put(LogConfig.SegmentJitterMsProp, kafkaConfig.logRollTimeJitterMillis)
    logProps.put(LogConfig.SegmentIndexBytesProp, kafkaConfig.logIndexSizeMaxBytes)
    logProps.put(LogConfig.FlushMessagesProp, kafkaConfig.logFlushIntervalMessages)
    logProps.put(LogConfig.FlushMsProp, kafkaConfig.logFlushIntervalMs)
    logProps.put(LogConfig.RetentionBytesProp, kafkaConfig.logRetentionBytes)
    logProps.put(LogConfig.RetentionMsProp, kafkaConfig.logRetentionTimeMillis: java.lang.Long)
    logProps.put(LogConfig.MaxMessageBytesProp, kafkaConfig.messageMaxBytes)
    logProps.put(LogConfig.IndexIntervalBytesProp, kafkaConfig.logIndexIntervalBytes)
    logProps.put(LogConfig.DeleteRetentionMsProp, kafkaConfig.logCleanerDeleteRetentionMs)
    logProps.put(LogConfig.FileDeleteDelayMsProp, kafkaConfig.logDeleteDelayMs)
    logProps.put(LogConfig.MinCleanableDirtyRatioProp, kafkaConfig.logCleanerMinCleanRatio)
    logProps.put(LogConfig.CleanupPolicyProp, kafkaConfig.logCleanupPolicy)
    logProps.put(LogConfig.MinInSyncReplicasProp, kafkaConfig.minInSyncReplicas)
    logProps.put(LogConfig.CompressionTypeProp, kafkaConfig.compressionType)
    logProps.put(LogConfig.UncleanLeaderElectionEnableProp, kafkaConfig.uncleanLeaderElectionEnable)
    logProps.put(LogConfig.PreAllocateEnableProp, kafkaConfig.logPreAllocateEnable)
    logProps
  }
}



/**
 * Represents the lifecycle of a single Kafka broker. Handles all functionality required
 * to start up and shutdown a single Kafka node.
 */
class KafkaServer(val config: KafkaConfig, time: Time = SystemTime, threadNamePrefix: Option[String] = None) extends Logging with KafkaMetricsGroup {
  private val startupComplete = new AtomicBoolean(false)
  private val isShuttingDown = new AtomicBoolean(false)
  private val isStartingUp = new AtomicBoolean(false)

  private var shutdownLatch = new CountDownLatch(1)

  private val jmxPrefix: String = "kafka.server"
  private val reporters: java.util.List[MetricsReporter] =  config.metricReporterClasses
  reporters.add(new JmxReporter(jmxPrefix))

  // This exists because the Metrics package from clients has its own Time implementation.
  // SocketServer/Quotas (which uses client libraries) have to use the client Time objects without having to convert all of Kafka to use them
  // Eventually, we want to merge the Time objects in core and clients
  private implicit val kafkaMetricsTime: org.apache.kafka.common.utils.Time = new org.apache.kafka.common.utils.SystemTime()
  var metrics: Metrics = null

  private val metricConfig: MetricConfig = new MetricConfig()
    .samples(config.metricNumSamples)
    .timeWindow(config.metricSampleWindowMs, TimeUnit.MILLISECONDS)

  val brokerState: BrokerState = new BrokerState

  var apis: KafkaApis = null
  var socketServer: SocketServer = null
  var requestHandlerPool: KafkaRequestHandlerPool = null

  var logManager: LogManager = null

  var replicaManager: ReplicaManager = null

  var dynamicConfigHandlers: Map[String, ConfigHandler] = null
  var dynamicConfigManager: DynamicConfigManager = null

  var consumerCoordinator: ConsumerCoordinator = null

  var kafkaController: KafkaController = null

  val kafkaScheduler = new KafkaScheduler(config.backgroundThreads)

  var kafkaHealthcheck: KafkaHealthcheck = null
  val metadataCache: MetadataCache = new MetadataCache(config.brokerId)

  var zkUtils: ZkUtils = null
  val correlationId: AtomicInteger = new AtomicInteger(0)
  val brokerMetaPropsFile = "meta.properties"
  val brokerMetadataCheckpoints = config.logDirs.map(logDir => (logDir, new BrokerMetadataCheckpoint(new File(logDir + File.separator +brokerMetaPropsFile)))).toMap

  newGauge(
    "BrokerState",
    new Gauge[Int] {
      def value = brokerState.currentState
    }
  )

  /**
   * Start up API for bringing up a single instance of the Kafka server.
   * Instantiates the LogManager, the SocketServer and the request handlers - KafkaRequestHandlers
   */
  def startup() {
    try {
      info("starting")

      if(isShuttingDown.get)
        throw new IllegalStateException("Kafka server is still shutting down, cannot re-start!")

      if(startupComplete.get)
        return

      val canStartup = isStartingUp.compareAndSet(false, true)
      if (canStartup) {
        metrics = new Metrics(metricConfig, reporters, kafkaMetricsTime)

        brokerState.newState(Starting)

        /* start scheduler */
        kafkaScheduler.startup()

        /* setup zookeeper */
        zkUtils = initZk()

        /* start log manager */
        logManager = createLogManager(zkUtils.zkClient, brokerState)
        logManager.startup()

        /* generate brokerId */
        config.brokerId =  getBrokerId
        this.logIdent = "[Kafka Server " + config.brokerId + "], "

        socketServer = new SocketServer(config, metrics, kafkaMetricsTime)
        socketServer.startup()

        /* start replica manager */
        replicaManager = new ReplicaManager(config, metrics, time, kafkaMetricsTime, zkUtils, kafkaScheduler, logManager,
          isShuttingDown)
        replicaManager.startup()

        /* start kafka controller */
        kafkaController = new KafkaController(config, zkUtils, brokerState, kafkaMetricsTime, metrics, threadNamePrefix)
        kafkaController.startup()

        /* start kafka coordinator */
        consumerCoordinator = ConsumerCoordinator.create(config, zkUtils, replicaManager, kafkaScheduler)
        consumerCoordinator.startup()

        /* Get the authorizer and initialize it if one is specified.*/
        val authorizer: Option[Authorizer] = if (config.authorizerClassName != null && !config.authorizerClassName.isEmpty) {
          val authZ: Authorizer = CoreUtils.createObject(config.authorizerClassName)
          authZ.configure(config.originals())
          Option(authZ)
        } else {
          None
        }

        /* start processing requests */
        apis = new KafkaApis(socketServer.requestChannel, replicaManager, consumerCoordinator,
          kafkaController, zkUtils, config.brokerId, config, metadataCache, metrics, authorizer)
        requestHandlerPool = new KafkaRequestHandlerPool(config.brokerId, socketServer.requestChannel, apis, config.numIoThreads)
        brokerState.newState(RunningAsBroker)

        Mx4jLoader.maybeLoad()

        /* start dynamic config manager */
        dynamicConfigHandlers = Map[String, ConfigHandler](ConfigType.Topic -> new TopicConfigHandler(logManager),
                                                           ConfigType.Client -> new ClientIdConfigHandler)
        dynamicConfigManager = new DynamicConfigManager(zkUtils, dynamicConfigHandlers)
        dynamicConfigManager.startup()

        /* tell everyone we are alive */
        val listeners = config.advertisedListeners.map {case(protocol, endpoint) =>
          if (endpoint.port == 0)
            (protocol, EndPoint(endpoint.host, socketServer.boundPort(protocol), endpoint.protocolType))
          else
            (protocol, endpoint)
        }
        kafkaHealthcheck = new KafkaHealthcheck(config.brokerId, listeners, zkUtils)
        kafkaHealthcheck.startup()

        /* register broker metrics */
        registerStats()

        shutdownLatch = new CountDownLatch(1)
        startupComplete.set(true)
        isStartingUp.set(false)
        AppInfoParser.registerAppInfo(jmxPrefix, config.brokerId.toString)
        info("started")
      }
    }
    catch {
      case e: Throwable =>
        fatal("Fatal error during KafkaServer startup. Prepare to shutdown", e)
        isStartingUp.set(false)
        shutdown()
        throw e
    }
  }

  private def initZk(): ZkUtils = {
    info("Connecting to zookeeper on " + config.zkConnect)

    val chroot = {
      if (config.zkConnect.indexOf("/") > 0)
        config.zkConnect.substring(config.zkConnect.indexOf("/"))
      else
        ""
    }

    if (chroot.length > 1) {
      val zkConnForChrootCreation = config.zkConnect.substring(0, config.zkConnect.indexOf("/"))
      val zkClientForChrootCreation = ZkUtils.create(zkConnForChrootCreation, 
                                                     config.zkSessionTimeoutMs,
                                                     config.zkConnectionTimeoutMs,
<<<<<<< HEAD
                                                     config.zkEnableSecureAcls)
=======
                                                     JaasUtils.isSecure(System.getProperty(JaasUtils.JAVA_LOGIN_CONFIG_PARAM)))
>>>>>>> 76a802d6
      zkClientForChrootCreation.makeSurePersistentPathExists(chroot)
      info("Created zookeeper path " + chroot)
      zkClientForChrootCreation.zkClient.close()
    }

    val zkUtils = ZkUtils.create(config.zkConnect,
                                 config.zkSessionTimeoutMs,
                                 config.zkConnectionTimeoutMs,
<<<<<<< HEAD
                                 config.zkEnableSecureAcls)
=======
                                 JaasUtils.isSecure(System.getProperty(JaasUtils.JAVA_LOGIN_CONFIG_PARAM)))
>>>>>>> 76a802d6
    zkUtils.setupCommonPaths()
    zkUtils
  }


  /**
   *  Forces some dynamic jmx beans to be registered on server startup.
   */
  private def registerStats() {
    BrokerTopicStats.getBrokerAllTopicsStats()
    ControllerStats.uncleanLeaderElectionRate
    ControllerStats.leaderElectionTimer
  }

  /**
   *  Performs controlled shutdown
   */
  private def controlledShutdown() {

    def node(broker: Broker): Node = {
      val brokerEndPoint = broker.getBrokerEndPoint(config.interBrokerSecurityProtocol)
      new Node(brokerEndPoint.id, brokerEndPoint.host, brokerEndPoint.port)
    }

    val socketTimeoutMs = config.controllerSocketTimeoutMs

    def socketTimeoutException: Throwable =
      new SocketTimeoutException(s"Did not receive response within $socketTimeoutMs")

    def networkClientControlledShutdown(retries: Int): Boolean = {
      val metadataUpdater = new ManualMetadataUpdater()
      val networkClient = {
        val selector = new Selector(
          NetworkReceive.UNLIMITED,
          config.connectionsMaxIdleMs,
          metrics,
          kafkaMetricsTime,
          "kafka-server-controlled-shutdown",
          Map.empty.asJava,
          false,
          ChannelBuilders.create(config.interBrokerSecurityProtocol, SSLFactory.Mode.CLIENT, config.channelConfigs)
        )
        new NetworkClient(
          selector,
          metadataUpdater,
          config.brokerId.toString,
          1,
          0,
          Selectable.USE_DEFAULT_BUFFER_SIZE,
          Selectable.USE_DEFAULT_BUFFER_SIZE,
          config.requestTimeoutMs)
      }

      var shutdownSucceeded: Boolean = false

      try {

        var remainingRetries = retries
        var prevController: Broker = null
        var ioException = false

        while (!shutdownSucceeded && remainingRetries > 0) {
          remainingRetries = remainingRetries - 1

          import NetworkClientBlockingOps._

          // 1. Find the controller and establish a connection to it.

          // Get the current controller info. This is to ensure we use the most recent info to issue the
          // controlled shutdown request
          val controllerId = zkUtils.getController()
          zkUtils.getBrokerInfo(controllerId) match {
            case Some(broker) =>
              // if this is the first attempt, if the controller has changed or if an exception was thrown in a previous
              // attempt, connect to the most recent controller
              if (ioException || broker != prevController) {

                ioException = false

                if (prevController != null)
                  networkClient.close(node(prevController).idString)

                prevController = broker
                metadataUpdater.setNodes(Seq(node(prevController)).asJava)
              }
            case None => //ignore and try again
          }

          // 2. issue a controlled shutdown to the controller
          if (prevController != null) {
            try {

              if (!networkClient.blockingReady(node(prevController), socketTimeoutMs))
                throw socketTimeoutException

              // send the controlled shutdown request
              val requestHeader = networkClient.nextRequestHeader(ApiKeys.CONTROLLED_SHUTDOWN_KEY)
              val send = new RequestSend(node(prevController).idString, requestHeader,
                new ControlledShutdownRequest(config.brokerId).toStruct)
              val request = new ClientRequest(kafkaMetricsTime.milliseconds(), true, send, null)
              val clientResponse = networkClient.blockingSendAndReceive(request, socketTimeoutMs).getOrElse {
                throw socketTimeoutException
              }

              val shutdownResponse = new ControlledShutdownResponse(clientResponse.responseBody)
              if (shutdownResponse.errorCode == Errors.NONE.code && shutdownResponse.partitionsRemaining.isEmpty) {
                shutdownSucceeded = true
                info("Controlled shutdown succeeded")
              }
              else {
                info("Remaining partitions to move: %s".format(shutdownResponse.partitionsRemaining.asScala.mkString(",")))
                info("Error code from controller: %d".format(shutdownResponse.errorCode))
              }
            }
            catch {
              case ioe: IOException =>
                ioException = true
                warn("Error during controlled shutdown, possibly because leader movement took longer than the configured socket.timeout.ms: %s".format(ioe.getMessage))
                // ignore and try again
            }
          }
          if (!shutdownSucceeded) {
            Thread.sleep(config.controlledShutdownRetryBackoffMs)
            warn("Retrying controlled shutdown after the previous attempt failed...")
          }
        }
      }
      finally
        networkClient.close()

      shutdownSucceeded
    }

    def blockingChannelControlledShutdown(retries: Int): Boolean = {
      var remainingRetries = retries
      var channel: BlockingChannel = null
      var prevController: Broker = null
      var shutdownSucceeded: Boolean = false
      try {
        while (!shutdownSucceeded && remainingRetries > 0) {
          remainingRetries = remainingRetries - 1

          // 1. Find the controller and establish a connection to it.

          // Get the current controller info. This is to ensure we use the most recent info to issue the
          // controlled shutdown request
          val controllerId = zkUtils.getController()
          zkUtils.getBrokerInfo(controllerId) match {
            case Some(broker) =>
              if (channel == null || prevController == null || !prevController.equals(broker)) {
                // if this is the first attempt or if the controller has changed, create a channel to the most recent
                // controller
                if (channel != null)
                  channel.disconnect()

                channel = new BlockingChannel(broker.getBrokerEndPoint(config.interBrokerSecurityProtocol).host,
                  broker.getBrokerEndPoint(config.interBrokerSecurityProtocol).port,
                  BlockingChannel.UseDefaultBufferSize,
                  BlockingChannel.UseDefaultBufferSize,
                  config.controllerSocketTimeoutMs)
                channel.connect()
                prevController = broker
              }
            case None => //ignore and try again
          }

          // 2. issue a controlled shutdown to the controller
          if (channel != null) {
            var response: NetworkReceive = null
            try {
              // send the controlled shutdown request
              val request = new kafka.api.ControlledShutdownRequest(0, correlationId.getAndIncrement, None, config.brokerId)
              channel.send(request)

              response = channel.receive()
              val shutdownResponse = kafka.api.ControlledShutdownResponse.readFrom(response.payload())
              if (shutdownResponse.errorCode == ErrorMapping.NoError && shutdownResponse.partitionsRemaining != null &&
                shutdownResponse.partitionsRemaining.size == 0) {
                shutdownSucceeded = true
                info ("Controlled shutdown succeeded")
              }
              else {
                info("Remaining partitions to move: %s".format(shutdownResponse.partitionsRemaining.mkString(",")))
                info("Error code from controller: %d".format(shutdownResponse.errorCode))
              }
            }
            catch {
              case ioe: java.io.IOException =>
                channel.disconnect()
                channel = null
                warn("Error during controlled shutdown, possibly because leader movement took longer than the configured socket.timeout.ms: %s".format(ioe.getMessage))
                // ignore and try again
            }
          }
          if (!shutdownSucceeded) {
            Thread.sleep(config.controlledShutdownRetryBackoffMs)
            warn("Retrying controlled shutdown after the previous attempt failed...")
          }
        }
      }
      finally {
        if (channel != null) {
          channel.disconnect()
          channel = null
        }
      }
      shutdownSucceeded
    }

    if (startupComplete.get() && config.controlledShutdownEnable) {
      // We request the controller to do a controlled shutdown. On failure, we backoff for a configured period
      // of time and try again for a configured number of retries. If all the attempt fails, we simply force
      // the shutdown.
      info("Starting controlled shutdown")

      brokerState.newState(PendingControlledShutdown)

      val shutdownSucceeded =
        // Before 0.9.0.0, `ControlledShutdownRequest` did not contain `client_id` and it's a mandatory field in
        // `RequestHeader`, which is used by `NetworkClient`
        if (config.interBrokerProtocolVersion.onOrAfter(KAFKA_090))
          networkClientControlledShutdown(config.controlledShutdownMaxRetries.intValue)
        else blockingChannelControlledShutdown(config.controlledShutdownMaxRetries.intValue)
      
      if (!shutdownSucceeded)
        warn("Proceeding to do an unclean shutdown as all the controlled shutdown attempts failed")

    }
  }

  /**
   * Shutdown API for shutting down a single instance of the Kafka server.
   * Shuts down the LogManager, the SocketServer and the log cleaner scheduler thread
   */
  def shutdown() {
    try {
      info("shutting down")

      if(isStartingUp.get)
        throw new IllegalStateException("Kafka server is still starting up, cannot shut down!")

      val canShutdown = isShuttingDown.compareAndSet(false, true)
      if (canShutdown && shutdownLatch.getCount > 0) {
        CoreUtils.swallow(controlledShutdown())
        brokerState.newState(BrokerShuttingDown)
        if(socketServer != null)
          CoreUtils.swallow(socketServer.shutdown())
        if(requestHandlerPool != null)
          CoreUtils.swallow(requestHandlerPool.shutdown())
        CoreUtils.swallow(kafkaScheduler.shutdown())
        if(apis != null)
          CoreUtils.swallow(apis.close())
        if(replicaManager != null)
          CoreUtils.swallow(replicaManager.shutdown())
        if(logManager != null)
          CoreUtils.swallow(logManager.shutdown())
        if(consumerCoordinator != null)
          CoreUtils.swallow(consumerCoordinator.shutdown())
        if(kafkaController != null)
          CoreUtils.swallow(kafkaController.shutdown())
        if(zkUtils != null)
          CoreUtils.swallow(zkUtils.close())
        if (metrics != null)
          CoreUtils.swallow(metrics.close())

        brokerState.newState(NotRunning)

        startupComplete.set(false)
        isShuttingDown.set(false)
        AppInfoParser.unregisterAppInfo(jmxPrefix, config.brokerId.toString)
        shutdownLatch.countDown()
        info("shut down completed")
      }
    }
    catch {
      case e: Throwable =>
        fatal("Fatal error during KafkaServer shutdown.", e)
        isShuttingDown.set(false)
        throw e
    }
  }

  /**
   * After calling shutdown(), use this API to wait until the shutdown is complete
   */
  def awaitShutdown(): Unit = shutdownLatch.await()

  def getLogManager(): LogManager = logManager

  def boundPort(protocol: SecurityProtocol = SecurityProtocol.PLAINTEXT): Int = socketServer.boundPort(protocol)

  private def createLogManager(zkClient: ZkClient, brokerState: BrokerState): LogManager = {
    val defaultProps = KafkaServer.copyKafkaConfigToLog(config)
    val defaultLogConfig = LogConfig(defaultProps)

    val configs = AdminUtils.fetchAllTopicConfigs(zkUtils).mapValues(LogConfig.fromProps(defaultProps, _))
    // read the log configurations from zookeeper
    val cleanerConfig = CleanerConfig(numThreads = config.logCleanerThreads,
                                      dedupeBufferSize = config.logCleanerDedupeBufferSize,
                                      dedupeBufferLoadFactor = config.logCleanerDedupeBufferLoadFactor,
                                      ioBufferSize = config.logCleanerIoBufferSize,
                                      maxMessageSize = config.messageMaxBytes,
                                      maxIoBytesPerSecond = config.logCleanerIoMaxBytesPerSecond,
                                      backOffMs = config.logCleanerBackoffMs,
                                      enableCleaner = config.logCleanerEnable)
    new LogManager(logDirs = config.logDirs.map(new File(_)).toArray,
                   topicConfigs = configs,
                   defaultConfig = defaultLogConfig,
                   cleanerConfig = cleanerConfig,
                   ioThreads = config.numRecoveryThreadsPerDataDir,
                   flushCheckMs = config.logFlushSchedulerIntervalMs,
                   flushCheckpointMs = config.logFlushOffsetCheckpointIntervalMs,
                   retentionCheckMs = config.logCleanupIntervalMs,
                   scheduler = kafkaScheduler,
                   brokerState = brokerState,
                   time = time)
  }

  /**
    * Generates new brokerId or reads from meta.properties based on following conditions
    * <ol>
    * <li> config has no broker.id provided , generates a broker.id based on Zookeeper's sequence
    * <li> stored broker.id in meta.properties doesn't match in all the log.dirs throws InconsistentBrokerIdException
    * <li> config has broker.id and meta.properties contains broker.id if they don't match throws InconsistentBrokerIdException
    * <li> config has broker.id and there is no meta.properties file, creates new meta.properties and stores broker.id
    * <ol>
    * @return A brokerId.
    */
  private def getBrokerId: Int =  {
    var brokerId = config.brokerId
    var logDirsWithoutMetaProps: List[String] = List()
    val brokerIdSet = mutable.HashSet[Int]()

    for (logDir <- config.logDirs) {
      val brokerMetadataOpt = brokerMetadataCheckpoints(logDir).read()
      brokerMetadataOpt match {
        case Some(brokerMetadata: BrokerMetadata) =>
          brokerIdSet.add(brokerMetadata.brokerId)
        case None =>
          logDirsWithoutMetaProps ++= List(logDir)
      }
    }

    if(brokerIdSet.size > 1)
      throw new InconsistentBrokerIdException("Failed to match brokerId across logDirs")
    else if(brokerId >= 0 && brokerIdSet.size == 1 && brokerIdSet.last != brokerId)
      throw new InconsistentBrokerIdException("Configured brokerId %s doesn't match stored brokerId %s in meta.properties".format(brokerId, brokerIdSet.last))
    else if(brokerIdSet.size == 0 && brokerId < 0)  // generate a new brokerId from Zookeeper
      brokerId = generateBrokerId
    else if(brokerIdSet.size == 1) // pick broker.id from meta.properties
      brokerId = brokerIdSet.last

    for(logDir <- logDirsWithoutMetaProps) {
      val checkpoint = brokerMetadataCheckpoints(logDir)
      checkpoint.write(new BrokerMetadata(brokerId))
    }

    brokerId
  }

  private def generateBrokerId: Int = {
    try {
      zkUtils.getBrokerSequenceId(config.maxReservedBrokerId)
    } catch {
      case e: Exception =>
        error("Failed to generate broker.id due to ", e)
        throw new GenerateBrokerIdException("Failed to generate broker.id", e)
    }
  }
}<|MERGE_RESOLUTION|>--- conflicted
+++ resolved
@@ -258,11 +258,7 @@
       val zkClientForChrootCreation = ZkUtils.create(zkConnForChrootCreation, 
                                                      config.zkSessionTimeoutMs,
                                                      config.zkConnectionTimeoutMs,
-<<<<<<< HEAD
                                                      config.zkEnableSecureAcls)
-=======
-                                                     JaasUtils.isSecure(System.getProperty(JaasUtils.JAVA_LOGIN_CONFIG_PARAM)))
->>>>>>> 76a802d6
       zkClientForChrootCreation.makeSurePersistentPathExists(chroot)
       info("Created zookeeper path " + chroot)
       zkClientForChrootCreation.zkClient.close()
@@ -271,11 +267,7 @@
     val zkUtils = ZkUtils.create(config.zkConnect,
                                  config.zkSessionTimeoutMs,
                                  config.zkConnectionTimeoutMs,
-<<<<<<< HEAD
                                  config.zkEnableSecureAcls)
-=======
-                                 JaasUtils.isSecure(System.getProperty(JaasUtils.JAVA_LOGIN_CONFIG_PARAM)))
->>>>>>> 76a802d6
     zkUtils.setupCommonPaths()
     zkUtils
   }
