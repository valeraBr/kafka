/**
 * Licensed to the Apache Software Foundation (ASF) under one or more
 * contributor license agreements.  See the NOTICE file distributed with
 * this work for additional information regarding copyright ownership.
 * The ASF licenses this file to You under the Apache License, Version 2.0
 * (the "License"); you may not use this file except in compliance with
 * the License.  You may obtain a copy of the License at
 *
 *    http://www.apache.org/licenses/LICENSE-2.0
 *
 * Unless required by applicable law or agreed to in writing, software
 * distributed under the License is distributed on an "AS IS" BASIS,
 * WITHOUT WARRANTIES OR CONDITIONS OF ANY KIND, either express or implied.
 * See the License for the specific language governing permissions and
 * limitations under the License.
 */

package kafka.server

import kafka.raft.KafkaRaftManager
import kafka.server.KafkaRaftServer.{BrokerRole, ControllerRole}
import kafka.server.Server.MetricsPrefix
import kafka.server.metadata.BrokerServerMetrics
import kafka.utils.{CoreUtils, Logging}
import org.apache.kafka.common.metrics.Metrics
import org.apache.kafka.common.utils.{AppInfoParser, LogContext, Time}
import org.apache.kafka.controller.metrics.ControllerMetadataMetrics
import org.apache.kafka.image.loader.MetadataLoader
import org.apache.kafka.image.publisher.{SnapshotEmitter, SnapshotGenerator}
import org.apache.kafka.metadata.MetadataRecordSerde
import org.apache.kafka.raft.RaftConfig.AddressSpec
import org.apache.kafka.server.common.ApiMessageAndVersion
import org.apache.kafka.server.fault.{FaultHandler, LoggingFaultHandler, ProcessTerminatingFaultHandler}
import org.apache.kafka.server.metrics.KafkaYammerMetrics

import java.util
import java.util.{Collections, Optional}
import java.util.concurrent.{CompletableFuture, TimeUnit}
import java.util.concurrent.atomic.AtomicReference


/**
 * Creates a fault handler.
 */
trait FaultHandlerFactory {
  def build(
     name: String,
     fatal: Boolean,
     action: Runnable
  ): FaultHandler
}

/**
 * The standard FaultHandlerFactory which is used when we're not in a junit test.
 */
class StandardFaultHandlerFactory extends FaultHandlerFactory {
  override def build(
    name: String,
    fatal: Boolean,
    action: Runnable
  ): FaultHandler = {
    if (fatal) {
      new ProcessTerminatingFaultHandler.Builder()
        .setAction(action)
        .build()
    } else {
      new LoggingFaultHandler(name, action)
    }
  }
}

/**
 * The SharedServer manages the components which are shared between the BrokerServer and
 * ControllerServer. These shared components include the Raft manager, snapshot generator,
 * and metadata loader. A KRaft server running in combined mode as both a broker and a controller
 * will still contain only a single SharedServer instance.
 *
 * The SharedServer will be started as soon as either the broker or the controller needs it,
 * via the appropriate function (startForBroker or startForController). Similarly, it will be
 * stopped as soon as neither the broker nor the controller need it, via stopForBroker or
 * stopForController. One way of thinking about this is that both the broker and the controller
 * could hold a "reference" to this class, and we don't truly stop it until both have dropped
 * their reference. We opted to use two booleans here rather than a reference count in order to
 * make debugging easier and reduce the chance of resource leaks.
 */
class SharedServer(
  private val sharedServerConfig: KafkaConfig,
  val metaProps: MetaProperties,
  val time: Time,
  private val _metrics: Metrics,
  val controllerQuorumVotersFuture: CompletableFuture[util.Map[Integer, AddressSpec]],
  val faultHandlerFactory: FaultHandlerFactory
) extends Logging {
  private val logContext: LogContext = new LogContext(s"[SharedServer id=${sharedServerConfig.nodeId}] ")
  this.logIdent = logContext.logPrefix
  private var started = false
  private var usedByBroker: Boolean = false
  private var usedByController: Boolean = false
  val brokerConfig = new KafkaConfig(sharedServerConfig.props, false, None)
  val controllerConfig = new KafkaConfig(sharedServerConfig.props, false, None)
  @volatile var metrics: Metrics = _metrics
  @volatile var raftManager: KafkaRaftManager[ApiMessageAndVersion] = _
  @volatile var brokerMetrics: BrokerServerMetrics = _
  @volatile var controllerServerMetrics: ControllerMetadataMetrics = _
  @volatile var loader: MetadataLoader = _
  val snapshotsDisabledReason = new AtomicReference[String](null)
  @volatile var snapshotEmitter: SnapshotEmitter = _
  @volatile var snapshotGenerator: SnapshotGenerator = _

  def isUsed(): Boolean = synchronized {
    usedByController || usedByBroker
  }

  /**
   * The start function called by the broker.
   */
  def startForBroker(): Unit = synchronized {
    if (!isUsed()) {
      start()
    }
    usedByBroker = true
  }

  /**
   * The start function called by the controller.
   */
  def startForController(): Unit = synchronized {
    if (!isUsed()) {
      start()
    }
    usedByController = true
  }

  /**
   * The stop function called by the broker.
   */
  def stopForBroker(): Unit = synchronized {
    if (usedByBroker) {
      usedByBroker = false
      if (!isUsed()) stop()
    }
  }

  /**
   * The stop function called by the controller.
   */
  def stopForController(): Unit = synchronized {
    if (usedByController) {
      usedByController = false
      if (!isUsed()) stop()
    }
  }

  def raftManagerFaultHandler: FaultHandler = faultHandlerFactory.build(
    name = "raft manager",
    fatal = true,
    action = () => {}
  )

  /**
   * The fault handler to use when metadata loading fails.
   */
  def metadataLoaderFaultHandler: FaultHandler = faultHandlerFactory.build(
    name = "metadata loading",
    fatal = sharedServerConfig.processRoles.contains(ControllerRole),
    action = () => SharedServer.this.synchronized {
      Option(brokerMetrics).foreach(_.metadataLoadErrorCount.getAndIncrement())
      Option(controllerServerMetrics).foreach(_.incrementMetadataErrorCount())
      snapshotsDisabledReason.compareAndSet(null, "metadata loading fault")
    })

  /**
   * The fault handler to use when ControllerServer.startup throws an exception.
   */
  def controllerStartupFaultHandler: FaultHandler = faultHandlerFactory.build(
    name = "controller startup",
    fatal = true,
    action = () => SharedServer.this.synchronized {
      Option(controllerServerMetrics).foreach(_.incrementMetadataErrorCount())
      snapshotsDisabledReason.compareAndSet(null, "controller startup fault")
    })

  /**
   * The fault handler to use when the initial broker metadata load fails.
   */
  def initialBrokerMetadataLoadFaultHandler: FaultHandler = faultHandlerFactory.build(
    name = "initial broker metadata loading",
    fatal = true,
    action = () => SharedServer.this.synchronized {
      Option(brokerMetrics).foreach(_.metadataApplyErrorCount.getAndIncrement())
      Option(controllerServerMetrics).foreach(_.incrementMetadataErrorCount())
      snapshotsDisabledReason.compareAndSet(null, "initial broker metadata loading fault")
    })

  /**
   * The fault handler to use when the QuorumController experiences a fatal fault.
   */
  def fatalQuorumControllerFaultHandler: FaultHandler = faultHandlerFactory.build(
    name = "quorum controller",
    fatal = true,
    action = () => SharedServer.this.synchronized {
      Option(controllerServerMetrics).foreach(_.incrementMetadataErrorCount())
<<<<<<< HEAD
      snapshotsDisabledReason.compareAndSet(null, "quorum controller fault")
=======
      snapshotsDisabledReason.compareAndSet(null, "quorum controller fatal fault")
    })

  /**
   * The fault handler to use when the QuorumController experiences a non-fatal fault.
   */
  def nonFatalQuorumControllerFaultHandler: FaultHandler = faultHandlerFactory.build(
    name = "quorum controller",
    fatal = false,
    action = () => SharedServer.this.synchronized {
      Option(controllerServerMetrics).foreach(_.incrementMetadataErrorCount())
>>>>>>> fd5b300b
    })

  /**
   * The fault handler to use when metadata cannot be published.
   */
  def metadataPublishingFaultHandler: FaultHandler = faultHandlerFactory.build(
    name = "metadata publishing",
    fatal = false,
    action = () => SharedServer.this.synchronized {
      Option(brokerMetrics).foreach(_.metadataApplyErrorCount.getAndIncrement())
      Option(controllerServerMetrics).foreach(_.incrementMetadataErrorCount())
      // Note: snapshot generation does not need to be disabled for a publishing fault.
    })

  private def start(): Unit = synchronized {
    if (started) {
      debug("SharedServer has already been started.")
    } else {
      info("Starting SharedServer")
      try {
        if (metrics == null) {
          // Recreate the metrics object if we're restarting a stopped SharedServer object.
          // This is only done in tests.
          metrics = new Metrics()
        }
        sharedServerConfig.dynamicConfig.initialize(zkClientOpt = None)

        if (sharedServerConfig.processRoles.contains(BrokerRole)) {
          brokerMetrics = BrokerServerMetrics(metrics)
        }
        if (sharedServerConfig.processRoles.contains(ControllerRole)) {
          controllerServerMetrics = new ControllerMetadataMetrics(Optional.of(KafkaYammerMetrics.defaultRegistry()))
        }
        val _raftManager = new KafkaRaftManager[ApiMessageAndVersion](
          metaProps,
          sharedServerConfig,
          new MetadataRecordSerde,
          KafkaRaftServer.MetadataPartition,
          KafkaRaftServer.MetadataTopicId,
          time,
          metrics,
          Some(s"kafka-${sharedServerConfig.nodeId}-raft"), // No dash expected at the end
          controllerQuorumVotersFuture,
          raftManagerFaultHandler
        )
        raftManager = _raftManager
        _raftManager.startup()

        val loaderBuilder = new MetadataLoader.Builder().
          setNodeId(metaProps.nodeId).
          setTime(time).
          setThreadNamePrefix(s"kafka-${sharedServerConfig.nodeId}-").
          setFaultHandler(metadataLoaderFaultHandler).
          setHighWaterMarkAccessor(() => _raftManager.client.highWatermark())
        if (brokerMetrics != null) {
          loaderBuilder.setMetadataLoaderMetrics(brokerMetrics)
        }
        loader = loaderBuilder.build()
        snapshotEmitter = new SnapshotEmitter.Builder().
          setNodeId(metaProps.nodeId).
          setRaftClient(_raftManager.client).
          build()
        snapshotGenerator = new SnapshotGenerator.Builder(snapshotEmitter).
          setNodeId(metaProps.nodeId).
          setTime(time).
          setFaultHandler(metadataPublishingFaultHandler).
          setMaxBytesSinceLastSnapshot(sharedServerConfig.metadataSnapshotMaxNewRecordBytes).
          setMaxTimeSinceLastSnapshotNs(TimeUnit.MILLISECONDS.toNanos(sharedServerConfig.metadataSnapshotMaxIntervalMs)).
          setDisabledReason(snapshotsDisabledReason).
          setThreadNamePrefix(s"kafka-${sharedServerConfig.nodeId}-").
          build()
        _raftManager.register(loader)
        try {
          loader.installPublishers(Collections.singletonList(snapshotGenerator))
        } catch {
          case t: Throwable => {
            error("Unable to install metadata publishers", t)
            throw new RuntimeException("Unable to install metadata publishers.", t)
          }
        }
        debug("Completed SharedServer startup.")
        started = true
      } catch {
        case e: Throwable => {
          error("Got exception while starting SharedServer", e)
          stop()
        }
      }
    }
  }

  def ensureNotRaftLeader(): Unit = synchronized {
    // Ideally, this would just resign our leadership, if we had it. But we don't have an API in
    // RaftManager for that yet, so shut down the RaftManager.
    Option(raftManager).foreach(_raftManager => {
      CoreUtils.swallow(_raftManager.shutdown(), this)
      raftManager = null
    })
  }

  private def stop(): Unit = synchronized {
    if (!started) {
      debug("SharedServer is not running.")
    } else {
      info("Stopping SharedServer")
      if (loader != null) {
        CoreUtils.swallow(loader.beginShutdown(), this)
      }
      if (snapshotGenerator != null) {
        CoreUtils.swallow(snapshotGenerator.beginShutdown(), this)
      }
      if (loader != null) {
        CoreUtils.swallow(loader.close(), this)
        loader = null
      }
      if (snapshotGenerator != null) {
        CoreUtils.swallow(snapshotGenerator.close(), this)
        snapshotGenerator = null
      }
      if (raftManager != null) {
        CoreUtils.swallow(raftManager.shutdown(), this)
        raftManager = null
      }
      if (controllerServerMetrics != null) {
        CoreUtils.swallow(controllerServerMetrics.close(), this)
        controllerServerMetrics = null
      }
      if (brokerMetrics != null) {
        CoreUtils.swallow(brokerMetrics.close(), this)
        brokerMetrics = null
      }
      if (metrics != null) {
        CoreUtils.swallow(metrics.close(), this)
        metrics = null
      }
      CoreUtils.swallow(AppInfoParser.unregisterAppInfo(MetricsPrefix, sharedServerConfig.nodeId.toString, metrics), this)
      started = false
    }
  }
}<|MERGE_RESOLUTION|>--- conflicted
+++ resolved
@@ -200,9 +200,6 @@
     fatal = true,
     action = () => SharedServer.this.synchronized {
       Option(controllerServerMetrics).foreach(_.incrementMetadataErrorCount())
-<<<<<<< HEAD
-      snapshotsDisabledReason.compareAndSet(null, "quorum controller fault")
-=======
       snapshotsDisabledReason.compareAndSet(null, "quorum controller fatal fault")
     })
 
@@ -214,7 +211,6 @@
     fatal = false,
     action = () => SharedServer.this.synchronized {
       Option(controllerServerMetrics).foreach(_.incrementMetadataErrorCount())
->>>>>>> fd5b300b
     })
 
   /**
