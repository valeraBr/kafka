/**
 * Licensed to the Apache Software Foundation (ASF) under one or more
 * contributor license agreements.  See the NOTICE file distributed with
 * this work for additional information regarding copyright ownership.
 * The ASF licenses this file to You under the Apache License, Version 2.0
 * (the "License"); you may not use this file except in compliance with
 * the License.  You may obtain a copy of the License at
 *
 *    http://www.apache.org/licenses/LICENSE-2.0
 *
 * Unless required by applicable law or agreed to in writing, software
 * distributed under the License is distributed on an "AS IS" BASIS,
 * WITHOUT WARRANTIES OR CONDITIONS OF ANY KIND, either express or implied.
 * See the License for the specific language governing permissions and
 * limitations under the License.
 */
package kafka.server

import java.util
import java.util.concurrent.atomic.AtomicBoolean
import java.util.concurrent.{CompletableFuture, ConcurrentHashMap, TimeUnit}

import kafka.api.ApiVersion
import kafka.api.KAFKA_3_2_IV0
import kafka.api.LeaderAndIsr
import kafka.metrics.KafkaMetricsGroup
import kafka.utils.{KafkaScheduler, Logging, Scheduler}
import kafka.zk.KafkaZkClient
import org.apache.kafka.clients.ClientResponse
import org.apache.kafka.common.TopicPartition
import org.apache.kafka.common.errors.OperationNotAttemptedException
<<<<<<< HEAD
import org.apache.kafka.common.message.{AlterPartitionRequestData, AlterPartitionResponseData}
=======
import org.apache.kafka.common.message.AlterIsrRequestData
>>>>>>> 63ea5db9
import org.apache.kafka.common.metrics.Metrics
import org.apache.kafka.common.protocol.Errors
import org.apache.kafka.common.requests.{AlterPartitionRequest, AlterPartitionResponse}
import org.apache.kafka.common.utils.Time
import org.apache.kafka.metadata.LeaderRecoveryState

import scala.collection.mutable
import scala.collection.mutable.ListBuffer
import scala.compat.java8.OptionConverters._
import scala.jdk.CollectionConverters._

/**
 * Handles updating the ISR by sending AlterPartition requests to the controller (as of 2.7) or by updating ZK directly
 * (prior to 2.7). Updating the ISR is an asynchronous operation, so partitions will learn about the result of their
 * request through a callback.
 *
 * Note that ISR state changes can still be initiated by the controller and sent to the partitions via LeaderAndIsr
 * requests.
 */
trait AlterIsrManager {
  def start(): Unit = {}

  def shutdown(): Unit = {}

  def submit(
    topicPartition: TopicPartition,
    leaderAndIsr: LeaderAndIsr,
    controllerEpoch: Int
  ): CompletableFuture[LeaderAndIsr]
}

case class AlterIsrItem(topicPartition: TopicPartition,
                        leaderAndIsr: LeaderAndIsr,
                        future: CompletableFuture[LeaderAndIsr],
                        controllerEpoch: Int) // controllerEpoch needed for Zk impl

object AlterIsrManager {

  /**
   * Factory to AlterPartition based implementation, used when IBP >= 2.7-IV2
   */
  def apply(
    config: KafkaConfig,
    metadataCache: MetadataCache,
    scheduler: KafkaScheduler,
    time: Time,
    metrics: Metrics,
    threadNamePrefix: Option[String],
    brokerEpochSupplier: () => Long
  ): AlterIsrManager = {
    val nodeProvider = MetadataCacheControllerNodeProvider(config, metadataCache)

    val channelManager = BrokerToControllerChannelManager(
      controllerNodeProvider = nodeProvider,
      time = time,
      metrics = metrics,
      config = config,
      channelName = "alterPartition",
      threadNamePrefix = threadNamePrefix,
      retryTimeoutMs = Long.MaxValue
    )
    new DefaultAlterIsrManager(
      controllerChannelManager = channelManager,
      scheduler = scheduler,
      time = time,
      brokerId = config.brokerId,
      brokerEpochSupplier = brokerEpochSupplier,
      ibpVersion = config.interBrokerProtocolVersion
    )
  }

  /**
   * Factory for ZK based implementation, used when IBP < 2.7-IV2
   */
  def apply(
    scheduler: Scheduler,
    time: Time,
    zkClient: KafkaZkClient
  ): AlterIsrManager = {
    new ZkIsrManager(scheduler, time, zkClient)
  }

}

class DefaultAlterIsrManager(
  val controllerChannelManager: BrokerToControllerChannelManager,
  val scheduler: Scheduler,
  val time: Time,
  val brokerId: Int,
  val brokerEpochSupplier: () => Long,
  ibpVersion: ApiVersion
) extends AlterIsrManager with Logging with KafkaMetricsGroup {

  // Used to allow only one pending ISR update per partition (visible for testing)
  private[server] val unsentIsrUpdates: util.Map[TopicPartition, AlterIsrItem] = new ConcurrentHashMap[TopicPartition, AlterIsrItem]()

  // Used to allow only one in-flight request at a time
  private val inflightRequest: AtomicBoolean = new AtomicBoolean(false)

  override def start(): Unit = {
    controllerChannelManager.start()
  }

  override def shutdown(): Unit = {
    controllerChannelManager.shutdown()
  }

  override def submit(
    topicPartition: TopicPartition,
    leaderAndIsr: LeaderAndIsr,
    controllerEpoch: Int
  ): CompletableFuture[LeaderAndIsr] = {
    val future = new CompletableFuture[LeaderAndIsr]()
    val alterIsrItem = AlterIsrItem(topicPartition, leaderAndIsr, future, controllerEpoch)
    val enqueued = unsentIsrUpdates.putIfAbsent(alterIsrItem.topicPartition, alterIsrItem) == null
    if (enqueued) {
      maybePropagateIsrChanges()
    } else {
      future.completeExceptionally(new OperationNotAttemptedException(
        s"Failed to enqueue ISR change state $leaderAndIsr for partition $topicPartition"))
    }
    future
  }

  private[server] def maybePropagateIsrChanges(): Unit = {
    // Send all pending items if there is not already a request in-flight.
    if (!unsentIsrUpdates.isEmpty && inflightRequest.compareAndSet(false, true)) {
      // Copy current unsent ISRs but don't remove from the map, they get cleared in the response handler
      val inflightAlterIsrItems = new ListBuffer[AlterIsrItem]()
      unsentIsrUpdates.values.forEach(item => inflightAlterIsrItems.append(item))
      sendRequest(inflightAlterIsrItems.toSeq)
    }
  }

  private[server] def clearInFlightRequest(): Unit = {
    if (!inflightRequest.compareAndSet(true, false)) {
      warn("Attempting to clear AlterPartition in-flight flag when no apparent request is in-flight")
    }
  }

  private def sendRequest(inflightAlterIsrItems: Seq[AlterIsrItem]): Unit = {
    val message = buildRequest(inflightAlterIsrItems)
    debug(s"Sending AlterPartition to controller $message")

    // We will not timeout AlterPartition request, instead letting it retry indefinitely
    // until a response is received, or a new LeaderAndIsr overwrites the existing isrState
    // which causes the response for those partitions to be ignored.
    controllerChannelManager.sendRequest(new AlterPartitionRequest.Builder(message),
      new ControllerRequestCompletionHandler {
        override def onComplete(response: ClientResponse): Unit = {
          debug(s"Received AlterPartition response $response")
          val error = try {
            if (response.authenticationException != null) {
              // For now we treat authentication errors as retriable. We use the
              // `NETWORK_EXCEPTION` error code for lack of a good alternative.
              // Note that `BrokerToControllerChannelManager` will still log the
              // authentication errors so that users have a chance to fix the problem.
              Errors.NETWORK_EXCEPTION
            } else if (response.versionMismatch != null) {
              Errors.UNSUPPORTED_VERSION
            } else {
              val body = response.responseBody().asInstanceOf[AlterPartitionResponse]
              handleAlterPartitionResponse(body, message.brokerEpoch, inflightAlterIsrItems)
            }
          } finally {
            // clear the flag so future requests can proceed
            clearInFlightRequest()
          }

          // check if we need to send another request right away
          error match {
              case Errors.NONE =>
                // In the normal case, check for pending updates to send immediately
                maybePropagateIsrChanges()
              case _ =>
                // If we received a top-level error from the controller, retry the request in the near future
                scheduler.schedule("send-alter-partition", () => maybePropagateIsrChanges(), 50, -1, TimeUnit.MILLISECONDS)
            }
        }

        override def onTimeout(): Unit = {
          throw new IllegalStateException("Encountered unexpected timeout when sending AlterPartition to the controller")
        }
      })
  }

  private def buildRequest(inflightAlterIsrItems: Seq[AlterIsrItem]): AlterPartitionRequestData = {
    val message = new AlterPartitionRequestData()
      .setBrokerId(brokerId)
      .setBrokerEpoch(brokerEpochSupplier.apply())
<<<<<<< HEAD
      .setTopics(new util.ArrayList())

    inflightAlterIsrItems.groupBy(_.topicPartition.topic).foreach(entry => {
      val topicPart = new AlterPartitionRequestData.TopicData()
        .setName(entry._1)
        .setPartitions(new util.ArrayList())
      message.topics().add(topicPart)
      entry._2.foreach(item => {
        val partitionData = new AlterPartitionRequestData.PartitionData()
          .setPartitionIndex(item.topicPartition.partition)
          .setLeaderEpoch(item.leaderAndIsr.leaderEpoch)
          .setNewIsr(item.leaderAndIsr.isr.map(Integer.valueOf).asJava)
          .setPartitionEpoch(item.leaderAndIsr.zkVersion)

        if (ibpVersion >= KAFKA_3_2_IV0) {
          partitionData.setLeaderRecoveryState(item.leaderAndIsr.leaderRecoveryState.value)
        }

        topicPart.partitions().add(partitionData)
      })
    })
    message
  }

  def handleAlterPartitionResponse(
    alterPartitionResp: AlterPartitionResponse,
    sentBrokerEpoch: Long,
    inflightAlterIsrItems: Seq[AlterIsrItem]
  ): Errors = {
    val data: AlterPartitionResponseData = alterPartitionResp.data
=======

    inflightAlterIsrItems.groupBy(_.topicPartition.topic).foreach { case (topic, items) =>
      val topicData = new AlterIsrRequestData.TopicData().setName(topic)
      message.topics.add(topicData)
      items.foreach { item =>
        topicData.partitions.add(new AlterIsrRequestData.PartitionData()
          .setPartitionIndex(item.topicPartition.partition)
          .setLeaderEpoch(item.leaderAndIsr.leaderEpoch)
          .setNewIsr(item.leaderAndIsr.isr.map(Integer.valueOf).asJava)
          .setCurrentIsrVersion(item.leaderAndIsr.zkVersion)
        )
      }
    }
    message
  }

  def handleAlterIsrResponse(alterIsrResponse: AlterIsrResponse,
                             sentBrokerEpoch: Long,
                             inflightAlterIsrItems: Seq[AlterIsrItem]): Errors = {
    val data = alterIsrResponse.data
>>>>>>> 63ea5db9

    Errors.forCode(data.errorCode) match {
      case Errors.STALE_BROKER_EPOCH =>
        warn(s"Broker had a stale broker epoch ($sentBrokerEpoch), retrying.")

      case Errors.CLUSTER_AUTHORIZATION_FAILED =>
<<<<<<< HEAD
        error(s"Broker is not authorized to send AlterPartition to controller",
          Errors.CLUSTER_AUTHORIZATION_FAILED.exception("Broker is not authorized to send AlterPartition to controller"))
=======
        error(s"Broker is not authorized to send AlterIsr to controller",
          Errors.CLUSTER_AUTHORIZATION_FAILED.exception("Broker is not authorized to send AlterIsr to controller"))

>>>>>>> 63ea5db9
      case Errors.NONE =>
        // Collect partition-level responses to pass to the callbacks
        val partitionResponses = new mutable.HashMap[TopicPartition, Either[Errors, LeaderAndIsr]]()
        data.topics.forEach { topic =>
<<<<<<< HEAD
          topic.partitions().forEach { partition =>
            val tp = new TopicPartition(topic.name, partition.partitionIndex)
            val apiError = Errors.forCode(partition.errorCode())
            debug(s"Controller successfully handled AlterPartition request for $tp: $partition")
            if (apiError == Errors.NONE) {
              LeaderRecoveryState.optionalOf(partition.leaderRecoveryState).asScala match {
                case Some(leaderRecoveryState) =>
                  partitionResponses(tp) = Right(
                    LeaderAndIsr(
                      partition.leaderId,
                      partition.leaderEpoch,
                      partition.isr.asScala.toList.map(_.toInt),
                      leaderRecoveryState,
                      partition.partitionEpoch
                    )
                  )

                case None =>
                  error(s"Controller returned an invalid leader recovery state (${partition.leaderRecoveryState}) for $tp: $partition")
                  partitionResponses(tp) = Left(Errors.UNKNOWN_SERVER_ERROR)
              }
=======
          topic.partitions.forEach { partition =>
            val tp = new TopicPartition(topic.name, partition.partitionIndex)
            val error = Errors.forCode(partition.errorCode)
            debug(s"Controller successfully handled AlterIsr request for $tp: $partition")
            if (error == Errors.NONE) {
              val newLeaderAndIsr = new LeaderAndIsr(partition.leaderId, partition.leaderEpoch,
                partition.isr.asScala.toList.map(_.toInt), partition.currentIsrVersion)
              partitionResponses(tp) = Right(newLeaderAndIsr)
>>>>>>> 63ea5db9
            } else {
              partitionResponses(tp) = Left(apiError)
            }
          }
        }

        // Iterate across the items we sent rather than what we received to ensure we run the callback even if a
        // partition was somehow erroneously excluded from the response. Note that these callbacks are run from
        // the leaderIsrUpdateLock write lock in Partition#sendAlterPartitionRequest
        inflightAlterIsrItems.foreach { inflightAlterIsr =>
          partitionResponses.get(inflightAlterIsr.topicPartition) match {
            case Some(leaderAndIsrOrError) =>
              try {
                leaderAndIsrOrError match {
                  case Left(error) => inflightAlterIsr.future.completeExceptionally(error.exception)
                  case Right(leaderAndIsr) => inflightAlterIsr.future.complete(leaderAndIsr)
                }
              } finally {
                // Regardless of callback outcome, we need to clear from the unsent updates map to unblock further updates
                unsentIsrUpdates.remove(inflightAlterIsr.topicPartition)
              }
            case None =>
              // Don't remove this partition from the update map so it will get re-sent
              warn(s"Partition ${inflightAlterIsr.topicPartition} was sent but not included in the response")
          }
        }

<<<<<<< HEAD
      case e: Errors =>
        warn(s"Controller returned an unexpected top-level error when handling AlterPartition request: $e")
=======
      case e =>
        warn(s"Controller returned an unexpected top-level error when handling AlterIsr request: $e")
>>>>>>> 63ea5db9
    }

    Errors.forCode(data.errorCode)
  }
}<|MERGE_RESOLUTION|>--- conflicted
+++ resolved
@@ -29,11 +29,7 @@
 import org.apache.kafka.clients.ClientResponse
 import org.apache.kafka.common.TopicPartition
 import org.apache.kafka.common.errors.OperationNotAttemptedException
-<<<<<<< HEAD
-import org.apache.kafka.common.message.{AlterPartitionRequestData, AlterPartitionResponseData}
-=======
-import org.apache.kafka.common.message.AlterIsrRequestData
->>>>>>> 63ea5db9
+import org.apache.kafka.common.message.AlterPartitionRequestData
 import org.apache.kafka.common.metrics.Metrics
 import org.apache.kafka.common.protocol.Errors
 import org.apache.kafka.common.requests.{AlterPartitionRequest, AlterPartitionResponse}
@@ -224,15 +220,12 @@
     val message = new AlterPartitionRequestData()
       .setBrokerId(brokerId)
       .setBrokerEpoch(brokerEpochSupplier.apply())
-<<<<<<< HEAD
-      .setTopics(new util.ArrayList())
-
-    inflightAlterIsrItems.groupBy(_.topicPartition.topic).foreach(entry => {
-      val topicPart = new AlterPartitionRequestData.TopicData()
-        .setName(entry._1)
-        .setPartitions(new util.ArrayList())
-      message.topics().add(topicPart)
-      entry._2.foreach(item => {
+
+      inflightAlterIsrItems.groupBy(_.topicPartition.topic).foreach { case (topic, items) => 
+      val topicData = new AlterPartitionRequestData.TopicData()
+        .setName(topic)
+      message.topics.add(topicData)
+      items.foreach { item => 
         val partitionData = new AlterPartitionRequestData.PartitionData()
           .setPartitionIndex(item.topicPartition.partition)
           .setLeaderEpoch(item.leaderAndIsr.leaderEpoch)
@@ -243,9 +236,9 @@
           partitionData.setLeaderRecoveryState(item.leaderAndIsr.leaderRecoveryState.value)
         }
 
-        topicPart.partitions().add(partitionData)
-      })
-    })
+        topicData.partitions.add(partitionData)
+      }
+    }
     message
   }
 
@@ -254,51 +247,23 @@
     sentBrokerEpoch: Long,
     inflightAlterIsrItems: Seq[AlterIsrItem]
   ): Errors = {
-    val data: AlterPartitionResponseData = alterPartitionResp.data
-=======
-
-    inflightAlterIsrItems.groupBy(_.topicPartition.topic).foreach { case (topic, items) =>
-      val topicData = new AlterIsrRequestData.TopicData().setName(topic)
-      message.topics.add(topicData)
-      items.foreach { item =>
-        topicData.partitions.add(new AlterIsrRequestData.PartitionData()
-          .setPartitionIndex(item.topicPartition.partition)
-          .setLeaderEpoch(item.leaderAndIsr.leaderEpoch)
-          .setNewIsr(item.leaderAndIsr.isr.map(Integer.valueOf).asJava)
-          .setCurrentIsrVersion(item.leaderAndIsr.zkVersion)
-        )
-      }
-    }
-    message
-  }
-
-  def handleAlterIsrResponse(alterIsrResponse: AlterIsrResponse,
-                             sentBrokerEpoch: Long,
-                             inflightAlterIsrItems: Seq[AlterIsrItem]): Errors = {
-    val data = alterIsrResponse.data
->>>>>>> 63ea5db9
+    val data = alterPartitionResp.data
 
     Errors.forCode(data.errorCode) match {
       case Errors.STALE_BROKER_EPOCH =>
         warn(s"Broker had a stale broker epoch ($sentBrokerEpoch), retrying.")
 
       case Errors.CLUSTER_AUTHORIZATION_FAILED =>
-<<<<<<< HEAD
         error(s"Broker is not authorized to send AlterPartition to controller",
           Errors.CLUSTER_AUTHORIZATION_FAILED.exception("Broker is not authorized to send AlterPartition to controller"))
-=======
-        error(s"Broker is not authorized to send AlterIsr to controller",
-          Errors.CLUSTER_AUTHORIZATION_FAILED.exception("Broker is not authorized to send AlterIsr to controller"))
-
->>>>>>> 63ea5db9
+
       case Errors.NONE =>
         // Collect partition-level responses to pass to the callbacks
         val partitionResponses = new mutable.HashMap[TopicPartition, Either[Errors, LeaderAndIsr]]()
         data.topics.forEach { topic =>
-<<<<<<< HEAD
-          topic.partitions().forEach { partition =>
+          topic.partitions.forEach { partition =>
             val tp = new TopicPartition(topic.name, partition.partitionIndex)
-            val apiError = Errors.forCode(partition.errorCode())
+            val apiError = Errors.forCode(partition.errorCode)
             debug(s"Controller successfully handled AlterPartition request for $tp: $partition")
             if (apiError == Errors.NONE) {
               LeaderRecoveryState.optionalOf(partition.leaderRecoveryState).asScala match {
@@ -317,16 +282,6 @@
                   error(s"Controller returned an invalid leader recovery state (${partition.leaderRecoveryState}) for $tp: $partition")
                   partitionResponses(tp) = Left(Errors.UNKNOWN_SERVER_ERROR)
               }
-=======
-          topic.partitions.forEach { partition =>
-            val tp = new TopicPartition(topic.name, partition.partitionIndex)
-            val error = Errors.forCode(partition.errorCode)
-            debug(s"Controller successfully handled AlterIsr request for $tp: $partition")
-            if (error == Errors.NONE) {
-              val newLeaderAndIsr = new LeaderAndIsr(partition.leaderId, partition.leaderEpoch,
-                partition.isr.asScala.toList.map(_.toInt), partition.currentIsrVersion)
-              partitionResponses(tp) = Right(newLeaderAndIsr)
->>>>>>> 63ea5db9
             } else {
               partitionResponses(tp) = Left(apiError)
             }
@@ -354,13 +309,8 @@
           }
         }
 
-<<<<<<< HEAD
-      case e: Errors =>
+      case e =>
         warn(s"Controller returned an unexpected top-level error when handling AlterPartition request: $e")
-=======
-      case e =>
-        warn(s"Controller returned an unexpected top-level error when handling AlterIsr request: $e")
->>>>>>> 63ea5db9
     }
 
     Errors.forCode(data.errorCode)
