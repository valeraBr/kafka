--- conflicted
+++ resolved
@@ -1489,16 +1489,12 @@
     }
 
     def sendResponseCallback(producerId: Long, result: TransactionResult)(responseStatus: Map[TopicPartition, PartitionResponse]): Unit = {
-<<<<<<< HEAD
+      trace(s"End transaction marker append for producer id $producerId completed with status: $responseStatus")
       if (!errors.contains(producerId))
         errors.put(producerId, responseStatus.mapValues(_.error).asJava)
       else
         errors.get(producerId).putAll(responseStatus.mapValues(_.error).asJava)
-=======
-      trace(s"End transaction marker append for producer id $producerId completed with status: $responseStatus")
-      errors.put(producerId, responseStatus.mapValues(_.error).asJava)
->>>>>>> 02c0c3b0
-
+      
       val successfulOffsetsPartitions = responseStatus.filter { case (topicPartition, partitionResponse) =>
         topicPartition.topic == GROUP_METADATA_TOPIC_NAME && partitionResponse.error == Errors.NONE
       }.keys
