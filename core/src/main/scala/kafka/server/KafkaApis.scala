/**
 * Licensed to the Apache Software Foundation (ASF) under one or more
 * contributor license agreements.  See the NOTICE file distributed with
 * this work for additional information regarding copyright ownership.
 * The ASF licenses this file to You under the Apache License, Version 2.0
 * (the "License"); you may not use this file except in compliance with
 * the License.  You may obtain a copy of the License at
 *
 *    http://www.apache.org/licenses/LICENSE-2.0
 *
 * Unless required by applicable law or agreed to in writing, software
 * distributed under the License is distributed on an "AS IS" BASIS,
 * WITHOUT WARRANTIES OR CONDITIONS OF ANY KIND, either express or implied.
 * See the License for the specific language governing permissions and
 * limitations under the License.
 */

package kafka.server

import java.lang.{Long => JLong}
import java.net.{InetAddress, UnknownHostException}
import java.nio.ByteBuffer
import java.util
import java.util.{Collections, Optional}
import java.util.concurrent.ConcurrentHashMap
import java.util.concurrent.atomic.AtomicInteger
import kafka.admin.{AdminUtils, RackAwareMode}
import kafka.api.{ApiVersion, ElectLeadersRequestOps, KAFKA_0_11_0_IV0, KAFKA_2_3_IV0}
import kafka.common.OffsetAndMetadata
import kafka.controller.{KafkaController, ReplicaAssignment}
import kafka.coordinator.group.{GroupCoordinator, JoinGroupResult, LeaveGroupResult, SyncGroupResult}
import kafka.coordinator.transaction.{InitProducerIdResult, TransactionCoordinator}
import kafka.log.AppendOrigin
import kafka.message.ZStdCompressionCodec
import kafka.network.RequestChannel
import kafka.security.authorizer.AuthorizerUtils
import kafka.server.QuotaFactory.{QuotaManagers, UnboundedQuota}
import kafka.utils.{CoreUtils, Logging}
import kafka.utils.Implicits._
import kafka.zk.{AdminZkClient, KafkaZkClient}
import org.apache.kafka.clients.admin.{AlterConfigOp, ConfigEntry}
import org.apache.kafka.clients.admin.AlterConfigOp.OpType
import org.apache.kafka.common.acl.{AclBinding, AclOperation}
import org.apache.kafka.common.acl.AclOperation._
import org.apache.kafka.common.config.ConfigResource
import org.apache.kafka.common.errors._
import org.apache.kafka.common.internals.{FatalExitError, Topic}
import org.apache.kafka.common.internals.Topic.{GROUP_METADATA_TOPIC_NAME, TRANSACTION_STATE_TOPIC_NAME, isInternal}
import org.apache.kafka.common.message.CreateTopicsRequestData.CreatableTopic
import org.apache.kafka.common.message.CreatePartitionsResponseData.CreatePartitionsTopicResult
import org.apache.kafka.common.message.{AddOffsetsToTxnResponseData, AlterClientQuotasResponseData, AlterConfigsResponseData, AlterPartitionReassignmentsResponseData, AlterReplicaLogDirsResponseData, ApiVersionsResponseData, CreateAclsResponseData, CreatePartitionsResponseData, CreateTopicsResponseData, DeleteAclsResponseData, DeleteGroupsResponseData, DeleteRecordsResponseData, DeleteTopicsResponseData, DescribeAclsResponseData, DescribeClientQuotasResponseData, DescribeConfigsResponseData, DescribeGroupsResponseData, DescribeLogDirsResponseData, EndTxnResponseData, ExpireDelegationTokenResponseData, FindCoordinatorResponseData, HeartbeatResponseData, InitProducerIdResponseData, JoinGroupResponseData, LeaveGroupResponseData, ListGroupsResponseData, ListOffsetsResponseData, ListPartitionReassignmentsResponseData, MetadataResponseData, OffsetCommitRequestData, OffsetCommitResponseData, OffsetDeleteResponseData, OffsetForLeaderEpochResponseData, RenewDelegationTokenResponseData, SaslAuthenticateResponseData, SaslHandshakeResponseData, StopReplicaResponseData, SyncGroupResponseData, UpdateMetadataResponseData}
import org.apache.kafka.common.message.CreateTopicsResponseData.{CreatableTopicResult, CreatableTopicResultCollection}
import org.apache.kafka.common.message.DeleteGroupsResponseData.{DeletableGroupResult, DeletableGroupResultCollection}
import org.apache.kafka.common.message.AlterPartitionReassignmentsResponseData.{ReassignablePartitionResponse, ReassignableTopicResponse}
import org.apache.kafka.common.message.CreateAclsResponseData.AclCreationResult
import org.apache.kafka.common.message.DeleteTopicsResponseData.{DeletableTopicResult, DeletableTopicResultCollection}
import org.apache.kafka.common.message.DeleteRecordsResponseData.{DeleteRecordsPartitionResult, DeleteRecordsTopicResult}
import org.apache.kafka.common.message.ElectLeadersResponseData.PartitionResult
import org.apache.kafka.common.message.ElectLeadersResponseData.ReplicaElectionResult
import org.apache.kafka.common.message.LeaveGroupResponseData.MemberResponse
import org.apache.kafka.common.message.ListOffsetsRequestData.ListOffsetsPartition
import org.apache.kafka.common.message.ListOffsetsResponseData.{ListOffsetsPartitionResponse, ListOffsetsTopicResponse}
import org.apache.kafka.common.message.OffsetForLeaderEpochRequestData.OffsetForLeaderTopic
import org.apache.kafka.common.message.OffsetForLeaderEpochResponseData.{EpochEndOffset, OffsetForLeaderTopicResult, OffsetForLeaderTopicResultCollection}
import org.apache.kafka.common.metrics.Metrics
import org.apache.kafka.common.network.{ClientInformation, ListenerName, Send}
import org.apache.kafka.common.protocol.{ApiKeys, Errors}
import org.apache.kafka.common.record._
import org.apache.kafka.common.replica.ClientMetadata
import org.apache.kafka.common.replica.ClientMetadata.DefaultClientMetadata
import org.apache.kafka.common.requests.FindCoordinatorRequest.CoordinatorType
import org.apache.kafka.common.requests.ProduceResponse.PartitionResponse
import org.apache.kafka.common.requests._
import org.apache.kafka.common.resource.Resource.CLUSTER_NAME
import org.apache.kafka.common.resource.ResourceType._
import org.apache.kafka.common.resource.{Resource, ResourceType}
import org.apache.kafka.common.security.auth.{KafkaPrincipal, SecurityProtocol}
import org.apache.kafka.common.security.token.delegation.{DelegationToken, TokenInformation}
<<<<<<< HEAD
import org.apache.kafka.common.utils.{ProducerIdAndEpoch, Time, Utils}
import org.apache.kafka.common.{Node, TopicPartition, Uuid}
=======
import org.apache.kafka.common.utils.{ProducerIdAndEpoch, Time}
import org.apache.kafka.common.{Node, TopicPartition}
>>>>>>> 92e72f7b
import org.apache.kafka.common.message.AlterConfigsResponseData.AlterConfigsResourceResponse
import org.apache.kafka.common.message.MetadataResponseData.{MetadataResponsePartition, MetadataResponseTopic}
import org.apache.kafka.server.authorizer._

import scala.compat.java8.OptionConverters._
import scala.jdk.CollectionConverters._
import scala.collection.mutable.ArrayBuffer
import scala.collection.{Map, Seq, Set, immutable, mutable}
import scala.util.{Failure, Success, Try}
import kafka.coordinator.group.GroupOverview
import org.apache.kafka.common.message.DescribeClusterResponseData

import scala.annotation.nowarn

/**
 * Logic to handle the various Kafka requests
 */
class KafkaApis(val requestChannel: RequestChannel,
                val replicaManager: ReplicaManager,
                val adminManager: ZkAdminManager,
                val groupCoordinator: GroupCoordinator,
                val txnCoordinator: TransactionCoordinator,
                val controller: KafkaController,
                val forwardingManager: ForwardingManager,
                val zkClient: KafkaZkClient,
                val brokerId: Int,
                val config: KafkaConfig,
                val metadataCache: MetadataCache,
                val metrics: Metrics,
                val authorizer: Option[Authorizer],
                val quotas: QuotaManagers,
                val fetchManager: FetchManager,
                brokerTopicStats: BrokerTopicStats,
                val clusterId: String,
                time: Time,
                val tokenManager: DelegationTokenManager,
                val brokerFeatures: BrokerFeatures,
                val finalizedFeatureCache: FinalizedFeatureCache) extends ApiRequestHandler with Logging {

  type FetchResponseStats = Map[TopicPartition, RecordConversionStats]
  this.logIdent = "[KafkaApi-%d] ".format(brokerId)
  val adminZkClient = new AdminZkClient(zkClient)
  private val alterAclsPurgatory = new DelayedFuturePurgatory(purgatoryName = "AlterAcls", brokerId = config.brokerId)

  val authHelper = new AuthHelper(authorizer)
  val requestHelper = new RequestHandlerHelper(requestChannel, quotas, time, logIdent)

  def close(): Unit = {
    alterAclsPurgatory.shutdown()
    info("Shutdown complete.")
  }

  private def isForwardingEnabled(request: RequestChannel.Request): Boolean = {
    config.metadataQuorumEnabled && request.context.principalSerde.isPresent
  }

  private def maybeForwardToController(
    request: RequestChannel.Request,
    handler: RequestChannel.Request => Unit
  ): Unit = {
    def responseCallback(responseOpt: Option[AbstractResponse]): Unit = {
      responseOpt match {
        case Some(response) => requestHelper.sendForwardedResponse(request, response)
        case None =>
          info(s"The client connection will be closed due to controller responded " +
            s"unsupported version exception during $request forwarding. " +
            s"This could happen when the controller changed after the connection was established.")
          requestHelper.closeConnection(request, Collections.emptyMap())
      }
    }

    if (!request.isForwarded && !controller.isActive && isForwardingEnabled(request)) {
      forwardingManager.forwardRequest(request, responseCallback)
    } else {
      // When the KIP-500 mode is off or the principal serde is undefined, forwarding is not supported,
      // therefore requests are handled directly.
      handler(request)
    }
  }

  /**
   * Top-level method that handles all requests and multiplexes to the right api
   */
  override def handle(request: RequestChannel.Request): Unit = {
    try {
      trace(s"Handling request:${request.requestDesc(true)} from connection ${request.context.connectionId};" +
        s"securityProtocol:${request.context.securityProtocol},principal:${request.context.principal}")

      request.header.apiKey match {
        case ApiKeys.PRODUCE => handleProduceRequest(request)
        case ApiKeys.FETCH => handleFetchRequest(request)
        case ApiKeys.LIST_OFFSETS => handleListOffsetRequest(request)
        case ApiKeys.METADATA => handleTopicMetadataRequest(request)
        case ApiKeys.LEADER_AND_ISR => handleLeaderAndIsrRequest(request)
        case ApiKeys.STOP_REPLICA => handleStopReplicaRequest(request)
        case ApiKeys.UPDATE_METADATA => handleUpdateMetadataRequest(request)
        case ApiKeys.CONTROLLED_SHUTDOWN => handleControlledShutdownRequest(request)
        case ApiKeys.OFFSET_COMMIT => handleOffsetCommitRequest(request)
        case ApiKeys.OFFSET_FETCH => handleOffsetFetchRequest(request)
        case ApiKeys.FIND_COORDINATOR => handleFindCoordinatorRequest(request)
        case ApiKeys.JOIN_GROUP => handleJoinGroupRequest(request)
        case ApiKeys.HEARTBEAT => handleHeartbeatRequest(request)
        case ApiKeys.LEAVE_GROUP => handleLeaveGroupRequest(request)
        case ApiKeys.SYNC_GROUP => handleSyncGroupRequest(request)
        case ApiKeys.DESCRIBE_GROUPS => handleDescribeGroupRequest(request)
        case ApiKeys.LIST_GROUPS => handleListGroupsRequest(request)
        case ApiKeys.SASL_HANDSHAKE => handleSaslHandshakeRequest(request)
        case ApiKeys.API_VERSIONS => handleApiVersionsRequest(request)
        case ApiKeys.CREATE_TOPICS => maybeForwardToController(request, handleCreateTopicsRequest)
        case ApiKeys.DELETE_TOPICS => maybeForwardToController(request, handleDeleteTopicsRequest)
        case ApiKeys.DELETE_RECORDS => handleDeleteRecordsRequest(request)
        case ApiKeys.INIT_PRODUCER_ID => handleInitProducerIdRequest(request)
        case ApiKeys.OFFSET_FOR_LEADER_EPOCH => handleOffsetForLeaderEpochRequest(request)
        case ApiKeys.ADD_PARTITIONS_TO_TXN => handleAddPartitionToTxnRequest(request)
        case ApiKeys.ADD_OFFSETS_TO_TXN => handleAddOffsetsToTxnRequest(request)
        case ApiKeys.END_TXN => handleEndTxnRequest(request)
        case ApiKeys.WRITE_TXN_MARKERS => handleWriteTxnMarkersRequest(request)
        case ApiKeys.TXN_OFFSET_COMMIT => handleTxnOffsetCommitRequest(request)
        case ApiKeys.DESCRIBE_ACLS => handleDescribeAcls(request)
        case ApiKeys.CREATE_ACLS => maybeForwardToController(request, handleCreateAcls)
        case ApiKeys.DELETE_ACLS => maybeForwardToController(request, handleDeleteAcls)
        case ApiKeys.ALTER_CONFIGS => maybeForwardToController(request, handleAlterConfigsRequest)
        case ApiKeys.DESCRIBE_CONFIGS => handleDescribeConfigsRequest(request)
        case ApiKeys.ALTER_REPLICA_LOG_DIRS => handleAlterReplicaLogDirsRequest(request)
        case ApiKeys.DESCRIBE_LOG_DIRS => handleDescribeLogDirsRequest(request)
        case ApiKeys.SASL_AUTHENTICATE => handleSaslAuthenticateRequest(request)
        case ApiKeys.CREATE_PARTITIONS => maybeForwardToController(request, handleCreatePartitionsRequest)
        case ApiKeys.CREATE_DELEGATION_TOKEN => maybeForwardToController(request, handleCreateTokenRequest)
        case ApiKeys.RENEW_DELEGATION_TOKEN => maybeForwardToController(request, handleRenewTokenRequest)
        case ApiKeys.EXPIRE_DELEGATION_TOKEN => maybeForwardToController(request, handleExpireTokenRequest)
        case ApiKeys.DESCRIBE_DELEGATION_TOKEN => handleDescribeTokensRequest(request)
        case ApiKeys.DELETE_GROUPS => handleDeleteGroupsRequest(request)
        case ApiKeys.ELECT_LEADERS => handleElectReplicaLeader(request)
        case ApiKeys.INCREMENTAL_ALTER_CONFIGS => maybeForwardToController(request, handleIncrementalAlterConfigsRequest)
        case ApiKeys.ALTER_PARTITION_REASSIGNMENTS => maybeForwardToController(request, handleAlterPartitionReassignmentsRequest)
        case ApiKeys.LIST_PARTITION_REASSIGNMENTS => handleListPartitionReassignmentsRequest(request)
        case ApiKeys.OFFSET_DELETE => handleOffsetDeleteRequest(request)
        case ApiKeys.DESCRIBE_CLIENT_QUOTAS => handleDescribeClientQuotasRequest(request)
        case ApiKeys.ALTER_CLIENT_QUOTAS => maybeForwardToController(request, handleAlterClientQuotasRequest)
        case ApiKeys.DESCRIBE_USER_SCRAM_CREDENTIALS => handleDescribeUserScramCredentialsRequest(request)
        case ApiKeys.ALTER_USER_SCRAM_CREDENTIALS => maybeForwardToController(request, handleAlterUserScramCredentialsRequest)
        case ApiKeys.ALTER_ISR => handleAlterIsrRequest(request)
        case ApiKeys.UPDATE_FEATURES => maybeForwardToController(request, handleUpdateFeatures)
        case ApiKeys.ENVELOPE => handleEnvelope(request)
        case ApiKeys.DESCRIBE_CLUSTER => handleDescribeCluster(request)

        // Until we are ready to integrate the Raft layer, these APIs are treated as
        // unexpected and we just close the connection.
        case ApiKeys.VOTE => requestHelper.closeConnection(request, util.Collections.emptyMap())
        case ApiKeys.BEGIN_QUORUM_EPOCH => requestHelper.closeConnection(request, util.Collections.emptyMap())
        case ApiKeys.END_QUORUM_EPOCH => requestHelper.closeConnection(request, util.Collections.emptyMap())
        case ApiKeys.DESCRIBE_QUORUM => requestHelper.closeConnection(request, util.Collections.emptyMap())
        case ApiKeys.FETCH_SNAPSHOT => requestHelper.closeConnection(request, util.Collections.emptyMap())

      }
    } catch {
      case e: FatalExitError => throw e
      case e: Throwable => requestHelper.handleError(request, e)
    } finally {
      // try to complete delayed action. In order to avoid conflicting locking, the actions to complete delayed requests
      // are kept in a queue. We add the logic to check the ReplicaManager queue at the end of KafkaApis.handle() and the
      // expiration thread for certain delayed operations (e.g. DelayedJoin)
      replicaManager.tryCompleteActions()
      // The local completion time may be set while processing the request. Only record it if it's unset.
      if (request.apiLocalCompleteTimeNanos < 0)
        request.apiLocalCompleteTimeNanos = time.nanoseconds
    }
  }

  def handleLeaderAndIsrRequest(request: RequestChannel.Request): Unit = {
    // ensureTopicExists is only for client facing requests
    // We can't have the ensureTopicExists check here since the controller sends it as an advisory to all brokers so they
    // stop serving data to clients for the topic being deleted
    val correlationId = request.header.correlationId
    val leaderAndIsrRequest = request.body[LeaderAndIsrRequest]

    authHelper.authorizeClusterOperation(request, CLUSTER_ACTION)
    if (isBrokerEpochStale(leaderAndIsrRequest.brokerEpoch)) {
      // When the broker restarts very quickly, it is possible for this broker to receive request intended
      // for its previous generation so the broker should skip the stale request.
      info("Received LeaderAndIsr request with broker epoch " +
        s"${leaderAndIsrRequest.brokerEpoch} smaller than the current broker epoch ${controller.brokerEpoch}")
      requestHelper.sendResponseExemptThrottle(request, leaderAndIsrRequest.getErrorResponse(0, Errors.STALE_BROKER_EPOCH.exception))
    } else {
      val response = replicaManager.becomeLeaderOrFollower(correlationId, leaderAndIsrRequest,
        RequestHandlerHelper.onLeadershipChange(groupCoordinator, txnCoordinator, _, _))
      requestHelper.sendResponseExemptThrottle(request, response)
    }
  }

  def handleStopReplicaRequest(request: RequestChannel.Request): Unit = {
    // ensureTopicExists is only for client facing requests
    // We can't have the ensureTopicExists check here since the controller sends it as an advisory to all brokers so they
    // stop serving data to clients for the topic being deleted
    val stopReplicaRequest = request.body[StopReplicaRequest]
    authHelper.authorizeClusterOperation(request, CLUSTER_ACTION)
    if (isBrokerEpochStale(stopReplicaRequest.brokerEpoch)) {
      // When the broker restarts very quickly, it is possible for this broker to receive request intended
      // for its previous generation so the broker should skip the stale request.
      info("Received StopReplica request with broker epoch " +
        s"${stopReplicaRequest.brokerEpoch} smaller than the current broker epoch ${controller.brokerEpoch}")
      requestHelper.sendResponseExemptThrottle(request, new StopReplicaResponse(
        new StopReplicaResponseData().setErrorCode(Errors.STALE_BROKER_EPOCH.code)))
    } else {
      val partitionStates = stopReplicaRequest.partitionStates().asScala
      val (result, error) = replicaManager.stopReplicas(
        request.context.correlationId,
        stopReplicaRequest.controllerId,
        stopReplicaRequest.controllerEpoch,
        stopReplicaRequest.brokerEpoch,
        partitionStates)
      // Clear the coordinator caches in case we were the leader. In the case of a reassignment, we
      // cannot rely on the LeaderAndIsr API for this since it is only sent to active replicas.
      result.forKeyValue { (topicPartition, error) =>
        if (error == Errors.NONE) {
          if (topicPartition.topic == GROUP_METADATA_TOPIC_NAME
              && partitionStates(topicPartition).deletePartition) {
            groupCoordinator.onResignation(topicPartition.partition)
          } else if (topicPartition.topic == TRANSACTION_STATE_TOPIC_NAME
                     && partitionStates(topicPartition).deletePartition) {
            val partitionState = partitionStates(topicPartition)
            val leaderEpoch = if (partitionState.leaderEpoch >= 0)
                Some(partitionState.leaderEpoch)
            else
              None
            txnCoordinator.onResignation(topicPartition.partition, coordinatorEpoch = leaderEpoch)
          }
        }
      }

      def toStopReplicaPartition(tp: TopicPartition, error: Errors) =
        new StopReplicaResponseData.StopReplicaPartitionError()
          .setTopicName(tp.topic)
          .setPartitionIndex(tp.partition)
          .setErrorCode(error.code)

      requestHelper.sendResponseExemptThrottle(request, new StopReplicaResponse(new StopReplicaResponseData()
        .setErrorCode(error.code)
        .setPartitionErrors(result.map {
          case (tp, error) => toStopReplicaPartition(tp, error)
        }.toBuffer.asJava)))
    }

    CoreUtils.swallow(replicaManager.replicaFetcherManager.shutdownIdleFetcherThreads(), this)
  }

  def handleUpdateMetadataRequest(request: RequestChannel.Request): Unit = {
    val correlationId = request.header.correlationId
    val updateMetadataRequest = request.body[UpdateMetadataRequest]

    authHelper.authorizeClusterOperation(request, CLUSTER_ACTION)
    if (isBrokerEpochStale(updateMetadataRequest.brokerEpoch)) {
      // When the broker restarts very quickly, it is possible for this broker to receive request intended
      // for its previous generation so the broker should skip the stale request.
      info("Received update metadata request with broker epoch " +
        s"${updateMetadataRequest.brokerEpoch} smaller than the current broker epoch ${controller.brokerEpoch}")
      requestHelper.sendResponseExemptThrottle(request,
        new UpdateMetadataResponse(new UpdateMetadataResponseData().setErrorCode(Errors.STALE_BROKER_EPOCH.code)))
    } else {
      val deletedPartitions = replicaManager.maybeUpdateMetadataCache(correlationId, updateMetadataRequest)
      if (deletedPartitions.nonEmpty)
        groupCoordinator.handleDeletedPartitions(deletedPartitions)

      if (adminManager.hasDelayedTopicOperations) {
        updateMetadataRequest.partitionStates.forEach { partitionState =>
          adminManager.tryCompleteDelayedTopicOperations(partitionState.topicName)
        }
      }
      quotas.clientQuotaCallback.foreach { callback =>
        if (callback.updateClusterMetadata(metadataCache.getClusterMetadata(clusterId, request.context.listenerName))) {
          quotas.fetch.updateQuotaMetricConfigs()
          quotas.produce.updateQuotaMetricConfigs()
          quotas.request.updateQuotaMetricConfigs()
          quotas.controllerMutation.updateQuotaMetricConfigs()
        }
      }
      if (replicaManager.hasDelayedElectionOperations) {
        updateMetadataRequest.partitionStates.forEach { partitionState =>
          val tp = new TopicPartition(partitionState.topicName, partitionState.partitionIndex)
          replicaManager.tryCompleteElection(TopicPartitionOperationKey(tp))
        }
      }
      requestHelper.sendResponseExemptThrottle(request, new UpdateMetadataResponse(
        new UpdateMetadataResponseData().setErrorCode(Errors.NONE.code)))
    }
  }

  def handleControlledShutdownRequest(request: RequestChannel.Request): Unit = {
    // ensureTopicExists is only for client facing requests
    // We can't have the ensureTopicExists check here since the controller sends it as an advisory to all brokers so they
    // stop serving data to clients for the topic being deleted
    val controlledShutdownRequest = request.body[ControlledShutdownRequest]
    authHelper.authorizeClusterOperation(request, CLUSTER_ACTION)

    def controlledShutdownCallback(controlledShutdownResult: Try[Set[TopicPartition]]): Unit = {
      val response = controlledShutdownResult match {
        case Success(partitionsRemaining) =>
         ControlledShutdownResponse.prepareResponse(Errors.NONE, partitionsRemaining.asJava)

        case Failure(throwable) =>
          controlledShutdownRequest.getErrorResponse(throwable)
      }
      requestHelper.sendResponseExemptThrottle(request, response)
    }
    controller.controlledShutdown(controlledShutdownRequest.data.brokerId, controlledShutdownRequest.data.brokerEpoch, controlledShutdownCallback)
  }

  /**
   * Handle an offset commit request
   */
  def handleOffsetCommitRequest(request: RequestChannel.Request): Unit = {
    val header = request.header
    val offsetCommitRequest = request.body[OffsetCommitRequest]

    val unauthorizedTopicErrors = mutable.Map[TopicPartition, Errors]()
    val nonExistingTopicErrors = mutable.Map[TopicPartition, Errors]()
    // the callback for sending an offset commit response
    def sendResponseCallback(commitStatus: Map[TopicPartition, Errors]): Unit = {
      val combinedCommitStatus = commitStatus ++ unauthorizedTopicErrors ++ nonExistingTopicErrors
      if (isDebugEnabled)
        combinedCommitStatus.forKeyValue { (topicPartition, error) =>
          if (error != Errors.NONE) {
            debug(s"Offset commit request with correlation id ${header.correlationId} from client ${header.clientId} " +
              s"on partition $topicPartition failed due to ${error.exceptionName}")
          }
        }
      requestHelper.sendResponseMaybeThrottle(request, requestThrottleMs =>
        new OffsetCommitResponse(requestThrottleMs, combinedCommitStatus.asJava))
    }

    // reject the request if not authorized to the group
    if (!authHelper.authorize(request.context, READ, GROUP, offsetCommitRequest.data.groupId)) {
      val error = Errors.GROUP_AUTHORIZATION_FAILED
      val responseTopicList = OffsetCommitRequest.getErrorResponseTopics(
        offsetCommitRequest.data.topics,
        error)

      requestHelper.sendResponseMaybeThrottle(request, requestThrottleMs => new OffsetCommitResponse(
        new OffsetCommitResponseData()
            .setTopics(responseTopicList)
            .setThrottleTimeMs(requestThrottleMs)
      ))
    } else if (offsetCommitRequest.data.groupInstanceId != null && config.interBrokerProtocolVersion < KAFKA_2_3_IV0) {
      // Only enable static membership when IBP >= 2.3, because it is not safe for the broker to use the static member logic
      // until we are sure that all brokers support it. If static group being loaded by an older coordinator, it will discard
      // the group.instance.id field, so static members could accidentally become "dynamic", which leads to wrong states.
      val errorMap = new mutable.HashMap[TopicPartition, Errors]
      for (topicData <- offsetCommitRequest.data.topics.asScala) {
        for (partitionData <- topicData.partitions.asScala) {
          val topicPartition = new TopicPartition(topicData.name, partitionData.partitionIndex)
          errorMap += topicPartition -> Errors.UNSUPPORTED_VERSION
        }
      }
      sendResponseCallback(errorMap.toMap)
    } else {
      val authorizedTopicRequestInfoBldr = immutable.Map.newBuilder[TopicPartition, OffsetCommitRequestData.OffsetCommitRequestPartition]

      val topics = offsetCommitRequest.data.topics.asScala
      val authorizedTopics = authHelper.filterByAuthorized(request.context, READ, TOPIC, topics)(_.name)
      for (topicData <- topics) {
        for (partitionData <- topicData.partitions.asScala) {
          val topicPartition = new TopicPartition(topicData.name, partitionData.partitionIndex)
          if (!authorizedTopics.contains(topicData.name))
            unauthorizedTopicErrors += (topicPartition -> Errors.TOPIC_AUTHORIZATION_FAILED)
          else if (!metadataCache.contains(topicPartition))
            nonExistingTopicErrors += (topicPartition -> Errors.UNKNOWN_TOPIC_OR_PARTITION)
          else
            authorizedTopicRequestInfoBldr += (topicPartition -> partitionData)
        }
      }

      val authorizedTopicRequestInfo = authorizedTopicRequestInfoBldr.result()

      if (authorizedTopicRequestInfo.isEmpty)
        sendResponseCallback(Map.empty)
      else if (header.apiVersion == 0) {
        // for version 0 always store offsets to ZK
        val responseInfo = authorizedTopicRequestInfo.map {
          case (topicPartition, partitionData) =>
            try {
              if (partitionData.committedMetadata() != null
                && partitionData.committedMetadata().length > config.offsetMetadataMaxSize)
                (topicPartition, Errors.OFFSET_METADATA_TOO_LARGE)
              else {
                zkClient.setOrCreateConsumerOffset(
                  offsetCommitRequest.data.groupId,
                  topicPartition,
                  partitionData.committedOffset)
                (topicPartition, Errors.NONE)
              }
            } catch {
              case e: Throwable => (topicPartition, Errors.forException(e))
            }
        }
        sendResponseCallback(responseInfo)
      } else {
        // for version 1 and beyond store offsets in offset manager

        // "default" expiration timestamp is now + retention (and retention may be overridden if v2)
        // expire timestamp is computed differently for v1 and v2.
        //   - If v1 and no explicit commit timestamp is provided we treat it the same as v5.
        //   - If v1 and explicit retention time is provided we calculate expiration timestamp based on that
        //   - If v2/v3/v4 (no explicit commit timestamp) we treat it the same as v5.
        //   - For v5 and beyond there is no per partition expiration timestamp, so this field is no longer in effect
        val currentTimestamp = time.milliseconds
        val partitionData = authorizedTopicRequestInfo.map { case (k, partitionData) =>
          val metadata = if (partitionData.committedMetadata == null)
            OffsetAndMetadata.NoMetadata
          else
            partitionData.committedMetadata

          val leaderEpochOpt = if (partitionData.committedLeaderEpoch == RecordBatch.NO_PARTITION_LEADER_EPOCH)
            Optional.empty[Integer]
          else
            Optional.of[Integer](partitionData.committedLeaderEpoch)

          k -> new OffsetAndMetadata(
            offset = partitionData.committedOffset,
            leaderEpoch = leaderEpochOpt,
            metadata = metadata,
            commitTimestamp = partitionData.commitTimestamp match {
              case OffsetCommitRequest.DEFAULT_TIMESTAMP => currentTimestamp
              case customTimestamp => customTimestamp
            },
            expireTimestamp = offsetCommitRequest.data.retentionTimeMs match {
              case OffsetCommitRequest.DEFAULT_RETENTION_TIME => None
              case retentionTime => Some(currentTimestamp + retentionTime)
            }
          )
        }

        // call coordinator to handle commit offset
        groupCoordinator.handleCommitOffsets(
          offsetCommitRequest.data.groupId,
          offsetCommitRequest.data.memberId,
          Option(offsetCommitRequest.data.groupInstanceId),
          offsetCommitRequest.data.generationId,
          partitionData,
          sendResponseCallback)
      }
    }
  }

  /**
   * Handle a produce request
   */
  def handleProduceRequest(request: RequestChannel.Request): Unit = {
    val produceRequest = request.body[ProduceRequest]
    val requestSize = request.sizeInBytes

    if (RequestUtils.hasTransactionalRecords(produceRequest)) {
      val isAuthorizedTransactional = produceRequest.transactionalId != null &&
        authHelper.authorize(request.context, WRITE, TRANSACTIONAL_ID, produceRequest.transactionalId)
      if (!isAuthorizedTransactional) {
        requestHelper.sendErrorResponseMaybeThrottle(request, Errors.TRANSACTIONAL_ID_AUTHORIZATION_FAILED.exception)
        return
      }
    }

    val unauthorizedTopicResponses = mutable.Map[TopicPartition, PartitionResponse]()
    val nonExistingTopicResponses = mutable.Map[TopicPartition, PartitionResponse]()
    val invalidRequestResponses = mutable.Map[TopicPartition, PartitionResponse]()
    val authorizedRequestInfo = mutable.Map[TopicPartition, MemoryRecords]()
    // cache the result to avoid redundant authorization calls
    val authorizedTopics = authHelper.filterByAuthorized(request.context, WRITE, TOPIC,
      produceRequest.data().topicData().asScala)(_.name())

    produceRequest.data.topicData.forEach(topic => topic.partitionData.forEach { partition =>
      val topicPartition = new TopicPartition(topic.name, partition.index)
      // This caller assumes the type is MemoryRecords and that is true on current serialization
      // We cast the type to avoid causing big change to code base.
      // https://issues.apache.org/jira/browse/KAFKA-10698
      val memoryRecords = partition.records.asInstanceOf[MemoryRecords]
      if (!authorizedTopics.contains(topicPartition.topic))
        unauthorizedTopicResponses += topicPartition -> new PartitionResponse(Errors.TOPIC_AUTHORIZATION_FAILED)
      else if (!metadataCache.contains(topicPartition))
        nonExistingTopicResponses += topicPartition -> new PartitionResponse(Errors.UNKNOWN_TOPIC_OR_PARTITION)
      else
        try {
          ProduceRequest.validateRecords(request.header.apiVersion, memoryRecords)
          authorizedRequestInfo += (topicPartition -> memoryRecords)
        } catch {
          case e: ApiException =>
            invalidRequestResponses += topicPartition -> new PartitionResponse(Errors.forException(e))
        }
    })

    // the callback for sending a produce response
    // The construction of ProduceResponse is able to accept auto-generated protocol data so
    // KafkaApis#handleProduceRequest should apply auto-generated protocol to avoid extra conversion.
    // https://issues.apache.org/jira/browse/KAFKA-10730
    @nowarn("cat=deprecation")
    def sendResponseCallback(responseStatus: Map[TopicPartition, PartitionResponse]): Unit = {
      val mergedResponseStatus = responseStatus ++ unauthorizedTopicResponses ++ nonExistingTopicResponses ++ invalidRequestResponses
      var errorInResponse = false

      mergedResponseStatus.forKeyValue { (topicPartition, status) =>
        if (status.error != Errors.NONE) {
          errorInResponse = true
          debug("Produce request with correlation id %d from client %s on partition %s failed due to %s".format(
            request.header.correlationId,
            request.header.clientId,
            topicPartition,
            status.error.exceptionName))
        }
      }

      // Record both bandwidth and request quota-specific values and throttle by muting the channel if any of the quotas
      // have been violated. If both quotas have been violated, use the max throttle time between the two quotas. Note
      // that the request quota is not enforced if acks == 0.
      val timeMs = time.milliseconds()
      val bandwidthThrottleTimeMs = quotas.produce.maybeRecordAndGetThrottleTimeMs(request, requestSize, timeMs)
      val requestThrottleTimeMs =
        if (produceRequest.acks == 0) 0
        else quotas.request.maybeRecordAndGetThrottleTimeMs(request, timeMs)
      val maxThrottleTimeMs = Math.max(bandwidthThrottleTimeMs, requestThrottleTimeMs)
      if (maxThrottleTimeMs > 0) {
        request.apiThrottleTimeMs = maxThrottleTimeMs
        if (bandwidthThrottleTimeMs > requestThrottleTimeMs) {
          quotas.produce.throttle(request, bandwidthThrottleTimeMs, requestChannel.sendResponse)
        } else {
          quotas.request.throttle(request, requestThrottleTimeMs, requestChannel.sendResponse)
        }
      }

      // Send the response immediately. In case of throttling, the channel has already been muted.
      if (produceRequest.acks == 0) {
        // no operation needed if producer request.required.acks = 0; however, if there is any error in handling
        // the request, since no response is expected by the producer, the server will close socket server so that
        // the producer client will know that some error has happened and will refresh its metadata
        if (errorInResponse) {
          val exceptionsSummary = mergedResponseStatus.map { case (topicPartition, status) =>
            topicPartition -> status.error.exceptionName
          }.mkString(", ")
          info(
            s"Closing connection due to error during produce request with correlation id ${request.header.correlationId} " +
              s"from client id ${request.header.clientId} with ack=0\n" +
              s"Topic and partition to exceptions: $exceptionsSummary"
          )
          requestHelper.closeConnection(request, new ProduceResponse(mergedResponseStatus.asJava).errorCounts)
        } else {
          // Note that although request throttling is exempt for acks == 0, the channel may be throttled due to
          // bandwidth quota violation.
          requestHelper.sendNoOpResponseExemptThrottle(request)
        }
      } else {
        requestHelper.sendResponse(request, Some(new ProduceResponse(mergedResponseStatus.asJava, maxThrottleTimeMs)), None)
      }
    }

    def processingStatsCallback(processingStats: FetchResponseStats): Unit = {
      processingStats.forKeyValue { (tp, info) =>
        updateRecordConversionStats(request, tp, info)
      }
    }

    if (authorizedRequestInfo.isEmpty)
      sendResponseCallback(Map.empty)
    else {
      val internalTopicsAllowed = request.header.clientId == AdminUtils.AdminClientId

      // call the replica manager to append messages to the replicas
      replicaManager.appendRecords(
        timeout = produceRequest.timeout.toLong,
        requiredAcks = produceRequest.acks,
        internalTopicsAllowed = internalTopicsAllowed,
        origin = AppendOrigin.Client,
        entriesPerPartition = authorizedRequestInfo,
        responseCallback = sendResponseCallback,
        recordConversionStatsCallback = processingStatsCallback)

      // if the request is put into the purgatory, it will have a held reference and hence cannot be garbage collected;
      // hence we clear its data here in order to let GC reclaim its memory since it is already appended to log
      produceRequest.clearPartitionRecords()
    }
  }

  /**
   * Handle a fetch request
   */
  def handleFetchRequest(request: RequestChannel.Request): Unit = {
    val versionId = request.header.apiVersion
    val clientId = request.header.clientId
    val fetchRequest = request.body[FetchRequest]
    val fetchContext = fetchManager.newContext(
      fetchRequest.metadata,
      fetchRequest.fetchData,
      fetchRequest.toForget,
      fetchRequest.isFromFollower)

    val clientMetadata: Option[ClientMetadata] = if (versionId >= 11) {
      // Fetch API version 11 added preferred replica logic
      Some(new DefaultClientMetadata(
        fetchRequest.rackId,
        clientId,
        request.context.clientAddress,
        request.context.principal,
        request.context.listenerName.value))
    } else {
      None
    }

    def errorResponse[T >: MemoryRecords <: BaseRecords](error: Errors): FetchResponse.PartitionData[T] = {
      new FetchResponse.PartitionData[T](error, FetchResponse.INVALID_HIGHWATERMARK, FetchResponse.INVALID_LAST_STABLE_OFFSET,
        FetchResponse.INVALID_LOG_START_OFFSET, null, MemoryRecords.EMPTY)
    }

    val erroneous = mutable.ArrayBuffer[(TopicPartition, FetchResponse.PartitionData[Records])]()
    val interesting = mutable.ArrayBuffer[(TopicPartition, FetchRequest.PartitionData)]()
    if (fetchRequest.isFromFollower) {
      // The follower must have ClusterAction on ClusterResource in order to fetch partition data.
      if (authHelper.authorize(request.context, CLUSTER_ACTION, CLUSTER, CLUSTER_NAME)) {
        fetchContext.foreachPartition { (topicPartition, data) =>
          if (!metadataCache.contains(topicPartition))
            erroneous += topicPartition -> errorResponse(Errors.UNKNOWN_TOPIC_OR_PARTITION)
          else
            interesting += (topicPartition -> data)
        }
      } else {
        fetchContext.foreachPartition { (part, _) =>
          erroneous += part -> errorResponse(Errors.TOPIC_AUTHORIZATION_FAILED)
        }
      }
    } else {
      // Regular Kafka consumers need READ permission on each partition they are fetching.
      val partitionDatas = new mutable.ArrayBuffer[(TopicPartition, FetchRequest.PartitionData)]
      fetchContext.foreachPartition { (topicPartition, partitionData) =>
        partitionDatas += topicPartition -> partitionData
      }
      val authorizedTopics = authHelper.filterByAuthorized(request.context, READ, TOPIC, partitionDatas)(_._1.topic)
      partitionDatas.foreach { case (topicPartition, data) =>
        if (!authorizedTopics.contains(topicPartition.topic))
          erroneous += topicPartition -> errorResponse(Errors.TOPIC_AUTHORIZATION_FAILED)
        else if (!metadataCache.contains(topicPartition))
          erroneous += topicPartition -> errorResponse(Errors.UNKNOWN_TOPIC_OR_PARTITION)
        else
          interesting += (topicPartition -> data)
      }
    }

    def maybeDownConvertStorageError(error: Errors, version: Short): Errors = {
      // If consumer sends FetchRequest V5 or earlier, the client library is not guaranteed to recognize the error code
      // for KafkaStorageException. In this case the client library will translate KafkaStorageException to
      // UnknownServerException which is not retriable. We can ensure that consumer will update metadata and retry
      // by converting the KafkaStorageException to NotLeaderOrFollowerException in the response if FetchRequest version <= 5
      if (error == Errors.KAFKA_STORAGE_ERROR && versionId <= 5) {
        Errors.NOT_LEADER_OR_FOLLOWER
      } else {
        error
      }
    }

    def maybeConvertFetchedData(tp: TopicPartition,
                                partitionData: FetchResponse.PartitionData[Records]): FetchResponse.PartitionData[BaseRecords] = {
      val logConfig = replicaManager.getLogConfig(tp)

      if (logConfig.exists(_.compressionType == ZStdCompressionCodec.name) && versionId < 10) {
        trace(s"Fetching messages is disabled for ZStandard compressed partition $tp. Sending unsupported version response to $clientId.")
        errorResponse(Errors.UNSUPPORTED_COMPRESSION_TYPE)
      } else {
        // Down-conversion of the fetched records is needed when the stored magic version is
        // greater than that supported by the client (as indicated by the fetch request version). If the
        // configured magic version for the topic is less than or equal to that supported by the version of the
        // fetch request, we skip the iteration through the records in order to check the magic version since we
        // know it must be supported. However, if the magic version is changed from a higher version back to a
        // lower version, this check will no longer be valid and we will fail to down-convert the messages
        // which were written in the new format prior to the version downgrade.
        val unconvertedRecords = partitionData.records
        val downConvertMagic =
          logConfig.map(_.messageFormatVersion.recordVersion.value).flatMap { magic =>
            if (magic > RecordBatch.MAGIC_VALUE_V0 && versionId <= 1 && !unconvertedRecords.hasCompatibleMagic(RecordBatch.MAGIC_VALUE_V0))
              Some(RecordBatch.MAGIC_VALUE_V0)
            else if (magic > RecordBatch.MAGIC_VALUE_V1 && versionId <= 3 && !unconvertedRecords.hasCompatibleMagic(RecordBatch.MAGIC_VALUE_V1))
              Some(RecordBatch.MAGIC_VALUE_V1)
            else
              None
          }

        downConvertMagic match {
          case Some(magic) =>
            // For fetch requests from clients, check if down-conversion is disabled for the particular partition
            if (!fetchRequest.isFromFollower && !logConfig.forall(_.messageDownConversionEnable)) {
              trace(s"Conversion to message format ${downConvertMagic.get} is disabled for partition $tp. Sending unsupported version response to $clientId.")
              errorResponse(Errors.UNSUPPORTED_VERSION)
            } else {
              try {
                trace(s"Down converting records from partition $tp to message format version $magic for fetch request from $clientId")
                // Because down-conversion is extremely memory intensive, we want to try and delay the down-conversion as much
                // as possible. With KIP-283, we have the ability to lazily down-convert in a chunked manner. The lazy, chunked
                // down-conversion always guarantees that at least one batch of messages is down-converted and sent out to the
                // client.
                val error = maybeDownConvertStorageError(partitionData.error, versionId)
                new FetchResponse.PartitionData[BaseRecords](error, partitionData.highWatermark,
                  partitionData.lastStableOffset, partitionData.logStartOffset,
                  partitionData.preferredReadReplica, partitionData.abortedTransactions,
                  new LazyDownConversionRecords(tp, unconvertedRecords, magic, fetchContext.getFetchOffset(tp).get, time))
              } catch {
                case e: UnsupportedCompressionTypeException =>
                  trace("Received unsupported compression type error during down-conversion", e)
                  errorResponse(Errors.UNSUPPORTED_COMPRESSION_TYPE)
              }
            }
          case None =>
            val error = maybeDownConvertStorageError(partitionData.error, versionId)
            new FetchResponse.PartitionData[BaseRecords](error,
              partitionData.highWatermark,
              partitionData.lastStableOffset,
              partitionData.logStartOffset,
              partitionData.preferredReadReplica,
              partitionData.abortedTransactions,
              partitionData.divergingEpoch,
              unconvertedRecords)
        }
      }
    }

    // the callback for process a fetch response, invoked before throttling
    def processResponseCallback(responsePartitionData: Seq[(TopicPartition, FetchPartitionData)]): Unit = {
      val partitions = new util.LinkedHashMap[TopicPartition, FetchResponse.PartitionData[Records]]
      val reassigningPartitions = mutable.Set[TopicPartition]()
      responsePartitionData.foreach { case (tp, data) =>
        val abortedTransactions = data.abortedTransactions.map(_.asJava).orNull
        val lastStableOffset = data.lastStableOffset.getOrElse(FetchResponse.INVALID_LAST_STABLE_OFFSET)
        if (data.isReassignmentFetch)
          reassigningPartitions.add(tp)
        val error = maybeDownConvertStorageError(data.error, versionId)
        partitions.put(tp, new FetchResponse.PartitionData(
          error,
          data.highWatermark,
          lastStableOffset,
          data.logStartOffset,
          data.preferredReadReplica.map(int2Integer).asJava,
          abortedTransactions,
          data.divergingEpoch.asJava,
          data.records))
      }
      erroneous.foreach { case (tp, data) => partitions.put(tp, data) }

      var unconvertedFetchResponse: FetchResponse[Records] = null

      def createResponse(throttleTimeMs: Int): FetchResponse[BaseRecords] = {
        // Down-convert messages for each partition if required
        val convertedData = new util.LinkedHashMap[TopicPartition, FetchResponse.PartitionData[BaseRecords]]
        unconvertedFetchResponse.responseData.forEach { (tp, unconvertedPartitionData) =>
          if (unconvertedPartitionData.error != Errors.NONE)
            debug(s"Fetch request with correlation id ${request.header.correlationId} from client $clientId " +
              s"on partition $tp failed due to ${unconvertedPartitionData.error.exceptionName}")
          convertedData.put(tp, maybeConvertFetchedData(tp, unconvertedPartitionData))
        }

        // Prepare fetch response from converted data
        val response = new FetchResponse(unconvertedFetchResponse.error, convertedData, throttleTimeMs,
          unconvertedFetchResponse.sessionId)
        // record the bytes out metrics only when the response is being sent
        response.responseData.forEach { (tp, data) =>
          brokerTopicStats.updateBytesOut(tp.topic, fetchRequest.isFromFollower, reassigningPartitions.contains(tp), data.records.sizeInBytes)
        }
        response
      }

      def updateConversionStats(send: Send): Unit = {
        send match {
          case send: MultiRecordsSend if send.recordConversionStats != null =>
            send.recordConversionStats.asScala.toMap.foreach {
              case (tp, stats) => updateRecordConversionStats(request, tp, stats)
            }
          case _ =>
        }
      }

      if (fetchRequest.isFromFollower) {
        // We've already evaluated against the quota and are good to go. Just need to record it now.
        unconvertedFetchResponse = fetchContext.updateAndGenerateResponseData(partitions)
        val responseSize = KafkaApis.sizeOfThrottledPartitions(versionId, unconvertedFetchResponse, quotas.leader)
        quotas.leader.record(responseSize)
        trace(s"Sending Fetch response with partitions.size=${unconvertedFetchResponse.responseData.size}, " +
          s"metadata=${unconvertedFetchResponse.sessionId}")
        requestHelper.sendResponseExemptThrottle(request, createResponse(0), Some(updateConversionStats))
      } else {
        // Fetch size used to determine throttle time is calculated before any down conversions.
        // This may be slightly different from the actual response size. But since down conversions
        // result in data being loaded into memory, we should do this only when we are not going to throttle.
        //
        // Record both bandwidth and request quota-specific values and throttle by muting the channel if any of the
        // quotas have been violated. If both quotas have been violated, use the max throttle time between the two
        // quotas. When throttled, we unrecord the recorded bandwidth quota value
        val responseSize = fetchContext.getResponseSize(partitions, versionId)
        val timeMs = time.milliseconds()
        val requestThrottleTimeMs = quotas.request.maybeRecordAndGetThrottleTimeMs(request, timeMs)
        val bandwidthThrottleTimeMs = quotas.fetch.maybeRecordAndGetThrottleTimeMs(request, responseSize, timeMs)

        val maxThrottleTimeMs = math.max(bandwidthThrottleTimeMs, requestThrottleTimeMs)
        if (maxThrottleTimeMs > 0) {
          request.apiThrottleTimeMs = maxThrottleTimeMs
          // Even if we need to throttle for request quota violation, we should "unrecord" the already recorded value
          // from the fetch quota because we are going to return an empty response.
          quotas.fetch.unrecordQuotaSensor(request, responseSize, timeMs)
          if (bandwidthThrottleTimeMs > requestThrottleTimeMs) {
            quotas.fetch.throttle(request, bandwidthThrottleTimeMs, requestChannel.sendResponse)
          } else {
            quotas.request.throttle(request, requestThrottleTimeMs, requestChannel.sendResponse)
          }
          // If throttling is required, return an empty response.
          unconvertedFetchResponse = fetchContext.getThrottledResponse(maxThrottleTimeMs)
        } else {
          // Get the actual response. This will update the fetch context.
          unconvertedFetchResponse = fetchContext.updateAndGenerateResponseData(partitions)
          trace(s"Sending Fetch response with partitions.size=$responseSize, metadata=${unconvertedFetchResponse.sessionId}")
        }

        // Send the response immediately.
        requestHelper.sendResponse(request, Some(createResponse(maxThrottleTimeMs)), Some(updateConversionStats))
      }
    }

    // for fetch from consumer, cap fetchMaxBytes to the maximum bytes that could be fetched without being throttled given
    // no bytes were recorded in the recent quota window
    // trying to fetch more bytes would result in a guaranteed throttling potentially blocking consumer progress
    val maxQuotaWindowBytes = if (fetchRequest.isFromFollower)
      Int.MaxValue
    else
      quotas.fetch.getMaxValueInQuotaWindow(request.session, clientId).toInt

    val fetchMaxBytes = Math.min(Math.min(fetchRequest.maxBytes, config.fetchMaxBytes), maxQuotaWindowBytes)
    val fetchMinBytes = Math.min(fetchRequest.minBytes, fetchMaxBytes)
    if (interesting.isEmpty)
      processResponseCallback(Seq.empty)
    else {
      // call the replica manager to fetch messages from the local replica
      replicaManager.fetchMessages(
        fetchRequest.maxWait.toLong,
        fetchRequest.replicaId,
        fetchMinBytes,
        fetchMaxBytes,
        versionId <= 2,
        interesting,
        replicationQuota(fetchRequest),
        processResponseCallback,
        fetchRequest.isolationLevel,
        clientMetadata)
    }
  }

  def replicationQuota(fetchRequest: FetchRequest): ReplicaQuota =
    if (fetchRequest.isFromFollower) quotas.leader else UnboundedQuota

  def handleListOffsetRequest(request: RequestChannel.Request): Unit = {
    val version = request.header.apiVersion

    val topics = if (version == 0)
      handleListOffsetRequestV0(request)
    else
      handleListOffsetRequestV1AndAbove(request)

    requestHelper.sendResponseMaybeThrottle(request, requestThrottleMs => new ListOffsetsResponse(new ListOffsetsResponseData()
      .setThrottleTimeMs(requestThrottleMs)
      .setTopics(topics.asJava)))
  }

  private def handleListOffsetRequestV0(request : RequestChannel.Request) : List[ListOffsetsTopicResponse] = {
    val correlationId = request.header.correlationId
    val clientId = request.header.clientId
    val offsetRequest = request.body[ListOffsetsRequest]

    val (authorizedRequestInfo, unauthorizedRequestInfo) = authHelper.partitionSeqByAuthorized(request.context,
        DESCRIBE, TOPIC, offsetRequest.topics.asScala.toSeq)(_.name)

    val unauthorizedResponseStatus = unauthorizedRequestInfo.map(topic =>
      new ListOffsetsTopicResponse()
        .setName(topic.name)
        .setPartitions(topic.partitions.asScala.map(partition =>
          new ListOffsetsPartitionResponse()
            .setPartitionIndex(partition.partitionIndex)
            .setErrorCode(Errors.TOPIC_AUTHORIZATION_FAILED.code)).asJava)
    )

    val responseTopics = authorizedRequestInfo.map { topic =>
      val responsePartitions = topic.partitions.asScala.map { partition =>
        val topicPartition = new TopicPartition(topic.name, partition.partitionIndex)

        try {
          val offsets = replicaManager.legacyFetchOffsetsForTimestamp(
            topicPartition = topicPartition,
            timestamp = partition.timestamp,
            maxNumOffsets = partition.maxNumOffsets,
            isFromConsumer = offsetRequest.replicaId == ListOffsetsRequest.CONSUMER_REPLICA_ID,
            fetchOnlyFromLeader = offsetRequest.replicaId != ListOffsetsRequest.DEBUGGING_REPLICA_ID)
          new ListOffsetsPartitionResponse()
            .setPartitionIndex(partition.partitionIndex)
            .setErrorCode(Errors.NONE.code)
            .setOldStyleOffsets(offsets.map(JLong.valueOf).asJava)
        } catch {
          // NOTE: UnknownTopicOrPartitionException and NotLeaderOrFollowerException are special cases since these error messages
          // are typically transient and there is no value in logging the entire stack trace for the same
          case e @ (_ : UnknownTopicOrPartitionException |
                    _ : NotLeaderOrFollowerException |
                    _ : KafkaStorageException) =>
            debug("Offset request with correlation id %d from client %s on partition %s failed due to %s".format(
              correlationId, clientId, topicPartition, e.getMessage))
            new ListOffsetsPartitionResponse()
              .setPartitionIndex(partition.partitionIndex)
              .setErrorCode(Errors.forException(e).code)
          case e: Throwable =>
            error("Error while responding to offset request", e)
            new ListOffsetsPartitionResponse()
              .setPartitionIndex(partition.partitionIndex)
              .setErrorCode(Errors.forException(e).code)
        }
      }
      new ListOffsetsTopicResponse().setName(topic.name).setPartitions(responsePartitions.asJava)
    }
    (responseTopics ++ unauthorizedResponseStatus).toList
  }

  private def handleListOffsetRequestV1AndAbove(request : RequestChannel.Request): List[ListOffsetsTopicResponse] = {
    val correlationId = request.header.correlationId
    val clientId = request.header.clientId
    val offsetRequest = request.body[ListOffsetsRequest]
    val version = request.header.apiVersion

    def buildErrorResponse(e: Errors, partition: ListOffsetsPartition): ListOffsetsPartitionResponse = {
      new ListOffsetsPartitionResponse()
        .setPartitionIndex(partition.partitionIndex)
        .setErrorCode(e.code)
        .setTimestamp(ListOffsetsResponse.UNKNOWN_TIMESTAMP)
        .setOffset(ListOffsetsResponse.UNKNOWN_OFFSET)
    }

    val (authorizedRequestInfo, unauthorizedRequestInfo) = authHelper.partitionSeqByAuthorized(request.context,
        DESCRIBE, TOPIC, offsetRequest.topics.asScala.toSeq)(_.name)

    val unauthorizedResponseStatus = unauthorizedRequestInfo.map(topic =>
      new ListOffsetsTopicResponse()
        .setName(topic.name)
        .setPartitions(topic.partitions.asScala.map(partition =>
          buildErrorResponse(Errors.TOPIC_AUTHORIZATION_FAILED, partition)).asJava)
    )

    val responseTopics = authorizedRequestInfo.map { topic =>
      val responsePartitions = topic.partitions.asScala.map { partition =>
        val topicPartition = new TopicPartition(topic.name, partition.partitionIndex)
        if (offsetRequest.duplicatePartitions.contains(topicPartition)) {
          debug(s"OffsetRequest with correlation id $correlationId from client $clientId on partition $topicPartition " +
              s"failed because the partition is duplicated in the request.")
          buildErrorResponse(Errors.INVALID_REQUEST, partition)
        } else {
          try {
            val fetchOnlyFromLeader = offsetRequest.replicaId != ListOffsetsRequest.DEBUGGING_REPLICA_ID
            val isClientRequest = offsetRequest.replicaId == ListOffsetsRequest.CONSUMER_REPLICA_ID
            val isolationLevelOpt = if (isClientRequest)
              Some(offsetRequest.isolationLevel)
            else
              None

            val foundOpt = replicaManager.fetchOffsetForTimestamp(topicPartition,
              partition.timestamp,
              isolationLevelOpt,
              if (partition.currentLeaderEpoch == ListOffsetsResponse.UNKNOWN_EPOCH) Optional.empty() else Optional.of(partition.currentLeaderEpoch),
              fetchOnlyFromLeader)

            val response = foundOpt match {
              case Some(found) =>
                val partitionResponse = new ListOffsetsPartitionResponse()
                  .setPartitionIndex(partition.partitionIndex)
                  .setErrorCode(Errors.NONE.code)
                  .setTimestamp(found.timestamp)
                  .setOffset(found.offset)
                if (found.leaderEpoch.isPresent && version >= 4)
                  partitionResponse.setLeaderEpoch(found.leaderEpoch.get)
                partitionResponse
              case None =>
                buildErrorResponse(Errors.NONE, partition)
            }
            response
          } catch {
            // NOTE: These exceptions are special cases since these error messages are typically transient or the client
            // would have received a clear exception and there is no value in logging the entire stack trace for the same
            case e @ (_ : UnknownTopicOrPartitionException |
                      _ : NotLeaderOrFollowerException |
                      _ : UnknownLeaderEpochException |
                      _ : FencedLeaderEpochException |
                      _ : KafkaStorageException |
                      _ : UnsupportedForMessageFormatException) =>
              debug(s"Offset request with correlation id $correlationId from client $clientId on " +
                  s"partition $topicPartition failed due to ${e.getMessage}")
              buildErrorResponse(Errors.forException(e), partition)

            // Only V5 and newer ListOffset calls should get OFFSET_NOT_AVAILABLE
            case e: OffsetNotAvailableException =>
              if (request.header.apiVersion >= 5) {
                buildErrorResponse(Errors.forException(e), partition)
              } else {
                buildErrorResponse(Errors.LEADER_NOT_AVAILABLE, partition)
              }

            case e: Throwable =>
              error("Error while responding to offset request", e)
              buildErrorResponse(Errors.forException(e), partition)
          }
        }
      }
      new ListOffsetsTopicResponse().setName(topic.name).setPartitions(responsePartitions.asJava)
    }
    (responseTopics ++ unauthorizedResponseStatus).toList
  }

  private def createTopic(topic: String,
                          numPartitions: Int,
                          replicationFactor: Int,
                          properties: util.Properties = new util.Properties()): MetadataResponseTopic = {
    try {
      adminZkClient.createTopic(topic, numPartitions, replicationFactor, properties, RackAwareMode.Safe, config.usesTopicId)
      info("Auto creation of topic %s with %d partitions and replication factor %d is successful"
        .format(topic, numPartitions, replicationFactor))
      metadataResponseTopic(Errors.LEADER_NOT_AVAILABLE, topic, isInternal(topic), util.Collections.emptyList())
    } catch {
      case _: TopicExistsException => // let it go, possibly another broker created this topic
        metadataResponseTopic(Errors.LEADER_NOT_AVAILABLE, topic, isInternal(topic), util.Collections.emptyList())
      case ex: Throwable  => // Catch all to prevent unhandled errors
        metadataResponseTopic(Errors.forException(ex), topic, isInternal(topic), util.Collections.emptyList())
    }
  }

  private def metadataResponseTopic(error: Errors, topic: String, isInternal: Boolean,
                                    partitionData: util.List[MetadataResponsePartition]): MetadataResponseTopic = {
    new MetadataResponseTopic()
      .setErrorCode(error.code)
      .setName(topic)
      .setIsInternal(isInternal)
      .setPartitions(partitionData)
  }

  private def createInternalTopic(topic: String): MetadataResponseTopic = {
    if (topic == null)
      throw new IllegalArgumentException("topic must not be null")

    val aliveBrokers = metadataCache.getAliveBrokers

    topic match {
      case GROUP_METADATA_TOPIC_NAME =>
        if (aliveBrokers.size < config.offsetsTopicReplicationFactor) {
          error(s"Number of alive brokers '${aliveBrokers.size}' does not meet the required replication factor " +
            s"'${config.offsetsTopicReplicationFactor}' for the offsets topic (configured via " +
            s"'${KafkaConfig.OffsetsTopicReplicationFactorProp}'). This error can be ignored if the cluster is starting up " +
            s"and not all brokers are up yet.")
          metadataResponseTopic(Errors.COORDINATOR_NOT_AVAILABLE, topic, true, util.Collections.emptyList())
        } else {
          createTopic(topic, config.offsetsTopicPartitions, config.offsetsTopicReplicationFactor.toInt,
            groupCoordinator.offsetsTopicConfigs)
        }
      case TRANSACTION_STATE_TOPIC_NAME =>
        if (aliveBrokers.size < config.transactionTopicReplicationFactor) {
          error(s"Number of alive brokers '${aliveBrokers.size}' does not meet the required replication factor " +
            s"'${config.transactionTopicReplicationFactor}' for the transactions state topic (configured via " +
            s"'${KafkaConfig.TransactionsTopicReplicationFactorProp}'). This error can be ignored if the cluster is starting up " +
            s"and not all brokers are up yet.")
          metadataResponseTopic(Errors.COORDINATOR_NOT_AVAILABLE, topic, true, util.Collections.emptyList())
        } else {
          createTopic(topic, config.transactionTopicPartitions, config.transactionTopicReplicationFactor.toInt,
            txnCoordinator.transactionTopicConfigs)
        }
      case _ => throw new IllegalArgumentException(s"Unexpected internal topic name: $topic")
    }
  }

  private def getOrCreateInternalTopic(topic: String, listenerName: ListenerName): MetadataResponseData.MetadataResponseTopic = {
    val topicMetadata = metadataCache.getTopicMetadata(Set(topic), listenerName)
    topicMetadata.headOption.getOrElse(createInternalTopic(topic))
  }

  private def getTopicMetadata(allowAutoTopicCreation: Boolean, isFetchAllMetadata: Boolean,
                               topics: Set[String], listenerName: ListenerName,
                               errorUnavailableEndpoints: Boolean,
                               errorUnavailableListeners: Boolean): Seq[MetadataResponseTopic] = {
    val topicResponses = metadataCache.getTopicMetadata(topics, listenerName,
        errorUnavailableEndpoints, errorUnavailableListeners)

    if (topics.isEmpty || topicResponses.size == topics.size) {
      topicResponses
    } else {
      val nonExistentTopics = topics.diff(topicResponses.map(_.name).toSet)
      val responsesForNonExistentTopics = nonExistentTopics.flatMap { topic =>
        if (isInternal(topic)) {
          val topicMetadata = createInternalTopic(topic)
          Some(
            if (topicMetadata.errorCode == Errors.COORDINATOR_NOT_AVAILABLE.code)
              metadataResponseTopic(Errors.INVALID_REPLICATION_FACTOR, topic, true, util.Collections.emptyList())
            else
              topicMetadata
          )
        } else if (isFetchAllMetadata) {
          // A metadata request for all topics should never result in topic auto creation, but a topic may be deleted
          // in between the creation of the topics parameter and topicResponses, so make sure to return None for this case.
          None
        } else if (allowAutoTopicCreation && config.autoCreateTopicsEnable) {
          Some(createTopic(topic, config.numPartitions, config.defaultReplicationFactor))
        } else {
          Some(metadataResponseTopic(Errors.UNKNOWN_TOPIC_OR_PARTITION, topic, false, util.Collections.emptyList()))
        }
      }

      topicResponses ++ responsesForNonExistentTopics
    }
  }

  /**
   * Handle a topic metadata request
   */
  def handleTopicMetadataRequest(request: RequestChannel.Request): Unit = {
    val metadataRequest = request.body[MetadataRequest]
    val requestVersion = request.header.apiVersion

    val topics = if (metadataRequest.isAllTopics)
      metadataCache.getAllTopics()
    else
      metadataRequest.topics.asScala.toSet

    val authorizedForDescribeTopics = authHelper.filterByAuthorized(request.context, DESCRIBE, TOPIC,
      topics, logIfDenied = !metadataRequest.isAllTopics)(identity)
    var (authorizedTopics, unauthorizedForDescribeTopics) = topics.partition(authorizedForDescribeTopics.contains)
    var unauthorizedForCreateTopics = Set[String]()

    if (authorizedTopics.nonEmpty) {
      val nonExistingTopics = metadataCache.getNonExistingTopics(authorizedTopics)
      if (metadataRequest.allowAutoTopicCreation && config.autoCreateTopicsEnable && nonExistingTopics.nonEmpty) {
        if (!authHelper.authorize(request.context, CREATE, CLUSTER, CLUSTER_NAME, logIfDenied = false)) {
          val authorizedForCreateTopics = authHelper.filterByAuthorized(request.context, CREATE, TOPIC,
            nonExistingTopics)(identity)
          unauthorizedForCreateTopics = nonExistingTopics.diff(authorizedForCreateTopics)
          authorizedTopics = authorizedTopics.diff(unauthorizedForCreateTopics)
        }
      }
    }

    val unauthorizedForCreateTopicMetadata = unauthorizedForCreateTopics.map(topic =>
      metadataResponseTopic(Errors.TOPIC_AUTHORIZATION_FAILED, topic, isInternal(topic), util.Collections.emptyList()))


    // do not disclose the existence of topics unauthorized for Describe, so we've not even checked if they exist or not
    val unauthorizedForDescribeTopicMetadata =
      // In case of all topics, don't include topics unauthorized for Describe
      if ((requestVersion == 0 && (metadataRequest.topics == null || metadataRequest.topics.isEmpty)) || metadataRequest.isAllTopics)
        Set.empty[MetadataResponseTopic]
      else
        unauthorizedForDescribeTopics.map(topic =>
          metadataResponseTopic(Errors.TOPIC_AUTHORIZATION_FAILED, topic, false, util.Collections.emptyList()))

    // In version 0, we returned an error when brokers with replicas were unavailable,
    // while in higher versions we simply don't include the broker in the returned broker list
    val errorUnavailableEndpoints = requestVersion == 0
    // In versions 5 and below, we returned LEADER_NOT_AVAILABLE if a matching listener was not found on the leader.
    // From version 6 onwards, we return LISTENER_NOT_FOUND to enable diagnosis of configuration errors.
    val errorUnavailableListeners = requestVersion >= 6
    val topicMetadata =
      if (authorizedTopics.isEmpty)
        Seq.empty[MetadataResponseTopic]
      else {
        getTopicMetadata(
          metadataRequest.allowAutoTopicCreation,
          metadataRequest.isAllTopics,
          authorizedTopics,
          request.context.listenerName,
          errorUnavailableEndpoints,
          errorUnavailableListeners
        )
      }

    var clusterAuthorizedOperations = Int.MinValue
    if (request.header.apiVersion >= 8) {
      // get cluster authorized operations
      if (metadataRequest.data.includeClusterAuthorizedOperations) {
        if (authHelper.authorize(request.context, DESCRIBE, CLUSTER, CLUSTER_NAME))
          clusterAuthorizedOperations = authHelper.authorizedOperations(request, Resource.CLUSTER)
        else
          clusterAuthorizedOperations = 0
      }

      // get topic authorized operations
      if (metadataRequest.data.includeTopicAuthorizedOperations) {
        topicMetadata.foreach { topicData =>
          topicData.setTopicAuthorizedOperations(authHelper.authorizedOperations(request, new Resource(ResourceType.TOPIC, topicData.name)))
        }
      }
    }

    val completeTopicMetadata = topicMetadata ++ unauthorizedForCreateTopicMetadata ++ unauthorizedForDescribeTopicMetadata

    val brokers = metadataCache.getAliveBrokers

    trace("Sending topic metadata %s and brokers %s for correlation id %d to client %s".format(completeTopicMetadata.mkString(","),
      brokers.mkString(","), request.header.correlationId, request.header.clientId))

    requestHelper.sendResponseMaybeThrottle(request, requestThrottleMs =>
       MetadataResponse.prepareResponse(
         requestVersion,
         requestThrottleMs,
         brokers.flatMap(_.getNode(request.context.listenerName)).asJava,
         clusterId,
         metadataCache.getControllerId.getOrElse(MetadataResponse.NO_CONTROLLER_ID),
         completeTopicMetadata.asJava,
         clusterAuthorizedOperations
      ))
  }

  /**
   * Handle an offset fetch request
   */
  def handleOffsetFetchRequest(request: RequestChannel.Request): Unit = {
    val header = request.header
    val offsetFetchRequest = request.body[OffsetFetchRequest]

    def partitionByAuthorized(seq: Seq[TopicPartition]): (Seq[TopicPartition], Seq[TopicPartition]) =
      authHelper.partitionSeqByAuthorized(request.context, DESCRIBE, TOPIC, seq)(_.topic)

    def createResponse(requestThrottleMs: Int): AbstractResponse = {
      val offsetFetchResponse =
        // reject the request if not authorized to the group
        if (!authHelper.authorize(request.context, DESCRIBE, GROUP, offsetFetchRequest.groupId))
          offsetFetchRequest.getErrorResponse(requestThrottleMs, Errors.GROUP_AUTHORIZATION_FAILED)
        else {
          if (header.apiVersion == 0) {
            val (authorizedPartitions, unauthorizedPartitions) = partitionByAuthorized(
              offsetFetchRequest.partitions.asScala)

            // version 0 reads offsets from ZK
            val authorizedPartitionData = authorizedPartitions.map { topicPartition =>
              try {
                if (!metadataCache.contains(topicPartition))
                  (topicPartition, OffsetFetchResponse.UNKNOWN_PARTITION)
                else {
                  val payloadOpt = zkClient.getConsumerOffset(offsetFetchRequest.groupId, topicPartition)
                  payloadOpt match {
                    case Some(payload) =>
                      (topicPartition, new OffsetFetchResponse.PartitionData(payload.toLong,
                        Optional.empty(), OffsetFetchResponse.NO_METADATA, Errors.NONE))
                    case None =>
                      (topicPartition, OffsetFetchResponse.UNKNOWN_PARTITION)
                  }
                }
              } catch {
                case e: Throwable =>
                  (topicPartition, new OffsetFetchResponse.PartitionData(OffsetFetchResponse.INVALID_OFFSET,
                    Optional.empty(), OffsetFetchResponse.NO_METADATA, Errors.forException(e)))
              }
            }.toMap

            val unauthorizedPartitionData = unauthorizedPartitions.map(_ -> OffsetFetchResponse.UNAUTHORIZED_PARTITION).toMap
            new OffsetFetchResponse(requestThrottleMs, Errors.NONE, (authorizedPartitionData ++ unauthorizedPartitionData).asJava)
          } else {
            // versions 1 and above read offsets from Kafka
            if (offsetFetchRequest.isAllPartitions) {
              val (error, allPartitionData) = groupCoordinator.handleFetchOffsets(offsetFetchRequest.groupId, offsetFetchRequest.requireStable)
              if (error != Errors.NONE)
                offsetFetchRequest.getErrorResponse(requestThrottleMs, error)
              else {
                // clients are not allowed to see offsets for topics that are not authorized for Describe
                val (authorizedPartitionData, _) = authHelper.partitionMapByAuthorized(request.context,
                  DESCRIBE, TOPIC, allPartitionData)(_.topic)
                new OffsetFetchResponse(requestThrottleMs, Errors.NONE, authorizedPartitionData.asJava)
              }
            } else {
              val (authorizedPartitions, unauthorizedPartitions) = partitionByAuthorized(
                offsetFetchRequest.partitions.asScala)
              val (error, authorizedPartitionData) = groupCoordinator.handleFetchOffsets(offsetFetchRequest.groupId,
                offsetFetchRequest.requireStable, Some(authorizedPartitions))
              if (error != Errors.NONE)
                offsetFetchRequest.getErrorResponse(requestThrottleMs, error)
              else {
                val unauthorizedPartitionData = unauthorizedPartitions.map(_ -> OffsetFetchResponse.UNAUTHORIZED_PARTITION).toMap
                new OffsetFetchResponse(requestThrottleMs, Errors.NONE, (authorizedPartitionData ++ unauthorizedPartitionData).asJava)
              }
            }
          }
        }

      trace(s"Sending offset fetch response $offsetFetchResponse for correlation id ${header.correlationId} to client ${header.clientId}.")
      offsetFetchResponse
    }

    requestHelper.sendResponseMaybeThrottle(request, createResponse)
  }

  def handleFindCoordinatorRequest(request: RequestChannel.Request): Unit = {
    val findCoordinatorRequest = request.body[FindCoordinatorRequest]

    if (findCoordinatorRequest.data.keyType == CoordinatorType.GROUP.id &&
        !authHelper.authorize(request.context, DESCRIBE, GROUP, findCoordinatorRequest.data.key))
      requestHelper.sendErrorResponseMaybeThrottle(request, Errors.GROUP_AUTHORIZATION_FAILED.exception)
    else if (findCoordinatorRequest.data.keyType == CoordinatorType.TRANSACTION.id &&
        !authHelper.authorize(request.context, DESCRIBE, TRANSACTIONAL_ID, findCoordinatorRequest.data.key))
      requestHelper.sendErrorResponseMaybeThrottle(request, Errors.TRANSACTIONAL_ID_AUTHORIZATION_FAILED.exception)
    else {
      // get metadata (and create the topic if necessary)
      val (partition, topicMetadata) = CoordinatorType.forId(findCoordinatorRequest.data.keyType) match {
        case CoordinatorType.GROUP =>
          val partition = groupCoordinator.partitionFor(findCoordinatorRequest.data.key)
          val metadata = getOrCreateInternalTopic(GROUP_METADATA_TOPIC_NAME, request.context.listenerName)
          (partition, metadata)

        case CoordinatorType.TRANSACTION =>
          val partition = txnCoordinator.partitionFor(findCoordinatorRequest.data.key)
          val metadata = getOrCreateInternalTopic(TRANSACTION_STATE_TOPIC_NAME, request.context.listenerName)
          (partition, metadata)

        case _ =>
          throw new InvalidRequestException("Unknown coordinator type in FindCoordinator request")
      }

      def createResponse(requestThrottleMs: Int): AbstractResponse = {
        def createFindCoordinatorResponse(error: Errors, node: Node): FindCoordinatorResponse = {
          new FindCoordinatorResponse(
              new FindCoordinatorResponseData()
                .setErrorCode(error.code)
                .setErrorMessage(error.message)
                .setNodeId(node.id)
                .setHost(node.host)
                .setPort(node.port)
                .setThrottleTimeMs(requestThrottleMs))
        }
        val responseBody = if (topicMetadata.errorCode != Errors.NONE.code) {
          createFindCoordinatorResponse(Errors.COORDINATOR_NOT_AVAILABLE, Node.noNode)
        } else {
          val coordinatorEndpoint = topicMetadata.partitions.asScala
            .find(_.partitionIndex == partition)
            .filter(_.leaderId != MetadataResponse.NO_LEADER_ID)
            .flatMap(metadata => metadataCache.getAliveBroker(metadata.leaderId))
            .flatMap(_.getNode(request.context.listenerName))
            .filterNot(_.isEmpty)

          coordinatorEndpoint match {
            case Some(endpoint) =>
              createFindCoordinatorResponse(Errors.NONE, endpoint)
            case _ =>
              createFindCoordinatorResponse(Errors.COORDINATOR_NOT_AVAILABLE, Node.noNode)
          }
        }
        trace("Sending FindCoordinator response %s for correlation id %d to client %s."
          .format(responseBody, request.header.correlationId, request.header.clientId))
        responseBody
      }
      requestHelper.sendResponseMaybeThrottle(request, createResponse)
    }
  }

  def handleDescribeGroupRequest(request: RequestChannel.Request): Unit = {

    def sendResponseCallback(describeGroupsResponseData: DescribeGroupsResponseData): Unit = {
      def createResponse(requestThrottleMs: Int): AbstractResponse = {
        describeGroupsResponseData.setThrottleTimeMs(requestThrottleMs)
        new DescribeGroupsResponse(describeGroupsResponseData)
      }
      requestHelper.sendResponseMaybeThrottle(request, createResponse)
    }

    val describeRequest = request.body[DescribeGroupsRequest]
    val describeGroupsResponseData = new DescribeGroupsResponseData()

    describeRequest.data.groups.forEach { groupId =>
      if (!authHelper.authorize(request.context, DESCRIBE, GROUP, groupId)) {
        describeGroupsResponseData.groups.add(DescribeGroupsResponse.forError(groupId, Errors.GROUP_AUTHORIZATION_FAILED))
      } else {
        val (error, summary) = groupCoordinator.handleDescribeGroup(groupId)
        val members = summary.members.map { member =>
          new DescribeGroupsResponseData.DescribedGroupMember()
            .setMemberId(member.memberId)
            .setGroupInstanceId(member.groupInstanceId.orNull)
            .setClientId(member.clientId)
            .setClientHost(member.clientHost)
            .setMemberAssignment(member.assignment)
            .setMemberMetadata(member.metadata)
        }

        val describedGroup = new DescribeGroupsResponseData.DescribedGroup()
          .setErrorCode(error.code)
          .setGroupId(groupId)
          .setGroupState(summary.state)
          .setProtocolType(summary.protocolType)
          .setProtocolData(summary.protocol)
          .setMembers(members.asJava)

        if (request.header.apiVersion >= 3) {
          if (error == Errors.NONE && describeRequest.data.includeAuthorizedOperations) {
            describedGroup.setAuthorizedOperations(authHelper.authorizedOperations(request, new Resource(ResourceType.GROUP, groupId)))
          }
        }

        describeGroupsResponseData.groups.add(describedGroup)
      }
    }

    sendResponseCallback(describeGroupsResponseData)
  }

  def handleListGroupsRequest(request: RequestChannel.Request): Unit = {
    val listGroupsRequest = request.body[ListGroupsRequest]
    val states = if (listGroupsRequest.data.statesFilter == null)
      // Handle a null array the same as empty
      immutable.Set[String]()
    else
      listGroupsRequest.data.statesFilter.asScala.toSet

    def createResponse(throttleMs: Int, groups: List[GroupOverview], error: Errors): AbstractResponse = {
       new ListGroupsResponse(new ListGroupsResponseData()
            .setErrorCode(error.code)
            .setGroups(groups.map { group =>
                val listedGroup = new ListGroupsResponseData.ListedGroup()
                  .setGroupId(group.groupId)
                  .setProtocolType(group.protocolType)
                  .setGroupState(group.state.toString)
                listedGroup
            }.asJava)
            .setThrottleTimeMs(throttleMs)
        )
    }
    val (error, groups) = groupCoordinator.handleListGroups(states)
    if (authHelper.authorize(request.context, DESCRIBE, CLUSTER, CLUSTER_NAME))
      // With describe cluster access all groups are returned. We keep this alternative for backward compatibility.
      requestHelper.sendResponseMaybeThrottle(request, requestThrottleMs =>
        createResponse(requestThrottleMs, groups, error))
    else {
      val filteredGroups = groups.filter(group => authHelper.authorize(request.context, DESCRIBE, GROUP, group.groupId))
      requestHelper.sendResponseMaybeThrottle(request, requestThrottleMs =>
        createResponse(requestThrottleMs, filteredGroups, error))
    }
  }

  def handleJoinGroupRequest(request: RequestChannel.Request): Unit = {
    val joinGroupRequest = request.body[JoinGroupRequest]

    // the callback for sending a join-group response
    def sendResponseCallback(joinResult: JoinGroupResult): Unit = {
      def createResponse(requestThrottleMs: Int): AbstractResponse = {
        val protocolName = if (request.context.apiVersion() >= 7)
          joinResult.protocolName.orNull
        else
          joinResult.protocolName.getOrElse(GroupCoordinator.NoProtocol)

        val responseBody = new JoinGroupResponse(
          new JoinGroupResponseData()
            .setThrottleTimeMs(requestThrottleMs)
            .setErrorCode(joinResult.error.code)
            .setGenerationId(joinResult.generationId)
            .setProtocolType(joinResult.protocolType.orNull)
            .setProtocolName(protocolName)
            .setLeader(joinResult.leaderId)
            .setMemberId(joinResult.memberId)
            .setMembers(joinResult.members.asJava)
        )

        trace("Sending join group response %s for correlation id %d to client %s."
          .format(responseBody, request.header.correlationId, request.header.clientId))
        responseBody
      }
      requestHelper.sendResponseMaybeThrottle(request, createResponse)
    }

    if (joinGroupRequest.data.groupInstanceId != null && config.interBrokerProtocolVersion < KAFKA_2_3_IV0) {
      // Only enable static membership when IBP >= 2.3, because it is not safe for the broker to use the static member logic
      // until we are sure that all brokers support it. If static group being loaded by an older coordinator, it will discard
      // the group.instance.id field, so static members could accidentally become "dynamic", which leads to wrong states.
      sendResponseCallback(JoinGroupResult(JoinGroupRequest.UNKNOWN_MEMBER_ID, Errors.UNSUPPORTED_VERSION))
    } else if (!authHelper.authorize(request.context, READ, GROUP, joinGroupRequest.data.groupId)) {
      sendResponseCallback(JoinGroupResult(JoinGroupRequest.UNKNOWN_MEMBER_ID, Errors.GROUP_AUTHORIZATION_FAILED))
    } else {
      val groupInstanceId = Option(joinGroupRequest.data.groupInstanceId)

      // Only return MEMBER_ID_REQUIRED error if joinGroupRequest version is >= 4
      // and groupInstanceId is configured to unknown.
      val requireKnownMemberId = joinGroupRequest.version >= 4 && groupInstanceId.isEmpty

      // let the coordinator handle join-group
      val protocols = joinGroupRequest.data.protocols.valuesList.asScala.map(protocol =>
        (protocol.name, protocol.metadata)).toList

      groupCoordinator.handleJoinGroup(
        joinGroupRequest.data.groupId,
        joinGroupRequest.data.memberId,
        groupInstanceId,
        requireKnownMemberId,
        request.header.clientId,
        request.context.clientAddress.toString,
        joinGroupRequest.data.rebalanceTimeoutMs,
        joinGroupRequest.data.sessionTimeoutMs,
        joinGroupRequest.data.protocolType,
        protocols,
        sendResponseCallback)
    }
  }

  def handleSyncGroupRequest(request: RequestChannel.Request): Unit = {
    val syncGroupRequest = request.body[SyncGroupRequest]

    def sendResponseCallback(syncGroupResult: SyncGroupResult): Unit = {
      requestHelper.sendResponseMaybeThrottle(request, requestThrottleMs =>
        new SyncGroupResponse(
          new SyncGroupResponseData()
            .setErrorCode(syncGroupResult.error.code)
            .setProtocolType(syncGroupResult.protocolType.orNull)
            .setProtocolName(syncGroupResult.protocolName.orNull)
            .setAssignment(syncGroupResult.memberAssignment)
            .setThrottleTimeMs(requestThrottleMs)
        ))
    }

    if (syncGroupRequest.data.groupInstanceId != null && config.interBrokerProtocolVersion < KAFKA_2_3_IV0) {
      // Only enable static membership when IBP >= 2.3, because it is not safe for the broker to use the static member logic
      // until we are sure that all brokers support it. If static group being loaded by an older coordinator, it will discard
      // the group.instance.id field, so static members could accidentally become "dynamic", which leads to wrong states.
      sendResponseCallback(SyncGroupResult(Errors.UNSUPPORTED_VERSION))
    } else if (!syncGroupRequest.areMandatoryProtocolTypeAndNamePresent()) {
      // Starting from version 5, ProtocolType and ProtocolName fields are mandatory.
      sendResponseCallback(SyncGroupResult(Errors.INCONSISTENT_GROUP_PROTOCOL))
    } else if (!authHelper.authorize(request.context, READ, GROUP, syncGroupRequest.data.groupId)) {
      sendResponseCallback(SyncGroupResult(Errors.GROUP_AUTHORIZATION_FAILED))
    } else {
      val assignmentMap = immutable.Map.newBuilder[String, Array[Byte]]
      syncGroupRequest.data.assignments.forEach { assignment =>
        assignmentMap += (assignment.memberId -> assignment.assignment)
      }

      groupCoordinator.handleSyncGroup(
        syncGroupRequest.data.groupId,
        syncGroupRequest.data.generationId,
        syncGroupRequest.data.memberId,
        Option(syncGroupRequest.data.protocolType),
        Option(syncGroupRequest.data.protocolName),
        Option(syncGroupRequest.data.groupInstanceId),
        assignmentMap.result(),
        sendResponseCallback
      )
    }
  }

  def handleDeleteGroupsRequest(request: RequestChannel.Request): Unit = {
    val deleteGroupsRequest = request.body[DeleteGroupsRequest]
    val groups = deleteGroupsRequest.data.groupsNames.asScala.distinct

    val (authorizedGroups, unauthorizedGroups) = authHelper.partitionSeqByAuthorized(request.context, DELETE, GROUP,
      groups)(identity)

    val groupDeletionResult = groupCoordinator.handleDeleteGroups(authorizedGroups.toSet) ++
      unauthorizedGroups.map(_ -> Errors.GROUP_AUTHORIZATION_FAILED)

    requestHelper.sendResponseMaybeThrottle(request, requestThrottleMs => {
      val deletionCollections = new DeletableGroupResultCollection()
      groupDeletionResult.forKeyValue { (groupId, error) =>
        deletionCollections.add(new DeletableGroupResult()
          .setGroupId(groupId)
          .setErrorCode(error.code)
        )
      }

      new DeleteGroupsResponse(new DeleteGroupsResponseData()
        .setResults(deletionCollections)
        .setThrottleTimeMs(requestThrottleMs)
      )
    })
  }

  def handleHeartbeatRequest(request: RequestChannel.Request): Unit = {
    val heartbeatRequest = request.body[HeartbeatRequest]

    // the callback for sending a heartbeat response
    def sendResponseCallback(error: Errors): Unit = {
      def createResponse(requestThrottleMs: Int): AbstractResponse = {
        val response = new HeartbeatResponse(
          new HeartbeatResponseData()
            .setThrottleTimeMs(requestThrottleMs)
            .setErrorCode(error.code))
        trace("Sending heartbeat response %s for correlation id %d to client %s."
          .format(response, request.header.correlationId, request.header.clientId))
        response
      }
      requestHelper.sendResponseMaybeThrottle(request, createResponse)
    }

    if (heartbeatRequest.data.groupInstanceId != null && config.interBrokerProtocolVersion < KAFKA_2_3_IV0) {
      // Only enable static membership when IBP >= 2.3, because it is not safe for the broker to use the static member logic
      // until we are sure that all brokers support it. If static group being loaded by an older coordinator, it will discard
      // the group.instance.id field, so static members could accidentally become "dynamic", which leads to wrong states.
      sendResponseCallback(Errors.UNSUPPORTED_VERSION)
    } else if (!authHelper.authorize(request.context, READ, GROUP, heartbeatRequest.data.groupId)) {
      requestHelper.sendResponseMaybeThrottle(request, requestThrottleMs =>
        new HeartbeatResponse(
            new HeartbeatResponseData()
              .setThrottleTimeMs(requestThrottleMs)
              .setErrorCode(Errors.GROUP_AUTHORIZATION_FAILED.code)))
    } else {
      // let the coordinator to handle heartbeat
      groupCoordinator.handleHeartbeat(
        heartbeatRequest.data.groupId,
        heartbeatRequest.data.memberId,
        Option(heartbeatRequest.data.groupInstanceId),
        heartbeatRequest.data.generationId,
        sendResponseCallback)
    }
  }

  def handleLeaveGroupRequest(request: RequestChannel.Request): Unit = {
    val leaveGroupRequest = request.body[LeaveGroupRequest]

    val members = leaveGroupRequest.members.asScala.toList

    if (!authHelper.authorize(request.context, READ, GROUP, leaveGroupRequest.data.groupId)) {
      requestHelper.sendResponseMaybeThrottle(request, requestThrottleMs => {
        new LeaveGroupResponse(new LeaveGroupResponseData()
          .setThrottleTimeMs(requestThrottleMs)
          .setErrorCode(Errors.GROUP_AUTHORIZATION_FAILED.code)
        )
      })
    } else {
      def sendResponseCallback(leaveGroupResult : LeaveGroupResult): Unit = {
        val memberResponses = leaveGroupResult.memberResponses.map(
          leaveGroupResult =>
            new MemberResponse()
              .setErrorCode(leaveGroupResult.error.code)
              .setMemberId(leaveGroupResult.memberId)
              .setGroupInstanceId(leaveGroupResult.groupInstanceId.orNull)
        )
        def createResponse(requestThrottleMs: Int): AbstractResponse = {
          new LeaveGroupResponse(
            memberResponses.asJava,
            leaveGroupResult.topLevelError,
            requestThrottleMs,
            leaveGroupRequest.version)
        }
        requestHelper.sendResponseMaybeThrottle(request, createResponse)
      }

      groupCoordinator.handleLeaveGroup(
        leaveGroupRequest.data.groupId,
        members,
        sendResponseCallback)
    }
  }

  def handleSaslHandshakeRequest(request: RequestChannel.Request): Unit = {
    val responseData = new SaslHandshakeResponseData().setErrorCode(Errors.ILLEGAL_SASL_STATE.code)
    requestHelper.sendResponseMaybeThrottle(request, _ => new SaslHandshakeResponse(responseData))
  }

  def handleSaslAuthenticateRequest(request: RequestChannel.Request): Unit = {
    val responseData = new SaslAuthenticateResponseData()
      .setErrorCode(Errors.ILLEGAL_SASL_STATE.code)
      .setErrorMessage("SaslAuthenticate request received after successful authentication")
    requestHelper.sendResponseMaybeThrottle(request, _ => new SaslAuthenticateResponse(responseData))
  }

  def handleApiVersionsRequest(request: RequestChannel.Request): Unit = {
    // Note that broker returns its full list of supported ApiKeys and versions regardless of current
    // authentication state (e.g., before SASL authentication on an SASL listener, do note that no
    // Kafka protocol requests may take place on an SSL listener before the SSL handshake is finished).
    // If this is considered to leak information about the broker version a workaround is to use SSL
    // with client authentication which is performed at an earlier stage of the connection where the
    // ApiVersionRequest is not available.
    def createResponseCallback(requestThrottleMs: Int): ApiVersionsResponse = {
      val apiVersionRequest = request.body[ApiVersionsRequest]
      if (apiVersionRequest.hasUnsupportedRequestVersion)
        apiVersionRequest.getErrorResponse(requestThrottleMs, Errors.UNSUPPORTED_VERSION.exception)
      else if (!apiVersionRequest.isValid)
        apiVersionRequest.getErrorResponse(requestThrottleMs, Errors.INVALID_REQUEST.exception)
      else {
        val supportedFeatures = brokerFeatures.supportedFeatures
        val finalizedFeaturesOpt = finalizedFeatureCache.get
        val controllerApiVersions = if (isForwardingEnabled(request)) {
          forwardingManager.controllerApiVersions()
        } else {
          None
        }

        val apiVersionsResponse =
          finalizedFeaturesOpt match {
            case Some(finalizedFeatures) => ApiVersion.apiVersionsResponse(
              requestThrottleMs,
              config.interBrokerProtocolVersion.recordVersion.value,
              supportedFeatures,
              finalizedFeatures.features,
              finalizedFeatures.epoch,
              controllerApiVersions)
            case None => ApiVersion.apiVersionsResponse(
              requestThrottleMs,
              config.interBrokerProtocolVersion.recordVersion.value,
              supportedFeatures,
              controllerApiVersions)
          }
        if (request.context.fromPrivilegedListener) {
          apiVersionsResponse.data.apiKeys().add(
            new ApiVersionsResponseData.ApiVersion()
              .setApiKey(ApiKeys.ENVELOPE.id)
              .setMinVersion(ApiKeys.ENVELOPE.oldestVersion())
              .setMaxVersion(ApiKeys.ENVELOPE.latestVersion())
          )
        }
        apiVersionsResponse
      }
    }
    requestHelper.sendResponseMaybeThrottle(request, createResponseCallback)
  }

  def handleCreateTopicsRequest(request: RequestChannel.Request): Unit = {
    val controllerMutationQuota = quotas.controllerMutation.newQuotaFor(request, strictSinceVersion = 6)

    def sendResponseCallback(results: CreatableTopicResultCollection): Unit = {
      def createResponse(requestThrottleMs: Int): AbstractResponse = {
        val responseData = new CreateTopicsResponseData()
          .setThrottleTimeMs(requestThrottleMs)
          .setTopics(results)
        val responseBody = new CreateTopicsResponse(responseData)
        trace(s"Sending create topics response $responseData for correlation id " +
          s"${request.header.correlationId} to client ${request.header.clientId}.")
        responseBody
      }
      requestHelper.sendResponseMaybeThrottleWithControllerQuota(controllerMutationQuota, request, createResponse)
    }

    val createTopicsRequest = request.body[CreateTopicsRequest]
    val results = new CreatableTopicResultCollection(createTopicsRequest.data.topics.size)
    if (!controller.isActive) {
      createTopicsRequest.data.topics.forEach { topic =>
        results.add(new CreatableTopicResult().setName(topic.name)
          .setErrorCode(Errors.NOT_CONTROLLER.code))
      }
      sendResponseCallback(results)
    } else {
      createTopicsRequest.data.topics.forEach { topic =>
        results.add(new CreatableTopicResult().setName(topic.name))
      }
      val hasClusterAuthorization = authHelper.authorize(request.context, CREATE, CLUSTER, CLUSTER_NAME,
        logIfDenied = false)
      val topics = createTopicsRequest.data.topics.asScala.map(_.name)
      val authorizedTopics =
        if (hasClusterAuthorization) topics.toSet
        else authHelper.filterByAuthorized(request.context, CREATE, TOPIC, topics)(identity)
      val authorizedForDescribeConfigs = authHelper.filterByAuthorized(request.context, DESCRIBE_CONFIGS, TOPIC,
        topics, logIfDenied = false)(identity).map(name => name -> results.find(name)).toMap

      results.forEach { topic =>
        if (results.findAll(topic.name).size > 1) {
          topic.setErrorCode(Errors.INVALID_REQUEST.code)
          topic.setErrorMessage("Found multiple entries for this topic.")
        } else if (!authorizedTopics.contains(topic.name)) {
          topic.setErrorCode(Errors.TOPIC_AUTHORIZATION_FAILED.code)
          topic.setErrorMessage("Authorization failed.")
        }
        if (!authorizedForDescribeConfigs.contains(topic.name)) {
          topic.setTopicConfigErrorCode(Errors.TOPIC_AUTHORIZATION_FAILED.code)
        }
      }
      val toCreate = mutable.Map[String, CreatableTopic]()
      createTopicsRequest.data.topics.forEach { topic =>
        if (results.find(topic.name).errorCode == Errors.NONE.code) {
          toCreate += topic.name -> topic
        }
      }
      def handleCreateTopicsResults(errors: Map[String, ApiError]): Unit = {
        errors.foreach { case (topicName, error) =>
          val result = results.find(topicName)
          result.setErrorCode(error.error.code)
            .setErrorMessage(error.message)
          // Reset any configs in the response if Create failed
          if (error != ApiError.NONE) {
            result.setConfigs(List.empty.asJava)
              .setNumPartitions(-1)
              .setReplicationFactor(-1)
              .setTopicConfigErrorCode(Errors.NONE.code)
          } else {
            result.setTopicId(controller.controllerContext.topicIds.getOrElse(result.name(), Uuid.ZERO_UUID))
          }
        }
        sendResponseCallback(results)
      }
      adminManager.createTopics(
        createTopicsRequest.data.timeoutMs,
        createTopicsRequest.data.validateOnly,
        toCreate,
        authorizedForDescribeConfigs,
        controllerMutationQuota,
        handleCreateTopicsResults)
    }
  }

  def handleCreatePartitionsRequest(request: RequestChannel.Request): Unit = {
    val createPartitionsRequest = request.body[CreatePartitionsRequest]
    val controllerMutationQuota = quotas.controllerMutation.newQuotaFor(request, strictSinceVersion = 3)

    def sendResponseCallback(results: Map[String, ApiError]): Unit = {
      def createResponse(requestThrottleMs: Int): AbstractResponse = {
        val createPartitionsResults = results.map {
          case (topic, error) => new CreatePartitionsTopicResult()
            .setName(topic)
            .setErrorCode(error.error.code)
            .setErrorMessage(error.message)
        }.toSeq
        val responseBody = new CreatePartitionsResponse(new CreatePartitionsResponseData()
          .setThrottleTimeMs(requestThrottleMs)
          .setResults(createPartitionsResults.asJava))
        trace(s"Sending create partitions response $responseBody for correlation id ${request.header.correlationId} to " +
          s"client ${request.header.clientId}.")
        responseBody
      }
      requestHelper.sendResponseMaybeThrottleWithControllerQuota(controllerMutationQuota, request, createResponse)
    }

    if (!controller.isActive) {
      val result = createPartitionsRequest.data.topics.asScala.map { topic =>
        (topic.name, new ApiError(Errors.NOT_CONTROLLER, null))
      }.toMap
      sendResponseCallback(result)
    } else {
      // Special handling to add duplicate topics to the response
      val topics = createPartitionsRequest.data.topics.asScala.toSeq
      val dupes = topics.groupBy(_.name)
        .filter { _._2.size > 1 }
        .keySet
      val notDuped = topics.filterNot(topic => dupes.contains(topic.name))
      val (authorized, unauthorized) = authHelper.partitionSeqByAuthorized(request.context, ALTER, TOPIC,
        notDuped)(_.name)

      val (queuedForDeletion, valid) = authorized.partition { topic =>
        controller.topicDeletionManager.isTopicQueuedUpForDeletion(topic.name)
      }

      val errors = dupes.map(_ -> new ApiError(Errors.INVALID_REQUEST, "Duplicate topic in request.")) ++
        unauthorized.map(_.name -> new ApiError(Errors.TOPIC_AUTHORIZATION_FAILED, "The topic authorization is failed.")) ++
        queuedForDeletion.map(_.name -> new ApiError(Errors.INVALID_TOPIC_EXCEPTION, "The topic is queued for deletion."))

      adminManager.createPartitions(
        createPartitionsRequest.data.timeoutMs,
        valid,
        createPartitionsRequest.data.validateOnly,
        controllerMutationQuota,
        result => sendResponseCallback(result ++ errors))
    }
  }

  def handleDeleteTopicsRequest(request: RequestChannel.Request): Unit = {
    val controllerMutationQuota = quotas.controllerMutation.newQuotaFor(request, strictSinceVersion = 5)

    def sendResponseCallback(results: DeletableTopicResultCollection): Unit = {
      def createResponse(requestThrottleMs: Int): AbstractResponse = {
        val responseData = new DeleteTopicsResponseData()
          .setThrottleTimeMs(requestThrottleMs)
          .setResponses(results)
        val responseBody = new DeleteTopicsResponse(responseData)
        trace(s"Sending delete topics response $responseBody for correlation id ${request.header.correlationId} to client ${request.header.clientId}.")
        responseBody
      }
      requestHelper.sendResponseMaybeThrottleWithControllerQuota(controllerMutationQuota, request, createResponse)
    }

    val deleteTopicRequest = request.body[DeleteTopicsRequest]
    val results = new DeletableTopicResultCollection(deleteTopicRequest.data.topicNames.size)
    val toDelete = mutable.Set[String]()
    if (!controller.isActive) {
      deleteTopicRequest.topics().forEach { topic =>
        results.add(new DeletableTopicResult()
          .setName(topic.name())
          .setTopicId(topic.topicId())
          .setErrorCode(Errors.NOT_CONTROLLER.code))
      }
      sendResponseCallback(results)
    } else if (!config.deleteTopicEnable) {
      val error = if (request.context.apiVersion < 3) Errors.INVALID_REQUEST else Errors.TOPIC_DELETION_DISABLED
      deleteTopicRequest.topics().forEach { topic =>
        results.add(new DeletableTopicResult()
          .setName(topic.name())
          .setTopicId(topic.topicId())
          .setErrorCode(error.code))
      }
      sendResponseCallback(results)
    } else {
      deleteTopicRequest.topics().forEach { topic =>
        val name = if (topic.topicId().equals(Uuid.ZERO_UUID)) topic.name()
          else controller.controllerContext.topicNames.getOrElse(topic.topicId(), null)
        results.add(new DeletableTopicResult()
          .setName(name)
          .setTopicId(topic.topicId()))
      }
<<<<<<< HEAD
      
      val authorizedTopics = filterByAuthorized(request.context, DELETE, TOPIC,
=======
      val authorizedTopics = authHelper.filterByAuthorized(request.context, DELETE, TOPIC,
>>>>>>> 92e72f7b
        results.asScala)(_.name)
      results.forEach { topic =>
         val foundTopicId = !topic.topicId().equals(Uuid.ZERO_UUID) && topic.name() != null
         val topicIdSpecified = !topic.topicId().equals(Uuid.ZERO_UUID)
         if (!foundTopicId && topicIdSpecified) {
           if (config.usesTopicId)
             topic.setErrorCode(Errors.UNKNOWN_TOPIC_ID.code)
           else {
             topic.setErrorCode(Errors.UNSUPPORTED_VERSION.code)
             topic.setErrorMessage("Topic IDs are not supported on the server.")
           }
         } else if (!authorizedTopics.contains(topic.name))
           topic.setErrorCode(Errors.TOPIC_AUTHORIZATION_FAILED.code)
         else if (!metadataCache.contains(topic.name))
           topic.setErrorCode(Errors.UNKNOWN_TOPIC_OR_PARTITION.code)
         else
           toDelete += topic.name
      }
      // If no authorized topics return immediately
      if (toDelete.isEmpty)
        sendResponseCallback(results)
      else {
        def handleDeleteTopicsResults(errors: Map[String, Errors]): Unit = {
          errors.foreach {
            case (topicName, error) =>
              results.find(topicName)
                .setErrorCode(error.code)
          }
          sendResponseCallback(results)
        }

        adminManager.deleteTopics(
          deleteTopicRequest.data.timeoutMs,
          toDelete,
          controllerMutationQuota,
          handleDeleteTopicsResults
        )
      }
    }
  }

  def handleDeleteRecordsRequest(request: RequestChannel.Request): Unit = {
    val deleteRecordsRequest = request.body[DeleteRecordsRequest]

    val unauthorizedTopicResponses = mutable.Map[TopicPartition, DeleteRecordsPartitionResult]()
    val nonExistingTopicResponses = mutable.Map[TopicPartition, DeleteRecordsPartitionResult]()
    val authorizedForDeleteTopicOffsets = mutable.Map[TopicPartition, Long]()

    val topics = deleteRecordsRequest.data.topics.asScala
    val authorizedTopics = authHelper.filterByAuthorized(request.context, DELETE, TOPIC, topics)(_.name)
    val deleteTopicPartitions = topics.flatMap { deleteTopic =>
      deleteTopic.partitions.asScala.map { deletePartition =>
        new TopicPartition(deleteTopic.name, deletePartition.partitionIndex) -> deletePartition.offset
      }
    }
    for ((topicPartition, offset) <- deleteTopicPartitions) {
      if (!authorizedTopics.contains(topicPartition.topic))
        unauthorizedTopicResponses += topicPartition -> new DeleteRecordsPartitionResult()
          .setLowWatermark(DeleteRecordsResponse.INVALID_LOW_WATERMARK)
          .setErrorCode(Errors.TOPIC_AUTHORIZATION_FAILED.code)
      else if (!metadataCache.contains(topicPartition))
        nonExistingTopicResponses += topicPartition -> new DeleteRecordsPartitionResult()
          .setLowWatermark(DeleteRecordsResponse.INVALID_LOW_WATERMARK)
          .setErrorCode(Errors.UNKNOWN_TOPIC_OR_PARTITION.code)
      else
        authorizedForDeleteTopicOffsets += (topicPartition -> offset)
    }

    // the callback for sending a DeleteRecordsResponse
    def sendResponseCallback(authorizedTopicResponses: Map[TopicPartition, DeleteRecordsPartitionResult]): Unit = {
      val mergedResponseStatus = authorizedTopicResponses ++ unauthorizedTopicResponses ++ nonExistingTopicResponses
      mergedResponseStatus.forKeyValue { (topicPartition, status) =>
        if (status.errorCode != Errors.NONE.code) {
          debug("DeleteRecordsRequest with correlation id %d from client %s on partition %s failed due to %s".format(
            request.header.correlationId,
            request.header.clientId,
            topicPartition,
            Errors.forCode(status.errorCode).exceptionName))
        }
      }

      requestHelper.sendResponseMaybeThrottle(request, requestThrottleMs =>
        new DeleteRecordsResponse(new DeleteRecordsResponseData()
          .setThrottleTimeMs(requestThrottleMs)
          .setTopics(new DeleteRecordsResponseData.DeleteRecordsTopicResultCollection(mergedResponseStatus.groupBy(_._1.topic).map { case (topic, partitionMap) => {
            new DeleteRecordsTopicResult()
              .setName(topic)
              .setPartitions(new DeleteRecordsResponseData.DeleteRecordsPartitionResultCollection(partitionMap.map { case (topicPartition, partitionResult) => {
                new DeleteRecordsPartitionResult().setPartitionIndex(topicPartition.partition)
                  .setLowWatermark(partitionResult.lowWatermark)
                  .setErrorCode(partitionResult.errorCode)
              }
              }.toList.asJava.iterator()))
          }
          }.toList.asJava.iterator()))))
    }

    if (authorizedForDeleteTopicOffsets.isEmpty)
      sendResponseCallback(Map.empty)
    else {
      // call the replica manager to append messages to the replicas
      replicaManager.deleteRecords(
        deleteRecordsRequest.data.timeoutMs.toLong,
        authorizedForDeleteTopicOffsets,
        sendResponseCallback)
    }
  }

  def handleInitProducerIdRequest(request: RequestChannel.Request): Unit = {
    val initProducerIdRequest = request.body[InitProducerIdRequest]
    val transactionalId = initProducerIdRequest.data.transactionalId

    if (transactionalId != null) {
      if (!authHelper.authorize(request.context, WRITE, TRANSACTIONAL_ID, transactionalId)) {
        requestHelper.sendErrorResponseMaybeThrottle(request, Errors.TRANSACTIONAL_ID_AUTHORIZATION_FAILED.exception)
        return
      }
    } else if (!authHelper.authorize(request.context, IDEMPOTENT_WRITE, CLUSTER, CLUSTER_NAME, true, false)
        && !authHelper.authorizeByResourceType(request.context, AclOperation.WRITE, ResourceType.TOPIC)) {
      requestHelper.sendErrorResponseMaybeThrottle(request, Errors.CLUSTER_AUTHORIZATION_FAILED.exception)
      return
    }

    def sendResponseCallback(result: InitProducerIdResult): Unit = {
      def createResponse(requestThrottleMs: Int): AbstractResponse = {
        val finalError =
          if (initProducerIdRequest.version < 4 && result.error == Errors.PRODUCER_FENCED) {
            // For older clients, they could not understand the new PRODUCER_FENCED error code,
            // so we need to return the INVALID_PRODUCER_EPOCH to have the same client handling logic.
            Errors.INVALID_PRODUCER_EPOCH
          } else {
            result.error
          }
        val responseData = new InitProducerIdResponseData()
          .setProducerId(result.producerId)
          .setProducerEpoch(result.producerEpoch)
          .setThrottleTimeMs(requestThrottleMs)
          .setErrorCode(finalError.code)
        val responseBody = new InitProducerIdResponse(responseData)
        trace(s"Completed $transactionalId's InitProducerIdRequest with result $result from client ${request.header.clientId}.")
        responseBody
      }
      requestHelper.sendResponseMaybeThrottle(request, createResponse)
    }

    val producerIdAndEpoch = (initProducerIdRequest.data.producerId, initProducerIdRequest.data.producerEpoch) match {
      case (RecordBatch.NO_PRODUCER_ID, RecordBatch.NO_PRODUCER_EPOCH) => Right(None)
      case (RecordBatch.NO_PRODUCER_ID, _) | (_, RecordBatch.NO_PRODUCER_EPOCH) => Left(Errors.INVALID_REQUEST)
      case (_, _) => Right(Some(new ProducerIdAndEpoch(initProducerIdRequest.data.producerId, initProducerIdRequest.data.producerEpoch)))
    }

    producerIdAndEpoch match {
      case Right(producerIdAndEpoch) => txnCoordinator.handleInitProducerId(transactionalId, initProducerIdRequest.data.transactionTimeoutMs,
        producerIdAndEpoch, sendResponseCallback)
      case Left(error) => requestHelper.sendErrorResponseMaybeThrottle(request, error.exception)
    }
  }

  def handleEndTxnRequest(request: RequestChannel.Request): Unit = {
    ensureInterBrokerVersion(KAFKA_0_11_0_IV0)
    val endTxnRequest = request.body[EndTxnRequest]
    val transactionalId = endTxnRequest.data.transactionalId

    if (authHelper.authorize(request.context, WRITE, TRANSACTIONAL_ID, transactionalId)) {
      def sendResponseCallback(error: Errors): Unit = {
        def createResponse(requestThrottleMs: Int): AbstractResponse = {
          val finalError =
            if (endTxnRequest.version < 2 && error == Errors.PRODUCER_FENCED) {
              // For older clients, they could not understand the new PRODUCER_FENCED error code,
              // so we need to return the INVALID_PRODUCER_EPOCH to have the same client handling logic.
              Errors.INVALID_PRODUCER_EPOCH
            } else {
              error
            }
          val responseBody = new EndTxnResponse(new EndTxnResponseData()
            .setErrorCode(finalError.code)
            .setThrottleTimeMs(requestThrottleMs))
          trace(s"Completed ${endTxnRequest.data.transactionalId}'s EndTxnRequest " +
            s"with committed: ${endTxnRequest.data.committed}, " +
            s"errors: $error from client ${request.header.clientId}.")
          responseBody
        }
        requestHelper.sendResponseMaybeThrottle(request, createResponse)
      }

      txnCoordinator.handleEndTransaction(endTxnRequest.data.transactionalId,
        endTxnRequest.data.producerId,
        endTxnRequest.data.producerEpoch,
        endTxnRequest.result(),
        sendResponseCallback)
    } else
      requestHelper.sendResponseMaybeThrottle(request, requestThrottleMs =>
        new EndTxnResponse(new EndTxnResponseData()
            .setErrorCode(Errors.TRANSACTIONAL_ID_AUTHORIZATION_FAILED.code)
            .setThrottleTimeMs(requestThrottleMs))
      )
  }

  def handleWriteTxnMarkersRequest(request: RequestChannel.Request): Unit = {
    ensureInterBrokerVersion(KAFKA_0_11_0_IV0)
    authHelper.authorizeClusterOperation(request, CLUSTER_ACTION)
    val writeTxnMarkersRequest = request.body[WriteTxnMarkersRequest]
    val errors = new ConcurrentHashMap[java.lang.Long, util.Map[TopicPartition, Errors]]()
    val markers = writeTxnMarkersRequest.markers
    val numAppends = new AtomicInteger(markers.size)

    if (numAppends.get == 0) {
      requestHelper.sendResponseExemptThrottle(request, new WriteTxnMarkersResponse(errors))
      return
    }

    def updateErrors(producerId: Long, currentErrors: ConcurrentHashMap[TopicPartition, Errors]): Unit = {
      val previousErrors = errors.putIfAbsent(producerId, currentErrors)
      if (previousErrors != null)
        previousErrors.putAll(currentErrors)
    }

    /**
      * This is the call back invoked when a log append of transaction markers succeeds. This can be called multiple
      * times when handling a single WriteTxnMarkersRequest because there is one append per TransactionMarker in the
      * request, so there could be multiple appends of markers to the log. The final response will be sent only
      * after all appends have returned.
      */
    def maybeSendResponseCallback(producerId: Long, result: TransactionResult)(responseStatus: Map[TopicPartition, PartitionResponse]): Unit = {
      trace(s"End transaction marker append for producer id $producerId completed with status: $responseStatus")
      val currentErrors = new ConcurrentHashMap[TopicPartition, Errors](responseStatus.map { case (k, v) => k -> v.error }.asJava)
      updateErrors(producerId, currentErrors)
      val successfulOffsetsPartitions = responseStatus.filter { case (topicPartition, partitionResponse) =>
        topicPartition.topic == GROUP_METADATA_TOPIC_NAME && partitionResponse.error == Errors.NONE
      }.keys

      if (successfulOffsetsPartitions.nonEmpty) {
        // as soon as the end transaction marker has been written for a transactional offset commit,
        // call to the group coordinator to materialize the offsets into the cache
        try {
          groupCoordinator.scheduleHandleTxnCompletion(producerId, successfulOffsetsPartitions, result)
        } catch {
          case e: Exception =>
            error(s"Received an exception while trying to update the offsets cache on transaction marker append", e)
            val updatedErrors = new ConcurrentHashMap[TopicPartition, Errors]()
            successfulOffsetsPartitions.foreach(updatedErrors.put(_, Errors.UNKNOWN_SERVER_ERROR))
            updateErrors(producerId, updatedErrors)
        }
      }

      if (numAppends.decrementAndGet() == 0)
        requestHelper.sendResponseExemptThrottle(request, new WriteTxnMarkersResponse(errors))
    }

    // TODO: The current append API makes doing separate writes per producerId a little easier, but it would
    // be nice to have only one append to the log. This requires pushing the building of the control records
    // into Log so that we only append those having a valid producer epoch, and exposing a new appendControlRecord
    // API in ReplicaManager. For now, we've done the simpler approach
    var skippedMarkers = 0
    for (marker <- markers.asScala) {
      val producerId = marker.producerId
      val partitionsWithCompatibleMessageFormat = new mutable.ArrayBuffer[TopicPartition]

      val currentErrors = new ConcurrentHashMap[TopicPartition, Errors]()
      marker.partitions.forEach { partition =>
        replicaManager.getMagic(partition) match {
          case Some(magic) =>
            if (magic < RecordBatch.MAGIC_VALUE_V2)
              currentErrors.put(partition, Errors.UNSUPPORTED_FOR_MESSAGE_FORMAT)
            else
              partitionsWithCompatibleMessageFormat += partition
          case None =>
            currentErrors.put(partition, Errors.UNKNOWN_TOPIC_OR_PARTITION)
        }
      }

      if (!currentErrors.isEmpty)
        updateErrors(producerId, currentErrors)

      if (partitionsWithCompatibleMessageFormat.isEmpty) {
        numAppends.decrementAndGet()
        skippedMarkers += 1
      } else {
        val controlRecords = partitionsWithCompatibleMessageFormat.map { partition =>
          val controlRecordType = marker.transactionResult match {
            case TransactionResult.COMMIT => ControlRecordType.COMMIT
            case TransactionResult.ABORT => ControlRecordType.ABORT
          }
          val endTxnMarker = new EndTransactionMarker(controlRecordType, marker.coordinatorEpoch)
          partition -> MemoryRecords.withEndTransactionMarker(producerId, marker.producerEpoch, endTxnMarker)
        }.toMap

        replicaManager.appendRecords(
          timeout = config.requestTimeoutMs.toLong,
          requiredAcks = -1,
          internalTopicsAllowed = true,
          origin = AppendOrigin.Coordinator,
          entriesPerPartition = controlRecords,
          responseCallback = maybeSendResponseCallback(producerId, marker.transactionResult))
      }
    }

    // No log appends were written as all partitions had incorrect log format
    // so we need to send the error response
    if (skippedMarkers == markers.size)
      requestHelper.sendResponseExemptThrottle(request, new WriteTxnMarkersResponse(errors))
  }

  def ensureInterBrokerVersion(version: ApiVersion): Unit = {
    if (config.interBrokerProtocolVersion < version)
      throw new UnsupportedVersionException(s"inter.broker.protocol.version: ${config.interBrokerProtocolVersion.version} is less than the required version: ${version.version}")
  }

  def handleAddPartitionToTxnRequest(request: RequestChannel.Request): Unit = {
    ensureInterBrokerVersion(KAFKA_0_11_0_IV0)
    val addPartitionsToTxnRequest = request.body[AddPartitionsToTxnRequest]
    val transactionalId = addPartitionsToTxnRequest.data.transactionalId
    val partitionsToAdd = addPartitionsToTxnRequest.partitions.asScala
    if (!authHelper.authorize(request.context, WRITE, TRANSACTIONAL_ID, transactionalId))
      requestHelper.sendResponseMaybeThrottle(request, requestThrottleMs =>
        addPartitionsToTxnRequest.getErrorResponse(requestThrottleMs, Errors.TRANSACTIONAL_ID_AUTHORIZATION_FAILED.exception))
    else {
      val unauthorizedTopicErrors = mutable.Map[TopicPartition, Errors]()
      val nonExistingTopicErrors = mutable.Map[TopicPartition, Errors]()
      val authorizedPartitions = mutable.Set[TopicPartition]()

      val authorizedTopics = authHelper.filterByAuthorized(request.context, WRITE, TOPIC,
        partitionsToAdd.filterNot(tp => Topic.isInternal(tp.topic)))(_.topic)
      for (topicPartition <- partitionsToAdd) {
        if (!authorizedTopics.contains(topicPartition.topic))
          unauthorizedTopicErrors += topicPartition -> Errors.TOPIC_AUTHORIZATION_FAILED
        else if (!metadataCache.contains(topicPartition))
          nonExistingTopicErrors += topicPartition -> Errors.UNKNOWN_TOPIC_OR_PARTITION
        else
          authorizedPartitions.add(topicPartition)
      }

      if (unauthorizedTopicErrors.nonEmpty || nonExistingTopicErrors.nonEmpty) {
        // Any failed partition check causes the entire request to fail. We send the appropriate error codes for the
        // partitions which failed, and an 'OPERATION_NOT_ATTEMPTED' error code for the partitions which succeeded
        // the authorization check to indicate that they were not added to the transaction.
        val partitionErrors = unauthorizedTopicErrors ++ nonExistingTopicErrors ++
          authorizedPartitions.map(_ -> Errors.OPERATION_NOT_ATTEMPTED)
        requestHelper.sendResponseMaybeThrottle(request, requestThrottleMs =>
          new AddPartitionsToTxnResponse(requestThrottleMs, partitionErrors.asJava))
      } else {
        def sendResponseCallback(error: Errors): Unit = {
          def createResponse(requestThrottleMs: Int): AbstractResponse = {
            val finalError =
              if (addPartitionsToTxnRequest.version < 2 && error == Errors.PRODUCER_FENCED) {
                // For older clients, they could not understand the new PRODUCER_FENCED error code,
                // so we need to return the old INVALID_PRODUCER_EPOCH to have the same client handling logic.
                Errors.INVALID_PRODUCER_EPOCH
              } else {
                error
              }

            val responseBody: AddPartitionsToTxnResponse = new AddPartitionsToTxnResponse(requestThrottleMs,
              partitionsToAdd.map{tp => (tp, finalError)}.toMap.asJava)
            trace(s"Completed $transactionalId's AddPartitionsToTxnRequest with partitions $partitionsToAdd: errors: $error from client ${request.header.clientId}")
            responseBody
          }


          requestHelper.sendResponseMaybeThrottle(request, createResponse)
        }

        txnCoordinator.handleAddPartitionsToTransaction(transactionalId,
          addPartitionsToTxnRequest.data.producerId,
          addPartitionsToTxnRequest.data.producerEpoch,
          authorizedPartitions,
          sendResponseCallback)
      }
    }
  }

  def handleAddOffsetsToTxnRequest(request: RequestChannel.Request): Unit = {
    ensureInterBrokerVersion(KAFKA_0_11_0_IV0)
    val addOffsetsToTxnRequest = request.body[AddOffsetsToTxnRequest]
    val transactionalId = addOffsetsToTxnRequest.data.transactionalId
    val groupId = addOffsetsToTxnRequest.data.groupId
    val offsetTopicPartition = new TopicPartition(GROUP_METADATA_TOPIC_NAME, groupCoordinator.partitionFor(groupId))

    if (!authHelper.authorize(request.context, WRITE, TRANSACTIONAL_ID, transactionalId))
      requestHelper.sendResponseMaybeThrottle(request, requestThrottleMs =>
        new AddOffsetsToTxnResponse(new AddOffsetsToTxnResponseData()
          .setErrorCode(Errors.TRANSACTIONAL_ID_AUTHORIZATION_FAILED.code)
          .setThrottleTimeMs(requestThrottleMs)))
    else if (!authHelper.authorize(request.context, READ, GROUP, groupId))
      requestHelper.sendResponseMaybeThrottle(request, requestThrottleMs =>
        new AddOffsetsToTxnResponse(new AddOffsetsToTxnResponseData()
          .setErrorCode(Errors.GROUP_AUTHORIZATION_FAILED.code)
          .setThrottleTimeMs(requestThrottleMs))
      )
    else {
      def sendResponseCallback(error: Errors): Unit = {
        def createResponse(requestThrottleMs: Int): AbstractResponse = {
          val finalError =
            if (addOffsetsToTxnRequest.version < 2 && error == Errors.PRODUCER_FENCED) {
              // For older clients, they could not understand the new PRODUCER_FENCED error code,
              // so we need to return the old INVALID_PRODUCER_EPOCH to have the same client handling logic.
              Errors.INVALID_PRODUCER_EPOCH
            } else {
              error
            }

          val responseBody: AddOffsetsToTxnResponse = new AddOffsetsToTxnResponse(
            new AddOffsetsToTxnResponseData()
              .setErrorCode(finalError.code)
              .setThrottleTimeMs(requestThrottleMs))
          trace(s"Completed $transactionalId's AddOffsetsToTxnRequest for group $groupId on partition " +
            s"$offsetTopicPartition: errors: $error from client ${request.header.clientId}")
          responseBody
        }
        requestHelper.sendResponseMaybeThrottle(request, createResponse)
      }

      txnCoordinator.handleAddPartitionsToTransaction(transactionalId,
        addOffsetsToTxnRequest.data.producerId,
        addOffsetsToTxnRequest.data.producerEpoch,
        Set(offsetTopicPartition),
        sendResponseCallback)
    }
  }

  def handleTxnOffsetCommitRequest(request: RequestChannel.Request): Unit = {
    ensureInterBrokerVersion(KAFKA_0_11_0_IV0)
    val header = request.header
    val txnOffsetCommitRequest = request.body[TxnOffsetCommitRequest]

    // authorize for the transactionalId and the consumer group. Note that we skip producerId authorization
    // since it is implied by transactionalId authorization
    if (!authHelper.authorize(request.context, WRITE, TRANSACTIONAL_ID, txnOffsetCommitRequest.data.transactionalId))
      requestHelper.sendErrorResponseMaybeThrottle(request, Errors.TRANSACTIONAL_ID_AUTHORIZATION_FAILED.exception)
    else if (!authHelper.authorize(request.context, READ, GROUP, txnOffsetCommitRequest.data.groupId))
      requestHelper.sendErrorResponseMaybeThrottle(request, Errors.GROUP_AUTHORIZATION_FAILED.exception)
    else {
      val unauthorizedTopicErrors = mutable.Map[TopicPartition, Errors]()
      val nonExistingTopicErrors = mutable.Map[TopicPartition, Errors]()
      val authorizedTopicCommittedOffsets = mutable.Map[TopicPartition, TxnOffsetCommitRequest.CommittedOffset]()
      val committedOffsets = txnOffsetCommitRequest.offsets.asScala
      val authorizedTopics = authHelper.filterByAuthorized(request.context, READ, TOPIC, committedOffsets)(_._1.topic)

      for ((topicPartition, commitedOffset) <- committedOffsets) {
        if (!authorizedTopics.contains(topicPartition.topic))
          unauthorizedTopicErrors += topicPartition -> Errors.TOPIC_AUTHORIZATION_FAILED
        else if (!metadataCache.contains(topicPartition))
          nonExistingTopicErrors += topicPartition -> Errors.UNKNOWN_TOPIC_OR_PARTITION
        else
          authorizedTopicCommittedOffsets += (topicPartition -> commitedOffset)
      }

      // the callback for sending an offset commit response
      def sendResponseCallback(authorizedTopicErrors: Map[TopicPartition, Errors]): Unit = {
        val combinedCommitStatus = mutable.Map() ++= authorizedTopicErrors ++= unauthorizedTopicErrors ++= nonExistingTopicErrors
        if (isDebugEnabled)
          combinedCommitStatus.forKeyValue { (topicPartition, error) =>
            if (error != Errors.NONE) {
              debug(s"TxnOffsetCommit with correlation id ${header.correlationId} from client ${header.clientId} " +
                s"on partition $topicPartition failed due to ${error.exceptionName}")
            }
          }

        // We need to replace COORDINATOR_LOAD_IN_PROGRESS with COORDINATOR_NOT_AVAILABLE
        // for older producer client from 0.11 to prior 2.0, which could potentially crash due
        // to unexpected loading error. This bug is fixed later by KAFKA-7296. Clients using
        // txn commit protocol >= 2 (version 2.3 and onwards) are guaranteed to have
        // the fix to check for the loading error.
        if (txnOffsetCommitRequest.version < 2) {
          combinedCommitStatus ++= combinedCommitStatus.collect {
            case (tp, error) if error == Errors.COORDINATOR_LOAD_IN_PROGRESS => tp -> Errors.COORDINATOR_NOT_AVAILABLE
          }
        }

        requestHelper.sendResponseMaybeThrottle(request, requestThrottleMs =>
          new TxnOffsetCommitResponse(requestThrottleMs, combinedCommitStatus.asJava))
      }

      if (authorizedTopicCommittedOffsets.isEmpty)
        sendResponseCallback(Map.empty)
      else {
        val offsetMetadata = convertTxnOffsets(authorizedTopicCommittedOffsets.toMap)
        groupCoordinator.handleTxnCommitOffsets(
          txnOffsetCommitRequest.data.groupId,
          txnOffsetCommitRequest.data.producerId,
          txnOffsetCommitRequest.data.producerEpoch,
          txnOffsetCommitRequest.data.memberId,
          Option(txnOffsetCommitRequest.data.groupInstanceId),
          txnOffsetCommitRequest.data.generationId,
          offsetMetadata,
          sendResponseCallback)
      }
    }
  }

  private def convertTxnOffsets(offsetsMap: immutable.Map[TopicPartition, TxnOffsetCommitRequest.CommittedOffset]): immutable.Map[TopicPartition, OffsetAndMetadata] = {
    val currentTimestamp = time.milliseconds
    offsetsMap.map { case (topicPartition, partitionData) =>
      val metadata = if (partitionData.metadata == null) OffsetAndMetadata.NoMetadata else partitionData.metadata
      topicPartition -> new OffsetAndMetadata(
        offset = partitionData.offset,
        leaderEpoch = partitionData.leaderEpoch,
        metadata = metadata,
        commitTimestamp = currentTimestamp,
        expireTimestamp = None)
    }
  }

  def handleDescribeAcls(request: RequestChannel.Request): Unit = {
    authHelper.authorizeClusterOperation(request, DESCRIBE)
    val describeAclsRequest = request.body[DescribeAclsRequest]
    authorizer match {
      case None =>
        requestHelper.sendResponseMaybeThrottle(request, requestThrottleMs =>
          new DescribeAclsResponse(new DescribeAclsResponseData()
            .setErrorCode(Errors.SECURITY_DISABLED.code)
            .setErrorMessage("No Authorizer is configured on the broker")
            .setThrottleTimeMs(requestThrottleMs),
          describeAclsRequest.version))
      case Some(auth) =>
        val filter = describeAclsRequest.filter
        val returnedAcls = new util.HashSet[AclBinding]()
        auth.acls(filter).forEach(returnedAcls.add)
        requestHelper.sendResponseMaybeThrottle(request, requestThrottleMs =>
          new DescribeAclsResponse(new DescribeAclsResponseData()
            .setThrottleTimeMs(requestThrottleMs)
            .setResources(DescribeAclsResponse.aclsResources(returnedAcls)),
          describeAclsRequest.version))
    }
  }

  def handleCreateAcls(request: RequestChannel.Request): Unit = {
    authHelper.authorizeClusterOperation(request, ALTER)
    val createAclsRequest = request.body[CreateAclsRequest]

    authorizer match {
      case None => requestHelper.sendResponseMaybeThrottle(request, requestThrottleMs =>
        createAclsRequest.getErrorResponse(requestThrottleMs,
          new SecurityDisabledException("No Authorizer is configured on the broker.")))
      case Some(auth) =>
        val allBindings = createAclsRequest.aclCreations.asScala.map(CreateAclsRequest.aclBinding)
        val errorResults = mutable.Map[AclBinding, AclCreateResult]()
        val validBindings = new ArrayBuffer[AclBinding]
        allBindings.foreach { acl =>
          val resource = acl.pattern
          val throwable = if (resource.resourceType == ResourceType.CLUSTER && !AuthorizerUtils.isClusterResource(resource.name))
              new InvalidRequestException("The only valid name for the CLUSTER resource is " + CLUSTER_NAME)
          else if (resource.name.isEmpty)
            new InvalidRequestException("Invalid empty resource name")
          else
            null
          if (throwable != null) {
            debug(s"Failed to add acl $acl to $resource", throwable)
            errorResults(acl) = new AclCreateResult(throwable)
          } else
            validBindings += acl
        }

        val createResults = auth.createAcls(request.context, validBindings.asJava).asScala.map(_.toCompletableFuture)

        def sendResponseCallback(): Unit = {
          val aclCreationResults = allBindings.map { acl =>
            val result = errorResults.getOrElse(acl, createResults(validBindings.indexOf(acl)).get)
            val creationResult = new AclCreationResult()
            result.exception.asScala.foreach { throwable =>
              val apiError = ApiError.fromThrowable(throwable)
              creationResult
                .setErrorCode(apiError.error.code)
                .setErrorMessage(apiError.message)
            }
            creationResult
          }
          requestHelper.sendResponseMaybeThrottle(request, requestThrottleMs =>
            new CreateAclsResponse(new CreateAclsResponseData()
              .setThrottleTimeMs(requestThrottleMs)
              .setResults(aclCreationResults.asJava)))
        }

        alterAclsPurgatory.tryCompleteElseWatch(config.connectionsMaxIdleMs, createResults, sendResponseCallback)
    }
  }

  def handleDeleteAcls(request: RequestChannel.Request): Unit = {
    authHelper.authorizeClusterOperation(request, ALTER)
    val deleteAclsRequest = request.body[DeleteAclsRequest]
    authorizer match {
      case None =>
        requestHelper.sendResponseMaybeThrottle(request, requestThrottleMs =>
          deleteAclsRequest.getErrorResponse(requestThrottleMs,
            new SecurityDisabledException("No Authorizer is configured on the broker.")))
      case Some(auth) =>

        val deleteResults = auth.deleteAcls(request.context, deleteAclsRequest.filters)
          .asScala.map(_.toCompletableFuture).toList

        def sendResponseCallback(): Unit = {
          val filterResults = deleteResults.map(_.get).map(DeleteAclsResponse.filterResult).asJava
          requestHelper.sendResponseMaybeThrottle(request, requestThrottleMs =>
            new DeleteAclsResponse(
              new DeleteAclsResponseData()
                .setThrottleTimeMs(requestThrottleMs)
                .setFilterResults(filterResults),
              deleteAclsRequest.version))
        }
        alterAclsPurgatory.tryCompleteElseWatch(config.connectionsMaxIdleMs, deleteResults, sendResponseCallback)
    }
  }

  def handleOffsetForLeaderEpochRequest(request: RequestChannel.Request): Unit = {
    val offsetForLeaderEpoch = request.body[OffsetsForLeaderEpochRequest]
    val topics = offsetForLeaderEpoch.data.topics.asScala.toSeq

    // The OffsetsForLeaderEpoch API was initially only used for inter-broker communication and required
    // cluster permission. With KIP-320, the consumer now also uses this API to check for log truncation
    // following a leader change, so we also allow topic describe permission.
    val (authorizedTopics, unauthorizedTopics) =
      if (authHelper.authorize(request.context, CLUSTER_ACTION, CLUSTER, CLUSTER_NAME, logIfDenied = false))
        (topics, Seq.empty[OffsetForLeaderTopic])
      else authHelper.partitionSeqByAuthorized(request.context, DESCRIBE, TOPIC, topics)(_.topic)

    val endOffsetsForAuthorizedPartitions = replicaManager.lastOffsetForLeaderEpoch(authorizedTopics)
    val endOffsetsForUnauthorizedPartitions = unauthorizedTopics.map { offsetForLeaderTopic =>
      val partitions = offsetForLeaderTopic.partitions.asScala.map { offsetForLeaderPartition =>
        new EpochEndOffset()
          .setPartition(offsetForLeaderPartition.partition)
          .setErrorCode(Errors.TOPIC_AUTHORIZATION_FAILED.code)
      }

      new OffsetForLeaderTopicResult()
        .setTopic(offsetForLeaderTopic.topic)
        .setPartitions(partitions.toList.asJava)
    }

    val endOffsetsForAllTopics = new OffsetForLeaderTopicResultCollection(
      (endOffsetsForAuthorizedPartitions ++ endOffsetsForUnauthorizedPartitions).asJava.iterator
    )

    requestHelper.sendResponseMaybeThrottle(request, requestThrottleMs =>
      new OffsetsForLeaderEpochResponse(new OffsetForLeaderEpochResponseData()
        .setThrottleTimeMs(requestThrottleMs)
        .setTopics(endOffsetsForAllTopics)))
  }

  def handleAlterConfigsRequest(request: RequestChannel.Request): Unit = {
    val alterConfigsRequest = request.body[AlterConfigsRequest]
    val (authorizedResources, unauthorizedResources) = alterConfigsRequest.configs.asScala.toMap.partition { case (resource, _) =>
      resource.`type` match {
        case ConfigResource.Type.BROKER_LOGGER =>
          throw new InvalidRequestException(s"AlterConfigs is deprecated and does not support the resource type ${ConfigResource.Type.BROKER_LOGGER}")
        case ConfigResource.Type.BROKER =>
          authHelper.authorize(request.context, ALTER_CONFIGS, CLUSTER, CLUSTER_NAME)
        case ConfigResource.Type.TOPIC =>
          authHelper.authorize(request.context, ALTER_CONFIGS, TOPIC, resource.name)
        case rt => throw new InvalidRequestException(s"Unexpected resource type $rt")
      }
    }
    val authorizedResult = adminManager.alterConfigs(authorizedResources, alterConfigsRequest.validateOnly)
    val unauthorizedResult = unauthorizedResources.keys.map { resource =>
      resource -> configsAuthorizationApiError(resource)
    }
    def responseCallback(requestThrottleMs: Int): AlterConfigsResponse = {
      val data = new AlterConfigsResponseData()
        .setThrottleTimeMs(requestThrottleMs)
      (authorizedResult ++ unauthorizedResult).foreach{ case (resource, error) =>
        data.responses().add(new AlterConfigsResourceResponse()
          .setErrorCode(error.error.code)
          .setErrorMessage(error.message)
          .setResourceName(resource.name)
          .setResourceType(resource.`type`.id))
      }
      new AlterConfigsResponse(data)
    }
    requestHelper.sendResponseMaybeThrottle(request, responseCallback)
  }

  def handleAlterPartitionReassignmentsRequest(request: RequestChannel.Request): Unit = {
    authHelper.authorizeClusterOperation(request, ALTER)
    val alterPartitionReassignmentsRequest = request.body[AlterPartitionReassignmentsRequest]

    def sendResponseCallback(result: Either[Map[TopicPartition, ApiError], ApiError]): Unit = {
      val responseData = result match {
        case Right(topLevelError) =>
          new AlterPartitionReassignmentsResponseData().setErrorMessage(topLevelError.message).setErrorCode(topLevelError.error.code)

        case Left(assignments) =>
          val topicResponses = assignments.groupBy(_._1.topic).map {
            case (topic, reassignmentsByTp) =>
              val partitionResponses = reassignmentsByTp.map {
                case (topicPartition, error) =>
                  new ReassignablePartitionResponse().setPartitionIndex(topicPartition.partition)
                    .setErrorCode(error.error.code).setErrorMessage(error.message)
              }
              new ReassignableTopicResponse().setName(topic).setPartitions(partitionResponses.toList.asJava)
          }
          new AlterPartitionReassignmentsResponseData().setResponses(topicResponses.toList.asJava)
      }

      requestHelper.sendResponseMaybeThrottle(request, requestThrottleMs =>
        new AlterPartitionReassignmentsResponse(responseData.setThrottleTimeMs(requestThrottleMs))
      )
    }

    val reassignments = alterPartitionReassignmentsRequest.data.topics.asScala.flatMap {
      reassignableTopic => reassignableTopic.partitions.asScala.map {
        reassignablePartition =>
          val tp = new TopicPartition(reassignableTopic.name, reassignablePartition.partitionIndex)
          if (reassignablePartition.replicas == null)
            tp -> None // revert call
          else
            tp -> Some(reassignablePartition.replicas.asScala.map(_.toInt))
      }
    }.toMap

    controller.alterPartitionReassignments(reassignments, sendResponseCallback)
  }

  def handleListPartitionReassignmentsRequest(request: RequestChannel.Request): Unit = {
    authHelper.authorizeClusterOperation(request, DESCRIBE)
    val listPartitionReassignmentsRequest = request.body[ListPartitionReassignmentsRequest]

    def sendResponseCallback(result: Either[Map[TopicPartition, ReplicaAssignment], ApiError]): Unit = {
      val responseData = result match {
        case Right(error) => new ListPartitionReassignmentsResponseData().setErrorMessage(error.message).setErrorCode(error.error.code)

        case Left(assignments) =>
          val topicReassignments = assignments.groupBy(_._1.topic).map {
            case (topic, reassignmentsByTp) =>
              val partitionReassignments = reassignmentsByTp.map {
                case (topicPartition, assignment) =>
                  new ListPartitionReassignmentsResponseData.OngoingPartitionReassignment()
                    .setPartitionIndex(topicPartition.partition)
                    .setAddingReplicas(assignment.addingReplicas.toList.asJava.asInstanceOf[java.util.List[java.lang.Integer]])
                    .setRemovingReplicas(assignment.removingReplicas.toList.asJava.asInstanceOf[java.util.List[java.lang.Integer]])
                    .setReplicas(assignment.replicas.toList.asJava.asInstanceOf[java.util.List[java.lang.Integer]])
              }.toList

              new ListPartitionReassignmentsResponseData.OngoingTopicReassignment().setName(topic)
                .setPartitions(partitionReassignments.asJava)
          }.toList

          new ListPartitionReassignmentsResponseData().setTopics(topicReassignments.asJava)
      }

      requestHelper.sendResponseMaybeThrottle(request, requestThrottleMs =>
        new ListPartitionReassignmentsResponse(responseData.setThrottleTimeMs(requestThrottleMs))
      )
    }

    val partitionsOpt = listPartitionReassignmentsRequest.data.topics match {
      case topics: Any =>
        Some(topics.iterator().asScala.flatMap { topic =>
          topic.partitionIndexes.iterator().asScala
            .map { tp => new TopicPartition(topic.name(), tp) }
        }.toSet)
      case _ => None
    }

    controller.listPartitionReassignments(partitionsOpt, sendResponseCallback)
  }

  private def configsAuthorizationApiError(resource: ConfigResource): ApiError = {
    val error = resource.`type` match {
      case ConfigResource.Type.BROKER | ConfigResource.Type.BROKER_LOGGER => Errors.CLUSTER_AUTHORIZATION_FAILED
      case ConfigResource.Type.TOPIC => Errors.TOPIC_AUTHORIZATION_FAILED
      case rt => throw new InvalidRequestException(s"Unexpected resource type $rt for resource ${resource.name}")
    }
    new ApiError(error, null)
  }

  def handleIncrementalAlterConfigsRequest(request: RequestChannel.Request): Unit = {
    val alterConfigsRequest = request.body[IncrementalAlterConfigsRequest]

    val configs = alterConfigsRequest.data.resources.iterator.asScala.map { alterConfigResource =>
      val configResource = new ConfigResource(ConfigResource.Type.forId(alterConfigResource.resourceType),
        alterConfigResource.resourceName)
      configResource -> alterConfigResource.configs.iterator.asScala.map {
        alterConfig => new AlterConfigOp(new ConfigEntry(alterConfig.name, alterConfig.value),
          OpType.forId(alterConfig.configOperation))
      }.toBuffer
    }.toMap

    val (authorizedResources, unauthorizedResources) = configs.partition { case (resource, _) =>
      resource.`type` match {
        case ConfigResource.Type.BROKER | ConfigResource.Type.BROKER_LOGGER =>
          authHelper.authorize(request.context, ALTER_CONFIGS, CLUSTER, CLUSTER_NAME)
        case ConfigResource.Type.TOPIC =>
          authHelper.authorize(request.context, ALTER_CONFIGS, TOPIC, resource.name)
        case rt => throw new InvalidRequestException(s"Unexpected resource type $rt")
      }
    }

    val authorizedResult = adminManager.incrementalAlterConfigs(authorizedResources, alterConfigsRequest.data.validateOnly)
    val unauthorizedResult = unauthorizedResources.keys.map { resource =>
      resource -> configsAuthorizationApiError(resource)
    }

    requestHelper.sendResponseMaybeThrottle(request, requestThrottleMs => new IncrementalAlterConfigsResponse(
      requestThrottleMs, (authorizedResult ++ unauthorizedResult).asJava))
  }

  def handleDescribeConfigsRequest(request: RequestChannel.Request): Unit = {
    val describeConfigsRequest = request.body[DescribeConfigsRequest]
    val (authorizedResources, unauthorizedResources) = describeConfigsRequest.data.resources.asScala.partition { resource =>
      ConfigResource.Type.forId(resource.resourceType) match {
        case ConfigResource.Type.BROKER | ConfigResource.Type.BROKER_LOGGER =>
          authHelper.authorize(request.context, DESCRIBE_CONFIGS, CLUSTER, CLUSTER_NAME)
        case ConfigResource.Type.TOPIC =>
          authHelper.authorize(request.context, DESCRIBE_CONFIGS, TOPIC, resource.resourceName)
        case rt => throw new InvalidRequestException(s"Unexpected resource type $rt for resource ${resource.resourceName}")
      }
    }
    val authorizedConfigs = adminManager.describeConfigs(authorizedResources.toList, describeConfigsRequest.data.includeSynonyms, describeConfigsRequest.data.includeDocumentation)
    val unauthorizedConfigs = unauthorizedResources.map { resource =>
      val error = ConfigResource.Type.forId(resource.resourceType) match {
        case ConfigResource.Type.BROKER | ConfigResource.Type.BROKER_LOGGER => Errors.CLUSTER_AUTHORIZATION_FAILED
        case ConfigResource.Type.TOPIC => Errors.TOPIC_AUTHORIZATION_FAILED
        case rt => throw new InvalidRequestException(s"Unexpected resource type $rt for resource ${resource.resourceName}")
      }
      new DescribeConfigsResponseData.DescribeConfigsResult().setErrorCode(error.code)
        .setErrorMessage(error.message)
        .setConfigs(Collections.emptyList[DescribeConfigsResponseData.DescribeConfigsResourceResult])
        .setResourceName(resource.resourceName)
        .setResourceType(resource.resourceType)
    }

    requestHelper.sendResponseMaybeThrottle(request, requestThrottleMs =>
      new DescribeConfigsResponse(new DescribeConfigsResponseData().setThrottleTimeMs(requestThrottleMs)
        .setResults((authorizedConfigs ++ unauthorizedConfigs).asJava)))
  }

  def handleAlterReplicaLogDirsRequest(request: RequestChannel.Request): Unit = {
    val alterReplicaDirsRequest = request.body[AlterReplicaLogDirsRequest]
    if (authHelper.authorize(request.context, ALTER, CLUSTER, CLUSTER_NAME)) {
      val result = replicaManager.alterReplicaLogDirs(alterReplicaDirsRequest.partitionDirs.asScala)
      requestHelper.sendResponseMaybeThrottle(request, requestThrottleMs =>
        new AlterReplicaLogDirsResponse(new AlterReplicaLogDirsResponseData()
          .setResults(result.groupBy(_._1.topic).map {
            case (topic, errors) => new AlterReplicaLogDirsResponseData.AlterReplicaLogDirTopicResult()
              .setTopicName(topic)
              .setPartitions(errors.map {
                case (tp, error) => new AlterReplicaLogDirsResponseData.AlterReplicaLogDirPartitionResult()
                  .setPartitionIndex(tp.partition)
                  .setErrorCode(error.code)
              }.toList.asJava)
          }.toList.asJava)
          .setThrottleTimeMs(requestThrottleMs)))
    } else {
      requestHelper.sendResponseMaybeThrottle(request, requestThrottleMs =>
        alterReplicaDirsRequest.getErrorResponse(requestThrottleMs, Errors.CLUSTER_AUTHORIZATION_FAILED.exception))
    }
  }

  def handleDescribeLogDirsRequest(request: RequestChannel.Request): Unit = {
    val describeLogDirsDirRequest = request.body[DescribeLogDirsRequest]
    val logDirInfos = {
      if (authHelper.authorize(request.context, DESCRIBE, CLUSTER, CLUSTER_NAME)) {
        val partitions =
          if (describeLogDirsDirRequest.isAllTopicPartitions)
            replicaManager.logManager.allLogs.map(_.topicPartition).toSet
          else
            describeLogDirsDirRequest.data.topics.asScala.flatMap(
              logDirTopic => logDirTopic.partitionIndex.asScala.map(partitionIndex =>
                new TopicPartition(logDirTopic.topic, partitionIndex))).toSet

        replicaManager.describeLogDirs(partitions)
      } else {
        List.empty[DescribeLogDirsResponseData.DescribeLogDirsResult]
      }
    }
    requestHelper.sendResponseMaybeThrottle(request, throttleTimeMs => new DescribeLogDirsResponse(new DescribeLogDirsResponseData()
      .setThrottleTimeMs(throttleTimeMs)
      .setResults(logDirInfos.asJava)))
  }

  def handleCreateTokenRequest(request: RequestChannel.Request): Unit = {
    val createTokenRequest = request.body[CreateDelegationTokenRequest]

    // the callback for sending a create token response
    def sendResponseCallback(createResult: CreateTokenResult): Unit = {
      trace(s"Sending create token response for correlation id ${request.header.correlationId} " +
        s"to client ${request.header.clientId}.")
      requestHelper.sendResponseMaybeThrottle(request, requestThrottleMs =>
        CreateDelegationTokenResponse.prepareResponse(requestThrottleMs, createResult.error, request.context.principal, createResult.issueTimestamp,
          createResult.expiryTimestamp, createResult.maxTimestamp, createResult.tokenId, ByteBuffer.wrap(createResult.hmac)))
    }

    if (!allowTokenRequests(request))
      requestHelper.sendResponseMaybeThrottle(request, requestThrottleMs =>
        CreateDelegationTokenResponse.prepareResponse(requestThrottleMs, Errors.DELEGATION_TOKEN_REQUEST_NOT_ALLOWED, request.context.principal))
    else {
      val renewerList = createTokenRequest.data.renewers.asScala.toList.map(entry =>
        new KafkaPrincipal(entry.principalType, entry.principalName))

      if (renewerList.exists(principal => principal.getPrincipalType != KafkaPrincipal.USER_TYPE)) {
        requestHelper.sendResponseMaybeThrottle(request, requestThrottleMs =>
          CreateDelegationTokenResponse.prepareResponse(requestThrottleMs, Errors.INVALID_PRINCIPAL_TYPE, request.context.principal))
      }
      else {
        tokenManager.createToken(
          request.context.principal,
          renewerList,
          createTokenRequest.data.maxLifetimeMs,
          sendResponseCallback
        )
      }
    }
  }

  def handleRenewTokenRequest(request: RequestChannel.Request): Unit = {
    val renewTokenRequest = request.body[RenewDelegationTokenRequest]

    // the callback for sending a renew token response
    def sendResponseCallback(error: Errors, expiryTimestamp: Long): Unit = {
      trace("Sending renew token response for correlation id %d to client %s."
        .format(request.header.correlationId, request.header.clientId))
      requestHelper.sendResponseMaybeThrottle(request, requestThrottleMs =>
        new RenewDelegationTokenResponse(
             new RenewDelegationTokenResponseData()
               .setThrottleTimeMs(requestThrottleMs)
               .setErrorCode(error.code)
               .setExpiryTimestampMs(expiryTimestamp)))
    }

    if (!allowTokenRequests(request))
      sendResponseCallback(Errors.DELEGATION_TOKEN_REQUEST_NOT_ALLOWED, DelegationTokenManager.ErrorTimestamp)
    else {
      tokenManager.renewToken(
        request.context.principal,
        ByteBuffer.wrap(renewTokenRequest.data.hmac),
        renewTokenRequest.data.renewPeriodMs,
        sendResponseCallback
      )
    }
  }

  def handleExpireTokenRequest(request: RequestChannel.Request): Unit = {
    val expireTokenRequest = request.body[ExpireDelegationTokenRequest]

    // the callback for sending a expire token response
    def sendResponseCallback(error: Errors, expiryTimestamp: Long): Unit = {
      trace("Sending expire token response for correlation id %d to client %s."
        .format(request.header.correlationId, request.header.clientId))
      requestHelper.sendResponseMaybeThrottle(request, requestThrottleMs =>
        new ExpireDelegationTokenResponse(
            new ExpireDelegationTokenResponseData()
              .setThrottleTimeMs(requestThrottleMs)
              .setErrorCode(error.code)
              .setExpiryTimestampMs(expiryTimestamp)))
    }

    if (!allowTokenRequests(request))
      sendResponseCallback(Errors.DELEGATION_TOKEN_REQUEST_NOT_ALLOWED, DelegationTokenManager.ErrorTimestamp)
    else {
      tokenManager.expireToken(
        request.context.principal,
        expireTokenRequest.hmac(),
        expireTokenRequest.expiryTimePeriod(),
        sendResponseCallback
      )
    }
  }

  def handleDescribeTokensRequest(request: RequestChannel.Request): Unit = {
    val describeTokenRequest = request.body[DescribeDelegationTokenRequest]

    // the callback for sending a describe token response
    def sendResponseCallback(error: Errors, tokenDetails: List[DelegationToken]): Unit = {
      requestHelper.sendResponseMaybeThrottle(request, requestThrottleMs =>
        new DescribeDelegationTokenResponse(requestThrottleMs, error, tokenDetails.asJava))
      trace("Sending describe token response for correlation id %d to client %s."
        .format(request.header.correlationId, request.header.clientId))
    }

    if (!allowTokenRequests(request))
      sendResponseCallback(Errors.DELEGATION_TOKEN_REQUEST_NOT_ALLOWED, List.empty)
    else if (!config.tokenAuthEnabled)
      sendResponseCallback(Errors.DELEGATION_TOKEN_AUTH_DISABLED, List.empty)
    else {
      val requestPrincipal = request.context.principal

      if (describeTokenRequest.ownersListEmpty()) {
        sendResponseCallback(Errors.NONE, List())
      }
      else {
        val owners = if (describeTokenRequest.data.owners == null)
          None
        else
          Some(describeTokenRequest.data.owners.asScala.map(p => new KafkaPrincipal(p.principalType(), p.principalName)).toList)
        def authorizeToken(tokenId: String) = authHelper.authorize(request.context, DESCRIBE, DELEGATION_TOKEN, tokenId)
        def eligible(token: TokenInformation) = DelegationTokenManager.filterToken(requestPrincipal, owners, token, authorizeToken)
        val tokens =  tokenManager.getTokens(eligible)
        sendResponseCallback(Errors.NONE, tokens)
      }
    }
  }

  def allowTokenRequests(request: RequestChannel.Request): Boolean = {
    val protocol = request.context.securityProtocol
    if (request.context.principal.tokenAuthenticated ||
      protocol == SecurityProtocol.PLAINTEXT ||
      // disallow requests from 1-way SSL
      (protocol == SecurityProtocol.SSL && request.context.principal == KafkaPrincipal.ANONYMOUS))
      false
    else
      true
  }

  def handleElectReplicaLeader(request: RequestChannel.Request): Unit = {

    val electionRequest = request.body[ElectLeadersRequest]

    def sendResponseCallback(
      error: ApiError
    )(
      results: Map[TopicPartition, ApiError]
    ): Unit = {
      requestHelper.sendResponseMaybeThrottle(request, requestThrottleMs => {
        val adjustedResults = if (electionRequest.data.topicPartitions == null) {
          /* When performing elections across all of the partitions we should only return
           * partitions for which there was an eleciton or resulted in an error. In other
           * words, partitions that didn't need election because they ready have the correct
           * leader are not returned to the client.
           */
          results.filter { case (_, error) =>
            error.error != Errors.ELECTION_NOT_NEEDED
          }
        } else results

        val electionResults = new util.ArrayList[ReplicaElectionResult]()
        adjustedResults
          .groupBy { case (tp, _) => tp.topic }
          .forKeyValue { (topic, ps) =>
            val electionResult = new ReplicaElectionResult()

            electionResult.setTopic(topic)
            ps.forKeyValue { (topicPartition, error) =>
              val partitionResult = new PartitionResult()
              partitionResult.setPartitionId(topicPartition.partition)
              partitionResult.setErrorCode(error.error.code)
              partitionResult.setErrorMessage(error.message)
              electionResult.partitionResult.add(partitionResult)
            }

            electionResults.add(electionResult)
          }

        new ElectLeadersResponse(
          requestThrottleMs,
          error.error.code,
          electionResults,
          electionRequest.version
        )
      })
    }

    if (!authHelper.authorize(request.context, ALTER, CLUSTER, CLUSTER_NAME)) {
      val error = new ApiError(Errors.CLUSTER_AUTHORIZATION_FAILED, null)
      val partitionErrors: Map[TopicPartition, ApiError] =
        electionRequest.topicPartitions.iterator.map(partition => partition -> error).toMap

      sendResponseCallback(error)(partitionErrors)
    } else {
      val partitions = if (electionRequest.data.topicPartitions == null) {
        metadataCache.getAllPartitions()
      } else {
        electionRequest.topicPartitions
      }

      replicaManager.electLeaders(
        controller,
        partitions,
        electionRequest.electionType,
        sendResponseCallback(ApiError.NONE),
        electionRequest.data.timeoutMs
      )
    }
  }

  def handleOffsetDeleteRequest(request: RequestChannel.Request): Unit = {
    val offsetDeleteRequest = request.body[OffsetDeleteRequest]
    val groupId = offsetDeleteRequest.data.groupId

    if (authHelper.authorize(request.context, DELETE, GROUP, groupId)) {
      val topics = offsetDeleteRequest.data.topics.asScala
      val authorizedTopics = authHelper.filterByAuthorized(request.context, READ, TOPIC, topics)(_.name)

      val topicPartitionErrors = mutable.Map[TopicPartition, Errors]()
      val topicPartitions = mutable.ArrayBuffer[TopicPartition]()

      for (topic <- topics) {
        for (partition <- topic.partitions.asScala) {
          val tp = new TopicPartition(topic.name, partition.partitionIndex)
          if (!authorizedTopics.contains(topic.name))
            topicPartitionErrors(tp) = Errors.TOPIC_AUTHORIZATION_FAILED
          else if (!metadataCache.contains(tp))
            topicPartitionErrors(tp) = Errors.UNKNOWN_TOPIC_OR_PARTITION
          else
            topicPartitions += tp
        }
      }

      val (groupError, authorizedTopicPartitionsErrors) = groupCoordinator.handleDeleteOffsets(
        groupId, topicPartitions)

      topicPartitionErrors ++= authorizedTopicPartitionsErrors

      requestHelper.sendResponseMaybeThrottle(request, requestThrottleMs => {
        if (groupError != Errors.NONE)
          offsetDeleteRequest.getErrorResponse(requestThrottleMs, groupError)
        else {
          val topics = new OffsetDeleteResponseData.OffsetDeleteResponseTopicCollection
          topicPartitionErrors.groupBy(_._1.topic).forKeyValue { (topic, topicPartitions) =>
            val partitions = new OffsetDeleteResponseData.OffsetDeleteResponsePartitionCollection
            topicPartitions.forKeyValue { (topicPartition, error) =>
              partitions.add(
                new OffsetDeleteResponseData.OffsetDeleteResponsePartition()
                  .setPartitionIndex(topicPartition.partition)
                  .setErrorCode(error.code)
              )
            }
            topics.add(new OffsetDeleteResponseData.OffsetDeleteResponseTopic()
              .setName(topic)
              .setPartitions(partitions))
          }

          new OffsetDeleteResponse(new OffsetDeleteResponseData()
            .setTopics(topics)
            .setThrottleTimeMs(requestThrottleMs))
        }
      })
    } else {
      requestHelper.sendResponseMaybeThrottle(request, requestThrottleMs =>
        offsetDeleteRequest.getErrorResponse(requestThrottleMs, Errors.GROUP_AUTHORIZATION_FAILED))
    }
  }

  def handleDescribeClientQuotasRequest(request: RequestChannel.Request): Unit = {
    val describeClientQuotasRequest = request.body[DescribeClientQuotasRequest]

    if (authHelper.authorize(request.context, DESCRIBE_CONFIGS, CLUSTER, CLUSTER_NAME)) {
      val result = adminManager.describeClientQuotas(describeClientQuotasRequest.filter)

      val entriesData = result.iterator.map { case (quotaEntity, quotaValues) =>
        val entityData = quotaEntity.entries.asScala.iterator.map { case (entityType, entityName) =>
          new DescribeClientQuotasResponseData.EntityData()
            .setEntityType(entityType)
            .setEntityName(entityName)
        }.toBuffer

        val valueData = quotaValues.iterator.map { case (key, value) =>
          new DescribeClientQuotasResponseData.ValueData()
            .setKey(key)
            .setValue(value)
        }.toBuffer

        new DescribeClientQuotasResponseData.EntryData()
          .setEntity(entityData.asJava)
          .setValues(valueData.asJava)
      }.toBuffer

      requestHelper.sendResponseMaybeThrottle(request, requestThrottleMs =>
        new DescribeClientQuotasResponse(new DescribeClientQuotasResponseData()
          .setThrottleTimeMs(requestThrottleMs)
          .setEntries(entriesData.asJava)))
    } else {
      requestHelper.sendResponseMaybeThrottle(request, requestThrottleMs =>
        describeClientQuotasRequest.getErrorResponse(requestThrottleMs, Errors.CLUSTER_AUTHORIZATION_FAILED.exception))
    }
  }

  def handleAlterClientQuotasRequest(request: RequestChannel.Request): Unit = {
    val alterClientQuotasRequest = request.body[AlterClientQuotasRequest]

    if (authHelper.authorize(request.context, ALTER_CONFIGS, CLUSTER, CLUSTER_NAME)) {
      val result = adminManager.alterClientQuotas(alterClientQuotasRequest.entries.asScala,
        alterClientQuotasRequest.validateOnly)

      val entriesData = result.iterator.map { case (quotaEntity, apiError) =>
        val entityData = quotaEntity.entries.asScala.iterator.map { case (key, value) =>
          new AlterClientQuotasResponseData.EntityData()
            .setEntityType(key)
            .setEntityName(value)
        }.toBuffer

        new AlterClientQuotasResponseData.EntryData()
          .setErrorCode(apiError.error.code)
          .setErrorMessage(apiError.message)
          .setEntity(entityData.asJava)
      }.toBuffer

      requestHelper.sendResponseMaybeThrottle(request, requestThrottleMs =>
        new AlterClientQuotasResponse(new AlterClientQuotasResponseData()
          .setThrottleTimeMs(requestThrottleMs)
          .setEntries(entriesData.asJava)))
    } else {
      requestHelper.sendResponseMaybeThrottle(request, requestThrottleMs =>
        alterClientQuotasRequest.getErrorResponse(requestThrottleMs, Errors.CLUSTER_AUTHORIZATION_FAILED.exception))
    }
  }

  def handleDescribeUserScramCredentialsRequest(request: RequestChannel.Request): Unit = {
    val describeUserScramCredentialsRequest = request.body[DescribeUserScramCredentialsRequest]

    if (authHelper.authorize(request.context, DESCRIBE, CLUSTER, CLUSTER_NAME)) {
      val result = adminManager.describeUserScramCredentials(
        Option(describeUserScramCredentialsRequest.data.users).map(_.asScala.map(_.name).toList))
      requestHelper.sendResponseMaybeThrottle(request, requestThrottleMs =>
        new DescribeUserScramCredentialsResponse(result.setThrottleTimeMs(requestThrottleMs)))
    } else {
      requestHelper.sendResponseMaybeThrottle(request, requestThrottleMs =>
        describeUserScramCredentialsRequest.getErrorResponse(requestThrottleMs, Errors.CLUSTER_AUTHORIZATION_FAILED.exception))
    }
  }

  def handleAlterUserScramCredentialsRequest(request: RequestChannel.Request): Unit = {
    val alterUserScramCredentialsRequest = request.body[AlterUserScramCredentialsRequest]

    if (!controller.isActive) {
      requestHelper.sendResponseMaybeThrottle(request, requestThrottleMs =>
        alterUserScramCredentialsRequest.getErrorResponse(requestThrottleMs, Errors.NOT_CONTROLLER.exception))
    } else if (authHelper.authorize(request.context, ALTER, CLUSTER, CLUSTER_NAME)) {
      val result = adminManager.alterUserScramCredentials(
        alterUserScramCredentialsRequest.data.upsertions().asScala, alterUserScramCredentialsRequest.data.deletions().asScala)
      requestHelper.sendResponseMaybeThrottle(request, requestThrottleMs =>
        new AlterUserScramCredentialsResponse(result.setThrottleTimeMs(requestThrottleMs)))
    } else {
      requestHelper.sendResponseMaybeThrottle(request, requestThrottleMs =>
        alterUserScramCredentialsRequest.getErrorResponse(requestThrottleMs, Errors.CLUSTER_AUTHORIZATION_FAILED.exception))
    }
  }

  def handleAlterIsrRequest(request: RequestChannel.Request): Unit = {
    val alterIsrRequest = request.body[AlterIsrRequest]
    authHelper.authorizeClusterOperation(request, CLUSTER_ACTION)

    if (!controller.isActive)
      requestHelper.sendResponseExemptThrottle(request, alterIsrRequest.getErrorResponse(
        AbstractResponse.DEFAULT_THROTTLE_TIME, Errors.NOT_CONTROLLER.exception))
    else
      controller.alterIsrs(alterIsrRequest.data, alterIsrResp =>
        requestHelper.sendResponseExemptThrottle(request, new AlterIsrResponse(alterIsrResp))
      )
  }

  def handleUpdateFeatures(request: RequestChannel.Request): Unit = {
    val updateFeaturesRequest = request.body[UpdateFeaturesRequest]

    def sendResponseCallback(errors: Either[ApiError, Map[String, ApiError]]): Unit = {
      def createResponse(throttleTimeMs: Int): UpdateFeaturesResponse = {
        errors match {
          case Left(topLevelError) =>
            UpdateFeaturesResponse.createWithErrors(
              topLevelError,
              Collections.emptyMap(),
              throttleTimeMs)
          case Right(featureUpdateErrors) =>
            UpdateFeaturesResponse.createWithErrors(
              ApiError.NONE,
              featureUpdateErrors.asJava,
              throttleTimeMs)
        }
      }
      requestHelper.sendResponseMaybeThrottle(request, requestThrottleMs => createResponse(requestThrottleMs))
    }

    if (!authHelper.authorize(request.context, ALTER, CLUSTER, CLUSTER_NAME)) {
      sendResponseCallback(Left(new ApiError(Errors.CLUSTER_AUTHORIZATION_FAILED)))
    } else if (!controller.isActive) {
      sendResponseCallback(Left(new ApiError(Errors.NOT_CONTROLLER)))
    } else if (!config.isFeatureVersioningSupported) {
      sendResponseCallback(Left(new ApiError(Errors.INVALID_REQUEST, "Feature versioning system is disabled.")))
    } else {
      controller.updateFeatures(updateFeaturesRequest, sendResponseCallback)
    }
  }

  def handleDescribeCluster(request: RequestChannel.Request): Unit = {
    val describeClusterRequest = request.body[DescribeClusterRequest]

    var clusterAuthorizedOperations = Int.MinValue
    // get cluster authorized operations
    if (describeClusterRequest.data.includeClusterAuthorizedOperations) {
      if (authHelper.authorize(request.context, DESCRIBE, CLUSTER, CLUSTER_NAME))
        clusterAuthorizedOperations = authHelper.authorizedOperations(request, Resource.CLUSTER)
      else
        clusterAuthorizedOperations = 0
    }

    val brokers = metadataCache.getAliveBrokers
    val controllerId = metadataCache.getControllerId.getOrElse(MetadataResponse.NO_CONTROLLER_ID)

    requestHelper.sendResponseMaybeThrottle(request, requestThrottleMs => {
      val data = new DescribeClusterResponseData()
        .setThrottleTimeMs(requestThrottleMs)
        .setClusterId(clusterId)
        .setControllerId(controllerId)
        .setClusterAuthorizedOperations(clusterAuthorizedOperations);

      brokers.flatMap(_.getNode(request.context.listenerName)).foreach { broker =>
        data.brokers.add(new DescribeClusterResponseData.DescribeClusterBroker()
          .setBrokerId(broker.id)
          .setHost(broker.host)
          .setPort(broker.port)
          .setRack(broker.rack))
      }

      new DescribeClusterResponse(data)
    })
  }

  def handleEnvelope(request: RequestChannel.Request): Unit = {
    val envelope = request.body[EnvelopeRequest]

    // If forwarding is not yet enabled or this request has been received on an invalid endpoint,
    // then we treat the request as unparsable and close the connection.
    if (!config.metadataQuorumEnabled) {
      info(s"Closing connection ${request.context.connectionId} because it sent an `Envelope` " +
        s"request, which is not accepted without enabling the internal config ${KafkaConfig.EnableMetadataQuorumProp}")
      requestHelper.closeConnection(request, Collections.emptyMap())
      return
    } else if (!request.context.fromPrivilegedListener) {
      info(s"Closing connection ${request.context.connectionId} from listener ${request.context.listenerName} " +
        s"because it sent an `Envelope` request, which is only accepted on the inter-broker listener " +
        s"${config.interBrokerListenerName}.")
      requestHelper.closeConnection(request, Collections.emptyMap())
      return
    } else if (!authHelper.authorize(request.context, CLUSTER_ACTION, CLUSTER, CLUSTER_NAME)) {
      requestHelper.sendErrorResponseMaybeThrottle(request, new ClusterAuthorizationException(
        s"Principal ${request.context.principal} does not have required CLUSTER_ACTION for envelope"))
      return
    } else if (!controller.isActive) {
      requestHelper.sendErrorResponseMaybeThrottle(request, new NotControllerException(
        s"Broker $brokerId is not the active controller"))
      return
    }

    val forwardedPrincipal = parseForwardedPrincipal(request.context, envelope.requestPrincipal)
    val forwardedClientAddress = parseForwardedClientAddress(envelope.clientAddress)

    val forwardedRequestBuffer = envelope.requestData.duplicate()
    val forwardedRequestHeader = parseForwardedRequestHeader(forwardedRequestBuffer)

    val forwardedApi = forwardedRequestHeader.apiKey
    if (!forwardedApi.forwardable || !forwardedApi.isEnabled) {
      throw new InvalidRequestException(s"API $forwardedApi is not enabled or is not eligible for forwarding")
    }

    val forwardedContext = new RequestContext(
      forwardedRequestHeader,
      request.context.connectionId,
      forwardedClientAddress,
      forwardedPrincipal,
      request.context.listenerName,
      request.context.securityProtocol,
      ClientInformation.EMPTY,
      request.context.fromPrivilegedListener
    )

    val forwardedRequest = parseForwardedRequest(request, forwardedContext, forwardedRequestBuffer)
    handle(forwardedRequest)
  }

  private def parseForwardedClientAddress(
    address: Array[Byte]
  ): InetAddress = {
    try {
      InetAddress.getByAddress(address)
    } catch {
      case e: UnknownHostException =>
        throw new InvalidRequestException("Failed to parse client address from envelope", e)
    }
  }

  private def parseForwardedRequest(
    envelope: RequestChannel.Request,
    forwardedContext: RequestContext,
    buffer: ByteBuffer
  ): RequestChannel.Request = {
    try {
      new RequestChannel.Request(
        processor = envelope.processor,
        context = forwardedContext,
        startTimeNanos = envelope.startTimeNanos,
        envelope.memoryPool,
        buffer,
        requestChannel.metrics,
        Some(envelope)
      )
    } catch {
      case e: InvalidRequestException =>
        // We use UNSUPPORTED_VERSION if the embedded request cannot be parsed.
        // The purpose is to disambiguate structural errors in the envelope request
        // itself, such as an invalid client address.
        throw new UnsupportedVersionException(s"Failed to parse forwarded request " +
          s"with header ${forwardedContext.header}", e)
    }
  }

  private def parseForwardedRequestHeader(
    buffer: ByteBuffer
  ): RequestHeader = {
    try {
      RequestHeader.parse(buffer)
    } catch {
      case e: InvalidRequestException =>
        // We use UNSUPPORTED_VERSION if the embedded request cannot be parsed.
        // The purpose is to disambiguate structural errors in the envelope request
        // itself, such as an invalid client address.
        throw new UnsupportedVersionException("Failed to parse request header from envelope", e)
    }
  }

  private def parseForwardedPrincipal(
    envelopeContext: RequestContext,
    principalBytes: Array[Byte]
  ): KafkaPrincipal = {
    envelopeContext.principalSerde.asScala match {
      case Some(serde) =>
        try {
          serde.deserialize(principalBytes)
        } catch {
          case e: Exception =>
            throw new PrincipalDeserializationException("Failed to deserialize client principal from envelope", e)
        }

      case None =>
        throw new PrincipalDeserializationException("Could not deserialize principal since " +
          "no `KafkaPrincipalSerde` has been defined")
    }
  }

  private def updateRecordConversionStats(request: RequestChannel.Request,
                                          tp: TopicPartition,
                                          conversionStats: RecordConversionStats): Unit = {
    val conversionCount = conversionStats.numRecordsConverted
    if (conversionCount > 0) {
      request.header.apiKey match {
        case ApiKeys.PRODUCE =>
          brokerTopicStats.topicStats(tp.topic).produceMessageConversionsRate.mark(conversionCount)
          brokerTopicStats.allTopicsStats.produceMessageConversionsRate.mark(conversionCount)
        case ApiKeys.FETCH =>
          brokerTopicStats.topicStats(tp.topic).fetchMessageConversionsRate.mark(conversionCount)
          brokerTopicStats.allTopicsStats.fetchMessageConversionsRate.mark(conversionCount)
        case _ =>
          throw new IllegalStateException("Message conversion info is recorded only for Produce/Fetch requests")
      }
      request.messageConversionsTimeNanos = conversionStats.conversionTimeNanos
    }
    request.temporaryMemoryBytes = conversionStats.temporaryMemoryBytes
  }

  private def isBrokerEpochStale(brokerEpochInRequest: Long): Boolean = {
    // Broker epoch in LeaderAndIsr/UpdateMetadata/StopReplica request is unknown
    // if the controller hasn't been upgraded to use KIP-380
    if (brokerEpochInRequest == AbstractControlRequest.UNKNOWN_BROKER_EPOCH) false
    else {
      // brokerEpochInRequest > controller.brokerEpoch is possible in rare scenarios where the controller gets notified
      // about the new broker epoch and sends a control request with this epoch before the broker learns about it
      brokerEpochInRequest < controller.brokerEpoch
    }
  }

}

object KafkaApis {
  // Traffic from both in-sync and out of sync replicas are accounted for in replication quota to ensure total replication
  // traffic doesn't exceed quota.
  private[server] def sizeOfThrottledPartitions(versionId: Short,
                                                unconvertedResponse: FetchResponse[Records],
                                                quota: ReplicationQuotaManager): Int = {
    FetchResponse.sizeOf(versionId, unconvertedResponse.responseData.entrySet
      .iterator.asScala.filter(element => quota.isThrottled(element.getKey)).asJava)
  }
}<|MERGE_RESOLUTION|>--- conflicted
+++ resolved
@@ -76,13 +76,8 @@
 import org.apache.kafka.common.resource.{Resource, ResourceType}
 import org.apache.kafka.common.security.auth.{KafkaPrincipal, SecurityProtocol}
 import org.apache.kafka.common.security.token.delegation.{DelegationToken, TokenInformation}
-<<<<<<< HEAD
-import org.apache.kafka.common.utils.{ProducerIdAndEpoch, Time, Utils}
+import org.apache.kafka.common.utils.{ProducerIdAndEpoch, Time}
 import org.apache.kafka.common.{Node, TopicPartition, Uuid}
-=======
-import org.apache.kafka.common.utils.{ProducerIdAndEpoch, Time}
-import org.apache.kafka.common.{Node, TopicPartition}
->>>>>>> 92e72f7b
 import org.apache.kafka.common.message.AlterConfigsResponseData.AlterConfigsResourceResponse
 import org.apache.kafka.common.message.MetadataResponseData.{MetadataResponsePartition, MetadataResponseTopic}
 import org.apache.kafka.server.authorizer._
@@ -1961,12 +1956,7 @@
           .setName(name)
           .setTopicId(topic.topicId()))
       }
-<<<<<<< HEAD
-      
-      val authorizedTopics = filterByAuthorized(request.context, DELETE, TOPIC,
-=======
       val authorizedTopics = authHelper.filterByAuthorized(request.context, DELETE, TOPIC,
->>>>>>> 92e72f7b
         results.asScala)(_.name)
       results.forEach { topic =>
          val foundTopicId = !topic.topicId().equals(Uuid.ZERO_UUID) && topic.name() != null
