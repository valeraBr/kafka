/**
 * Licensed to the Apache Software Foundation (ASF) under one or more
 * contributor license agreements.  See the NOTICE file distributed with
 * this work for additional information regarding copyright ownership.
 * The ASF licenses this file to You under the Apache License, Version 2.0
 * (the "License"); you may not use this file except in compliance with
 * the License.  You may obtain a copy of the License at
 *
 *    http://www.apache.org/licenses/LICENSE-2.0
 *
 * Unless required by applicable law or agreed to in writing, software
 * distributed under the License is distributed on an "AS IS" BASIS,
 * WITHOUT WARRANTIES OR CONDITIONS OF ANY KIND, either express or implied.
 * See the License for the specific language governing permissions and
 * limitations under the License.
 */

package kafka.server

<<<<<<< HEAD
import java.lang.{Long => JLong}
import java.net.{InetAddress, UnknownHostException}
import java.nio.ByteBuffer
import java.util
import java.util.concurrent.ConcurrentHashMap
import java.util.concurrent.atomic.AtomicInteger
import java.util.{Collections, Optional}
=======
>>>>>>> 976e78e4
import kafka.admin.AdminUtils
import kafka.api.{ApiVersion, ElectLeadersRequestOps, KAFKA_0_11_0_IV0, KAFKA_2_3_IV0}
import kafka.common.OffsetAndMetadata
import kafka.controller.ReplicaAssignment
import kafka.coordinator.group._
import kafka.coordinator.transaction.{InitProducerIdResult, TransactionCoordinator}
import kafka.log.AppendOrigin
import kafka.message.ZStdCompressionCodec
import kafka.network.RequestChannel
import kafka.security.authorizer.AuthorizerUtils
import kafka.server.QuotaFactory.{QuotaManagers, UnboundedQuota}
import kafka.server.metadata.ConfigRepository
import kafka.utils.Implicits._
import kafka.utils.{CoreUtils, Logging}
import org.apache.kafka.clients.admin.AlterConfigOp.OpType
import org.apache.kafka.clients.admin.{AlterConfigOp, ConfigEntry}
import org.apache.kafka.common.acl.AclOperation._
import org.apache.kafka.common.acl.{AclBinding, AclOperation}
import org.apache.kafka.common.config.ConfigResource
import org.apache.kafka.common.errors._
import org.apache.kafka.common.internals.Topic.{GROUP_METADATA_TOPIC_NAME, TRANSACTION_STATE_TOPIC_NAME, isInternal}
import org.apache.kafka.common.internals.{FatalExitError, Topic}
import org.apache.kafka.common.message.AlterConfigsResponseData.AlterConfigsResourceResponse
import org.apache.kafka.common.message.AlterPartitionReassignmentsResponseData.{ReassignablePartitionResponse, ReassignableTopicResponse}
import org.apache.kafka.common.message.CreateAclsResponseData.AclCreationResult
import org.apache.kafka.common.message.CreatePartitionsResponseData.CreatePartitionsTopicResult
import org.apache.kafka.common.message.CreateTopicsRequestData.CreatableTopic
import org.apache.kafka.common.message.CreateTopicsResponseData.{CreatableTopicResult, CreatableTopicResultCollection}
import org.apache.kafka.common.message.DeleteGroupsResponseData.{DeletableGroupResult, DeletableGroupResultCollection}
import org.apache.kafka.common.message.DeleteRecordsResponseData.{DeleteRecordsPartitionResult, DeleteRecordsTopicResult}
import org.apache.kafka.common.message.DeleteTopicsResponseData.{DeletableTopicResult, DeletableTopicResultCollection}
import org.apache.kafka.common.message.ElectLeadersResponseData.{PartitionResult, ReplicaElectionResult}
import org.apache.kafka.common.message.LeaveGroupResponseData.MemberResponse
import org.apache.kafka.common.message.ListOffsetsRequestData.ListOffsetsPartition
import org.apache.kafka.common.message.ListOffsetsResponseData.{ListOffsetsPartitionResponse, ListOffsetsTopicResponse}
import org.apache.kafka.common.message.MetadataResponseData.{MetadataResponsePartition, MetadataResponseTopic}
import org.apache.kafka.common.message.OffsetForLeaderEpochRequestData.OffsetForLeaderTopic
import org.apache.kafka.common.message.OffsetForLeaderEpochResponseData.{EpochEndOffset, OffsetForLeaderTopicResult, OffsetForLeaderTopicResultCollection}
import org.apache.kafka.common.message._
import org.apache.kafka.common.metrics.Metrics
import org.apache.kafka.common.network.{ListenerName, Send}
import org.apache.kafka.common.protocol.{ApiKeys, Errors}
import org.apache.kafka.common.record._
import org.apache.kafka.common.replica.ClientMetadata
import org.apache.kafka.common.replica.ClientMetadata.DefaultClientMetadata
import org.apache.kafka.common.requests.FindCoordinatorRequest.CoordinatorType
import org.apache.kafka.common.requests.ProduceResponse.PartitionResponse
import org.apache.kafka.common.requests._
import org.apache.kafka.common.resource.Resource.CLUSTER_NAME
import org.apache.kafka.common.resource.ResourceType._
import org.apache.kafka.common.resource.{Resource, ResourceType}
import org.apache.kafka.common.security.auth.{KafkaPrincipal, SecurityProtocol}
import org.apache.kafka.common.security.token.delegation.{DelegationToken, TokenInformation}
import org.apache.kafka.common.utils.{BufferSupplier, ProducerIdAndEpoch, Time}
import org.apache.kafka.common.{Node, TopicPartition, Uuid}
import org.apache.kafka.server.authorizer._

import java.lang.{Long => JLong}
import java.nio.ByteBuffer
import java.util
import java.util.concurrent.ConcurrentHashMap
import java.util.concurrent.atomic.AtomicInteger
import java.util.{Collections, Optional}
import scala.annotation.nowarn
import scala.collection.mutable.ArrayBuffer
import scala.collection.{Map, Seq, Set, immutable, mutable}
import scala.compat.java8.OptionConverters._
import scala.jdk.CollectionConverters._
import scala.util.{Failure, Success, Try}

/**
 * Logic to handle the various Kafka requests
 */
class KafkaApis(val requestChannel: RequestChannel,
                val metadataSupport: MetadataSupport,
                val replicaManager: ReplicaManager,
                val groupCoordinator: GroupCoordinator,
                val txnCoordinator: TransactionCoordinator,
                val autoTopicCreationManager: AutoTopicCreationManager,
                val brokerId: Int,
                val config: KafkaConfig,
                val configRepository: ConfigRepository,
                val metadataCache: MetadataCache,
                val metrics: Metrics,
                val authorizer: Option[Authorizer],
                val quotas: QuotaManagers,
                val fetchManager: FetchManager,
                brokerTopicStats: BrokerTopicStats,
                val clusterId: String,
                time: Time,
                val tokenManager: DelegationTokenManager,
                val apiVersionManager: ApiVersionManager) extends ApiRequestHandler with Logging {

  metadataSupport.ensureConsistentWith(config)

  type FetchResponseStats = Map[TopicPartition, RecordConversionStats]
  this.logIdent = "[KafkaApi-%d] ".format(brokerId)
  val configHelper = new ConfigHelper(metadataCache, config, configRepository)
  private val alterAclsPurgatory = new DelayedFuturePurgatory(purgatoryName = "AlterAcls", brokerId = config.brokerId)

  val authHelper = new AuthHelper(authorizer)
  val requestHelper = new RequestHandlerHelper(requestChannel, quotas, time)

  def close(): Unit = {
    alterAclsPurgatory.shutdown()
    info("Shutdown complete.")
  }

  private def isForwardingEnabled(request: RequestChannel.Request): Boolean = {
    metadataSupport.forwardingManager.isDefined && request.context.principalSerde.isPresent
  }

  private def maybeForwardToController(
    request: RequestChannel.Request,
    handler: RequestChannel.Request => Unit
  ): Unit = {
    def responseCallback(responseOpt: Option[AbstractResponse]): Unit = {
      responseOpt match {
        case Some(response) => requestHelper.sendForwardedResponse(request, response)
        case None =>
          info(s"The client connection will be closed due to controller responded " +
            s"unsupported version exception during $request forwarding. " +
            s"This could happen when the controller changed after the connection was established.")
          requestChannel.closeConnection(request, Collections.emptyMap())
      }
    }

    metadataSupport.maybeForward(request, handler, responseCallback)
  }

  /**
   * Top-level method that handles all requests and multiplexes to the right api
   */
  override def handle(request: RequestChannel.Request, bufferSupplier: BufferSupplier): Unit = {
    try {
      trace(s"Handling request:${request.requestDesc(true)} from connection ${request.context.connectionId};" +
        s"securityProtocol:${request.context.securityProtocol},principal:${request.context.principal}")

      if (!apiVersionManager.isApiEnabled(request.header.apiKey)) {
        // The socket server will reject APIs which are not exposed in this scope and close the connection
        // before handing them to the request handler, so this path should not be exercised in practice
        throw new IllegalStateException(s"API ${request.header.apiKey} is not enabled")
      }

      request.header.apiKey match {
        case ApiKeys.PRODUCE => handleProduceRequest(request, bufferSupplier)
        case ApiKeys.FETCH => handleFetchRequest(request)
        case ApiKeys.LIST_OFFSETS => handleListOffsetRequest(request)
        case ApiKeys.METADATA => handleTopicMetadataRequest(request)
        case ApiKeys.LEADER_AND_ISR => handleLeaderAndIsrRequest(request)
        case ApiKeys.STOP_REPLICA => handleStopReplicaRequest(request)
        case ApiKeys.UPDATE_METADATA => handleUpdateMetadataRequest(request, bufferSupplier)
        case ApiKeys.CONTROLLED_SHUTDOWN => handleControlledShutdownRequest(request)
        case ApiKeys.OFFSET_COMMIT => handleOffsetCommitRequest(request, bufferSupplier)
        case ApiKeys.OFFSET_FETCH => handleOffsetFetchRequest(request)
        case ApiKeys.FIND_COORDINATOR => handleFindCoordinatorRequest(request)
        case ApiKeys.JOIN_GROUP => handleJoinGroupRequest(request, bufferSupplier)
        case ApiKeys.HEARTBEAT => handleHeartbeatRequest(request)
        case ApiKeys.LEAVE_GROUP => handleLeaveGroupRequest(request)
        case ApiKeys.SYNC_GROUP => handleSyncGroupRequest(request, bufferSupplier)
        case ApiKeys.DESCRIBE_GROUPS => handleDescribeGroupRequest(request)
        case ApiKeys.LIST_GROUPS => handleListGroupsRequest(request)
        case ApiKeys.SASL_HANDSHAKE => handleSaslHandshakeRequest(request)
        case ApiKeys.API_VERSIONS => handleApiVersionsRequest(request)
        case ApiKeys.CREATE_TOPICS => maybeForwardToController(request, handleCreateTopicsRequest)
        case ApiKeys.DELETE_TOPICS => maybeForwardToController(request, handleDeleteTopicsRequest)
        case ApiKeys.DELETE_RECORDS => handleDeleteRecordsRequest(request)
        case ApiKeys.INIT_PRODUCER_ID => handleInitProducerIdRequest(request, bufferSupplier)
        case ApiKeys.OFFSET_FOR_LEADER_EPOCH => handleOffsetForLeaderEpochRequest(request)
        case ApiKeys.ADD_PARTITIONS_TO_TXN => handleAddPartitionToTxnRequest(request, bufferSupplier)
        case ApiKeys.ADD_OFFSETS_TO_TXN => handleAddOffsetsToTxnRequest(request, bufferSupplier)
        case ApiKeys.END_TXN => handleEndTxnRequest(request, bufferSupplier)
        case ApiKeys.WRITE_TXN_MARKERS => handleWriteTxnMarkersRequest(request, bufferSupplier)
        case ApiKeys.TXN_OFFSET_COMMIT => handleTxnOffsetCommitRequest(request, bufferSupplier)
        case ApiKeys.DESCRIBE_ACLS => handleDescribeAcls(request)
        case ApiKeys.CREATE_ACLS => maybeForwardToController(request, handleCreateAcls)
        case ApiKeys.DELETE_ACLS => maybeForwardToController(request, handleDeleteAcls)
        case ApiKeys.ALTER_CONFIGS => maybeForwardToController(request, handleAlterConfigsRequest)
        case ApiKeys.DESCRIBE_CONFIGS => handleDescribeConfigsRequest(request)
        case ApiKeys.ALTER_REPLICA_LOG_DIRS => handleAlterReplicaLogDirsRequest(request)
        case ApiKeys.DESCRIBE_LOG_DIRS => handleDescribeLogDirsRequest(request)
        case ApiKeys.SASL_AUTHENTICATE => handleSaslAuthenticateRequest(request)
        case ApiKeys.CREATE_PARTITIONS => maybeForwardToController(request, handleCreatePartitionsRequest)
        case ApiKeys.CREATE_DELEGATION_TOKEN => maybeForwardToController(request, handleCreateTokenRequest)
        case ApiKeys.RENEW_DELEGATION_TOKEN => maybeForwardToController(request, handleRenewTokenRequest)
        case ApiKeys.EXPIRE_DELEGATION_TOKEN => maybeForwardToController(request, handleExpireTokenRequest)
        case ApiKeys.DESCRIBE_DELEGATION_TOKEN => handleDescribeTokensRequest(request)
        case ApiKeys.DELETE_GROUPS => handleDeleteGroupsRequest(request, bufferSupplier)
        case ApiKeys.ELECT_LEADERS => handleElectReplicaLeader(request)
        case ApiKeys.INCREMENTAL_ALTER_CONFIGS => maybeForwardToController(request, handleIncrementalAlterConfigsRequest)
        case ApiKeys.ALTER_PARTITION_REASSIGNMENTS => maybeForwardToController(request, handleAlterPartitionReassignmentsRequest)
        case ApiKeys.LIST_PARTITION_REASSIGNMENTS => handleListPartitionReassignmentsRequest(request)
        case ApiKeys.OFFSET_DELETE => handleOffsetDeleteRequest(request, bufferSupplier)
        case ApiKeys.DESCRIBE_CLIENT_QUOTAS => handleDescribeClientQuotasRequest(request)
        case ApiKeys.ALTER_CLIENT_QUOTAS => maybeForwardToController(request, handleAlterClientQuotasRequest)
        case ApiKeys.DESCRIBE_USER_SCRAM_CREDENTIALS => handleDescribeUserScramCredentialsRequest(request)
        case ApiKeys.ALTER_USER_SCRAM_CREDENTIALS => maybeForwardToController(request, handleAlterUserScramCredentialsRequest)
        case ApiKeys.ALTER_ISR => handleAlterIsrRequest(request)
        case ApiKeys.UPDATE_FEATURES => maybeForwardToController(request, handleUpdateFeatures)
        case ApiKeys.ENVELOPE => handleEnvelope(request, bufferSupplier)
        case ApiKeys.DESCRIBE_CLUSTER => handleDescribeCluster(request)
        case ApiKeys.DESCRIBE_PRODUCERS => handleDescribeProducersRequest(request)
        case ApiKeys.UNREGISTER_BROKER => maybeForwardToController(request, handleUnregisterBrokerRequest)
        case ApiKeys.DESCRIBE_TRANSACTIONS => handleDescribeTransactionsRequest(request)
        case ApiKeys.LIST_TRANSACTIONS => handleListTransactionsRequest(request)
        case _ => throw new IllegalStateException(s"No handler for request api key ${request.header.apiKey}")
      }
    } catch {
      case e: FatalExitError => throw e
      case e: Throwable =>
        error(s"Unexpected error handling request ${request.requestDesc(true)} " +
          s"with context ${request.context}", e)
        requestHelper.handleError(request, e)
    } finally {
      // try to complete delayed action. In order to avoid conflicting locking, the actions to complete delayed requests
      // are kept in a queue. We add the logic to check the ReplicaManager queue at the end of KafkaApis.handle() and the
      // expiration thread for certain delayed operations (e.g. DelayedJoin)
      replicaManager.tryCompleteActions()
      // The local completion time may be set while processing the request. Only record it if it's unset.
      if (request.apiLocalCompleteTimeNanos < 0)
        request.apiLocalCompleteTimeNanos = time.nanoseconds
    }
  }

  def handleLeaderAndIsrRequest(request: RequestChannel.Request): Unit = {
    val zkSupport = metadataSupport.requireZkOrThrow(KafkaApis.shouldNeverReceive(request))
    // ensureTopicExists is only for client facing requests
    // We can't have the ensureTopicExists check here since the controller sends it as an advisory to all brokers so they
    // stop serving data to clients for the topic being deleted
    val correlationId = request.header.correlationId
    val leaderAndIsrRequest = request.body[LeaderAndIsrRequest]

    authHelper.authorizeClusterOperation(request, CLUSTER_ACTION)
    if (isBrokerEpochStale(zkSupport, leaderAndIsrRequest.brokerEpoch)) {
      // When the broker restarts very quickly, it is possible for this broker to receive request intended
      // for its previous generation so the broker should skip the stale request.
      info("Received LeaderAndIsr request with broker epoch " +
        s"${leaderAndIsrRequest.brokerEpoch} smaller than the current broker epoch ${zkSupport.controller.brokerEpoch}")
      requestHelper.sendResponseExemptThrottle(request, leaderAndIsrRequest.getErrorResponse(0, Errors.STALE_BROKER_EPOCH.exception))
    } else {
      val response = replicaManager.becomeLeaderOrFollower(correlationId, leaderAndIsrRequest,
        RequestHandlerHelper.onLeadershipChange(groupCoordinator, txnCoordinator, _, _))
      requestHelper.sendResponseExemptThrottle(request, response)
    }
  }

  def handleStopReplicaRequest(request: RequestChannel.Request): Unit = {
    val zkSupport = metadataSupport.requireZkOrThrow(KafkaApis.shouldNeverReceive(request))
    // ensureTopicExists is only for client facing requests
    // We can't have the ensureTopicExists check here since the controller sends it as an advisory to all brokers so they
    // stop serving data to clients for the topic being deleted
    val stopReplicaRequest = request.body[StopReplicaRequest]
    authHelper.authorizeClusterOperation(request, CLUSTER_ACTION)
    if (isBrokerEpochStale(zkSupport, stopReplicaRequest.brokerEpoch)) {
      // When the broker restarts very quickly, it is possible for this broker to receive request intended
      // for its previous generation so the broker should skip the stale request.
      info("Received StopReplica request with broker epoch " +
        s"${stopReplicaRequest.brokerEpoch} smaller than the current broker epoch ${zkSupport.controller.brokerEpoch}")
      requestHelper.sendResponseExemptThrottle(request, new StopReplicaResponse(
        new StopReplicaResponseData().setErrorCode(Errors.STALE_BROKER_EPOCH.code)))
    } else {
      val partitionStates = stopReplicaRequest.partitionStates().asScala
      val (result, error) = replicaManager.stopReplicas(
        request.context.correlationId,
        stopReplicaRequest.controllerId,
        stopReplicaRequest.controllerEpoch,
        stopReplicaRequest.brokerEpoch,
        partitionStates)
      // Clear the coordinator caches in case we were the leader. In the case of a reassignment, we
      // cannot rely on the LeaderAndIsr API for this since it is only sent to active replicas.
      result.forKeyValue { (topicPartition, error) =>
        if (error == Errors.NONE) {
          if (topicPartition.topic == GROUP_METADATA_TOPIC_NAME
              && partitionStates(topicPartition).deletePartition) {
            groupCoordinator.onResignation(topicPartition.partition)
          } else if (topicPartition.topic == TRANSACTION_STATE_TOPIC_NAME
                     && partitionStates(topicPartition).deletePartition) {
            val partitionState = partitionStates(topicPartition)
            val leaderEpoch = if (partitionState.leaderEpoch >= 0)
                Some(partitionState.leaderEpoch)
            else
              None
            txnCoordinator.onResignation(topicPartition.partition, coordinatorEpoch = leaderEpoch)
          }
        }
      }

      def toStopReplicaPartition(tp: TopicPartition, error: Errors) =
        new StopReplicaResponseData.StopReplicaPartitionError()
          .setTopicName(tp.topic)
          .setPartitionIndex(tp.partition)
          .setErrorCode(error.code)

      requestHelper.sendResponseExemptThrottle(request, new StopReplicaResponse(new StopReplicaResponseData()
        .setErrorCode(error.code)
        .setPartitionErrors(result.map {
          case (tp, error) => toStopReplicaPartition(tp, error)
        }.toBuffer.asJava)))
    }

    CoreUtils.swallow(replicaManager.replicaFetcherManager.shutdownIdleFetcherThreads(), this)
  }

  def handleUpdateMetadataRequest(request: RequestChannel.Request, bufferSupplier: BufferSupplier): Unit = {
    val zkSupport = metadataSupport.requireZkOrThrow(KafkaApis.shouldNeverReceive(request))
    val correlationId = request.header.correlationId
    val updateMetadataRequest = request.body[UpdateMetadataRequest]

    authHelper.authorizeClusterOperation(request, CLUSTER_ACTION)
    if (isBrokerEpochStale(zkSupport, updateMetadataRequest.brokerEpoch)) {
      // When the broker restarts very quickly, it is possible for this broker to receive request intended
      // for its previous generation so the broker should skip the stale request.
      info("Received update metadata request with broker epoch " +
        s"${updateMetadataRequest.brokerEpoch} smaller than the current broker epoch ${zkSupport.controller.brokerEpoch}")
      requestHelper.sendResponseExemptThrottle(request,
        new UpdateMetadataResponse(new UpdateMetadataResponseData().setErrorCode(Errors.STALE_BROKER_EPOCH.code)))
    } else {
      val deletedPartitions = replicaManager.maybeUpdateMetadataCache(correlationId, updateMetadataRequest)
      if (deletedPartitions.nonEmpty)
        groupCoordinator.handleDeletedPartitions(deletedPartitions, bufferSupplier)

      if (zkSupport.adminManager.hasDelayedTopicOperations) {
        updateMetadataRequest.partitionStates.forEach { partitionState =>
          zkSupport.adminManager.tryCompleteDelayedTopicOperations(partitionState.topicName)
        }
      }

      quotas.clientQuotaCallback.foreach { callback =>
        if (callback.updateClusterMetadata(metadataCache.getClusterMetadata(clusterId, request.context.listenerName))) {
          quotas.fetch.updateQuotaMetricConfigs()
          quotas.produce.updateQuotaMetricConfigs()
          quotas.request.updateQuotaMetricConfigs()
          quotas.controllerMutation.updateQuotaMetricConfigs()
        }
      }
      if (replicaManager.hasDelayedElectionOperations) {
        updateMetadataRequest.partitionStates.forEach { partitionState =>
          val tp = new TopicPartition(partitionState.topicName, partitionState.partitionIndex)
          replicaManager.tryCompleteElection(TopicPartitionOperationKey(tp))
        }
      }
      requestHelper.sendResponseExemptThrottle(request, new UpdateMetadataResponse(
        new UpdateMetadataResponseData().setErrorCode(Errors.NONE.code)))
    }
  }

  def handleControlledShutdownRequest(request: RequestChannel.Request): Unit = {
    val zkSupport = metadataSupport.requireZkOrThrow(KafkaApis.shouldNeverReceive(request))
    // ensureTopicExists is only for client facing requests
    // We can't have the ensureTopicExists check here since the controller sends it as an advisory to all brokers so they
    // stop serving data to clients for the topic being deleted
    val controlledShutdownRequest = request.body[ControlledShutdownRequest]
    authHelper.authorizeClusterOperation(request, CLUSTER_ACTION)

    def controlledShutdownCallback(controlledShutdownResult: Try[Set[TopicPartition]]): Unit = {
      val response = controlledShutdownResult match {
        case Success(partitionsRemaining) =>
         ControlledShutdownResponse.prepareResponse(Errors.NONE, partitionsRemaining.asJava)

        case Failure(throwable) =>
          controlledShutdownRequest.getErrorResponse(throwable)
      }
      requestHelper.sendResponseExemptThrottle(request, response)
    }
    zkSupport.controller.controlledShutdown(controlledShutdownRequest.data.brokerId, controlledShutdownRequest.data.brokerEpoch, controlledShutdownCallback)
  }

  /**
   * Handle an offset commit request
   */
  def handleOffsetCommitRequest(request: RequestChannel.Request, bufferSupplier: BufferSupplier): Unit = {
    val header = request.header
    val offsetCommitRequest = request.body[OffsetCommitRequest]

    val unauthorizedTopicErrors = mutable.Map[TopicPartition, Errors]()
    val nonExistingTopicErrors = mutable.Map[TopicPartition, Errors]()
    // the callback for sending an offset commit response
    def sendResponseCallback(commitStatus: Map[TopicPartition, Errors]): Unit = {
      val combinedCommitStatus = commitStatus ++ unauthorizedTopicErrors ++ nonExistingTopicErrors
      if (isDebugEnabled)
        combinedCommitStatus.forKeyValue { (topicPartition, error) =>
          if (error != Errors.NONE) {
            debug(s"Offset commit request with correlation id ${header.correlationId} from client ${header.clientId} " +
              s"on partition $topicPartition failed due to ${error.exceptionName}")
          }
        }
      requestHelper.sendResponseMaybeThrottle(request, requestThrottleMs =>
        new OffsetCommitResponse(requestThrottleMs, combinedCommitStatus.asJava))
    }

    // reject the request if not authorized to the group
    if (!authHelper.authorize(request.context, READ, GROUP, offsetCommitRequest.data.groupId)) {
      val error = Errors.GROUP_AUTHORIZATION_FAILED
      val responseTopicList = OffsetCommitRequest.getErrorResponseTopics(
        offsetCommitRequest.data.topics,
        error)

      requestHelper.sendResponseMaybeThrottle(request, requestThrottleMs => new OffsetCommitResponse(
        new OffsetCommitResponseData()
            .setTopics(responseTopicList)
            .setThrottleTimeMs(requestThrottleMs)
      ))
    } else if (offsetCommitRequest.data.groupInstanceId != null && config.interBrokerProtocolVersion < KAFKA_2_3_IV0) {
      // Only enable static membership when IBP >= 2.3, because it is not safe for the broker to use the static member logic
      // until we are sure that all brokers support it. If static group being loaded by an older coordinator, it will discard
      // the group.instance.id field, so static members could accidentally become "dynamic", which leads to wrong states.
      val errorMap = new mutable.HashMap[TopicPartition, Errors]
      for (topicData <- offsetCommitRequest.data.topics.asScala) {
        for (partitionData <- topicData.partitions.asScala) {
          val topicPartition = new TopicPartition(topicData.name, partitionData.partitionIndex)
          errorMap += topicPartition -> Errors.UNSUPPORTED_VERSION
        }
      }
      sendResponseCallback(errorMap.toMap)
    } else {
      val authorizedTopicRequestInfoBldr = immutable.Map.newBuilder[TopicPartition, OffsetCommitRequestData.OffsetCommitRequestPartition]

      val topics = offsetCommitRequest.data.topics.asScala
      val authorizedTopics = authHelper.filterByAuthorized(request.context, READ, TOPIC, topics)(_.name)
      for (topicData <- topics) {
        for (partitionData <- topicData.partitions.asScala) {
          val topicPartition = new TopicPartition(topicData.name, partitionData.partitionIndex)
          if (!authorizedTopics.contains(topicData.name))
            unauthorizedTopicErrors += (topicPartition -> Errors.TOPIC_AUTHORIZATION_FAILED)
          else if (!metadataCache.contains(topicPartition))
            nonExistingTopicErrors += (topicPartition -> Errors.UNKNOWN_TOPIC_OR_PARTITION)
          else
            authorizedTopicRequestInfoBldr += (topicPartition -> partitionData)
        }
      }

      val authorizedTopicRequestInfo = authorizedTopicRequestInfoBldr.result()

      if (authorizedTopicRequestInfo.isEmpty)
        sendResponseCallback(Map.empty)
      else if (header.apiVersion == 0) {
        // for version 0 always store offsets to ZK
        val zkSupport = metadataSupport.requireZkOrThrow(KafkaApis.unsupported("Version 0 offset commit requests"))
        val responseInfo = authorizedTopicRequestInfo.map {
          case (topicPartition, partitionData) =>
            try {
              if (partitionData.committedMetadata() != null
                && partitionData.committedMetadata().length > config.offsetMetadataMaxSize)
                (topicPartition, Errors.OFFSET_METADATA_TOO_LARGE)
              else {
                zkSupport.zkClient.setOrCreateConsumerOffset(
                  offsetCommitRequest.data.groupId,
                  topicPartition,
                  partitionData.committedOffset)
                (topicPartition, Errors.NONE)
              }
            } catch {
              case e: Throwable => (topicPartition, Errors.forException(e))
            }
        }
        sendResponseCallback(responseInfo)
      } else {
        // for version 1 and beyond store offsets in offset manager

        // "default" expiration timestamp is now + retention (and retention may be overridden if v2)
        // expire timestamp is computed differently for v1 and v2.
        //   - If v1 and no explicit commit timestamp is provided we treat it the same as v5.
        //   - If v1 and explicit retention time is provided we calculate expiration timestamp based on that
        //   - If v2/v3/v4 (no explicit commit timestamp) we treat it the same as v5.
        //   - For v5 and beyond there is no per partition expiration timestamp, so this field is no longer in effect
        val currentTimestamp = time.milliseconds
        val partitionData = authorizedTopicRequestInfo.map { case (k, partitionData) =>
          val metadata = if (partitionData.committedMetadata == null)
            OffsetAndMetadata.NoMetadata
          else
            partitionData.committedMetadata

          val leaderEpochOpt = if (partitionData.committedLeaderEpoch == RecordBatch.NO_PARTITION_LEADER_EPOCH)
            Optional.empty[Integer]
          else
            Optional.of[Integer](partitionData.committedLeaderEpoch)

          k -> new OffsetAndMetadata(
            offset = partitionData.committedOffset,
            leaderEpoch = leaderEpochOpt,
            metadata = metadata,
            commitTimestamp = partitionData.commitTimestamp match {
              case OffsetCommitRequest.DEFAULT_TIMESTAMP => currentTimestamp
              case customTimestamp => customTimestamp
            },
            expireTimestamp = offsetCommitRequest.data.retentionTimeMs match {
              case OffsetCommitRequest.DEFAULT_RETENTION_TIME => None
              case retentionTime => Some(currentTimestamp + retentionTime)
            }
          )
        }

        // call coordinator to handle commit offset
        groupCoordinator.handleCommitOffsets(
          offsetCommitRequest.data.groupId,
          offsetCommitRequest.data.memberId,
          Option(offsetCommitRequest.data.groupInstanceId),
          offsetCommitRequest.data.generationId,
          partitionData,
          sendResponseCallback,
          bufferSupplier)
      }
    }
  }

  /**
   * Handle a produce request
   */
  def handleProduceRequest(request: RequestChannel.Request, bufferSupplier: BufferSupplier): Unit = {
    val produceRequest = request.body[ProduceRequest]
    val requestSize = request.sizeInBytes

    if (RequestUtils.hasTransactionalRecords(produceRequest)) {
      val isAuthorizedTransactional = produceRequest.transactionalId != null &&
        authHelper.authorize(request.context, WRITE, TRANSACTIONAL_ID, produceRequest.transactionalId)
      if (!isAuthorizedTransactional) {
        requestHelper.sendErrorResponseMaybeThrottle(request, Errors.TRANSACTIONAL_ID_AUTHORIZATION_FAILED.exception)
        return
      }
    }

    val unauthorizedTopicResponses = mutable.Map[TopicPartition, PartitionResponse]()
    val nonExistingTopicResponses = mutable.Map[TopicPartition, PartitionResponse]()
    val invalidRequestResponses = mutable.Map[TopicPartition, PartitionResponse]()
    val authorizedRequestInfo = mutable.Map[TopicPartition, MemoryRecords]()
    // cache the result to avoid redundant authorization calls
    val authorizedTopics = authHelper.filterByAuthorized(request.context, WRITE, TOPIC,
      produceRequest.data().topicData().asScala)(_.name())

    produceRequest.data.topicData.forEach(topic => topic.partitionData.forEach { partition =>
      val topicPartition = new TopicPartition(topic.name, partition.index)
      // This caller assumes the type is MemoryRecords and that is true on current serialization
      // We cast the type to avoid causing big change to code base.
      // https://issues.apache.org/jira/browse/KAFKA-10698
      val memoryRecords = partition.records.asInstanceOf[MemoryRecords]
      if (!authorizedTopics.contains(topicPartition.topic))
        unauthorizedTopicResponses += topicPartition -> new PartitionResponse(Errors.TOPIC_AUTHORIZATION_FAILED)
      else if (!metadataCache.contains(topicPartition))
        nonExistingTopicResponses += topicPartition -> new PartitionResponse(Errors.UNKNOWN_TOPIC_OR_PARTITION)
      else
        try {
          ProduceRequest.validateRecords(request.header.apiVersion, memoryRecords)
          authorizedRequestInfo += (topicPartition -> memoryRecords)
        } catch {
          case e: ApiException =>
            invalidRequestResponses += topicPartition -> new PartitionResponse(Errors.forException(e))
        }
    })

    // the callback for sending a produce response
    // The construction of ProduceResponse is able to accept auto-generated protocol data so
    // KafkaApis#handleProduceRequest should apply auto-generated protocol to avoid extra conversion.
    // https://issues.apache.org/jira/browse/KAFKA-10730
    @nowarn("cat=deprecation")
    def sendResponseCallback(responseStatus: Map[TopicPartition, PartitionResponse]): Unit = {
      val mergedResponseStatus = responseStatus ++ unauthorizedTopicResponses ++ nonExistingTopicResponses ++ invalidRequestResponses
      var errorInResponse = false

      mergedResponseStatus.forKeyValue { (topicPartition, status) =>
        if (status.error != Errors.NONE) {
          errorInResponse = true
          debug("Produce request with correlation id %d from client %s on partition %s failed due to %s".format(
            request.header.correlationId,
            request.header.clientId,
            topicPartition,
            status.error.exceptionName))
        }
      }

      // Record both bandwidth and request quota-specific values and throttle by muting the channel if any of the quotas
      // have been violated. If both quotas have been violated, use the max throttle time between the two quotas. Note
      // that the request quota is not enforced if acks == 0.
      val timeMs = time.milliseconds()
      val bandwidthThrottleTimeMs = quotas.produce.maybeRecordAndGetThrottleTimeMs(request, requestSize, timeMs)
      val requestThrottleTimeMs =
        if (produceRequest.acks == 0) 0
        else quotas.request.maybeRecordAndGetThrottleTimeMs(request, timeMs)
      val maxThrottleTimeMs = Math.max(bandwidthThrottleTimeMs, requestThrottleTimeMs)
      if (maxThrottleTimeMs > 0) {
        request.apiThrottleTimeMs = maxThrottleTimeMs
        if (bandwidthThrottleTimeMs > requestThrottleTimeMs) {
          requestHelper.throttle(quotas.produce, request, bandwidthThrottleTimeMs)
        } else {
          requestHelper.throttle(quotas.request, request, requestThrottleTimeMs)
        }
      }

      // Send the response immediately. In case of throttling, the channel has already been muted.
      if (produceRequest.acks == 0) {
        // no operation needed if producer request.required.acks = 0; however, if there is any error in handling
        // the request, since no response is expected by the producer, the server will close socket server so that
        // the producer client will know that some error has happened and will refresh its metadata
        if (errorInResponse) {
          val exceptionsSummary = mergedResponseStatus.map { case (topicPartition, status) =>
            topicPartition -> status.error.exceptionName
          }.mkString(", ")
          info(
            s"Closing connection due to error during produce request with correlation id ${request.header.correlationId} " +
              s"from client id ${request.header.clientId} with ack=0\n" +
              s"Topic and partition to exceptions: $exceptionsSummary"
          )
          requestChannel.closeConnection(request, new ProduceResponse(mergedResponseStatus.asJava).errorCounts)
        } else {
          // Note that although request throttling is exempt for acks == 0, the channel may be throttled due to
          // bandwidth quota violation.
          requestHelper.sendNoOpResponseExemptThrottle(request)
        }
      } else {
        requestChannel.sendResponse(request, new ProduceResponse(mergedResponseStatus.asJava, maxThrottleTimeMs), None)
      }
    }

    def processingStatsCallback(processingStats: FetchResponseStats): Unit = {
      processingStats.forKeyValue { (tp, info) =>
        updateRecordConversionStats(request, tp, info)
      }
    }

    if (authorizedRequestInfo.isEmpty)
      sendResponseCallback(Map.empty)
    else {
      val internalTopicsAllowed = request.header.clientId == AdminUtils.AdminClientId

      // call the replica manager to append messages to the replicas
      replicaManager.appendRecords(
        timeout = produceRequest.timeout.toLong,
        requiredAcks = produceRequest.acks,
        internalTopicsAllowed = internalTopicsAllowed,
        origin = AppendOrigin.Client,
        entriesPerPartition = authorizedRequestInfo,
        bufferSupplier = bufferSupplier,
        responseCallback = sendResponseCallback,
        recordConversionStatsCallback = processingStatsCallback)

      // if the request is put into the purgatory, it will have a held reference and hence cannot be garbage collected;
      // hence we clear its data here in order to let GC reclaim its memory since it is already appended to log
      produceRequest.clearPartitionRecords()
    }
  }

  /**
   * Handle a fetch request
   */
  def handleFetchRequest(request: RequestChannel.Request): Unit = {
    val versionId = request.header.apiVersion
    val clientId = request.header.clientId
    val fetchRequest = request.body[FetchRequest]
    val fetchContext = fetchManager.newContext(
      fetchRequest.metadata,
      fetchRequest.fetchData,
      fetchRequest.toForget,
      fetchRequest.isFromFollower)

    val clientMetadata: Option[ClientMetadata] = if (versionId >= 11) {
      // Fetch API version 11 added preferred replica logic
      Some(new DefaultClientMetadata(
        fetchRequest.rackId,
        clientId,
        request.context.clientAddress,
        request.context.principal,
        request.context.listenerName.value))
    } else {
      None
    }

    val erroneous = mutable.ArrayBuffer[(TopicPartition, FetchResponseData.PartitionData)]()
    val interesting = mutable.ArrayBuffer[(TopicPartition, FetchRequest.PartitionData)]()
    if (fetchRequest.isFromFollower) {
      // The follower must have ClusterAction on ClusterResource in order to fetch partition data.
      if (authHelper.authorize(request.context, CLUSTER_ACTION, CLUSTER, CLUSTER_NAME)) {
        fetchContext.foreachPartition { (topicPartition, data) =>
          if (!metadataCache.contains(topicPartition))
            erroneous += topicPartition -> FetchResponse.partitionResponse(topicPartition.partition, Errors.UNKNOWN_TOPIC_OR_PARTITION)
          else
            interesting += (topicPartition -> data)
        }
      } else {
        fetchContext.foreachPartition { (part, _) =>
          erroneous += part -> FetchResponse.partitionResponse(part.partition, Errors.TOPIC_AUTHORIZATION_FAILED)
        }
      }
    } else {
      // Regular Kafka consumers need READ permission on each partition they are fetching.
      val partitionDatas = new mutable.ArrayBuffer[(TopicPartition, FetchRequest.PartitionData)]
      fetchContext.foreachPartition { (topicPartition, partitionData) =>
        partitionDatas += topicPartition -> partitionData
      }
      val authorizedTopics = authHelper.filterByAuthorized(request.context, READ, TOPIC, partitionDatas)(_._1.topic)
      partitionDatas.foreach { case (topicPartition, data) =>
        if (!authorizedTopics.contains(topicPartition.topic))
          erroneous += topicPartition -> FetchResponse.partitionResponse(topicPartition.partition, Errors.TOPIC_AUTHORIZATION_FAILED)
        else if (!metadataCache.contains(topicPartition))
          erroneous += topicPartition -> FetchResponse.partitionResponse(topicPartition.partition, Errors.UNKNOWN_TOPIC_OR_PARTITION)
        else
          interesting += (topicPartition -> data)
      }
    }

    def maybeDownConvertStorageError(error: Errors): Errors = {
      // If consumer sends FetchRequest V5 or earlier, the client library is not guaranteed to recognize the error code
      // for KafkaStorageException. In this case the client library will translate KafkaStorageException to
      // UnknownServerException which is not retriable. We can ensure that consumer will update metadata and retry
      // by converting the KafkaStorageException to NotLeaderOrFollowerException in the response if FetchRequest version <= 5
      if (error == Errors.KAFKA_STORAGE_ERROR && versionId <= 5) {
        Errors.NOT_LEADER_OR_FOLLOWER
      } else {
        error
      }
    }

    def maybeConvertFetchedData(tp: TopicPartition,
                                partitionData: FetchResponseData.PartitionData): FetchResponseData.PartitionData = {
      val logConfig = replicaManager.getLogConfig(tp)

      if (logConfig.exists(_.compressionType == ZStdCompressionCodec.name) && versionId < 10) {
        trace(s"Fetching messages is disabled for ZStandard compressed partition $tp. Sending unsupported version response to $clientId.")
        FetchResponse.partitionResponse(tp.partition, Errors.UNSUPPORTED_COMPRESSION_TYPE)
      } else {
        // Down-conversion of the fetched records is needed when the stored magic version is
        // greater than that supported by the client (as indicated by the fetch request version). If the
        // configured magic version for the topic is less than or equal to that supported by the version of the
        // fetch request, we skip the iteration through the records in order to check the magic version since we
        // know it must be supported. However, if the magic version is changed from a higher version back to a
        // lower version, this check will no longer be valid and we will fail to down-convert the messages
        // which were written in the new format prior to the version downgrade.
        val unconvertedRecords = FetchResponse.recordsOrFail(partitionData)
        val downConvertMagic =
          logConfig.map(_.messageFormatVersion.recordVersion.value).flatMap { magic =>
            if (magic > RecordBatch.MAGIC_VALUE_V0 && versionId <= 1 && !unconvertedRecords.hasCompatibleMagic(RecordBatch.MAGIC_VALUE_V0))
              Some(RecordBatch.MAGIC_VALUE_V0)
            else if (magic > RecordBatch.MAGIC_VALUE_V1 && versionId <= 3 && !unconvertedRecords.hasCompatibleMagic(RecordBatch.MAGIC_VALUE_V1))
              Some(RecordBatch.MAGIC_VALUE_V1)
            else
              None
          }

        downConvertMagic match {
          case Some(magic) =>
            // For fetch requests from clients, check if down-conversion is disabled for the particular partition
            if (!fetchRequest.isFromFollower && !logConfig.forall(_.messageDownConversionEnable)) {
              trace(s"Conversion to message format ${downConvertMagic.get} is disabled for partition $tp. Sending unsupported version response to $clientId.")
              FetchResponse.partitionResponse(tp.partition, Errors.UNSUPPORTED_VERSION)
            } else {
              try {
                trace(s"Down converting records from partition $tp to message format version $magic for fetch request from $clientId")
                // Because down-conversion is extremely memory intensive, we want to try and delay the down-conversion as much
                // as possible. With KIP-283, we have the ability to lazily down-convert in a chunked manner. The lazy, chunked
                // down-conversion always guarantees that at least one batch of messages is down-converted and sent out to the
                // client.
                new FetchResponseData.PartitionData()
                  .setPartitionIndex(tp.partition)
                  .setErrorCode(maybeDownConvertStorageError(Errors.forCode(partitionData.errorCode)).code)
                  .setHighWatermark(partitionData.highWatermark)
                  .setLastStableOffset(partitionData.lastStableOffset)
                  .setLogStartOffset(partitionData.logStartOffset)
                  .setAbortedTransactions(partitionData.abortedTransactions)
                  .setRecords(new LazyDownConversionRecords(tp, unconvertedRecords, magic, fetchContext.getFetchOffset(tp).get, time))
                  .setPreferredReadReplica(partitionData.preferredReadReplica())
              } catch {
                case e: UnsupportedCompressionTypeException =>
                  trace("Received unsupported compression type error during down-conversion", e)
                  FetchResponse.partitionResponse(tp.partition, Errors.UNSUPPORTED_COMPRESSION_TYPE)
              }
            }
          case None =>
            new FetchResponseData.PartitionData()
              .setPartitionIndex(tp.partition)
              .setErrorCode(maybeDownConvertStorageError(Errors.forCode(partitionData.errorCode)).code)
              .setHighWatermark(partitionData.highWatermark)
              .setLastStableOffset(partitionData.lastStableOffset)
              .setLogStartOffset(partitionData.logStartOffset)
              .setAbortedTransactions(partitionData.abortedTransactions)
              .setRecords(unconvertedRecords)
              .setPreferredReadReplica(partitionData.preferredReadReplica)
              .setDivergingEpoch(partitionData.divergingEpoch)
        }
      }
    }

    // the callback for process a fetch response, invoked before throttling
    def processResponseCallback(responsePartitionData: Seq[(TopicPartition, FetchPartitionData)]): Unit = {
      val partitions = new util.LinkedHashMap[TopicPartition, FetchResponseData.PartitionData]
      val reassigningPartitions = mutable.Set[TopicPartition]()
      responsePartitionData.foreach { case (tp, data) =>
        val abortedTransactions = data.abortedTransactions.map(_.asJava).orNull
        val lastStableOffset = data.lastStableOffset.getOrElse(FetchResponse.INVALID_LAST_STABLE_OFFSET)
        if (data.isReassignmentFetch) reassigningPartitions.add(tp)
        val partitionData = new FetchResponseData.PartitionData()
          .setPartitionIndex(tp.partition)
          .setErrorCode(maybeDownConvertStorageError(data.error).code)
          .setHighWatermark(data.highWatermark)
          .setLastStableOffset(lastStableOffset)
          .setLogStartOffset(data.logStartOffset)
          .setAbortedTransactions(abortedTransactions)
          .setRecords(data.records)
          .setPreferredReadReplica(data.preferredReadReplica.getOrElse(FetchResponse.INVALID_PREFERRED_REPLICA_ID))
        data.divergingEpoch.foreach(partitionData.setDivergingEpoch)
        partitions.put(tp, partitionData)
      }
      erroneous.foreach { case (tp, data) => partitions.put(tp, data) }

      var unconvertedFetchResponse: FetchResponse = null

      def createResponse(throttleTimeMs: Int): FetchResponse = {
        // Down-convert messages for each partition if required
        val convertedData = new util.LinkedHashMap[TopicPartition, FetchResponseData.PartitionData]
        unconvertedFetchResponse.responseData.forEach { (tp, unconvertedPartitionData) =>
          val error = Errors.forCode(unconvertedPartitionData.errorCode)
          if (error != Errors.NONE)
            debug(s"Fetch request with correlation id ${request.header.correlationId} from client $clientId " +
              s"on partition $tp failed due to ${error.exceptionName}")
          convertedData.put(tp, maybeConvertFetchedData(tp, unconvertedPartitionData))
        }

        // Prepare fetch response from converted data
        val response = FetchResponse.of(unconvertedFetchResponse.error, throttleTimeMs, unconvertedFetchResponse.sessionId, convertedData)
        // record the bytes out metrics only when the response is being sent
        response.responseData.forEach { (tp, data) =>
          brokerTopicStats.updateBytesOut(tp.topic, fetchRequest.isFromFollower,
            reassigningPartitions.contains(tp), FetchResponse.recordsSize(data))
        }
        response
      }

      def updateConversionStats(send: Send): Unit = {
        send match {
          case send: MultiRecordsSend if send.recordConversionStats != null =>
            send.recordConversionStats.asScala.toMap.foreach {
              case (tp, stats) => updateRecordConversionStats(request, tp, stats)
            }
          case _ =>
        }
      }

      if (fetchRequest.isFromFollower) {
        // We've already evaluated against the quota and are good to go. Just need to record it now.
        unconvertedFetchResponse = fetchContext.updateAndGenerateResponseData(partitions)
        val responseSize = KafkaApis.sizeOfThrottledPartitions(versionId, unconvertedFetchResponse, quotas.leader)
        quotas.leader.record(responseSize)
        trace(s"Sending Fetch response with partitions.size=${unconvertedFetchResponse.responseData.size}, " +
          s"metadata=${unconvertedFetchResponse.sessionId}")
        requestHelper.sendResponseExemptThrottle(request, createResponse(0), Some(updateConversionStats))
      } else {
        // Fetch size used to determine throttle time is calculated before any down conversions.
        // This may be slightly different from the actual response size. But since down conversions
        // result in data being loaded into memory, we should do this only when we are not going to throttle.
        //
        // Record both bandwidth and request quota-specific values and throttle by muting the channel if any of the
        // quotas have been violated. If both quotas have been violated, use the max throttle time between the two
        // quotas. When throttled, we unrecord the recorded bandwidth quota value
        val responseSize = fetchContext.getResponseSize(partitions, versionId)
        val timeMs = time.milliseconds()
        val requestThrottleTimeMs = quotas.request.maybeRecordAndGetThrottleTimeMs(request, timeMs)
        val bandwidthThrottleTimeMs = quotas.fetch.maybeRecordAndGetThrottleTimeMs(request, responseSize, timeMs)

        val maxThrottleTimeMs = math.max(bandwidthThrottleTimeMs, requestThrottleTimeMs)
        if (maxThrottleTimeMs > 0) {
          request.apiThrottleTimeMs = maxThrottleTimeMs
          // Even if we need to throttle for request quota violation, we should "unrecord" the already recorded value
          // from the fetch quota because we are going to return an empty response.
          quotas.fetch.unrecordQuotaSensor(request, responseSize, timeMs)
          if (bandwidthThrottleTimeMs > requestThrottleTimeMs) {
            requestHelper.throttle(quotas.fetch, request, bandwidthThrottleTimeMs)
          } else {
            requestHelper.throttle(quotas.request, request, requestThrottleTimeMs)
          }
          // If throttling is required, return an empty response.
          unconvertedFetchResponse = fetchContext.getThrottledResponse(maxThrottleTimeMs)
        } else {
          // Get the actual response. This will update the fetch context.
          unconvertedFetchResponse = fetchContext.updateAndGenerateResponseData(partitions)
          trace(s"Sending Fetch response with partitions.size=$responseSize, metadata=${unconvertedFetchResponse.sessionId}")
        }

        // Send the response immediately.
        requestChannel.sendResponse(request, createResponse(maxThrottleTimeMs), Some(updateConversionStats))
      }
    }

    // for fetch from consumer, cap fetchMaxBytes to the maximum bytes that could be fetched without being throttled given
    // no bytes were recorded in the recent quota window
    // trying to fetch more bytes would result in a guaranteed throttling potentially blocking consumer progress
    val maxQuotaWindowBytes = if (fetchRequest.isFromFollower)
      Int.MaxValue
    else
      quotas.fetch.getMaxValueInQuotaWindow(request.session, clientId).toInt

    val fetchMaxBytes = Math.min(Math.min(fetchRequest.maxBytes, config.fetchMaxBytes), maxQuotaWindowBytes)
    val fetchMinBytes = Math.min(fetchRequest.minBytes, fetchMaxBytes)
    if (interesting.isEmpty)
      processResponseCallback(Seq.empty)
    else {
      // call the replica manager to fetch messages from the local replica
      replicaManager.fetchMessages(
        fetchRequest.maxWait.toLong,
        fetchRequest.replicaId,
        fetchMinBytes,
        fetchMaxBytes,
        versionId <= 2,
        interesting,
        replicationQuota(fetchRequest),
        processResponseCallback,
        fetchRequest.isolationLevel,
        clientMetadata)
    }
  }

  def replicationQuota(fetchRequest: FetchRequest): ReplicaQuota =
    if (fetchRequest.isFromFollower) quotas.leader else UnboundedQuota

  def handleListOffsetRequest(request: RequestChannel.Request): Unit = {
    val version = request.header.apiVersion

    val topics = if (version == 0)
      handleListOffsetRequestV0(request)
    else
      handleListOffsetRequestV1AndAbove(request)

    requestHelper.sendResponseMaybeThrottle(request, requestThrottleMs => new ListOffsetsResponse(new ListOffsetsResponseData()
      .setThrottleTimeMs(requestThrottleMs)
      .setTopics(topics.asJava)))
  }

  private def handleListOffsetRequestV0(request : RequestChannel.Request) : List[ListOffsetsTopicResponse] = {
    val correlationId = request.header.correlationId
    val clientId = request.header.clientId
    val offsetRequest = request.body[ListOffsetsRequest]

    val (authorizedRequestInfo, unauthorizedRequestInfo) = authHelper.partitionSeqByAuthorized(request.context,
        DESCRIBE, TOPIC, offsetRequest.topics.asScala.toSeq)(_.name)

    val unauthorizedResponseStatus = unauthorizedRequestInfo.map(topic =>
      new ListOffsetsTopicResponse()
        .setName(topic.name)
        .setPartitions(topic.partitions.asScala.map(partition =>
          new ListOffsetsPartitionResponse()
            .setPartitionIndex(partition.partitionIndex)
            .setErrorCode(Errors.TOPIC_AUTHORIZATION_FAILED.code)).asJava)
    )

    val responseTopics = authorizedRequestInfo.map { topic =>
      val responsePartitions = topic.partitions.asScala.map { partition =>
        val topicPartition = new TopicPartition(topic.name, partition.partitionIndex)

        try {
          val offsets = replicaManager.legacyFetchOffsetsForTimestamp(
            topicPartition = topicPartition,
            timestamp = partition.timestamp,
            maxNumOffsets = partition.maxNumOffsets,
            isFromConsumer = offsetRequest.replicaId == ListOffsetsRequest.CONSUMER_REPLICA_ID,
            fetchOnlyFromLeader = offsetRequest.replicaId != ListOffsetsRequest.DEBUGGING_REPLICA_ID)
          new ListOffsetsPartitionResponse()
            .setPartitionIndex(partition.partitionIndex)
            .setErrorCode(Errors.NONE.code)
            .setOldStyleOffsets(offsets.map(JLong.valueOf).asJava)
        } catch {
          // NOTE: UnknownTopicOrPartitionException and NotLeaderOrFollowerException are special cases since these error messages
          // are typically transient and there is no value in logging the entire stack trace for the same
          case e @ (_ : UnknownTopicOrPartitionException |
                    _ : NotLeaderOrFollowerException |
                    _ : KafkaStorageException) =>
            debug("Offset request with correlation id %d from client %s on partition %s failed due to %s".format(
              correlationId, clientId, topicPartition, e.getMessage))
            new ListOffsetsPartitionResponse()
              .setPartitionIndex(partition.partitionIndex)
              .setErrorCode(Errors.forException(e).code)
          case e: Throwable =>
            error("Error while responding to offset request", e)
            new ListOffsetsPartitionResponse()
              .setPartitionIndex(partition.partitionIndex)
              .setErrorCode(Errors.forException(e).code)
        }
      }
      new ListOffsetsTopicResponse().setName(topic.name).setPartitions(responsePartitions.asJava)
    }
    (responseTopics ++ unauthorizedResponseStatus).toList
  }

  private def handleListOffsetRequestV1AndAbove(request : RequestChannel.Request): List[ListOffsetsTopicResponse] = {
    val correlationId = request.header.correlationId
    val clientId = request.header.clientId
    val offsetRequest = request.body[ListOffsetsRequest]
    val version = request.header.apiVersion

    def buildErrorResponse(e: Errors, partition: ListOffsetsPartition): ListOffsetsPartitionResponse = {
      new ListOffsetsPartitionResponse()
        .setPartitionIndex(partition.partitionIndex)
        .setErrorCode(e.code)
        .setTimestamp(ListOffsetsResponse.UNKNOWN_TIMESTAMP)
        .setOffset(ListOffsetsResponse.UNKNOWN_OFFSET)
    }

    val (authorizedRequestInfo, unauthorizedRequestInfo) = authHelper.partitionSeqByAuthorized(request.context,
        DESCRIBE, TOPIC, offsetRequest.topics.asScala.toSeq)(_.name)

    val unauthorizedResponseStatus = unauthorizedRequestInfo.map(topic =>
      new ListOffsetsTopicResponse()
        .setName(topic.name)
        .setPartitions(topic.partitions.asScala.map(partition =>
          buildErrorResponse(Errors.TOPIC_AUTHORIZATION_FAILED, partition)).asJava)
    )

    val responseTopics = authorizedRequestInfo.map { topic =>
      val responsePartitions = topic.partitions.asScala.map { partition =>
        val topicPartition = new TopicPartition(topic.name, partition.partitionIndex)
        if (offsetRequest.duplicatePartitions.contains(topicPartition)) {
          debug(s"OffsetRequest with correlation id $correlationId from client $clientId on partition $topicPartition " +
              s"failed because the partition is duplicated in the request.")
          buildErrorResponse(Errors.INVALID_REQUEST, partition)
        } else {
          try {
            val fetchOnlyFromLeader = offsetRequest.replicaId != ListOffsetsRequest.DEBUGGING_REPLICA_ID
            val isClientRequest = offsetRequest.replicaId == ListOffsetsRequest.CONSUMER_REPLICA_ID
            val isolationLevelOpt = if (isClientRequest)
              Some(offsetRequest.isolationLevel)
            else
              None

            val foundOpt = replicaManager.fetchOffsetForTimestamp(topicPartition,
              partition.timestamp,
              isolationLevelOpt,
              if (partition.currentLeaderEpoch == ListOffsetsResponse.UNKNOWN_EPOCH) Optional.empty() else Optional.of(partition.currentLeaderEpoch),
              fetchOnlyFromLeader)

            val response = foundOpt match {
              case Some(found) =>
                val partitionResponse = new ListOffsetsPartitionResponse()
                  .setPartitionIndex(partition.partitionIndex)
                  .setErrorCode(Errors.NONE.code)
                  .setTimestamp(found.timestamp)
                  .setOffset(found.offset)
                if (found.leaderEpoch.isPresent && version >= 4)
                  partitionResponse.setLeaderEpoch(found.leaderEpoch.get)
                partitionResponse
              case None =>
                buildErrorResponse(Errors.NONE, partition)
            }
            response
          } catch {
            // NOTE: These exceptions are special cases since these error messages are typically transient or the client
            // would have received a clear exception and there is no value in logging the entire stack trace for the same
            case e @ (_ : UnknownTopicOrPartitionException |
                      _ : NotLeaderOrFollowerException |
                      _ : UnknownLeaderEpochException |
                      _ : FencedLeaderEpochException |
                      _ : KafkaStorageException |
                      _ : UnsupportedForMessageFormatException) =>
              debug(s"Offset request with correlation id $correlationId from client $clientId on " +
                  s"partition $topicPartition failed due to ${e.getMessage}")
              buildErrorResponse(Errors.forException(e), partition)

            // Only V5 and newer ListOffset calls should get OFFSET_NOT_AVAILABLE
            case e: OffsetNotAvailableException =>
              if (request.header.apiVersion >= 5) {
                buildErrorResponse(Errors.forException(e), partition)
              } else {
                buildErrorResponse(Errors.LEADER_NOT_AVAILABLE, partition)
              }

            case e: Throwable =>
              error("Error while responding to offset request", e)
              buildErrorResponse(Errors.forException(e), partition)
          }
        }
      }
      new ListOffsetsTopicResponse().setName(topic.name).setPartitions(responsePartitions.asJava)
    }
    (responseTopics ++ unauthorizedResponseStatus).toList
  }

  private def metadataResponseTopic(error: Errors,
                                    topic: String,
                                    isInternal: Boolean,
                                    partitionData: util.List[MetadataResponsePartition]): MetadataResponseTopic = {
    new MetadataResponseTopic()
      .setErrorCode(error.code)
      .setName(topic)
      .setIsInternal(isInternal)
      .setPartitions(partitionData)
  }

  private def getTopicMetadata(
    request: RequestChannel.Request,
    fetchAllTopics: Boolean,
    allowAutoTopicCreation: Boolean,
    topics: Set[String],
    listenerName: ListenerName,
    errorUnavailableEndpoints: Boolean,
    errorUnavailableListeners: Boolean
  ): Seq[MetadataResponseTopic] = {
    val topicResponses = metadataCache.getTopicMetadata(topics, listenerName,
      errorUnavailableEndpoints, errorUnavailableListeners)

    if (topics.isEmpty || topicResponses.size == topics.size || fetchAllTopics) {
      topicResponses
    } else {
      val nonExistingTopics = topics.diff(topicResponses.map(_.name).toSet)
      val nonExistingTopicResponses = if (allowAutoTopicCreation) {
        val controllerMutationQuota = quotas.controllerMutation.newPermissiveQuotaFor(request)
        autoTopicCreationManager.createTopics(nonExistingTopics, controllerMutationQuota)
      } else {
        nonExistingTopics.map { topic =>
          val error = try {
            Topic.validate(topic)
            Errors.UNKNOWN_TOPIC_OR_PARTITION
          } catch {
            case _: InvalidTopicException =>
              Errors.INVALID_TOPIC_EXCEPTION
          }

          metadataResponseTopic(
            error,
            topic,
            Topic.isInternal(topic),
            util.Collections.emptyList()
          )
        }
      }

      topicResponses ++ nonExistingTopicResponses
    }
  }

  def handleTopicMetadataRequest(request: RequestChannel.Request): Unit = {
    val metadataRequest = request.body[MetadataRequest]
    val requestVersion = request.header.apiVersion

    val topics = if (metadataRequest.isAllTopics)
      metadataCache.getAllTopics()
    else
      metadataRequest.topics.asScala.toSet

    val authorizedForDescribeTopics = authHelper.filterByAuthorized(request.context, DESCRIBE, TOPIC,
      topics, logIfDenied = !metadataRequest.isAllTopics)(identity)
    var (authorizedTopics, unauthorizedForDescribeTopics) = topics.partition(authorizedForDescribeTopics.contains)
    var unauthorizedForCreateTopics = Set[String]()

    if (authorizedTopics.nonEmpty) {
      val nonExistingTopics = metadataCache.getNonExistingTopics(authorizedTopics)
      if (metadataRequest.allowAutoTopicCreation && config.autoCreateTopicsEnable && nonExistingTopics.nonEmpty) {
        if (!authHelper.authorize(request.context, CREATE, CLUSTER, CLUSTER_NAME, logIfDenied = false)) {
          val authorizedForCreateTopics = authHelper.filterByAuthorized(request.context, CREATE, TOPIC,
            nonExistingTopics)(identity)
          unauthorizedForCreateTopics = nonExistingTopics.diff(authorizedForCreateTopics)
          authorizedTopics = authorizedTopics.diff(unauthorizedForCreateTopics)
        }
      }
    }

    val unauthorizedForCreateTopicMetadata = unauthorizedForCreateTopics.map(topic =>
      metadataResponseTopic(Errors.TOPIC_AUTHORIZATION_FAILED, topic, isInternal(topic), util.Collections.emptyList()))

    // do not disclose the existence of topics unauthorized for Describe, so we've not even checked if they exist or not
    val unauthorizedForDescribeTopicMetadata =
      // In case of all topics, don't include topics unauthorized for Describe
      if ((requestVersion == 0 && (metadataRequest.topics == null || metadataRequest.topics.isEmpty)) || metadataRequest.isAllTopics)
        Set.empty[MetadataResponseTopic]
      else
        unauthorizedForDescribeTopics.map(topic =>
          metadataResponseTopic(Errors.TOPIC_AUTHORIZATION_FAILED, topic, false, util.Collections.emptyList()))

    // In version 0, we returned an error when brokers with replicas were unavailable,
    // while in higher versions we simply don't include the broker in the returned broker list
    val errorUnavailableEndpoints = requestVersion == 0
    // In versions 5 and below, we returned LEADER_NOT_AVAILABLE if a matching listener was not found on the leader.
    // From version 6 onwards, we return LISTENER_NOT_FOUND to enable diagnosis of configuration errors.
    val errorUnavailableListeners = requestVersion >= 6

    val allowAutoCreation = config.autoCreateTopicsEnable && metadataRequest.allowAutoTopicCreation && !metadataRequest.isAllTopics
    val topicMetadata = getTopicMetadata(request, metadataRequest.isAllTopics, allowAutoCreation, authorizedTopics,
      request.context.listenerName, errorUnavailableEndpoints, errorUnavailableListeners)

    var clusterAuthorizedOperations = Int.MinValue // Default value in the schema
    if (requestVersion >= 8) {
      // get cluster authorized operations
      if (requestVersion <= 10) {
        if (metadataRequest.data.includeClusterAuthorizedOperations) {
          if (authHelper.authorize(request.context, DESCRIBE, CLUSTER, CLUSTER_NAME))
            clusterAuthorizedOperations = authHelper.authorizedOperations(request, Resource.CLUSTER)
          else
            clusterAuthorizedOperations = 0
        }
      }

      // get topic authorized operations
      if (metadataRequest.data.includeTopicAuthorizedOperations) {
        def setTopicAuthorizedOperations(topicMetadata: Seq[MetadataResponseTopic]): Unit = {
          topicMetadata.foreach { topicData =>
            topicData.setTopicAuthorizedOperations(authHelper.authorizedOperations(request, new Resource(ResourceType.TOPIC, topicData.name)))
          }
        }
        setTopicAuthorizedOperations(topicMetadata)
      }
    }

    val completeTopicMetadata = topicMetadata ++ unauthorizedForCreateTopicMetadata ++ unauthorizedForDescribeTopicMetadata

    val brokers = metadataCache.getAliveBrokers

    trace("Sending topic metadata %s and brokers %s for correlation id %d to client %s".format(completeTopicMetadata.mkString(","),
      brokers.mkString(","), request.header.correlationId, request.header.clientId))

    requestHelper.sendResponseMaybeThrottle(request, requestThrottleMs =>
       MetadataResponse.prepareResponse(
         requestVersion,
         requestThrottleMs,
         brokers.flatMap(_.endpoints.get(request.context.listenerName.value())).toList.asJava,
         clusterId,
         metadataSupport.controllerId.getOrElse(MetadataResponse.NO_CONTROLLER_ID),
         completeTopicMetadata.asJava,
         clusterAuthorizedOperations
      ))
  }

  /**
   * Handle an offset fetch request
   */
  def handleOffsetFetchRequest(request: RequestChannel.Request): Unit = {
    val header = request.header
    val offsetFetchRequest = request.body[OffsetFetchRequest]

    def partitionByAuthorized(seq: Seq[TopicPartition]): (Seq[TopicPartition], Seq[TopicPartition]) =
      authHelper.partitionSeqByAuthorized(request.context, DESCRIBE, TOPIC, seq)(_.topic)

    def createResponse(requestThrottleMs: Int): AbstractResponse = {
      val offsetFetchResponse =
        // reject the request if not authorized to the group
        if (!authHelper.authorize(request.context, DESCRIBE, GROUP, offsetFetchRequest.groupId))
          offsetFetchRequest.getErrorResponse(requestThrottleMs, Errors.GROUP_AUTHORIZATION_FAILED)
        else {
          if (header.apiVersion == 0) {
            val zkSupport = metadataSupport.requireZkOrThrow(KafkaApis.unsupported("Version 0 offset fetch requests"))
            val (authorizedPartitions, unauthorizedPartitions) = partitionByAuthorized(
              offsetFetchRequest.partitions.asScala)

            // version 0 reads offsets from ZK
            val authorizedPartitionData = authorizedPartitions.map { topicPartition =>
              try {
                if (!metadataCache.contains(topicPartition))
                  (topicPartition, OffsetFetchResponse.UNKNOWN_PARTITION)
                else {
                  val payloadOpt = zkSupport.zkClient.getConsumerOffset(offsetFetchRequest.groupId, topicPartition)
                  payloadOpt match {
                    case Some(payload) =>
                      (topicPartition, new OffsetFetchResponse.PartitionData(payload.toLong,
                        Optional.empty(), OffsetFetchResponse.NO_METADATA, Errors.NONE))
                    case None =>
                      (topicPartition, OffsetFetchResponse.UNKNOWN_PARTITION)
                  }
                }
              } catch {
                case e: Throwable =>
                  (topicPartition, new OffsetFetchResponse.PartitionData(OffsetFetchResponse.INVALID_OFFSET,
                    Optional.empty(), OffsetFetchResponse.NO_METADATA, Errors.forException(e)))
              }
            }.toMap

            val unauthorizedPartitionData = unauthorizedPartitions.map(_ -> OffsetFetchResponse.UNAUTHORIZED_PARTITION).toMap
            new OffsetFetchResponse(requestThrottleMs, Errors.NONE, (authorizedPartitionData ++ unauthorizedPartitionData).asJava)
          } else {
            // versions 1 and above read offsets from Kafka
            if (offsetFetchRequest.isAllPartitions) {
              val (error, allPartitionData) = groupCoordinator.handleFetchOffsets(offsetFetchRequest.groupId, offsetFetchRequest.requireStable)
              if (error != Errors.NONE)
                offsetFetchRequest.getErrorResponse(requestThrottleMs, error)
              else {
                // clients are not allowed to see offsets for topics that are not authorized for Describe
                val (authorizedPartitionData, _) = authHelper.partitionMapByAuthorized(request.context,
                  DESCRIBE, TOPIC, allPartitionData)(_.topic)
                new OffsetFetchResponse(requestThrottleMs, Errors.NONE, authorizedPartitionData.asJava)
              }
            } else {
              val (authorizedPartitions, unauthorizedPartitions) = partitionByAuthorized(
                offsetFetchRequest.partitions.asScala)
              val (error, authorizedPartitionData) = groupCoordinator.handleFetchOffsets(offsetFetchRequest.groupId,
                offsetFetchRequest.requireStable, Some(authorizedPartitions))
              if (error != Errors.NONE)
                offsetFetchRequest.getErrorResponse(requestThrottleMs, error)
              else {
                val unauthorizedPartitionData = unauthorizedPartitions.map(_ -> OffsetFetchResponse.UNAUTHORIZED_PARTITION).toMap
                new OffsetFetchResponse(requestThrottleMs, Errors.NONE, (authorizedPartitionData ++ unauthorizedPartitionData).asJava)
              }
            }
          }
        }

      trace(s"Sending offset fetch response $offsetFetchResponse for correlation id ${header.correlationId} to client ${header.clientId}.")
      offsetFetchResponse
    }

    requestHelper.sendResponseMaybeThrottle(request, createResponse)
  }

  def handleFindCoordinatorRequest(request: RequestChannel.Request): Unit = {
    val findCoordinatorRequest = request.body[FindCoordinatorRequest]

    if (findCoordinatorRequest.data.keyType == CoordinatorType.GROUP.id &&
        !authHelper.authorize(request.context, DESCRIBE, GROUP, findCoordinatorRequest.data.key))
      requestHelper.sendErrorResponseMaybeThrottle(request, Errors.GROUP_AUTHORIZATION_FAILED.exception)
    else if (findCoordinatorRequest.data.keyType == CoordinatorType.TRANSACTION.id &&
        !authHelper.authorize(request.context, DESCRIBE, TRANSACTIONAL_ID, findCoordinatorRequest.data.key))
      requestHelper.sendErrorResponseMaybeThrottle(request, Errors.TRANSACTIONAL_ID_AUTHORIZATION_FAILED.exception)
    else {
      val (partition, internalTopicName) = CoordinatorType.forId(findCoordinatorRequest.data.keyType) match {
        case CoordinatorType.GROUP =>
          (groupCoordinator.partitionFor(findCoordinatorRequest.data.key), GROUP_METADATA_TOPIC_NAME)

        case CoordinatorType.TRANSACTION =>
          (txnCoordinator.partitionFor(findCoordinatorRequest.data.key), TRANSACTION_STATE_TOPIC_NAME)
      }

      val topicMetadata = metadataCache.getTopicMetadata(Set(internalTopicName), request.context.listenerName)
      def createFindCoordinatorResponse(error: Errors,
                                        node: Node,
                                        requestThrottleMs: Int): FindCoordinatorResponse = {
        new FindCoordinatorResponse(
          new FindCoordinatorResponseData()
            .setErrorCode(error.code)
            .setErrorMessage(error.message())
            .setNodeId(node.id)
            .setHost(node.host)
            .setPort(node.port)
            .setThrottleTimeMs(requestThrottleMs))
      }

      if (topicMetadata.headOption.isEmpty) {
        val controllerMutationQuota = quotas.controllerMutation.newPermissiveQuotaFor(request)
        autoTopicCreationManager.createTopics(Seq(internalTopicName).toSet, controllerMutationQuota)
        requestHelper.sendResponseMaybeThrottle(request, requestThrottleMs => createFindCoordinatorResponse(
          Errors.COORDINATOR_NOT_AVAILABLE, Node.noNode, requestThrottleMs))
      } else {
        def createResponse(requestThrottleMs: Int): AbstractResponse = {
          val responseBody = if (topicMetadata.head.errorCode != Errors.NONE.code) {
            createFindCoordinatorResponse(Errors.COORDINATOR_NOT_AVAILABLE, Node.noNode, requestThrottleMs)
          } else {
            val coordinatorEndpoint = topicMetadata.head.partitions.asScala
              .find(_.partitionIndex == partition)
              .filter(_.leaderId != MetadataResponse.NO_LEADER_ID)
              .flatMap(metadata => metadataCache.getAliveBroker(metadata.leaderId))
              .flatMap(_.endpoints.get(request.context.listenerName.value()))
              .filterNot(_.isEmpty)

            coordinatorEndpoint match {
              case Some(endpoint) =>
                createFindCoordinatorResponse(Errors.NONE, endpoint, requestThrottleMs)
              case _ =>
                createFindCoordinatorResponse(Errors.COORDINATOR_NOT_AVAILABLE, Node.noNode, requestThrottleMs)
            }
          }
          trace("Sending FindCoordinator response %s for correlation id %d to client %s."
            .format(responseBody, request.header.correlationId, request.header.clientId))
          responseBody
        }
        requestHelper.sendResponseMaybeThrottle(request, createResponse)
      }
    }
  }

  def handleDescribeGroupRequest(request: RequestChannel.Request): Unit = {

    def sendResponseCallback(describeGroupsResponseData: DescribeGroupsResponseData): Unit = {
      def createResponse(requestThrottleMs: Int): AbstractResponse = {
        describeGroupsResponseData.setThrottleTimeMs(requestThrottleMs)
        new DescribeGroupsResponse(describeGroupsResponseData)
      }
      requestHelper.sendResponseMaybeThrottle(request, createResponse)
    }

    val describeRequest = request.body[DescribeGroupsRequest]
    val describeGroupsResponseData = new DescribeGroupsResponseData()

    describeRequest.data.groups.forEach { groupId =>
      if (!authHelper.authorize(request.context, DESCRIBE, GROUP, groupId)) {
        describeGroupsResponseData.groups.add(DescribeGroupsResponse.forError(groupId, Errors.GROUP_AUTHORIZATION_FAILED))
      } else {
        val (error, summary) = groupCoordinator.handleDescribeGroup(groupId)
        val members = summary.members.map { member =>
          new DescribeGroupsResponseData.DescribedGroupMember()
            .setMemberId(member.memberId)
            .setGroupInstanceId(member.groupInstanceId.orNull)
            .setClientId(member.clientId)
            .setClientHost(member.clientHost)
            .setMemberAssignment(member.assignment)
            .setMemberMetadata(member.metadata)
        }

        val describedGroup = new DescribeGroupsResponseData.DescribedGroup()
          .setErrorCode(error.code)
          .setGroupId(groupId)
          .setGroupState(summary.state)
          .setProtocolType(summary.protocolType)
          .setProtocolData(summary.protocol)
          .setMembers(members.asJava)

        if (request.header.apiVersion >= 3) {
          if (error == Errors.NONE && describeRequest.data.includeAuthorizedOperations) {
            describedGroup.setAuthorizedOperations(authHelper.authorizedOperations(request, new Resource(ResourceType.GROUP, groupId)))
          }
        }

        describeGroupsResponseData.groups.add(describedGroup)
      }
    }

    sendResponseCallback(describeGroupsResponseData)
  }

  def handleListGroupsRequest(request: RequestChannel.Request): Unit = {
    val listGroupsRequest = request.body[ListGroupsRequest]
    val states = if (listGroupsRequest.data.statesFilter == null)
      // Handle a null array the same as empty
      immutable.Set[String]()
    else
      listGroupsRequest.data.statesFilter.asScala.toSet

    def createResponse(throttleMs: Int, groups: List[GroupOverview], error: Errors): AbstractResponse = {
       new ListGroupsResponse(new ListGroupsResponseData()
            .setErrorCode(error.code)
            .setGroups(groups.map { group =>
                val listedGroup = new ListGroupsResponseData.ListedGroup()
                  .setGroupId(group.groupId)
                  .setProtocolType(group.protocolType)
                  .setGroupState(group.state.toString)
                listedGroup
            }.asJava)
            .setThrottleTimeMs(throttleMs)
        )
    }
    val (error, groups) = groupCoordinator.handleListGroups(states)
    if (authHelper.authorize(request.context, DESCRIBE, CLUSTER, CLUSTER_NAME))
      // With describe cluster access all groups are returned. We keep this alternative for backward compatibility.
      requestHelper.sendResponseMaybeThrottle(request, requestThrottleMs =>
        createResponse(requestThrottleMs, groups, error))
    else {
      val filteredGroups = groups.filter(group => authHelper.authorize(request.context, DESCRIBE, GROUP, group.groupId))
      requestHelper.sendResponseMaybeThrottle(request, requestThrottleMs =>
        createResponse(requestThrottleMs, filteredGroups, error))
    }
  }

  def handleJoinGroupRequest(request: RequestChannel.Request, bufferSupplier: BufferSupplier): Unit = {
    val joinGroupRequest = request.body[JoinGroupRequest]

    // the callback for sending a join-group response
    def sendResponseCallback(joinResult: JoinGroupResult): Unit = {
      def createResponse(requestThrottleMs: Int): AbstractResponse = {
        val protocolName = if (request.context.apiVersion() >= 7)
          joinResult.protocolName.orNull
        else
          joinResult.protocolName.getOrElse(GroupCoordinator.NoProtocol)

        val responseBody = new JoinGroupResponse(
          new JoinGroupResponseData()
            .setThrottleTimeMs(requestThrottleMs)
            .setErrorCode(joinResult.error.code)
            .setGenerationId(joinResult.generationId)
            .setProtocolType(joinResult.protocolType.orNull)
            .setProtocolName(protocolName)
            .setLeader(joinResult.leaderId)
            .setMemberId(joinResult.memberId)
            .setMembers(joinResult.members.asJava)
        )

        trace("Sending join group response %s for correlation id %d to client %s."
          .format(responseBody, request.header.correlationId, request.header.clientId))
        responseBody
      }
      requestHelper.sendResponseMaybeThrottle(request, createResponse)
    }

    if (joinGroupRequest.data.groupInstanceId != null && config.interBrokerProtocolVersion < KAFKA_2_3_IV0) {
      // Only enable static membership when IBP >= 2.3, because it is not safe for the broker to use the static member logic
      // until we are sure that all brokers support it. If static group being loaded by an older coordinator, it will discard
      // the group.instance.id field, so static members could accidentally become "dynamic", which leads to wrong states.
      sendResponseCallback(JoinGroupResult(JoinGroupRequest.UNKNOWN_MEMBER_ID, Errors.UNSUPPORTED_VERSION))
    } else if (!authHelper.authorize(request.context, READ, GROUP, joinGroupRequest.data.groupId)) {
      sendResponseCallback(JoinGroupResult(JoinGroupRequest.UNKNOWN_MEMBER_ID, Errors.GROUP_AUTHORIZATION_FAILED))
    } else {
      val groupInstanceId = Option(joinGroupRequest.data.groupInstanceId)

      // Only return MEMBER_ID_REQUIRED error if joinGroupRequest version is >= 4
      // and groupInstanceId is configured to unknown.
      val requireKnownMemberId = joinGroupRequest.version >= 4 && groupInstanceId.isEmpty

      // let the coordinator handle join-group
      val protocols = joinGroupRequest.data.protocols.valuesList.asScala.map(protocol =>
        (protocol.name, protocol.metadata)).toList

      groupCoordinator.handleJoinGroup(
        joinGroupRequest.data.groupId,
        joinGroupRequest.data.memberId,
        groupInstanceId,
        requireKnownMemberId,
        request.header.clientId,
        request.context.clientAddress.toString,
        joinGroupRequest.data.rebalanceTimeoutMs,
        joinGroupRequest.data.sessionTimeoutMs,
        joinGroupRequest.data.protocolType,
        protocols,
        sendResponseCallback,
        bufferSupplier)
    }
  }

  def handleSyncGroupRequest(request: RequestChannel.Request, bufferSupplier: BufferSupplier): Unit = {
    val syncGroupRequest = request.body[SyncGroupRequest]

    def sendResponseCallback(syncGroupResult: SyncGroupResult): Unit = {
      requestHelper.sendResponseMaybeThrottle(request, requestThrottleMs =>
        new SyncGroupResponse(
          new SyncGroupResponseData()
            .setErrorCode(syncGroupResult.error.code)
            .setProtocolType(syncGroupResult.protocolType.orNull)
            .setProtocolName(syncGroupResult.protocolName.orNull)
            .setAssignment(syncGroupResult.memberAssignment)
            .setThrottleTimeMs(requestThrottleMs)
        ))
    }

    if (syncGroupRequest.data.groupInstanceId != null && config.interBrokerProtocolVersion < KAFKA_2_3_IV0) {
      // Only enable static membership when IBP >= 2.3, because it is not safe for the broker to use the static member logic
      // until we are sure that all brokers support it. If static group being loaded by an older coordinator, it will discard
      // the group.instance.id field, so static members could accidentally become "dynamic", which leads to wrong states.
      sendResponseCallback(SyncGroupResult(Errors.UNSUPPORTED_VERSION))
    } else if (!syncGroupRequest.areMandatoryProtocolTypeAndNamePresent()) {
      // Starting from version 5, ProtocolType and ProtocolName fields are mandatory.
      sendResponseCallback(SyncGroupResult(Errors.INCONSISTENT_GROUP_PROTOCOL))
    } else if (!authHelper.authorize(request.context, READ, GROUP, syncGroupRequest.data.groupId)) {
      sendResponseCallback(SyncGroupResult(Errors.GROUP_AUTHORIZATION_FAILED))
    } else {
      val assignmentMap = immutable.Map.newBuilder[String, Array[Byte]]
      syncGroupRequest.data.assignments.forEach { assignment =>
        assignmentMap += (assignment.memberId -> assignment.assignment)
      }

      groupCoordinator.handleSyncGroup(
        syncGroupRequest.data.groupId,
        syncGroupRequest.data.generationId,
        syncGroupRequest.data.memberId,
        Option(syncGroupRequest.data.protocolType),
        Option(syncGroupRequest.data.protocolName),
        Option(syncGroupRequest.data.groupInstanceId),
        assignmentMap.result(),
        sendResponseCallback,
        bufferSupplier
      )
    }
  }

  def handleDeleteGroupsRequest(request: RequestChannel.Request, bufferSupplier: BufferSupplier): Unit = {
    val deleteGroupsRequest = request.body[DeleteGroupsRequest]
    val groups = deleteGroupsRequest.data.groupsNames.asScala.distinct

    val (authorizedGroups, unauthorizedGroups) = authHelper.partitionSeqByAuthorized(request.context, DELETE, GROUP,
      groups)(identity)

    val groupDeletionResult = groupCoordinator.handleDeleteGroups(authorizedGroups.toSet, bufferSupplier) ++
      unauthorizedGroups.map(_ -> Errors.GROUP_AUTHORIZATION_FAILED)

    requestHelper.sendResponseMaybeThrottle(request, requestThrottleMs => {
      val deletionCollections = new DeletableGroupResultCollection()
      groupDeletionResult.forKeyValue { (groupId, error) =>
        deletionCollections.add(new DeletableGroupResult()
          .setGroupId(groupId)
          .setErrorCode(error.code)
        )
      }

      new DeleteGroupsResponse(new DeleteGroupsResponseData()
        .setResults(deletionCollections)
        .setThrottleTimeMs(requestThrottleMs)
      )
    })
  }

  def handleHeartbeatRequest(request: RequestChannel.Request): Unit = {
    val heartbeatRequest = request.body[HeartbeatRequest]

    // the callback for sending a heartbeat response
    def sendResponseCallback(error: Errors): Unit = {
      def createResponse(requestThrottleMs: Int): AbstractResponse = {
        val response = new HeartbeatResponse(
          new HeartbeatResponseData()
            .setThrottleTimeMs(requestThrottleMs)
            .setErrorCode(error.code))
        trace("Sending heartbeat response %s for correlation id %d to client %s."
          .format(response, request.header.correlationId, request.header.clientId))
        response
      }
      requestHelper.sendResponseMaybeThrottle(request, createResponse)
    }

    if (heartbeatRequest.data.groupInstanceId != null && config.interBrokerProtocolVersion < KAFKA_2_3_IV0) {
      // Only enable static membership when IBP >= 2.3, because it is not safe for the broker to use the static member logic
      // until we are sure that all brokers support it. If static group being loaded by an older coordinator, it will discard
      // the group.instance.id field, so static members could accidentally become "dynamic", which leads to wrong states.
      sendResponseCallback(Errors.UNSUPPORTED_VERSION)
    } else if (!authHelper.authorize(request.context, READ, GROUP, heartbeatRequest.data.groupId)) {
      requestHelper.sendResponseMaybeThrottle(request, requestThrottleMs =>
        new HeartbeatResponse(
            new HeartbeatResponseData()
              .setThrottleTimeMs(requestThrottleMs)
              .setErrorCode(Errors.GROUP_AUTHORIZATION_FAILED.code)))
    } else {
      // let the coordinator to handle heartbeat
      groupCoordinator.handleHeartbeat(
        heartbeatRequest.data.groupId,
        heartbeatRequest.data.memberId,
        Option(heartbeatRequest.data.groupInstanceId),
        heartbeatRequest.data.generationId,
        sendResponseCallback)
    }
  }

  def handleLeaveGroupRequest(request: RequestChannel.Request): Unit = {
    val leaveGroupRequest = request.body[LeaveGroupRequest]

    val members = leaveGroupRequest.members.asScala.toList

    if (!authHelper.authorize(request.context, READ, GROUP, leaveGroupRequest.data.groupId)) {
      requestHelper.sendResponseMaybeThrottle(request, requestThrottleMs => {
        new LeaveGroupResponse(new LeaveGroupResponseData()
          .setThrottleTimeMs(requestThrottleMs)
          .setErrorCode(Errors.GROUP_AUTHORIZATION_FAILED.code)
        )
      })
    } else {
      def sendResponseCallback(leaveGroupResult : LeaveGroupResult): Unit = {
        val memberResponses = leaveGroupResult.memberResponses.map(
          leaveGroupResult =>
            new MemberResponse()
              .setErrorCode(leaveGroupResult.error.code)
              .setMemberId(leaveGroupResult.memberId)
              .setGroupInstanceId(leaveGroupResult.groupInstanceId.orNull)
        )
        def createResponse(requestThrottleMs: Int): AbstractResponse = {
          new LeaveGroupResponse(
            memberResponses.asJava,
            leaveGroupResult.topLevelError,
            requestThrottleMs,
            leaveGroupRequest.version)
        }
        requestHelper.sendResponseMaybeThrottle(request, createResponse)
      }

      groupCoordinator.handleLeaveGroup(
        leaveGroupRequest.data.groupId,
        members,
        sendResponseCallback)
    }
  }

  def handleSaslHandshakeRequest(request: RequestChannel.Request): Unit = {
    val responseData = new SaslHandshakeResponseData().setErrorCode(Errors.ILLEGAL_SASL_STATE.code)
    requestHelper.sendResponseMaybeThrottle(request, _ => new SaslHandshakeResponse(responseData))
  }

  def handleSaslAuthenticateRequest(request: RequestChannel.Request): Unit = {
    val responseData = new SaslAuthenticateResponseData()
      .setErrorCode(Errors.ILLEGAL_SASL_STATE.code)
      .setErrorMessage("SaslAuthenticate request received after successful authentication")
    requestHelper.sendResponseMaybeThrottle(request, _ => new SaslAuthenticateResponse(responseData))
  }

  def handleApiVersionsRequest(request: RequestChannel.Request): Unit = {
    // Note that broker returns its full list of supported ApiKeys and versions regardless of current
    // authentication state (e.g., before SASL authentication on an SASL listener, do note that no
    // Kafka protocol requests may take place on an SSL listener before the SSL handshake is finished).
    // If this is considered to leak information about the broker version a workaround is to use SSL
    // with client authentication which is performed at an earlier stage of the connection where the
    // ApiVersionRequest is not available.
    def createResponseCallback(requestThrottleMs: Int): ApiVersionsResponse = {
      val apiVersionRequest = request.body[ApiVersionsRequest]
      if (apiVersionRequest.hasUnsupportedRequestVersion) {
        apiVersionRequest.getErrorResponse(requestThrottleMs, Errors.UNSUPPORTED_VERSION.exception)
      } else if (!apiVersionRequest.isValid) {
        apiVersionRequest.getErrorResponse(requestThrottleMs, Errors.INVALID_REQUEST.exception)
      } else {
        apiVersionManager.apiVersionResponse(requestThrottleMs)
      }
    }
    requestHelper.sendResponseMaybeThrottle(request, createResponseCallback)
  }

  def handleCreateTopicsRequest(request: RequestChannel.Request): Unit = {
    val zkSupport = metadataSupport.requireZkOrThrow(KafkaApis.shouldAlwaysForward(request))
    val controllerMutationQuota = quotas.controllerMutation.newQuotaFor(request, strictSinceVersion = 6)

    def sendResponseCallback(results: CreatableTopicResultCollection): Unit = {
      def createResponse(requestThrottleMs: Int): AbstractResponse = {
        val responseData = new CreateTopicsResponseData()
          .setThrottleTimeMs(requestThrottleMs)
          .setTopics(results)
        val responseBody = new CreateTopicsResponse(responseData)
        trace(s"Sending create topics response $responseData for correlation id " +
          s"${request.header.correlationId} to client ${request.header.clientId}.")
        responseBody
      }
      requestHelper.sendResponseMaybeThrottleWithControllerQuota(controllerMutationQuota, request, createResponse)
    }

    val createTopicsRequest = request.body[CreateTopicsRequest]
    val results = new CreatableTopicResultCollection(createTopicsRequest.data.topics.size)
    if (!zkSupport.controller.isActive) {
      createTopicsRequest.data.topics.forEach { topic =>
        results.add(new CreatableTopicResult().setName(topic.name)
          .setErrorCode(Errors.NOT_CONTROLLER.code))
      }
      sendResponseCallback(results)
    } else {
      createTopicsRequest.data.topics.forEach { topic =>
        results.add(new CreatableTopicResult().setName(topic.name))
      }
      val hasClusterAuthorization = authHelper.authorize(request.context, CREATE, CLUSTER, CLUSTER_NAME,
        logIfDenied = false)
      val topics = createTopicsRequest.data.topics.asScala.map(_.name)
      val authorizedTopics =
        if (hasClusterAuthorization) topics.toSet
        else authHelper.filterByAuthorized(request.context, CREATE, TOPIC, topics)(identity)
      val authorizedForDescribeConfigs = authHelper.filterByAuthorized(request.context, DESCRIBE_CONFIGS, TOPIC,
        topics, logIfDenied = false)(identity).map(name => name -> results.find(name)).toMap

      results.forEach { topic =>
        if (results.findAll(topic.name).size > 1) {
          topic.setErrorCode(Errors.INVALID_REQUEST.code)
          topic.setErrorMessage("Found multiple entries for this topic.")
        } else if (!authorizedTopics.contains(topic.name)) {
          topic.setErrorCode(Errors.TOPIC_AUTHORIZATION_FAILED.code)
          topic.setErrorMessage("Authorization failed.")
        }
        if (!authorizedForDescribeConfigs.contains(topic.name)) {
          topic.setTopicConfigErrorCode(Errors.TOPIC_AUTHORIZATION_FAILED.code)
        }
      }
      val toCreate = mutable.Map[String, CreatableTopic]()
      createTopicsRequest.data.topics.forEach { topic =>
        if (results.find(topic.name).errorCode == Errors.NONE.code) {
          toCreate += topic.name -> topic
        }
      }
      def handleCreateTopicsResults(errors: Map[String, ApiError]): Unit = {
        errors.foreach { case (topicName, error) =>
          val result = results.find(topicName)
          result.setErrorCode(error.error.code)
            .setErrorMessage(error.message)
          // Reset any configs in the response if Create failed
          if (error != ApiError.NONE) {
            result.setConfigs(List.empty.asJava)
              .setNumPartitions(-1)
              .setReplicationFactor(-1)
              .setTopicConfigErrorCode(Errors.NONE.code)
          }
        }
        sendResponseCallback(results)
      }
      zkSupport.adminManager.createTopics(
        createTopicsRequest.data.timeoutMs,
        createTopicsRequest.data.validateOnly,
        toCreate,
        authorizedForDescribeConfigs,
        controllerMutationQuota,
        handleCreateTopicsResults)
    }
  }

  def handleCreatePartitionsRequest(request: RequestChannel.Request): Unit = {
    val zkSupport = metadataSupport.requireZkOrThrow(KafkaApis.shouldAlwaysForward(request))
    val createPartitionsRequest = request.body[CreatePartitionsRequest]
    val controllerMutationQuota = quotas.controllerMutation.newQuotaFor(request, strictSinceVersion = 3)

    def sendResponseCallback(results: Map[String, ApiError]): Unit = {
      def createResponse(requestThrottleMs: Int): AbstractResponse = {
        val createPartitionsResults = results.map {
          case (topic, error) => new CreatePartitionsTopicResult()
            .setName(topic)
            .setErrorCode(error.error.code)
            .setErrorMessage(error.message)
        }.toSeq
        val responseBody = new CreatePartitionsResponse(new CreatePartitionsResponseData()
          .setThrottleTimeMs(requestThrottleMs)
          .setResults(createPartitionsResults.asJava))
        trace(s"Sending create partitions response $responseBody for correlation id ${request.header.correlationId} to " +
          s"client ${request.header.clientId}.")
        responseBody
      }
      requestHelper.sendResponseMaybeThrottleWithControllerQuota(controllerMutationQuota, request, createResponse)
    }

    if (!zkSupport.controller.isActive) {
      val result = createPartitionsRequest.data.topics.asScala.map { topic =>
        (topic.name, new ApiError(Errors.NOT_CONTROLLER, null))
      }.toMap
      sendResponseCallback(result)
    } else {
      // Special handling to add duplicate topics to the response
      val topics = createPartitionsRequest.data.topics.asScala.toSeq
      val dupes = topics.groupBy(_.name)
        .filter { _._2.size > 1 }
        .keySet
      val notDuped = topics.filterNot(topic => dupes.contains(topic.name))
      val (authorized, unauthorized) = authHelper.partitionSeqByAuthorized(request.context, ALTER, TOPIC,
        notDuped)(_.name)

      val (queuedForDeletion, valid) = authorized.partition { topic =>
        zkSupport.controller.topicDeletionManager.isTopicQueuedUpForDeletion(topic.name)
      }

      val errors = dupes.map(_ -> new ApiError(Errors.INVALID_REQUEST, "Duplicate topic in request.")) ++
        unauthorized.map(_.name -> new ApiError(Errors.TOPIC_AUTHORIZATION_FAILED, "The topic authorization is failed.")) ++
        queuedForDeletion.map(_.name -> new ApiError(Errors.INVALID_TOPIC_EXCEPTION, "The topic is queued for deletion."))

      zkSupport.adminManager.createPartitions(
        createPartitionsRequest.data.timeoutMs,
        valid,
        createPartitionsRequest.data.validateOnly,
        controllerMutationQuota,
        result => sendResponseCallback(result ++ errors))
    }
  }

  def handleDeleteTopicsRequest(request: RequestChannel.Request): Unit = {
    val zkSupport = metadataSupport.requireZkOrThrow(KafkaApis.shouldAlwaysForward(request))
    val controllerMutationQuota = quotas.controllerMutation.newQuotaFor(request, strictSinceVersion = 5)
    def sendResponseCallback(results: DeletableTopicResultCollection): Unit = {
      def createResponse(requestThrottleMs: Int): AbstractResponse = {
        val responseData = new DeleteTopicsResponseData()
          .setThrottleTimeMs(requestThrottleMs)
          .setResponses(results)
        val responseBody = new DeleteTopicsResponse(responseData)
        trace(s"Sending delete topics response $responseBody for correlation id ${request.header.correlationId} to client ${request.header.clientId}.")
        responseBody
      }
      requestHelper.sendResponseMaybeThrottleWithControllerQuota(controllerMutationQuota, request, createResponse)
    }

    val deleteTopicRequest = request.body[DeleteTopicsRequest]
    val results = new DeletableTopicResultCollection(deleteTopicRequest.numberOfTopics())
    val toDelete = mutable.Set[String]()
    if (!zkSupport.controller.isActive) {
      deleteTopicRequest.topics().forEach { topic =>
        results.add(new DeletableTopicResult()
          .setName(topic.name())
          .setTopicId(topic.topicId())
          .setErrorCode(Errors.NOT_CONTROLLER.code))
      }
      sendResponseCallback(results)
    } else if (!config.deleteTopicEnable) {
      val error = if (request.context.apiVersion < 3) Errors.INVALID_REQUEST else Errors.TOPIC_DELETION_DISABLED
      deleteTopicRequest.topics().forEach { topic =>
        results.add(new DeletableTopicResult()
          .setName(topic.name())
          .setTopicId(topic.topicId())
          .setErrorCode(error.code))
      }
      sendResponseCallback(results)
    } else {
      val topicIdsFromRequest = deleteTopicRequest.topicIds().asScala.filter(topicId => topicId != Uuid.ZERO_UUID).toSet
      deleteTopicRequest.topics().forEach { topic =>
        if (topic.name() != null && topic.topicId() != Uuid.ZERO_UUID)
          throw new InvalidRequestException("Topic name and topic ID can not both be specified.")
        val name = if (topic.topicId() == Uuid.ZERO_UUID) topic.name()
        else zkSupport.controller.controllerContext.topicName(topic.topicId).orNull
        results.add(new DeletableTopicResult()
          .setName(name)
          .setTopicId(topic.topicId()))
      }
      val authorizedDescribeTopics = authHelper.filterByAuthorized(request.context, DESCRIBE, TOPIC,
        results.asScala.filter(result => result.name() != null))(_.name)
      val authorizedDeleteTopics = authHelper.filterByAuthorized(request.context, DELETE, TOPIC,
        results.asScala.filter(result => result.name() != null))(_.name)
      results.forEach { topic =>
        val unresolvedTopicId = topic.topicId() != Uuid.ZERO_UUID && topic.name() == null
        if (!config.usesTopicId && topicIdsFromRequest.contains(topic.topicId)) {
          topic.setErrorCode(Errors.UNSUPPORTED_VERSION.code)
          topic.setErrorMessage("Topic IDs are not supported on the server.")
        } else if (unresolvedTopicId) {
          topic.setErrorCode(Errors.UNKNOWN_TOPIC_ID.code)
        } else if (topicIdsFromRequest.contains(topic.topicId) && !authorizedDescribeTopics.contains(topic.name)) {

          // Because the client does not have Describe permission, the name should
          // not be returned in the response. Note, however, that we do not consider
          // the topicId itself to be sensitive, so there is no reason to obscure
          // this case with `UNKNOWN_TOPIC_ID`.
          topic.setName(null)
          topic.setErrorCode(Errors.TOPIC_AUTHORIZATION_FAILED.code)
        } else if (!authorizedDeleteTopics.contains(topic.name)) {
          topic.setErrorCode(Errors.TOPIC_AUTHORIZATION_FAILED.code)
        } else if (!metadataCache.contains(topic.name)) {
          topic.setErrorCode(Errors.UNKNOWN_TOPIC_OR_PARTITION.code)
        } else {
          toDelete += topic.name
        }
      }
      // If no authorized topics return immediately
      if (toDelete.isEmpty)
        sendResponseCallback(results)
      else {
        def handleDeleteTopicsResults(errors: Map[String, Errors]): Unit = {
          errors.foreach {
            case (topicName, error) =>
              results.find(topicName)
                .setErrorCode(error.code)
          }
          sendResponseCallback(results)
        }

        zkSupport.adminManager.deleteTopics(
          deleteTopicRequest.data.timeoutMs,
          toDelete,
          controllerMutationQuota,
          handleDeleteTopicsResults
        )
      }
    }
  }

  def handleDeleteRecordsRequest(request: RequestChannel.Request): Unit = {
    val deleteRecordsRequest = request.body[DeleteRecordsRequest]

    val unauthorizedTopicResponses = mutable.Map[TopicPartition, DeleteRecordsPartitionResult]()
    val nonExistingTopicResponses = mutable.Map[TopicPartition, DeleteRecordsPartitionResult]()
    val authorizedForDeleteTopicOffsets = mutable.Map[TopicPartition, Long]()

    val topics = deleteRecordsRequest.data.topics.asScala
    val authorizedTopics = authHelper.filterByAuthorized(request.context, DELETE, TOPIC, topics)(_.name)
    val deleteTopicPartitions = topics.flatMap { deleteTopic =>
      deleteTopic.partitions.asScala.map { deletePartition =>
        new TopicPartition(deleteTopic.name, deletePartition.partitionIndex) -> deletePartition.offset
      }
    }
    for ((topicPartition, offset) <- deleteTopicPartitions) {
      if (!authorizedTopics.contains(topicPartition.topic))
        unauthorizedTopicResponses += topicPartition -> new DeleteRecordsPartitionResult()
          .setLowWatermark(DeleteRecordsResponse.INVALID_LOW_WATERMARK)
          .setErrorCode(Errors.TOPIC_AUTHORIZATION_FAILED.code)
      else if (!metadataCache.contains(topicPartition))
        nonExistingTopicResponses += topicPartition -> new DeleteRecordsPartitionResult()
          .setLowWatermark(DeleteRecordsResponse.INVALID_LOW_WATERMARK)
          .setErrorCode(Errors.UNKNOWN_TOPIC_OR_PARTITION.code)
      else
        authorizedForDeleteTopicOffsets += (topicPartition -> offset)
    }

    // the callback for sending a DeleteRecordsResponse
    def sendResponseCallback(authorizedTopicResponses: Map[TopicPartition, DeleteRecordsPartitionResult]): Unit = {
      val mergedResponseStatus = authorizedTopicResponses ++ unauthorizedTopicResponses ++ nonExistingTopicResponses
      mergedResponseStatus.forKeyValue { (topicPartition, status) =>
        if (status.errorCode != Errors.NONE.code) {
          debug("DeleteRecordsRequest with correlation id %d from client %s on partition %s failed due to %s".format(
            request.header.correlationId,
            request.header.clientId,
            topicPartition,
            Errors.forCode(status.errorCode).exceptionName))
        }
      }

      requestHelper.sendResponseMaybeThrottle(request, requestThrottleMs =>
        new DeleteRecordsResponse(new DeleteRecordsResponseData()
          .setThrottleTimeMs(requestThrottleMs)
          .setTopics(new DeleteRecordsResponseData.DeleteRecordsTopicResultCollection(mergedResponseStatus.groupBy(_._1.topic).map { case (topic, partitionMap) => {
            new DeleteRecordsTopicResult()
              .setName(topic)
              .setPartitions(new DeleteRecordsResponseData.DeleteRecordsPartitionResultCollection(partitionMap.map { case (topicPartition, partitionResult) => {
                new DeleteRecordsPartitionResult().setPartitionIndex(topicPartition.partition)
                  .setLowWatermark(partitionResult.lowWatermark)
                  .setErrorCode(partitionResult.errorCode)
              }
              }.toList.asJava.iterator()))
          }
          }.toList.asJava.iterator()))))
    }

    if (authorizedForDeleteTopicOffsets.isEmpty)
      sendResponseCallback(Map.empty)
    else {
      // call the replica manager to append messages to the replicas
      replicaManager.deleteRecords(
        deleteRecordsRequest.data.timeoutMs.toLong,
        authorizedForDeleteTopicOffsets,
        sendResponseCallback)
    }
  }

  def handleInitProducerIdRequest(request: RequestChannel.Request, bufferSupplier: BufferSupplier): Unit = {
    val initProducerIdRequest = request.body[InitProducerIdRequest]
    val transactionalId = initProducerIdRequest.data.transactionalId

    if (transactionalId != null) {
      if (!authHelper.authorize(request.context, WRITE, TRANSACTIONAL_ID, transactionalId)) {
        requestHelper.sendErrorResponseMaybeThrottle(request, Errors.TRANSACTIONAL_ID_AUTHORIZATION_FAILED.exception)
        return
      }
    } else if (!authHelper.authorize(request.context, IDEMPOTENT_WRITE, CLUSTER, CLUSTER_NAME, true, false)
        && !authHelper.authorizeByResourceType(request.context, AclOperation.WRITE, ResourceType.TOPIC)) {
      requestHelper.sendErrorResponseMaybeThrottle(request, Errors.CLUSTER_AUTHORIZATION_FAILED.exception)
      return
    }

    def sendResponseCallback(result: InitProducerIdResult): Unit = {
      def createResponse(requestThrottleMs: Int): AbstractResponse = {
        val finalError =
          if (initProducerIdRequest.version < 4 && result.error == Errors.PRODUCER_FENCED) {
            // For older clients, they could not understand the new PRODUCER_FENCED error code,
            // so we need to return the INVALID_PRODUCER_EPOCH to have the same client handling logic.
            Errors.INVALID_PRODUCER_EPOCH
          } else {
            result.error
          }
        val responseData = new InitProducerIdResponseData()
          .setProducerId(result.producerId)
          .setProducerEpoch(result.producerEpoch)
          .setThrottleTimeMs(requestThrottleMs)
          .setErrorCode(finalError.code)
        val responseBody = new InitProducerIdResponse(responseData)
        trace(s"Completed $transactionalId's InitProducerIdRequest with result $result from client ${request.header.clientId}.")
        responseBody
      }
      requestHelper.sendResponseMaybeThrottle(request, createResponse)
    }

    val producerIdAndEpoch = (initProducerIdRequest.data.producerId, initProducerIdRequest.data.producerEpoch) match {
      case (RecordBatch.NO_PRODUCER_ID, RecordBatch.NO_PRODUCER_EPOCH) => Right(None)
      case (RecordBatch.NO_PRODUCER_ID, _) | (_, RecordBatch.NO_PRODUCER_EPOCH) => Left(Errors.INVALID_REQUEST)
      case (_, _) => Right(Some(new ProducerIdAndEpoch(initProducerIdRequest.data.producerId, initProducerIdRequest.data.producerEpoch)))
    }

    producerIdAndEpoch match {
      case Right(producerIdAndEpoch) => txnCoordinator.handleInitProducerId(transactionalId, initProducerIdRequest.data.transactionTimeoutMs,
        producerIdAndEpoch, sendResponseCallback, bufferSupplier)
      case Left(error) => requestHelper.sendErrorResponseMaybeThrottle(request, error.exception)
    }
  }

  def handleEndTxnRequest(request: RequestChannel.Request, bufferSupplier: BufferSupplier): Unit = {
    ensureInterBrokerVersion(KAFKA_0_11_0_IV0)
    val endTxnRequest = request.body[EndTxnRequest]
    val transactionalId = endTxnRequest.data.transactionalId

    if (authHelper.authorize(request.context, WRITE, TRANSACTIONAL_ID, transactionalId)) {
      def sendResponseCallback(error: Errors): Unit = {
        def createResponse(requestThrottleMs: Int): AbstractResponse = {
          val finalError =
            if (endTxnRequest.version < 2 && error == Errors.PRODUCER_FENCED) {
              // For older clients, they could not understand the new PRODUCER_FENCED error code,
              // so we need to return the INVALID_PRODUCER_EPOCH to have the same client handling logic.
              Errors.INVALID_PRODUCER_EPOCH
            } else {
              error
            }
          val responseBody = new EndTxnResponse(new EndTxnResponseData()
            .setErrorCode(finalError.code)
            .setThrottleTimeMs(requestThrottleMs))
          trace(s"Completed ${endTxnRequest.data.transactionalId}'s EndTxnRequest " +
            s"with committed: ${endTxnRequest.data.committed}, " +
            s"errors: $error from client ${request.header.clientId}.")
          responseBody
        }
        requestHelper.sendResponseMaybeThrottle(request, createResponse)
      }

      txnCoordinator.handleEndTransaction(endTxnRequest.data.transactionalId,
        endTxnRequest.data.producerId,
        endTxnRequest.data.producerEpoch,
        endTxnRequest.result(),
        sendResponseCallback,
        bufferSupplier)
    } else
      requestHelper.sendResponseMaybeThrottle(request, requestThrottleMs =>
        new EndTxnResponse(new EndTxnResponseData()
            .setErrorCode(Errors.TRANSACTIONAL_ID_AUTHORIZATION_FAILED.code)
            .setThrottleTimeMs(requestThrottleMs))
      )
  }

  def handleWriteTxnMarkersRequest(request: RequestChannel.Request, bufferSupplier: BufferSupplier): Unit = {
    ensureInterBrokerVersion(KAFKA_0_11_0_IV0)
    authHelper.authorizeClusterOperation(request, CLUSTER_ACTION)
    val writeTxnMarkersRequest = request.body[WriteTxnMarkersRequest]
    val errors = new ConcurrentHashMap[java.lang.Long, util.Map[TopicPartition, Errors]]()
    val markers = writeTxnMarkersRequest.markers
    val numAppends = new AtomicInteger(markers.size)

    if (numAppends.get == 0) {
      requestHelper.sendResponseExemptThrottle(request, new WriteTxnMarkersResponse(errors))
      return
    }

    def updateErrors(producerId: Long, currentErrors: ConcurrentHashMap[TopicPartition, Errors]): Unit = {
      val previousErrors = errors.putIfAbsent(producerId, currentErrors)
      if (previousErrors != null)
        previousErrors.putAll(currentErrors)
    }

    /**
      * This is the call back invoked when a log append of transaction markers succeeds. This can be called multiple
      * times when handling a single WriteTxnMarkersRequest because there is one append per TransactionMarker in the
      * request, so there could be multiple appends of markers to the log. The final response will be sent only
      * after all appends have returned.
      */
    def maybeSendResponseCallback(producerId: Long, result: TransactionResult)(responseStatus: Map[TopicPartition, PartitionResponse]): Unit = {
      trace(s"End transaction marker append for producer id $producerId completed with status: $responseStatus")
      val currentErrors = new ConcurrentHashMap[TopicPartition, Errors](responseStatus.map { case (k, v) => k -> v.error }.asJava)
      updateErrors(producerId, currentErrors)
      val successfulOffsetsPartitions = responseStatus.filter { case (topicPartition, partitionResponse) =>
        topicPartition.topic == GROUP_METADATA_TOPIC_NAME && partitionResponse.error == Errors.NONE
      }.keys

      if (successfulOffsetsPartitions.nonEmpty) {
        // as soon as the end transaction marker has been written for a transactional offset commit,
        // call to the group coordinator to materialize the offsets into the cache
        try {
          groupCoordinator.scheduleHandleTxnCompletion(producerId, successfulOffsetsPartitions, result)
        } catch {
          case e: Exception =>
            error(s"Received an exception while trying to update the offsets cache on transaction marker append", e)
            val updatedErrors = new ConcurrentHashMap[TopicPartition, Errors]()
            successfulOffsetsPartitions.foreach(updatedErrors.put(_, Errors.UNKNOWN_SERVER_ERROR))
            updateErrors(producerId, updatedErrors)
        }
      }

      if (numAppends.decrementAndGet() == 0)
        requestHelper.sendResponseExemptThrottle(request, new WriteTxnMarkersResponse(errors))
    }

    // TODO: The current append API makes doing separate writes per producerId a little easier, but it would
    // be nice to have only one append to the log. This requires pushing the building of the control records
    // into Log so that we only append those having a valid producer epoch, and exposing a new appendControlRecord
    // API in ReplicaManager. For now, we've done the simpler approach
    var skippedMarkers = 0
    for (marker <- markers.asScala) {
      val producerId = marker.producerId
      val partitionsWithCompatibleMessageFormat = new mutable.ArrayBuffer[TopicPartition]

      val currentErrors = new ConcurrentHashMap[TopicPartition, Errors]()
      marker.partitions.forEach { partition =>
        replicaManager.getMagic(partition) match {
          case Some(magic) =>
            if (magic < RecordBatch.MAGIC_VALUE_V2)
              currentErrors.put(partition, Errors.UNSUPPORTED_FOR_MESSAGE_FORMAT)
            else
              partitionsWithCompatibleMessageFormat += partition
          case None =>
            currentErrors.put(partition, Errors.UNKNOWN_TOPIC_OR_PARTITION)
        }
      }

      if (!currentErrors.isEmpty)
        updateErrors(producerId, currentErrors)

      if (partitionsWithCompatibleMessageFormat.isEmpty) {
        numAppends.decrementAndGet()
        skippedMarkers += 1
      } else {
        val controlRecords = partitionsWithCompatibleMessageFormat.map { partition =>
          val controlRecordType = marker.transactionResult match {
            case TransactionResult.COMMIT => ControlRecordType.COMMIT
            case TransactionResult.ABORT => ControlRecordType.ABORT
          }
          val endTxnMarker = new EndTransactionMarker(controlRecordType, marker.coordinatorEpoch)
          partition -> MemoryRecords.withEndTransactionMarker(producerId, marker.producerEpoch, endTxnMarker)
        }.toMap

        replicaManager.appendRecords(
          timeout = config.requestTimeoutMs.toLong,
          requiredAcks = -1,
          internalTopicsAllowed = true,
          origin = AppendOrigin.Coordinator,
          entriesPerPartition = controlRecords,
          bufferSupplier = bufferSupplier,
          responseCallback = maybeSendResponseCallback(producerId, marker.transactionResult))
      }
    }

    // No log appends were written as all partitions had incorrect log format
    // so we need to send the error response
    if (skippedMarkers == markers.size)
      requestHelper.sendResponseExemptThrottle(request, new WriteTxnMarkersResponse(errors))
  }

  def ensureInterBrokerVersion(version: ApiVersion): Unit = {
    if (config.interBrokerProtocolVersion < version)
      throw new UnsupportedVersionException(s"inter.broker.protocol.version: ${config.interBrokerProtocolVersion.version} is less than the required version: ${version.version}")
  }

  def handleAddPartitionToTxnRequest(request: RequestChannel.Request, bufferSupplier: BufferSupplier): Unit = {
    ensureInterBrokerVersion(KAFKA_0_11_0_IV0)
    val addPartitionsToTxnRequest = request.body[AddPartitionsToTxnRequest]
    val transactionalId = addPartitionsToTxnRequest.data.transactionalId
    val partitionsToAdd = addPartitionsToTxnRequest.partitions.asScala
    if (!authHelper.authorize(request.context, WRITE, TRANSACTIONAL_ID, transactionalId))
      requestHelper.sendResponseMaybeThrottle(request, requestThrottleMs =>
        addPartitionsToTxnRequest.getErrorResponse(requestThrottleMs, Errors.TRANSACTIONAL_ID_AUTHORIZATION_FAILED.exception))
    else {
      val unauthorizedTopicErrors = mutable.Map[TopicPartition, Errors]()
      val nonExistingTopicErrors = mutable.Map[TopicPartition, Errors]()
      val authorizedPartitions = mutable.Set[TopicPartition]()

      val authorizedTopics = authHelper.filterByAuthorized(request.context, WRITE, TOPIC,
        partitionsToAdd.filterNot(tp => Topic.isInternal(tp.topic)))(_.topic)
      for (topicPartition <- partitionsToAdd) {
        if (!authorizedTopics.contains(topicPartition.topic))
          unauthorizedTopicErrors += topicPartition -> Errors.TOPIC_AUTHORIZATION_FAILED
        else if (!metadataCache.contains(topicPartition))
          nonExistingTopicErrors += topicPartition -> Errors.UNKNOWN_TOPIC_OR_PARTITION
        else
          authorizedPartitions.add(topicPartition)
      }

      if (unauthorizedTopicErrors.nonEmpty || nonExistingTopicErrors.nonEmpty) {
        // Any failed partition check causes the entire request to fail. We send the appropriate error codes for the
        // partitions which failed, and an 'OPERATION_NOT_ATTEMPTED' error code for the partitions which succeeded
        // the authorization check to indicate that they were not added to the transaction.
        val partitionErrors = unauthorizedTopicErrors ++ nonExistingTopicErrors ++
          authorizedPartitions.map(_ -> Errors.OPERATION_NOT_ATTEMPTED)
        requestHelper.sendResponseMaybeThrottle(request, requestThrottleMs =>
          new AddPartitionsToTxnResponse(requestThrottleMs, partitionErrors.asJava))
      } else {
        def sendResponseCallback(error: Errors): Unit = {
          def createResponse(requestThrottleMs: Int): AbstractResponse = {
            val finalError =
              if (addPartitionsToTxnRequest.version < 2 && error == Errors.PRODUCER_FENCED) {
                // For older clients, they could not understand the new PRODUCER_FENCED error code,
                // so we need to return the old INVALID_PRODUCER_EPOCH to have the same client handling logic.
                Errors.INVALID_PRODUCER_EPOCH
              } else {
                error
              }

            val responseBody: AddPartitionsToTxnResponse = new AddPartitionsToTxnResponse(requestThrottleMs,
              partitionsToAdd.map{tp => (tp, finalError)}.toMap.asJava)
            trace(s"Completed $transactionalId's AddPartitionsToTxnRequest with partitions $partitionsToAdd: errors: $error from client ${request.header.clientId}")
            responseBody
          }

          requestHelper.sendResponseMaybeThrottle(request, createResponse)
        }

        txnCoordinator.handleAddPartitionsToTransaction(transactionalId,
          addPartitionsToTxnRequest.data.producerId,
          addPartitionsToTxnRequest.data.producerEpoch,
          authorizedPartitions,
          sendResponseCallback,
          bufferSupplier)
      }
    }
  }

  def handleAddOffsetsToTxnRequest(request: RequestChannel.Request, bufferSupplier: BufferSupplier): Unit = {
    ensureInterBrokerVersion(KAFKA_0_11_0_IV0)
    val addOffsetsToTxnRequest = request.body[AddOffsetsToTxnRequest]
    val transactionalId = addOffsetsToTxnRequest.data.transactionalId
    val groupId = addOffsetsToTxnRequest.data.groupId
    val offsetTopicPartition = new TopicPartition(GROUP_METADATA_TOPIC_NAME, groupCoordinator.partitionFor(groupId))

    if (!authHelper.authorize(request.context, WRITE, TRANSACTIONAL_ID, transactionalId))
      requestHelper.sendResponseMaybeThrottle(request, requestThrottleMs =>
        new AddOffsetsToTxnResponse(new AddOffsetsToTxnResponseData()
          .setErrorCode(Errors.TRANSACTIONAL_ID_AUTHORIZATION_FAILED.code)
          .setThrottleTimeMs(requestThrottleMs)))
    else if (!authHelper.authorize(request.context, READ, GROUP, groupId))
      requestHelper.sendResponseMaybeThrottle(request, requestThrottleMs =>
        new AddOffsetsToTxnResponse(new AddOffsetsToTxnResponseData()
          .setErrorCode(Errors.GROUP_AUTHORIZATION_FAILED.code)
          .setThrottleTimeMs(requestThrottleMs))
      )
    else {
      def sendResponseCallback(error: Errors): Unit = {
        def createResponse(requestThrottleMs: Int): AbstractResponse = {
          val finalError =
            if (addOffsetsToTxnRequest.version < 2 && error == Errors.PRODUCER_FENCED) {
              // For older clients, they could not understand the new PRODUCER_FENCED error code,
              // so we need to return the old INVALID_PRODUCER_EPOCH to have the same client handling logic.
              Errors.INVALID_PRODUCER_EPOCH
            } else {
              error
            }

          val responseBody: AddOffsetsToTxnResponse = new AddOffsetsToTxnResponse(
            new AddOffsetsToTxnResponseData()
              .setErrorCode(finalError.code)
              .setThrottleTimeMs(requestThrottleMs))
          trace(s"Completed $transactionalId's AddOffsetsToTxnRequest for group $groupId on partition " +
            s"$offsetTopicPartition: errors: $error from client ${request.header.clientId}")
          responseBody
        }
        requestHelper.sendResponseMaybeThrottle(request, createResponse)
      }

      txnCoordinator.handleAddPartitionsToTransaction(transactionalId,
        addOffsetsToTxnRequest.data.producerId,
        addOffsetsToTxnRequest.data.producerEpoch,
        Set(offsetTopicPartition),
        sendResponseCallback,
        bufferSupplier)
    }
  }

  def handleTxnOffsetCommitRequest(request: RequestChannel.Request, bufferSupplier: BufferSupplier): Unit = {
    ensureInterBrokerVersion(KAFKA_0_11_0_IV0)
    val header = request.header
    val txnOffsetCommitRequest = request.body[TxnOffsetCommitRequest]

    // authorize for the transactionalId and the consumer group. Note that we skip producerId authorization
    // since it is implied by transactionalId authorization
    if (!authHelper.authorize(request.context, WRITE, TRANSACTIONAL_ID, txnOffsetCommitRequest.data.transactionalId))
      requestHelper.sendErrorResponseMaybeThrottle(request, Errors.TRANSACTIONAL_ID_AUTHORIZATION_FAILED.exception)
    else if (!authHelper.authorize(request.context, READ, GROUP, txnOffsetCommitRequest.data.groupId))
      requestHelper.sendErrorResponseMaybeThrottle(request, Errors.GROUP_AUTHORIZATION_FAILED.exception)
    else {
      val unauthorizedTopicErrors = mutable.Map[TopicPartition, Errors]()
      val nonExistingTopicErrors = mutable.Map[TopicPartition, Errors]()
      val authorizedTopicCommittedOffsets = mutable.Map[TopicPartition, TxnOffsetCommitRequest.CommittedOffset]()
      val committedOffsets = txnOffsetCommitRequest.offsets.asScala
      val authorizedTopics = authHelper.filterByAuthorized(request.context, READ, TOPIC, committedOffsets)(_._1.topic)

      for ((topicPartition, commitedOffset) <- committedOffsets) {
        if (!authorizedTopics.contains(topicPartition.topic))
          unauthorizedTopicErrors += topicPartition -> Errors.TOPIC_AUTHORIZATION_FAILED
        else if (!metadataCache.contains(topicPartition))
          nonExistingTopicErrors += topicPartition -> Errors.UNKNOWN_TOPIC_OR_PARTITION
        else
          authorizedTopicCommittedOffsets += (topicPartition -> commitedOffset)
      }

      // the callback for sending an offset commit response
      def sendResponseCallback(authorizedTopicErrors: Map[TopicPartition, Errors]): Unit = {
        val combinedCommitStatus = mutable.Map() ++= authorizedTopicErrors ++= unauthorizedTopicErrors ++= nonExistingTopicErrors
        if (isDebugEnabled)
          combinedCommitStatus.forKeyValue { (topicPartition, error) =>
            if (error != Errors.NONE) {
              debug(s"TxnOffsetCommit with correlation id ${header.correlationId} from client ${header.clientId} " +
                s"on partition $topicPartition failed due to ${error.exceptionName}")
            }
          }

        // We need to replace COORDINATOR_LOAD_IN_PROGRESS with COORDINATOR_NOT_AVAILABLE
        // for older producer client from 0.11 to prior 2.0, which could potentially crash due
        // to unexpected loading error. This bug is fixed later by KAFKA-7296. Clients using
        // txn commit protocol >= 2 (version 2.3 and onwards) are guaranteed to have
        // the fix to check for the loading error.
        if (txnOffsetCommitRequest.version < 2) {
          combinedCommitStatus ++= combinedCommitStatus.collect {
            case (tp, error) if error == Errors.COORDINATOR_LOAD_IN_PROGRESS => tp -> Errors.COORDINATOR_NOT_AVAILABLE
          }
        }

        requestHelper.sendResponseMaybeThrottle(request, requestThrottleMs =>
          new TxnOffsetCommitResponse(requestThrottleMs, combinedCommitStatus.asJava))
      }

      if (authorizedTopicCommittedOffsets.isEmpty)
        sendResponseCallback(Map.empty)
      else {
        val offsetMetadata = convertTxnOffsets(authorizedTopicCommittedOffsets.toMap)
        groupCoordinator.handleTxnCommitOffsets(
          txnOffsetCommitRequest.data.groupId,
          txnOffsetCommitRequest.data.producerId,
          txnOffsetCommitRequest.data.producerEpoch,
          txnOffsetCommitRequest.data.memberId,
          Option(txnOffsetCommitRequest.data.groupInstanceId),
          txnOffsetCommitRequest.data.generationId,
          offsetMetadata,
          sendResponseCallback,
          bufferSupplier)
      }
    }
  }

  private def convertTxnOffsets(offsetsMap: immutable.Map[TopicPartition, TxnOffsetCommitRequest.CommittedOffset]): immutable.Map[TopicPartition, OffsetAndMetadata] = {
    val currentTimestamp = time.milliseconds
    offsetsMap.map { case (topicPartition, partitionData) =>
      val metadata = if (partitionData.metadata == null) OffsetAndMetadata.NoMetadata else partitionData.metadata
      topicPartition -> new OffsetAndMetadata(
        offset = partitionData.offset,
        leaderEpoch = partitionData.leaderEpoch,
        metadata = metadata,
        commitTimestamp = currentTimestamp,
        expireTimestamp = None)
    }
  }

  def handleDescribeAcls(request: RequestChannel.Request): Unit = {
    authHelper.authorizeClusterOperation(request, DESCRIBE)
    val describeAclsRequest = request.body[DescribeAclsRequest]
    authorizer match {
      case None =>
        requestHelper.sendResponseMaybeThrottle(request, requestThrottleMs =>
          new DescribeAclsResponse(new DescribeAclsResponseData()
            .setErrorCode(Errors.SECURITY_DISABLED.code)
            .setErrorMessage("No Authorizer is configured on the broker")
            .setThrottleTimeMs(requestThrottleMs),
          describeAclsRequest.version))
      case Some(auth) =>
        val filter = describeAclsRequest.filter
        val returnedAcls = new util.HashSet[AclBinding]()
        auth.acls(filter).forEach(returnedAcls.add)
        requestHelper.sendResponseMaybeThrottle(request, requestThrottleMs =>
          new DescribeAclsResponse(new DescribeAclsResponseData()
            .setThrottleTimeMs(requestThrottleMs)
            .setResources(DescribeAclsResponse.aclsResources(returnedAcls)),
          describeAclsRequest.version))
    }
  }

  def handleCreateAcls(request: RequestChannel.Request): Unit = {
    metadataSupport.requireZkOrThrow(KafkaApis.shouldAlwaysForward(request))
    authHelper.authorizeClusterOperation(request, ALTER)
    val createAclsRequest = request.body[CreateAclsRequest]

    authorizer match {
      case None => requestHelper.sendResponseMaybeThrottle(request, requestThrottleMs =>
        createAclsRequest.getErrorResponse(requestThrottleMs,
          new SecurityDisabledException("No Authorizer is configured on the broker.")))
      case Some(auth) =>
        val allBindings = createAclsRequest.aclCreations.asScala.map(CreateAclsRequest.aclBinding)
        val errorResults = mutable.Map[AclBinding, AclCreateResult]()
        val validBindings = new ArrayBuffer[AclBinding]
        allBindings.foreach { acl =>
          val resource = acl.pattern
          val throwable = if (resource.resourceType == ResourceType.CLUSTER && !AuthorizerUtils.isClusterResource(resource.name))
              new InvalidRequestException("The only valid name for the CLUSTER resource is " + CLUSTER_NAME)
          else if (resource.name.isEmpty)
            new InvalidRequestException("Invalid empty resource name")
          else
            null
          if (throwable != null) {
            debug(s"Failed to add acl $acl to $resource", throwable)
            errorResults(acl) = new AclCreateResult(throwable)
          } else
            validBindings += acl
        }

        val createResults = auth.createAcls(request.context, validBindings.asJava).asScala.map(_.toCompletableFuture)

        def sendResponseCallback(): Unit = {
          val aclCreationResults = allBindings.map { acl =>
            val result = errorResults.getOrElse(acl, createResults(validBindings.indexOf(acl)).get)
            val creationResult = new AclCreationResult()
            result.exception.asScala.foreach { throwable =>
              val apiError = ApiError.fromThrowable(throwable)
              creationResult
                .setErrorCode(apiError.error.code)
                .setErrorMessage(apiError.message)
            }
            creationResult
          }
          requestHelper.sendResponseMaybeThrottle(request, requestThrottleMs =>
            new CreateAclsResponse(new CreateAclsResponseData()
              .setThrottleTimeMs(requestThrottleMs)
              .setResults(aclCreationResults.asJava)))
        }

        alterAclsPurgatory.tryCompleteElseWatch(config.connectionsMaxIdleMs, createResults, sendResponseCallback)
    }
  }

  def handleDeleteAcls(request: RequestChannel.Request): Unit = {
    metadataSupport.requireZkOrThrow(KafkaApis.shouldAlwaysForward(request))
    authHelper.authorizeClusterOperation(request, ALTER)
    val deleteAclsRequest = request.body[DeleteAclsRequest]
    authorizer match {
      case None =>
        requestHelper.sendResponseMaybeThrottle(request, requestThrottleMs =>
          deleteAclsRequest.getErrorResponse(requestThrottleMs,
            new SecurityDisabledException("No Authorizer is configured on the broker.")))
      case Some(auth) =>

        val deleteResults = auth.deleteAcls(request.context, deleteAclsRequest.filters)
          .asScala.map(_.toCompletableFuture).toList

        def sendResponseCallback(): Unit = {
          val filterResults = deleteResults.map(_.get).map(DeleteAclsResponse.filterResult).asJava
          requestHelper.sendResponseMaybeThrottle(request, requestThrottleMs =>
            new DeleteAclsResponse(
              new DeleteAclsResponseData()
                .setThrottleTimeMs(requestThrottleMs)
                .setFilterResults(filterResults),
              deleteAclsRequest.version))
        }
        alterAclsPurgatory.tryCompleteElseWatch(config.connectionsMaxIdleMs, deleteResults, sendResponseCallback)
    }
  }

  def handleOffsetForLeaderEpochRequest(request: RequestChannel.Request): Unit = {
    val offsetForLeaderEpoch = request.body[OffsetsForLeaderEpochRequest]
    val topics = offsetForLeaderEpoch.data.topics.asScala.toSeq

    // The OffsetsForLeaderEpoch API was initially only used for inter-broker communication and required
    // cluster permission. With KIP-320, the consumer now also uses this API to check for log truncation
    // following a leader change, so we also allow topic describe permission.
    val (authorizedTopics, unauthorizedTopics) =
      if (authHelper.authorize(request.context, CLUSTER_ACTION, CLUSTER, CLUSTER_NAME, logIfDenied = false))
        (topics, Seq.empty[OffsetForLeaderTopic])
      else authHelper.partitionSeqByAuthorized(request.context, DESCRIBE, TOPIC, topics)(_.topic)

    val endOffsetsForAuthorizedPartitions = replicaManager.lastOffsetForLeaderEpoch(authorizedTopics)
    val endOffsetsForUnauthorizedPartitions = unauthorizedTopics.map { offsetForLeaderTopic =>
      val partitions = offsetForLeaderTopic.partitions.asScala.map { offsetForLeaderPartition =>
        new EpochEndOffset()
          .setPartition(offsetForLeaderPartition.partition)
          .setErrorCode(Errors.TOPIC_AUTHORIZATION_FAILED.code)
      }

      new OffsetForLeaderTopicResult()
        .setTopic(offsetForLeaderTopic.topic)
        .setPartitions(partitions.toList.asJava)
    }

    val endOffsetsForAllTopics = new OffsetForLeaderTopicResultCollection(
      (endOffsetsForAuthorizedPartitions ++ endOffsetsForUnauthorizedPartitions).asJava.iterator
    )

    requestHelper.sendResponseMaybeThrottle(request, requestThrottleMs =>
      new OffsetsForLeaderEpochResponse(new OffsetForLeaderEpochResponseData()
        .setThrottleTimeMs(requestThrottleMs)
        .setTopics(endOffsetsForAllTopics)))
  }

  def handleAlterConfigsRequest(request: RequestChannel.Request): Unit = {
    val zkSupport = metadataSupport.requireZkOrThrow(KafkaApis.shouldAlwaysForward(request))
    val alterConfigsRequest = request.body[AlterConfigsRequest]
    val (authorizedResources, unauthorizedResources) = alterConfigsRequest.configs.asScala.toMap.partition { case (resource, _) =>
      resource.`type` match {
        case ConfigResource.Type.BROKER_LOGGER =>
          throw new InvalidRequestException(s"AlterConfigs is deprecated and does not support the resource type ${ConfigResource.Type.BROKER_LOGGER}")
        case ConfigResource.Type.BROKER =>
          authHelper.authorize(request.context, ALTER_CONFIGS, CLUSTER, CLUSTER_NAME)
        case ConfigResource.Type.TOPIC =>
          authHelper.authorize(request.context, ALTER_CONFIGS, TOPIC, resource.name)
        case rt => throw new InvalidRequestException(s"Unexpected resource type $rt")
      }
    }
    val authorizedResult = zkSupport.adminManager.alterConfigs(authorizedResources, alterConfigsRequest.validateOnly)
    val unauthorizedResult = unauthorizedResources.keys.map { resource =>
      resource -> configsAuthorizationApiError(resource)
    }
    def responseCallback(requestThrottleMs: Int): AlterConfigsResponse = {
      val data = new AlterConfigsResponseData()
        .setThrottleTimeMs(requestThrottleMs)
      (authorizedResult ++ unauthorizedResult).foreach{ case (resource, error) =>
        data.responses().add(new AlterConfigsResourceResponse()
          .setErrorCode(error.error.code)
          .setErrorMessage(error.message)
          .setResourceName(resource.name)
          .setResourceType(resource.`type`.id))
      }
      new AlterConfigsResponse(data)
    }
    requestHelper.sendResponseMaybeThrottle(request, responseCallback)
  }

  def handleAlterPartitionReassignmentsRequest(request: RequestChannel.Request): Unit = {
    val zkSupport = metadataSupport.requireZkOrThrow(KafkaApis.shouldAlwaysForward(request))
    authHelper.authorizeClusterOperation(request, ALTER)
    val alterPartitionReassignmentsRequest = request.body[AlterPartitionReassignmentsRequest]

    def sendResponseCallback(result: Either[Map[TopicPartition, ApiError], ApiError]): Unit = {
      val responseData = result match {
        case Right(topLevelError) =>
          new AlterPartitionReassignmentsResponseData().setErrorMessage(topLevelError.message).setErrorCode(topLevelError.error.code)

        case Left(assignments) =>
          val topicResponses = assignments.groupBy(_._1.topic).map {
            case (topic, reassignmentsByTp) =>
              val partitionResponses = reassignmentsByTp.map {
                case (topicPartition, error) =>
                  new ReassignablePartitionResponse().setPartitionIndex(topicPartition.partition)
                    .setErrorCode(error.error.code).setErrorMessage(error.message)
              }
              new ReassignableTopicResponse().setName(topic).setPartitions(partitionResponses.toList.asJava)
          }
          new AlterPartitionReassignmentsResponseData().setResponses(topicResponses.toList.asJava)
      }

      requestHelper.sendResponseMaybeThrottle(request, requestThrottleMs =>
        new AlterPartitionReassignmentsResponse(responseData.setThrottleTimeMs(requestThrottleMs))
      )
    }

    val reassignments = alterPartitionReassignmentsRequest.data.topics.asScala.flatMap {
      reassignableTopic => reassignableTopic.partitions.asScala.map {
        reassignablePartition =>
          val tp = new TopicPartition(reassignableTopic.name, reassignablePartition.partitionIndex)
          if (reassignablePartition.replicas == null)
            tp -> None // revert call
          else
            tp -> Some(reassignablePartition.replicas.asScala.map(_.toInt))
      }
    }.toMap

    zkSupport.controller.alterPartitionReassignments(reassignments, sendResponseCallback)
  }

  def handleListPartitionReassignmentsRequest(request: RequestChannel.Request): Unit = {
    val zkSupport = metadataSupport.requireZkOrThrow(KafkaApis.notYetSupported(request))
    authHelper.authorizeClusterOperation(request, DESCRIBE)
    val listPartitionReassignmentsRequest = request.body[ListPartitionReassignmentsRequest]

    def sendResponseCallback(result: Either[Map[TopicPartition, ReplicaAssignment], ApiError]): Unit = {
      val responseData = result match {
        case Right(error) => new ListPartitionReassignmentsResponseData().setErrorMessage(error.message).setErrorCode(error.error.code)

        case Left(assignments) =>
          val topicReassignments = assignments.groupBy(_._1.topic).map {
            case (topic, reassignmentsByTp) =>
              val partitionReassignments = reassignmentsByTp.map {
                case (topicPartition, assignment) =>
                  new ListPartitionReassignmentsResponseData.OngoingPartitionReassignment()
                    .setPartitionIndex(topicPartition.partition)
                    .setAddingReplicas(assignment.addingReplicas.toList.asJava.asInstanceOf[java.util.List[java.lang.Integer]])
                    .setRemovingReplicas(assignment.removingReplicas.toList.asJava.asInstanceOf[java.util.List[java.lang.Integer]])
                    .setReplicas(assignment.replicas.toList.asJava.asInstanceOf[java.util.List[java.lang.Integer]])
              }.toList

              new ListPartitionReassignmentsResponseData.OngoingTopicReassignment().setName(topic)
                .setPartitions(partitionReassignments.asJava)
          }.toList

          new ListPartitionReassignmentsResponseData().setTopics(topicReassignments.asJava)
      }

      requestHelper.sendResponseMaybeThrottle(request, requestThrottleMs =>
        new ListPartitionReassignmentsResponse(responseData.setThrottleTimeMs(requestThrottleMs))
      )
    }

    val partitionsOpt = listPartitionReassignmentsRequest.data.topics match {
      case topics: Any =>
        Some(topics.iterator().asScala.flatMap { topic =>
          topic.partitionIndexes.iterator().asScala
            .map { tp => new TopicPartition(topic.name(), tp) }
        }.toSet)
      case _ => None
    }

    zkSupport.controller.listPartitionReassignments(partitionsOpt, sendResponseCallback)
  }

  private def configsAuthorizationApiError(resource: ConfigResource): ApiError = {
    val error = resource.`type` match {
      case ConfigResource.Type.BROKER | ConfigResource.Type.BROKER_LOGGER => Errors.CLUSTER_AUTHORIZATION_FAILED
      case ConfigResource.Type.TOPIC => Errors.TOPIC_AUTHORIZATION_FAILED
      case rt => throw new InvalidRequestException(s"Unexpected resource type $rt for resource ${resource.name}")
    }
    new ApiError(error, null)
  }

  def handleIncrementalAlterConfigsRequest(request: RequestChannel.Request): Unit = {
    val zkSupport = metadataSupport.requireZkOrThrow(KafkaApis.shouldAlwaysForward(request))
    val alterConfigsRequest = request.body[IncrementalAlterConfigsRequest]

    val configs = alterConfigsRequest.data.resources.iterator.asScala.map { alterConfigResource =>
      val configResource = new ConfigResource(ConfigResource.Type.forId(alterConfigResource.resourceType),
        alterConfigResource.resourceName)
      configResource -> alterConfigResource.configs.iterator.asScala.map {
        alterConfig => new AlterConfigOp(new ConfigEntry(alterConfig.name, alterConfig.value),
          OpType.forId(alterConfig.configOperation))
      }.toBuffer
    }.toMap

    val (authorizedResources, unauthorizedResources) = configs.partition { case (resource, _) =>
      resource.`type` match {
        case ConfigResource.Type.BROKER | ConfigResource.Type.BROKER_LOGGER =>
          authHelper.authorize(request.context, ALTER_CONFIGS, CLUSTER, CLUSTER_NAME)
        case ConfigResource.Type.TOPIC =>
          authHelper.authorize(request.context, ALTER_CONFIGS, TOPIC, resource.name)
        case rt => throw new InvalidRequestException(s"Unexpected resource type $rt")
      }
    }

    val authorizedResult = zkSupport.adminManager.incrementalAlterConfigs(authorizedResources, alterConfigsRequest.data.validateOnly)
    val unauthorizedResult = unauthorizedResources.keys.map { resource =>
      resource -> configsAuthorizationApiError(resource)
    }

    requestHelper.sendResponseMaybeThrottle(request, requestThrottleMs => new IncrementalAlterConfigsResponse(
      requestThrottleMs, (authorizedResult ++ unauthorizedResult).asJava))
  }

  def handleDescribeConfigsRequest(request: RequestChannel.Request): Unit = {
    val describeConfigsRequest = request.body[DescribeConfigsRequest]
    val (authorizedResources, unauthorizedResources) = describeConfigsRequest.data.resources.asScala.partition { resource =>
      ConfigResource.Type.forId(resource.resourceType) match {
        case ConfigResource.Type.BROKER | ConfigResource.Type.BROKER_LOGGER =>
          authHelper.authorize(request.context, DESCRIBE_CONFIGS, CLUSTER, CLUSTER_NAME)
        case ConfigResource.Type.TOPIC =>
          authHelper.authorize(request.context, DESCRIBE_CONFIGS, TOPIC, resource.resourceName)
        case rt => throw new InvalidRequestException(s"Unexpected resource type $rt for resource ${resource.resourceName}")
      }
    }
    val authorizedConfigs = configHelper.describeConfigs(authorizedResources.toList, describeConfigsRequest.data.includeSynonyms, describeConfigsRequest.data.includeDocumentation)
    val unauthorizedConfigs = unauthorizedResources.map { resource =>
      val error = ConfigResource.Type.forId(resource.resourceType) match {
        case ConfigResource.Type.BROKER | ConfigResource.Type.BROKER_LOGGER => Errors.CLUSTER_AUTHORIZATION_FAILED
        case ConfigResource.Type.TOPIC => Errors.TOPIC_AUTHORIZATION_FAILED
        case rt => throw new InvalidRequestException(s"Unexpected resource type $rt for resource ${resource.resourceName}")
      }
      new DescribeConfigsResponseData.DescribeConfigsResult().setErrorCode(error.code)
        .setErrorMessage(error.message)
        .setConfigs(Collections.emptyList[DescribeConfigsResponseData.DescribeConfigsResourceResult])
        .setResourceName(resource.resourceName)
        .setResourceType(resource.resourceType)
    }

    requestHelper.sendResponseMaybeThrottle(request, requestThrottleMs =>
      new DescribeConfigsResponse(new DescribeConfigsResponseData().setThrottleTimeMs(requestThrottleMs)
        .setResults((authorizedConfigs ++ unauthorizedConfigs).asJava)))
  }

  def handleAlterReplicaLogDirsRequest(request: RequestChannel.Request): Unit = {
    val alterReplicaDirsRequest = request.body[AlterReplicaLogDirsRequest]
    if (authHelper.authorize(request.context, ALTER, CLUSTER, CLUSTER_NAME)) {
      val result = replicaManager.alterReplicaLogDirs(alterReplicaDirsRequest.partitionDirs.asScala)
      requestHelper.sendResponseMaybeThrottle(request, requestThrottleMs =>
        new AlterReplicaLogDirsResponse(new AlterReplicaLogDirsResponseData()
          .setResults(result.groupBy(_._1.topic).map {
            case (topic, errors) => new AlterReplicaLogDirsResponseData.AlterReplicaLogDirTopicResult()
              .setTopicName(topic)
              .setPartitions(errors.map {
                case (tp, error) => new AlterReplicaLogDirsResponseData.AlterReplicaLogDirPartitionResult()
                  .setPartitionIndex(tp.partition)
                  .setErrorCode(error.code)
              }.toList.asJava)
          }.toList.asJava)
          .setThrottleTimeMs(requestThrottleMs)))
    } else {
      requestHelper.sendResponseMaybeThrottle(request, requestThrottleMs =>
        alterReplicaDirsRequest.getErrorResponse(requestThrottleMs, Errors.CLUSTER_AUTHORIZATION_FAILED.exception))
    }
  }

  def handleDescribeLogDirsRequest(request: RequestChannel.Request): Unit = {
    val describeLogDirsDirRequest = request.body[DescribeLogDirsRequest]
    val logDirInfos = {
      if (authHelper.authorize(request.context, DESCRIBE, CLUSTER, CLUSTER_NAME)) {
        val partitions =
          if (describeLogDirsDirRequest.isAllTopicPartitions)
            replicaManager.logManager.allLogs.map(_.topicPartition).toSet
          else
            describeLogDirsDirRequest.data.topics.asScala.flatMap(
              logDirTopic => logDirTopic.partitions.asScala.map(partitionIndex =>
                new TopicPartition(logDirTopic.topic, partitionIndex))).toSet

        replicaManager.describeLogDirs(partitions)
      } else {
        List.empty[DescribeLogDirsResponseData.DescribeLogDirsResult]
      }
    }
    requestHelper.sendResponseMaybeThrottle(request, throttleTimeMs => new DescribeLogDirsResponse(new DescribeLogDirsResponseData()
      .setThrottleTimeMs(throttleTimeMs)
      .setResults(logDirInfos.asJava)))
  }

  def handleCreateTokenRequest(request: RequestChannel.Request): Unit = {
    metadataSupport.requireZkOrThrow(KafkaApis.shouldAlwaysForward(request))
    val createTokenRequest = request.body[CreateDelegationTokenRequest]

    // the callback for sending a create token response
    def sendResponseCallback(createResult: CreateTokenResult): Unit = {
      trace(s"Sending create token response for correlation id ${request.header.correlationId} " +
        s"to client ${request.header.clientId}.")
      requestHelper.sendResponseMaybeThrottle(request, requestThrottleMs =>
        CreateDelegationTokenResponse.prepareResponse(requestThrottleMs, createResult.error, request.context.principal, createResult.issueTimestamp,
          createResult.expiryTimestamp, createResult.maxTimestamp, createResult.tokenId, ByteBuffer.wrap(createResult.hmac)))
    }

    if (!allowTokenRequests(request))
      requestHelper.sendResponseMaybeThrottle(request, requestThrottleMs =>
        CreateDelegationTokenResponse.prepareResponse(requestThrottleMs, Errors.DELEGATION_TOKEN_REQUEST_NOT_ALLOWED, request.context.principal))
    else {
      val renewerList = createTokenRequest.data.renewers.asScala.toList.map(entry =>
        new KafkaPrincipal(entry.principalType, entry.principalName))

      if (renewerList.exists(principal => principal.getPrincipalType != KafkaPrincipal.USER_TYPE)) {
        requestHelper.sendResponseMaybeThrottle(request, requestThrottleMs =>
          CreateDelegationTokenResponse.prepareResponse(requestThrottleMs, Errors.INVALID_PRINCIPAL_TYPE, request.context.principal))
      }
      else {
        tokenManager.createToken(
          request.context.principal,
          renewerList,
          createTokenRequest.data.maxLifetimeMs,
          sendResponseCallback
        )
      }
    }
  }

  def handleRenewTokenRequest(request: RequestChannel.Request): Unit = {
    metadataSupport.requireZkOrThrow(KafkaApis.shouldAlwaysForward(request))
    val renewTokenRequest = request.body[RenewDelegationTokenRequest]

    // the callback for sending a renew token response
    def sendResponseCallback(error: Errors, expiryTimestamp: Long): Unit = {
      trace("Sending renew token response for correlation id %d to client %s."
        .format(request.header.correlationId, request.header.clientId))
      requestHelper.sendResponseMaybeThrottle(request, requestThrottleMs =>
        new RenewDelegationTokenResponse(
             new RenewDelegationTokenResponseData()
               .setThrottleTimeMs(requestThrottleMs)
               .setErrorCode(error.code)
               .setExpiryTimestampMs(expiryTimestamp)))
    }

    if (!allowTokenRequests(request))
      sendResponseCallback(Errors.DELEGATION_TOKEN_REQUEST_NOT_ALLOWED, DelegationTokenManager.ErrorTimestamp)
    else {
      tokenManager.renewToken(
        request.context.principal,
        ByteBuffer.wrap(renewTokenRequest.data.hmac),
        renewTokenRequest.data.renewPeriodMs,
        sendResponseCallback
      )
    }
  }

  def handleExpireTokenRequest(request: RequestChannel.Request): Unit = {
    metadataSupport.requireZkOrThrow(KafkaApis.shouldAlwaysForward(request))
    val expireTokenRequest = request.body[ExpireDelegationTokenRequest]

    // the callback for sending a expire token response
    def sendResponseCallback(error: Errors, expiryTimestamp: Long): Unit = {
      trace("Sending expire token response for correlation id %d to client %s."
        .format(request.header.correlationId, request.header.clientId))
      requestHelper.sendResponseMaybeThrottle(request, requestThrottleMs =>
        new ExpireDelegationTokenResponse(
            new ExpireDelegationTokenResponseData()
              .setThrottleTimeMs(requestThrottleMs)
              .setErrorCode(error.code)
              .setExpiryTimestampMs(expiryTimestamp)))
    }

    if (!allowTokenRequests(request))
      sendResponseCallback(Errors.DELEGATION_TOKEN_REQUEST_NOT_ALLOWED, DelegationTokenManager.ErrorTimestamp)
    else {
      tokenManager.expireToken(
        request.context.principal,
        expireTokenRequest.hmac(),
        expireTokenRequest.expiryTimePeriod(),
        sendResponseCallback
      )
    }
  }

  def handleDescribeTokensRequest(request: RequestChannel.Request): Unit = {
    val describeTokenRequest = request.body[DescribeDelegationTokenRequest]

    // the callback for sending a describe token response
    def sendResponseCallback(error: Errors, tokenDetails: List[DelegationToken]): Unit = {
      requestHelper.sendResponseMaybeThrottle(request, requestThrottleMs =>
        new DescribeDelegationTokenResponse(requestThrottleMs, error, tokenDetails.asJava))
      trace("Sending describe token response for correlation id %d to client %s."
        .format(request.header.correlationId, request.header.clientId))
    }

    if (!allowTokenRequests(request))
      sendResponseCallback(Errors.DELEGATION_TOKEN_REQUEST_NOT_ALLOWED, List.empty)
    else if (!config.tokenAuthEnabled)
      sendResponseCallback(Errors.DELEGATION_TOKEN_AUTH_DISABLED, List.empty)
    else {
      val requestPrincipal = request.context.principal

      if (describeTokenRequest.ownersListEmpty()) {
        sendResponseCallback(Errors.NONE, List())
      }
      else {
        val owners = if (describeTokenRequest.data.owners == null)
          None
        else
          Some(describeTokenRequest.data.owners.asScala.map(p => new KafkaPrincipal(p.principalType(), p.principalName)).toList)
        def authorizeToken(tokenId: String) = authHelper.authorize(request.context, DESCRIBE, DELEGATION_TOKEN, tokenId)
        def eligible(token: TokenInformation) = DelegationTokenManager.filterToken(requestPrincipal, owners, token, authorizeToken)
        val tokens =  tokenManager.getTokens(eligible)
        sendResponseCallback(Errors.NONE, tokens)
      }
    }
  }

  def allowTokenRequests(request: RequestChannel.Request): Boolean = {
    val protocol = request.context.securityProtocol
    if (request.context.principal.tokenAuthenticated ||
      protocol == SecurityProtocol.PLAINTEXT ||
      // disallow requests from 1-way SSL
      (protocol == SecurityProtocol.SSL && request.context.principal == KafkaPrincipal.ANONYMOUS))
      false
    else
      true
  }

  def handleElectReplicaLeader(request: RequestChannel.Request): Unit = {
    val zkSupport = metadataSupport.requireZkOrThrow(KafkaApis.notYetSupported(request))

    val electionRequest = request.body[ElectLeadersRequest]

    def sendResponseCallback(
      error: ApiError
    )(
      results: Map[TopicPartition, ApiError]
    ): Unit = {
      requestHelper.sendResponseMaybeThrottle(request, requestThrottleMs => {
        val adjustedResults = if (electionRequest.data.topicPartitions == null) {
          /* When performing elections across all of the partitions we should only return
           * partitions for which there was an eleciton or resulted in an error. In other
           * words, partitions that didn't need election because they ready have the correct
           * leader are not returned to the client.
           */
          results.filter { case (_, error) =>
            error.error != Errors.ELECTION_NOT_NEEDED
          }
        } else results

        val electionResults = new util.ArrayList[ReplicaElectionResult]()
        adjustedResults
          .groupBy { case (tp, _) => tp.topic }
          .forKeyValue { (topic, ps) =>
            val electionResult = new ReplicaElectionResult()

            electionResult.setTopic(topic)
            ps.forKeyValue { (topicPartition, error) =>
              val partitionResult = new PartitionResult()
              partitionResult.setPartitionId(topicPartition.partition)
              partitionResult.setErrorCode(error.error.code)
              partitionResult.setErrorMessage(error.message)
              electionResult.partitionResult.add(partitionResult)
            }

            electionResults.add(electionResult)
          }

        new ElectLeadersResponse(
          requestThrottleMs,
          error.error.code,
          electionResults,
          electionRequest.version
        )
      })
    }

    if (!authHelper.authorize(request.context, ALTER, CLUSTER, CLUSTER_NAME)) {
      val error = new ApiError(Errors.CLUSTER_AUTHORIZATION_FAILED, null)
      val partitionErrors: Map[TopicPartition, ApiError] =
        electionRequest.topicPartitions.iterator.map(partition => partition -> error).toMap

      sendResponseCallback(error)(partitionErrors)
    } else {
      val partitions = if (electionRequest.data.topicPartitions == null) {
        metadataCache.getAllPartitions()
      } else {
        electionRequest.topicPartitions
      }

      replicaManager.electLeaders(
        zkSupport.controller,
        partitions,
        electionRequest.electionType,
        sendResponseCallback(ApiError.NONE),
        electionRequest.data.timeoutMs
      )
    }
  }

  def handleOffsetDeleteRequest(request: RequestChannel.Request, bufferSupplier: BufferSupplier): Unit = {
    val offsetDeleteRequest = request.body[OffsetDeleteRequest]
    val groupId = offsetDeleteRequest.data.groupId

    if (authHelper.authorize(request.context, DELETE, GROUP, groupId)) {
      val topics = offsetDeleteRequest.data.topics.asScala
      val authorizedTopics = authHelper.filterByAuthorized(request.context, READ, TOPIC, topics)(_.name)

      val topicPartitionErrors = mutable.Map[TopicPartition, Errors]()
      val topicPartitions = mutable.ArrayBuffer[TopicPartition]()

      for (topic <- topics) {
        for (partition <- topic.partitions.asScala) {
          val tp = new TopicPartition(topic.name, partition.partitionIndex)
          if (!authorizedTopics.contains(topic.name))
            topicPartitionErrors(tp) = Errors.TOPIC_AUTHORIZATION_FAILED
          else if (!metadataCache.contains(tp))
            topicPartitionErrors(tp) = Errors.UNKNOWN_TOPIC_OR_PARTITION
          else
            topicPartitions += tp
        }
      }

      val (groupError, authorizedTopicPartitionsErrors) = groupCoordinator.handleDeleteOffsets(
        groupId, topicPartitions, bufferSupplier)

      topicPartitionErrors ++= authorizedTopicPartitionsErrors

      requestHelper.sendResponseMaybeThrottle(request, requestThrottleMs => {
        if (groupError != Errors.NONE)
          offsetDeleteRequest.getErrorResponse(requestThrottleMs, groupError)
        else {
          val topics = new OffsetDeleteResponseData.OffsetDeleteResponseTopicCollection
          topicPartitionErrors.groupBy(_._1.topic).forKeyValue { (topic, topicPartitions) =>
            val partitions = new OffsetDeleteResponseData.OffsetDeleteResponsePartitionCollection
            topicPartitions.forKeyValue { (topicPartition, error) =>
              partitions.add(
                new OffsetDeleteResponseData.OffsetDeleteResponsePartition()
                  .setPartitionIndex(topicPartition.partition)
                  .setErrorCode(error.code)
              )
            }
            topics.add(new OffsetDeleteResponseData.OffsetDeleteResponseTopic()
              .setName(topic)
              .setPartitions(partitions))
          }

          new OffsetDeleteResponse(new OffsetDeleteResponseData()
            .setTopics(topics)
            .setThrottleTimeMs(requestThrottleMs))
        }
      })
    } else {
      requestHelper.sendResponseMaybeThrottle(request, requestThrottleMs =>
        offsetDeleteRequest.getErrorResponse(requestThrottleMs, Errors.GROUP_AUTHORIZATION_FAILED))
    }
  }

  def handleDescribeClientQuotasRequest(request: RequestChannel.Request): Unit = {
    val zkSupport = metadataSupport.requireZkOrThrow(KafkaApis.notYetSupported(request))
    val describeClientQuotasRequest = request.body[DescribeClientQuotasRequest]

    if (authHelper.authorize(request.context, DESCRIBE_CONFIGS, CLUSTER, CLUSTER_NAME)) {
      val result = zkSupport.adminManager.describeClientQuotas(describeClientQuotasRequest.filter)

      val entriesData = result.iterator.map { case (quotaEntity, quotaValues) =>
        val entityData = quotaEntity.entries.asScala.iterator.map { case (entityType, entityName) =>
          new DescribeClientQuotasResponseData.EntityData()
            .setEntityType(entityType)
            .setEntityName(entityName)
        }.toBuffer

        val valueData = quotaValues.iterator.map { case (key, value) =>
          new DescribeClientQuotasResponseData.ValueData()
            .setKey(key)
            .setValue(value)
        }.toBuffer

        new DescribeClientQuotasResponseData.EntryData()
          .setEntity(entityData.asJava)
          .setValues(valueData.asJava)
      }.toBuffer

      requestHelper.sendResponseMaybeThrottle(request, requestThrottleMs =>
        new DescribeClientQuotasResponse(new DescribeClientQuotasResponseData()
          .setThrottleTimeMs(requestThrottleMs)
          .setEntries(entriesData.asJava)))
    } else {
      requestHelper.sendResponseMaybeThrottle(request, requestThrottleMs =>
        describeClientQuotasRequest.getErrorResponse(requestThrottleMs, Errors.CLUSTER_AUTHORIZATION_FAILED.exception))
    }
  }

  def handleAlterClientQuotasRequest(request: RequestChannel.Request): Unit = {
    val zkSupport = metadataSupport.requireZkOrThrow(KafkaApis.shouldAlwaysForward(request))
    val alterClientQuotasRequest = request.body[AlterClientQuotasRequest]

    if (authHelper.authorize(request.context, ALTER_CONFIGS, CLUSTER, CLUSTER_NAME)) {
      val result = zkSupport.adminManager.alterClientQuotas(alterClientQuotasRequest.entries.asScala,
        alterClientQuotasRequest.validateOnly)

      val entriesData = result.iterator.map { case (quotaEntity, apiError) =>
        val entityData = quotaEntity.entries.asScala.iterator.map { case (key, value) =>
          new AlterClientQuotasResponseData.EntityData()
            .setEntityType(key)
            .setEntityName(value)
        }.toBuffer

        new AlterClientQuotasResponseData.EntryData()
          .setErrorCode(apiError.error.code)
          .setErrorMessage(apiError.message)
          .setEntity(entityData.asJava)
      }.toBuffer

      requestHelper.sendResponseMaybeThrottle(request, requestThrottleMs =>
        new AlterClientQuotasResponse(new AlterClientQuotasResponseData()
          .setThrottleTimeMs(requestThrottleMs)
          .setEntries(entriesData.asJava)))
    } else {
      requestHelper.sendResponseMaybeThrottle(request, requestThrottleMs =>
        alterClientQuotasRequest.getErrorResponse(requestThrottleMs, Errors.CLUSTER_AUTHORIZATION_FAILED.exception))
    }
  }

  def handleDescribeUserScramCredentialsRequest(request: RequestChannel.Request): Unit = {
    val zkSupport = metadataSupport.requireZkOrThrow(KafkaApis.notYetSupported(request))
    val describeUserScramCredentialsRequest = request.body[DescribeUserScramCredentialsRequest]

    if (authHelper.authorize(request.context, DESCRIBE, CLUSTER, CLUSTER_NAME)) {
      val result = zkSupport.adminManager.describeUserScramCredentials(
        Option(describeUserScramCredentialsRequest.data.users).map(_.asScala.map(_.name).toList))
      requestHelper.sendResponseMaybeThrottle(request, requestThrottleMs =>
        new DescribeUserScramCredentialsResponse(result.setThrottleTimeMs(requestThrottleMs)))
    } else {
      requestHelper.sendResponseMaybeThrottle(request, requestThrottleMs =>
        describeUserScramCredentialsRequest.getErrorResponse(requestThrottleMs, Errors.CLUSTER_AUTHORIZATION_FAILED.exception))
    }
  }

  def handleAlterUserScramCredentialsRequest(request: RequestChannel.Request): Unit = {
    val zkSupport = metadataSupport.requireZkOrThrow(KafkaApis.shouldAlwaysForward(request))
    val alterUserScramCredentialsRequest = request.body[AlterUserScramCredentialsRequest]

    if (!zkSupport.controller.isActive) {
      requestHelper.sendResponseMaybeThrottle(request, requestThrottleMs =>
        alterUserScramCredentialsRequest.getErrorResponse(requestThrottleMs, Errors.NOT_CONTROLLER.exception))
    } else if (authHelper.authorize(request.context, ALTER, CLUSTER, CLUSTER_NAME)) {
      val result = zkSupport.adminManager.alterUserScramCredentials(
        alterUserScramCredentialsRequest.data.upsertions().asScala, alterUserScramCredentialsRequest.data.deletions().asScala)
      requestHelper.sendResponseMaybeThrottle(request, requestThrottleMs =>
        new AlterUserScramCredentialsResponse(result.setThrottleTimeMs(requestThrottleMs)))
    } else {
      requestHelper.sendResponseMaybeThrottle(request, requestThrottleMs =>
        alterUserScramCredentialsRequest.getErrorResponse(requestThrottleMs, Errors.CLUSTER_AUTHORIZATION_FAILED.exception))
    }
  }

  def handleAlterIsrRequest(request: RequestChannel.Request): Unit = {
    val zkSupport = metadataSupport.requireZkOrThrow(KafkaApis.shouldNeverReceive(request))
    val alterIsrRequest = request.body[AlterIsrRequest]
    authHelper.authorizeClusterOperation(request, CLUSTER_ACTION)

    if (!zkSupport.controller.isActive)
      requestHelper.sendResponseExemptThrottle(request, alterIsrRequest.getErrorResponse(
        AbstractResponse.DEFAULT_THROTTLE_TIME, Errors.NOT_CONTROLLER.exception))
    else
      zkSupport.controller.alterIsrs(alterIsrRequest.data, alterIsrResp =>
        requestHelper.sendResponseExemptThrottle(request, new AlterIsrResponse(alterIsrResp))
      )
  }

  def handleUpdateFeatures(request: RequestChannel.Request): Unit = {
    val zkSupport = metadataSupport.requireZkOrThrow(KafkaApis.shouldAlwaysForward(request))
    val updateFeaturesRequest = request.body[UpdateFeaturesRequest]

    def sendResponseCallback(errors: Either[ApiError, Map[String, ApiError]]): Unit = {
      def createResponse(throttleTimeMs: Int): UpdateFeaturesResponse = {
        errors match {
          case Left(topLevelError) =>
            UpdateFeaturesResponse.createWithErrors(
              topLevelError,
              Collections.emptyMap(),
              throttleTimeMs)
          case Right(featureUpdateErrors) =>
            UpdateFeaturesResponse.createWithErrors(
              ApiError.NONE,
              featureUpdateErrors.asJava,
              throttleTimeMs)
        }
      }
      requestHelper.sendResponseMaybeThrottle(request, requestThrottleMs => createResponse(requestThrottleMs))
    }

    if (!authHelper.authorize(request.context, ALTER, CLUSTER, CLUSTER_NAME)) {
      sendResponseCallback(Left(new ApiError(Errors.CLUSTER_AUTHORIZATION_FAILED)))
    } else if (!zkSupport.controller.isActive) {
      sendResponseCallback(Left(new ApiError(Errors.NOT_CONTROLLER)))
    } else if (!config.isFeatureVersioningSupported) {
      sendResponseCallback(Left(new ApiError(Errors.INVALID_REQUEST, "Feature versioning system is disabled.")))
    } else {
      zkSupport.controller.updateFeatures(updateFeaturesRequest, sendResponseCallback)
    }
  }

  def handleDescribeCluster(request: RequestChannel.Request): Unit = {
    val describeClusterRequest = request.body[DescribeClusterRequest]

    var clusterAuthorizedOperations = Int.MinValue // Default value in the schema
    // get cluster authorized operations
    if (describeClusterRequest.data.includeClusterAuthorizedOperations) {
      if (authHelper.authorize(request.context, DESCRIBE, CLUSTER, CLUSTER_NAME))
        clusterAuthorizedOperations = authHelper.authorizedOperations(request, Resource.CLUSTER)
      else
        clusterAuthorizedOperations = 0
    }

    val brokers = metadataCache.getAliveBrokers
    val controllerId = metadataSupport.controllerId.getOrElse(MetadataResponse.NO_CONTROLLER_ID)

    requestHelper.sendResponseMaybeThrottle(request, requestThrottleMs => {
      val data = new DescribeClusterResponseData()
        .setThrottleTimeMs(requestThrottleMs)
        .setClusterId(clusterId)
        .setControllerId(controllerId)
        .setClusterAuthorizedOperations(clusterAuthorizedOperations);


      brokers.flatMap(_.endpoints.get(request.context.listenerName.value())).foreach { broker =>
        data.brokers.add(new DescribeClusterResponseData.DescribeClusterBroker()
          .setBrokerId(broker.id)
          .setHost(broker.host)
          .setPort(broker.port)
          .setRack(broker.rack))
      }

      new DescribeClusterResponse(data)
    })
  }

  def handleEnvelope(request: RequestChannel.Request, bufferSupplier: BufferSupplier): Unit = {
    val zkSupport = metadataSupport.requireZkOrThrow(KafkaApis.shouldNeverReceive(request))

    // If forwarding is not yet enabled or this request has been received on an invalid endpoint,
    // then we treat the request as unparsable and close the connection.
    if (!isForwardingEnabled(request)) {
      info(s"Closing connection ${request.context.connectionId} because it sent an `Envelope` " +
        "request even though forwarding has not been enabled")
      requestChannel.closeConnection(request, Collections.emptyMap())
      return
    } else if (!request.context.fromPrivilegedListener) {
      info(s"Closing connection ${request.context.connectionId} from listener ${request.context.listenerName} " +
        s"because it sent an `Envelope` request, which is only accepted on the inter-broker listener " +
        s"${config.interBrokerListenerName}.")
      requestChannel.closeConnection(request, Collections.emptyMap())
      return
    } else if (!authHelper.authorize(request.context, CLUSTER_ACTION, CLUSTER, CLUSTER_NAME)) {
      requestHelper.sendErrorResponseMaybeThrottle(request, new ClusterAuthorizationException(
        s"Principal ${request.context.principal} does not have required CLUSTER_ACTION for envelope"))
      return
    } else if (!zkSupport.controller.isActive) {
      requestHelper.sendErrorResponseMaybeThrottle(request, new NotControllerException(
        s"Broker $brokerId is not the active controller"))
      return
    }
<<<<<<< HEAD

    val forwardedPrincipal = parseForwardedPrincipal(request.context, envelope.requestPrincipal)
    val forwardedClientAddress = parseForwardedClientAddress(envelope.clientAddress)

    val forwardedRequestBuffer = envelope.requestData.duplicate()
    val forwardedRequestHeader = parseForwardedRequestHeader(forwardedRequestBuffer)

    val forwardedApi = forwardedRequestHeader.apiKey
    if (!forwardedApi.forwardable) {
      throw new InvalidRequestException(s"API $forwardedApi is not enabled or is not eligible for forwarding")
    }

    val forwardedContext = new RequestContext(
      forwardedRequestHeader,
      request.context.connectionId,
      forwardedClientAddress,
      forwardedPrincipal,
      request.context.listenerName,
      request.context.securityProtocol,
      ClientInformation.EMPTY,
      request.context.fromPrivilegedListener
    )

    val forwardedRequest = parseForwardedRequest(request, forwardedContext, forwardedRequestBuffer)
    handle(forwardedRequest, bufferSupplier)
  }

  private def parseForwardedClientAddress(
    address: Array[Byte]
  ): InetAddress = {
    try {
      InetAddress.getByAddress(address)
    } catch {
      case e: UnknownHostException =>
        throw new InvalidRequestException("Failed to parse client address from envelope", e)
    }
  }

  private def parseForwardedRequest(
    envelope: RequestChannel.Request,
    forwardedContext: RequestContext,
    buffer: ByteBuffer
  ): RequestChannel.Request = {
    try {
      new RequestChannel.Request(
        processor = envelope.processor,
        context = forwardedContext,
        startTimeNanos = envelope.startTimeNanos,
        envelope.memoryPool,
        buffer,
        requestChannel.metrics,
        Some(envelope)
      )
    } catch {
      case e: InvalidRequestException =>
        // We use UNSUPPORTED_VERSION if the embedded request cannot be parsed.
        // The purpose is to disambiguate structural errors in the envelope request
        // itself, such as an invalid client address.
        throw new UnsupportedVersionException(s"Failed to parse forwarded request " +
          s"with header ${forwardedContext.header}", e)
    }
  }

  private def parseForwardedRequestHeader(
    buffer: ByteBuffer
  ): RequestHeader = {
    try {
      RequestHeader.parse(buffer)
    } catch {
      case e: InvalidRequestException =>
        // We use UNSUPPORTED_VERSION if the embedded request cannot be parsed.
        // The purpose is to disambiguate structural errors in the envelope request
        // itself, such as an invalid client address.
        throw new UnsupportedVersionException("Failed to parse request header from envelope", e)
    }
  }

  private def parseForwardedPrincipal(
    envelopeContext: RequestContext,
    principalBytes: Array[Byte]
  ): KafkaPrincipal = {
    envelopeContext.principalSerde.asScala match {
      case Some(serde) =>
        try {
          serde.deserialize(principalBytes)
        } catch {
          case e: Exception =>
            throw new PrincipalDeserializationException("Failed to deserialize client principal from envelope", e)
        }

      case None =>
        throw new PrincipalDeserializationException("Could not deserialize principal since " +
          "no `KafkaPrincipalSerde` has been defined")
    }
=======
    EnvelopeUtils.handleEnvelopeRequest(request, requestChannel.metrics, handle)
>>>>>>> 976e78e4
  }

  def handleDescribeProducersRequest(request: RequestChannel.Request): Unit = {
    val describeProducersRequest = request.body[DescribeProducersRequest]

    def partitionError(
      topicPartition: TopicPartition,
      apiError: ApiError
    ): DescribeProducersResponseData.PartitionResponse = {
      new DescribeProducersResponseData.PartitionResponse()
        .setPartitionIndex(topicPartition.partition)
        .setErrorCode(apiError.error.code)
        .setErrorMessage(apiError.message)
    }

    val response = new DescribeProducersResponseData()
    describeProducersRequest.data.topics.forEach { topicRequest =>
      val topicResponse = new DescribeProducersResponseData.TopicResponse()
        .setName(topicRequest.name)

      val invalidTopicError = checkValidTopic(topicRequest.name)

      val topicError = invalidTopicError.orElse {
        if (!authHelper.authorize(request.context, READ, TOPIC, topicRequest.name)) {
          Some(new ApiError(Errors.TOPIC_AUTHORIZATION_FAILED))
        } else if (!metadataCache.contains(topicRequest.name))
          Some(new ApiError(Errors.UNKNOWN_TOPIC_OR_PARTITION))
        else {
          None
        }
      }

      topicRequest.partitionIndexes.forEach { partitionId =>
        val topicPartition = new TopicPartition(topicRequest.name, partitionId)
        val partitionResponse = topicError match {
          case Some(error) => partitionError(topicPartition, error)
          case None => replicaManager.activeProducerState(topicPartition)
        }
        topicResponse.partitions.add(partitionResponse)
      }

      response.topics.add(topicResponse)
    }

    requestHelper.sendResponseMaybeThrottle(request, requestThrottleMs =>
      new DescribeProducersResponse(response.setThrottleTimeMs(requestThrottleMs)))
  }

  private def checkValidTopic(topic: String): Option[ApiError] = {
    try {
      Topic.validate(topic)
      None
    } catch {
      case e: Throwable => Some(ApiError.fromThrowable(e))
    }
  }

  def handleUnregisterBrokerRequest(request: RequestChannel.Request): Unit = {
    // This function will not be called when in KRaft mode, since the
    // UNREGISTER_BROKER API is marked as forwardable and we will always have a forwarding
    // manager.
    throw new UnsupportedVersionException("The broker unregistration API is not available when using " +
      "Apache ZooKeeper mode.")
  }

  def handleDescribeTransactionsRequest(request: RequestChannel.Request): Unit = {
    val describeTransactionsRequest = request.body[DescribeTransactionsRequest]
    val response = new DescribeTransactionsResponseData()

    describeTransactionsRequest.data.transactionalIds.forEach { transactionalId =>
      val transactionState = if (!authHelper.authorize(request.context, DESCRIBE, TRANSACTIONAL_ID, transactionalId)) {
        new DescribeTransactionsResponseData.TransactionState()
          .setTransactionalId(transactionalId)
          .setErrorCode(Errors.TRANSACTIONAL_ID_AUTHORIZATION_FAILED.code)
      } else {
        txnCoordinator.handleDescribeTransactions(transactionalId)
      }

      // Include only partitions which the principal is authorized to describe
      val topicIter = transactionState.topics.iterator()
      while (topicIter.hasNext) {
        val topic = topicIter.next().topic
        if (!authHelper.authorize(request.context, DESCRIBE, TOPIC, topic)) {
          topicIter.remove()
        }
      }
      response.transactionStates.add(transactionState)
    }

    requestHelper.sendResponseMaybeThrottle(request, requestThrottleMs =>
      new DescribeTransactionsResponse(response.setThrottleTimeMs(requestThrottleMs)))
  }

  def handleListTransactionsRequest(request: RequestChannel.Request): Unit = {
    val listTransactionsRequest = request.body[ListTransactionsRequest]
    val filteredProducerIds = listTransactionsRequest.data.producerIdFilters.asScala.map(Long.unbox).toSet
    val filteredStates = listTransactionsRequest.data.stateFilters.asScala.toSet
    val response = txnCoordinator.handleListTransactions(filteredProducerIds, filteredStates)

    // The response should contain only transactionalIds that the principal
    // has `Describe` permission to access.
    val transactionStateIter = response.transactionStates.iterator()
    while (transactionStateIter.hasNext) {
      val transactionState = transactionStateIter.next()
      if (!authHelper.authorize(request.context, DESCRIBE, TRANSACTIONAL_ID, transactionState.transactionalId)) {
        transactionStateIter.remove()
      }
    }

    requestHelper.sendResponseMaybeThrottle(request, requestThrottleMs =>
      new ListTransactionsResponse(response.setThrottleTimeMs(requestThrottleMs)))
  }

  private def updateRecordConversionStats(request: RequestChannel.Request,
                                          tp: TopicPartition,
                                          conversionStats: RecordConversionStats): Unit = {
    val conversionCount = conversionStats.numRecordsConverted
    if (conversionCount > 0) {
      request.header.apiKey match {
        case ApiKeys.PRODUCE =>
          brokerTopicStats.topicStats(tp.topic).produceMessageConversionsRate.mark(conversionCount)
          brokerTopicStats.allTopicsStats.produceMessageConversionsRate.mark(conversionCount)
        case ApiKeys.FETCH =>
          brokerTopicStats.topicStats(tp.topic).fetchMessageConversionsRate.mark(conversionCount)
          brokerTopicStats.allTopicsStats.fetchMessageConversionsRate.mark(conversionCount)
        case _ =>
          throw new IllegalStateException("Message conversion info is recorded only for Produce/Fetch requests")
      }
      request.messageConversionsTimeNanos = conversionStats.conversionTimeNanos
    }
    request.temporaryMemoryBytes = conversionStats.temporaryMemoryBytes
  }

  private def isBrokerEpochStale(zkSupport: ZkSupport, brokerEpochInRequest: Long): Boolean = {
    // Broker epoch in LeaderAndIsr/UpdateMetadata/StopReplica request is unknown
    // if the controller hasn't been upgraded to use KIP-380
    if (brokerEpochInRequest == AbstractControlRequest.UNKNOWN_BROKER_EPOCH) false
    else {
      // brokerEpochInRequest > controller.brokerEpoch is possible in rare scenarios where the controller gets notified
      // about the new broker epoch and sends a control request with this epoch before the broker learns about it
      brokerEpochInRequest < zkSupport.controller.brokerEpoch
    }
  }
}

object KafkaApis {
  // Traffic from both in-sync and out of sync replicas are accounted for in replication quota to ensure total replication
  // traffic doesn't exceed quota.
  private[server] def sizeOfThrottledPartitions(versionId: Short,
                                                unconvertedResponse: FetchResponse,
                                                quota: ReplicationQuotaManager): Int = {
    FetchResponse.sizeOf(versionId, unconvertedResponse.responseData.entrySet
      .iterator.asScala.filter(element => quota.isThrottled(element.getKey)).asJava)
  }

  // visible for testing
  private[server] def shouldNeverReceive(request: RequestChannel.Request): Exception = {
    new UnsupportedVersionException(s"Should never receive when using a Raft-based metadata quorum: ${request.header.apiKey()}")
  }

  // visible for testing
  private[server] def shouldAlwaysForward(request: RequestChannel.Request): Exception = {
    new UnsupportedVersionException(s"Should always be forwarded to the Active Controller when using a Raft-based metadata quorum: ${request.header.apiKey}")
  }

  private def unsupported(text: String): Exception = {
    new UnsupportedVersionException(s"Unsupported when using a Raft-based metadata quorum: $text")
  }

  private def notYetSupported(request: RequestChannel.Request): Exception = {
    notYetSupported(request.header.apiKey().toString)
  }

  private def notYetSupported(text: String): Exception = {
    new UnsupportedVersionException(s"Not yet supported when using a Raft-based metadata quorum: $text")
  }
}<|MERGE_RESOLUTION|>--- conflicted
+++ resolved
@@ -17,16 +17,6 @@
 
 package kafka.server
 
-<<<<<<< HEAD
-import java.lang.{Long => JLong}
-import java.net.{InetAddress, UnknownHostException}
-import java.nio.ByteBuffer
-import java.util
-import java.util.concurrent.ConcurrentHashMap
-import java.util.concurrent.atomic.AtomicInteger
-import java.util.{Collections, Optional}
-=======
->>>>>>> 976e78e4
 import kafka.admin.AdminUtils
 import kafka.api.{ApiVersion, ElectLeadersRequestOps, KAFKA_0_11_0_IV0, KAFKA_2_3_IV0}
 import kafka.common.OffsetAndMetadata
@@ -3253,104 +3243,8 @@
         s"Broker $brokerId is not the active controller"))
       return
     }
-<<<<<<< HEAD
-
-    val forwardedPrincipal = parseForwardedPrincipal(request.context, envelope.requestPrincipal)
-    val forwardedClientAddress = parseForwardedClientAddress(envelope.clientAddress)
-
-    val forwardedRequestBuffer = envelope.requestData.duplicate()
-    val forwardedRequestHeader = parseForwardedRequestHeader(forwardedRequestBuffer)
-
-    val forwardedApi = forwardedRequestHeader.apiKey
-    if (!forwardedApi.forwardable) {
-      throw new InvalidRequestException(s"API $forwardedApi is not enabled or is not eligible for forwarding")
-    }
-
-    val forwardedContext = new RequestContext(
-      forwardedRequestHeader,
-      request.context.connectionId,
-      forwardedClientAddress,
-      forwardedPrincipal,
-      request.context.listenerName,
-      request.context.securityProtocol,
-      ClientInformation.EMPTY,
-      request.context.fromPrivilegedListener
-    )
-
-    val forwardedRequest = parseForwardedRequest(request, forwardedContext, forwardedRequestBuffer)
-    handle(forwardedRequest, bufferSupplier)
-  }
-
-  private def parseForwardedClientAddress(
-    address: Array[Byte]
-  ): InetAddress = {
-    try {
-      InetAddress.getByAddress(address)
-    } catch {
-      case e: UnknownHostException =>
-        throw new InvalidRequestException("Failed to parse client address from envelope", e)
-    }
-  }
-
-  private def parseForwardedRequest(
-    envelope: RequestChannel.Request,
-    forwardedContext: RequestContext,
-    buffer: ByteBuffer
-  ): RequestChannel.Request = {
-    try {
-      new RequestChannel.Request(
-        processor = envelope.processor,
-        context = forwardedContext,
-        startTimeNanos = envelope.startTimeNanos,
-        envelope.memoryPool,
-        buffer,
-        requestChannel.metrics,
-        Some(envelope)
-      )
-    } catch {
-      case e: InvalidRequestException =>
-        // We use UNSUPPORTED_VERSION if the embedded request cannot be parsed.
-        // The purpose is to disambiguate structural errors in the envelope request
-        // itself, such as an invalid client address.
-        throw new UnsupportedVersionException(s"Failed to parse forwarded request " +
-          s"with header ${forwardedContext.header}", e)
-    }
-  }
-
-  private def parseForwardedRequestHeader(
-    buffer: ByteBuffer
-  ): RequestHeader = {
-    try {
-      RequestHeader.parse(buffer)
-    } catch {
-      case e: InvalidRequestException =>
-        // We use UNSUPPORTED_VERSION if the embedded request cannot be parsed.
-        // The purpose is to disambiguate structural errors in the envelope request
-        // itself, such as an invalid client address.
-        throw new UnsupportedVersionException("Failed to parse request header from envelope", e)
-    }
-  }
-
-  private def parseForwardedPrincipal(
-    envelopeContext: RequestContext,
-    principalBytes: Array[Byte]
-  ): KafkaPrincipal = {
-    envelopeContext.principalSerde.asScala match {
-      case Some(serde) =>
-        try {
-          serde.deserialize(principalBytes)
-        } catch {
-          case e: Exception =>
-            throw new PrincipalDeserializationException("Failed to deserialize client principal from envelope", e)
-        }
-
-      case None =>
-        throw new PrincipalDeserializationException("Could not deserialize principal since " +
-          "no `KafkaPrincipalSerde` has been defined")
-    }
-=======
-    EnvelopeUtils.handleEnvelopeRequest(request, requestChannel.metrics, handle)
->>>>>>> 976e78e4
+
+    EnvelopeUtils.handleEnvelopeRequest(request, requestChannel.metrics, request => handle(request, bufferSupplier))
   }
 
   def handleDescribeProducersRequest(request: RequestChannel.Request): Unit = {
