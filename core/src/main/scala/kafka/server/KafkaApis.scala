--- conflicted
+++ resolved
@@ -33,10 +33,6 @@
 import kafka.coordinator.transaction.{InitProducerIdResult, TransactionCoordinator}
 import kafka.log.{Log, LogManager, TimestampOffset}
 import kafka.network.RequestChannel
-<<<<<<< HEAD
-=======
-import kafka.network.RequestChannel._
->>>>>>> 1facab38
 import kafka.security.SecurityUtils
 import kafka.security.auth.{Resource, _}
 import kafka.server.QuotaFactory.{QuotaManagers, UnboundedQuota}
@@ -46,26 +42,16 @@
 import org.apache.kafka.common.errors._
 import org.apache.kafka.common.internals.FatalExitError
 import org.apache.kafka.common.internals.Topic.{GROUP_METADATA_TOPIC_NAME, TRANSACTION_STATE_TOPIC_NAME, isInternal}
+import org.apache.kafka.common.requests.FetchMetadata.INVALID_SESSION_ID
 import org.apache.kafka.common.metrics.Metrics
 import org.apache.kafka.common.network.{ListenerName, Send}
 import org.apache.kafka.common.protocol.{ApiKeys, Errors}
-<<<<<<< HEAD
 import org.apache.kafka.common.record.{BaseRecords, ControlRecordType, EndTransactionMarker, LazyDownConversionRecords, MemoryRecords, MultiRecordsSend, RecordBatch, RecordConversionStats, Records}
-=======
-import org.apache.kafka.common.record._
->>>>>>> 1facab38
 import org.apache.kafka.common.requests.CreateAclsResponse.AclCreationResponse
 import org.apache.kafka.common.requests.DeleteAclsResponse.{AclDeletionResult, AclFilterResponse}
 import org.apache.kafka.common.requests.DescribeLogDirsResponse.LogDirInfo
 import org.apache.kafka.common.requests.ProduceResponse.PartitionResponse
-<<<<<<< HEAD
 import org.apache.kafka.common.requests.{Resource => RResource, ResourceType => RResourceType, _}
-=======
-import org.apache.kafka.common.utils.{Time, Utils}
-import org.apache.kafka.common.{Node, TopicPartition}
-import org.apache.kafka.common.requests.{SaslAuthenticateResponse, SaslHandshakeResponse}
-import org.apache.kafka.common.requests.FetchMetadata.INVALID_SESSION_ID
->>>>>>> 1facab38
 import org.apache.kafka.common.resource.{Resource => AdminResource}
 import org.apache.kafka.common.security.auth.{KafkaPrincipal, SecurityProtocol}
 import org.apache.kafka.common.security.token.delegation.{DelegationToken, TokenInformation}
@@ -423,7 +409,6 @@
 
     // the callback for sending a produce response
     def sendResponseCallback(responseStatus: Map[TopicPartition, PartitionResponse]) {
-
       val mergedResponseStatus = responseStatus ++ unauthorizedTopicResponses ++ nonExistingTopicResponses
       var errorInResponse = false
 
@@ -449,9 +434,9 @@
       val maxThrottleTimeMs = Math.max(bandwidthThrottleTimeMs, requestThrottleTimeMs)
       if (maxThrottleTimeMs > 0) {
         if (bandwidthThrottleTimeMs > requestThrottleTimeMs) {
-          quotas.produce.throttle(request, bandwidthThrottleTimeMs, sendActionOnlyResponse(request))
+          quotas.produce.throttle(request, bandwidthThrottleTimeMs, sendResponse)
         } else {
-          quotas.request.throttle(request, requestThrottleTimeMs, sendActionOnlyResponse(request))
+          quotas.request.throttle(request, requestThrottleTimeMs, sendResponse)
         }
       }
 
@@ -476,7 +461,7 @@
           sendNoOpResponseExemptThrottle(request)
         }
       } else {
-        sendResponse(request, Some(new ProduceResponse(mergedResponseStatus.asJava, maxThrottleTimeMs)))
+        sendResponse(request, Some(new ProduceResponse(mergedResponseStatus.asJava, maxThrottleTimeMs)), None)
       }
     }
 
@@ -596,70 +581,28 @@
           data.logStartOffset, abortedTransactions, data.records))
       }
       erroneous.foreach{case (tp, data) => partitions.put(tp, data)}
-<<<<<<< HEAD
-      val unconvertedFetchResponse = fetchContext.updateAndGenerateResponseData(partitions)
-
-      // fetch response callback invoked after any throttling
-      def fetchResponseCallback(bandwidthThrottleTimeMs: Int) {
-        def createResponse(requestThrottleTimeMs: Int): FetchResponse[BaseRecords] = {
-          // Down-convert messages for each partition, if needed
-          val convertedData = new util.LinkedHashMap[TopicPartition, FetchResponse.PartitionData[BaseRecords]]
-          unconvertedFetchResponse.responseData().asScala.foreach { case (tp, unconvertedPartitionData) =>
-            if (unconvertedPartitionData.error != Errors.NONE)
-              debug(s"Fetch request with correlation id ${request.header.correlationId} from client $clientId " +
-                s"on partition $tp failed due to ${unconvertedPartitionData.error.exceptionName}")
-            val convertedRecords = convertRecords(tp, unconvertedPartitionData.records)
-            val convertedPartitionData = new FetchResponse.PartitionData[BaseRecords](unconvertedPartitionData.error,
-              unconvertedPartitionData.highWatermark, FetchResponse.INVALID_LAST_STABLE_OFFSET, unconvertedPartitionData.logStartOffset,
-              unconvertedPartitionData.abortedTransactions, convertedRecords)
-            convertedData.put(tp, convertedPartitionData)
-          }
-
-          // Prepare fetch response from converted data
-          val response = new FetchResponse(unconvertedFetchResponse.error(), convertedData,
-            bandwidthThrottleTimeMs + requestThrottleTimeMs, unconvertedFetchResponse.sessionId())
-          response.responseData.asScala.foreach { case (topicPartition, data) =>
-            // record the bytes out metrics only when the response is being sent
-            brokerTopicStats.updateBytesOut(topicPartition.topic, fetchRequest.isFromFollower, data.records.sizeInBytes)
-          }
-          response
-        }
-
-        trace(s"Sending Fetch response with partitions.size=${unconvertedFetchResponse.responseData().size()}, " +
-          s"metadata=${unconvertedFetchResponse.sessionId()}")
-
-        def updateConversionStats(send: Send): Unit = {
-          send match {
-            case send: MultiRecordsSend if send.recordConversionStats != null =>
-              send.recordConversionStats.asScala.toMap.foreach {
-                case (tp, stats) => updateRecordConversionStats(request, tp, stats)
-              }
-            case _ =>
-          }
-        }
-
-        if (fetchRequest.isFromFollower)
-          sendResponseExemptThrottle(request, createResponse(0), Some(updateConversionStats))
-        else
-          sendResponseMaybeThrottle(request, requestThrottleMs => createResponse(requestThrottleMs), Some(updateConversionStats))
-      }
-=======
->>>>>>> 1facab38
 
       // When this callback is triggered, the remote API call has completed.
       // Record time before any byte-rate throttling.
       request.apiRemoteCompleteTimeNanos = time.nanoseconds
 
-      var unconvertedFetchResponse: FetchResponse = null
-
-      def createResponse(throttleTimeMs: Int): FetchResponse = {
-        val convertedData = new util.LinkedHashMap[TopicPartition, FetchResponse.PartitionData]
-        unconvertedFetchResponse.responseData().asScala.foreach { case (tp, partitionData) =>
-          if (partitionData.error != Errors.NONE)
+      var unconvertedFetchResponse: FetchResponse[Records] = null
+
+      def createResponse(throttleTimeMs: Int): FetchResponse[BaseRecords] = {
+        // Down-convert messages for each partition if required
+        val convertedData = new util.LinkedHashMap[TopicPartition, FetchResponse.PartitionData[BaseRecords]]
+        unconvertedFetchResponse.responseData().asScala.foreach { case (tp, unconvertedPartitionData) =>
+          if (unconvertedPartitionData.error != Errors.NONE)
             debug(s"Fetch request with correlation id ${request.header.correlationId} from client $clientId " +
-              s"on partition $tp failed due to ${partitionData.error.exceptionName}")
-          convertedData.put(tp, convertedPartitionData(tp, partitionData))
-        }
+              s"on partition $tp failed due to ${unconvertedPartitionData.error.exceptionName}")
+          val convertedRecords = convertRecords(tp, unconvertedPartitionData.records)
+          val convertedPartitionData = new FetchResponse.PartitionData[BaseRecords](unconvertedPartitionData.error,
+            unconvertedPartitionData.highWatermark, FetchResponse.INVALID_LAST_STABLE_OFFSET, unconvertedPartitionData.logStartOffset,
+            unconvertedPartitionData.abortedTransactions, convertedRecords)
+          convertedData.put(tp, convertedPartitionData)
+        }
+
+        // Prepare fetch resopnse from converted data
         val response = new FetchResponse(unconvertedFetchResponse.error(), convertedData, throttleTimeMs,
           unconvertedFetchResponse.sessionId())
         response.responseData.asScala.foreach { case (topicPartition, data) =>
@@ -667,6 +610,16 @@
           brokerTopicStats.updateBytesOut(topicPartition.topic, fetchRequest.isFromFollower, data.records.sizeInBytes)
         }
         response
+      }
+
+      def updateConversionStats(send: Send): Unit = {
+        send match {
+          case send: MultiRecordsSend if send.recordConversionStats != null =>
+            send.recordConversionStats.asScala.toMap.foreach {
+              case (tp, stats) => updateRecordConversionStats(request, tp, stats)
+            }
+          case _ =>
+        }
       }
 
       if (fetchRequest.isFromFollower) {
@@ -676,7 +629,7 @@
         quotas.leader.record(responseSize)
         trace(s"Sending Fetch response with partitions.size=${unconvertedFetchResponse.responseData().size()}, " +
           s"metadata=${unconvertedFetchResponse.sessionId()}")
-        sendResponseExemptThrottle(request, createResponse(0))
+        sendResponseExemptThrottle(request, createResponse(0), Some(updateConversionStats))
       } else {
         // Fetch size used to determine throttle time is calculated before any down conversions.
         // This may be slightly different from the actual response size. But since down conversions
@@ -696,22 +649,21 @@
           // from the fetch quota because we are going to return an empty response.
           quotas.fetch.unrecordQuotaSensor(request, responseSize, timeMs)
           if (bandwidthThrottleTimeMs > requestThrottleTimeMs) {
-            quotas.fetch.throttle(request, bandwidthThrottleTimeMs, sendActionOnlyResponse(request))
+            quotas.fetch.throttle(request, bandwidthThrottleTimeMs, sendResponse)
           } else {
-            quotas.request.throttle(request, requestThrottleTimeMs, sendActionOnlyResponse(request))
+            quotas.request.throttle(request, requestThrottleTimeMs, sendResponse)
           }
           // If throttling is required, return an empty response.
-          unconvertedFetchResponse = new FetchResponse(Errors.NONE, new util.LinkedHashMap[TopicPartition, FetchResponse.PartitionData](),
-            maxThrottleTimeMs, INVALID_SESSION_ID)
+          unconvertedFetchResponse = new FetchResponse(Errors.NONE, new util.LinkedHashMap[TopicPartition,
+            FetchResponse.PartitionData[Records]](), maxThrottleTimeMs, INVALID_SESSION_ID)
         } else {
           // Get the actual response. This will update the fetch context.
           unconvertedFetchResponse = fetchContext.updateAndGenerateResponseData(partitions)
-          trace(s"Sending Fetch response with partitions.size=${responseSize}, " +
-            s"metadata=${unconvertedFetchResponse.sessionId()}")
+          trace(s"Sending Fetch response with partitions.size=${responseSize}, metadata=${unconvertedFetchResponse.sessionId()}")
         }
 
         // Send the response immediately.
-        sendResponse(request, Some(createResponse(maxThrottleTimeMs)))
+        sendResponse(request, Some(createResponse(maxThrottleTimeMs)), Some(updateConversionStats))
       }
     }
 
@@ -2319,25 +2271,17 @@
       sendErrorResponseExemptThrottle(request, e)
   }
 
-<<<<<<< HEAD
   private def sendResponseMaybeThrottle(request: RequestChannel.Request,
                                         createResponse: Int => AbstractResponse,
                                         onComplete: Option[Send => Unit] = None): Unit = {
-    quotas.request.maybeRecordAndThrottle(request,
-      throttleTimeMs => sendResponse(request, Some(createResponse(throttleTimeMs)), onComplete))
-=======
-  // Throttle the channel if the request quota is enabled but has been violated. Regardless of throttling, send the
-  // response immediately.
-  private def sendResponseMaybeThrottle(request: RequestChannel.Request, createResponse: Int => AbstractResponse): Unit = {
     val throttleTimeMs = quotas.request.maybeRecordAndGetThrottleTimeMs(request)
-    quotas.request.throttle(request, throttleTimeMs, sendActionOnlyResponse(request))
-    sendResponse(request, Some(createResponse(throttleTimeMs)))
->>>>>>> 1facab38
+    quotas.request.throttle(request, throttleTimeMs, sendResponse)
+    sendResponse(request, Some(createResponse(throttleTimeMs)), onComplete)
   }
 
   private def sendErrorResponseMaybeThrottle(request: RequestChannel.Request, error: Throwable) {
     val throttleTimeMs = quotas.request.maybeRecordAndGetThrottleTimeMs(request)
-    quotas.request.throttle(request, throttleTimeMs, sendActionOnlyResponse(request))
+    quotas.request.throttle(request, throttleTimeMs, sendResponse)
     sendErrorOrCloseConnection(request, error, throttleTimeMs)
   }
 
@@ -2371,11 +2315,7 @@
     // This case is used when the request handler has encountered an error, but the client
     // does not expect a response (e.g. when produce request has acks set to 0)
     requestChannel.updateErrorMetrics(request.header.apiKey, errorCounts.asScala)
-<<<<<<< HEAD
     requestChannel.sendResponse(new RequestChannel.CloseConnectionResponse(request))
-=======
-    sendActionOnlyResponse(request)(CloseConnectionAction)
->>>>>>> 1facab38
   }
 
   private def sendResponse(request: RequestChannel.Request,
@@ -2392,16 +2332,12 @@
           else None
         new RequestChannel.SendResponse(request, responseSend, responseString, onComplete)
       case None =>
-<<<<<<< HEAD
         new RequestChannel.NoOpResponse(request)
-=======
-        sendActionOnlyResponse(request)(NoOpAction)
->>>>>>> 1facab38
     }
     requestChannel.sendResponse(response)
   }
 
-  private def sendActionOnlyResponse(request: RequestChannel.Request)(responseAction: ResponseAction): Unit = {
-    requestChannel.sendResponse(new RequestChannel.Response(request, None, responseAction, None))
+  private def sendResponse(response: RequestChannel.Response): Unit = {
+    requestChannel.sendResponse(response)
   }
 }