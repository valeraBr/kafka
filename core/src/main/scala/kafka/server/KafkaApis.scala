/**
 * Licensed to the Apache Software Foundation (ASF) under one or more
 * contributor license agreements.  See the NOTICE file distributed with
 * this work for additional information regarding copyright ownership.
 * The ASF licenses this file to You under the Apache License, Version 2.0
 * (the "License"); you may not use this file except in compliance with
 * the License.  You may obtain a copy of the License at
 *
 *    http://www.apache.org/licenses/LICENSE-2.0
 *
 * Unless required by applicable law or agreed to in writing, software
 * distributed under the License is distributed on an "AS IS" BASIS,
 * WITHOUT WARRANTIES OR CONDITIONS OF ANY KIND, either express or implied.
 * See the License for the specific language governing permissions and
 * limitations under the License.
 */

package kafka.server

import java.lang.{Long => JLong}
import java.net.{InetAddress, UnknownHostException}
import java.nio.ByteBuffer
import java.util
import java.util.{Collections, Optional}
import java.util.concurrent.ConcurrentHashMap
import java.util.concurrent.atomic.AtomicInteger

import kafka.admin.{AdminUtils, RackAwareMode}
import kafka.api.ElectLeadersRequestOps
import kafka.api.{ApiVersion, KAFKA_0_11_0_IV0, KAFKA_2_3_IV0}
import kafka.cluster.Partition
import kafka.common.OffsetAndMetadata
import kafka.controller.{KafkaController, ReplicaAssignment}
import kafka.coordinator.group.{GroupCoordinator, JoinGroupResult, LeaveGroupResult, SyncGroupResult}
import kafka.coordinator.transaction.{InitProducerIdResult, TransactionCoordinator}
import kafka.log.AppendOrigin
import kafka.message.ZStdCompressionCodec
import kafka.network.RequestChannel
import kafka.security.authorizer.AuthorizerUtils
import kafka.server.QuotaFactory.{QuotaManagers, UnboundedQuota}
import kafka.utils.{CoreUtils, Logging}
import kafka.utils.Implicits._
import kafka.zk.{AdminZkClient, KafkaZkClient}
import org.apache.kafka.clients.admin.{AlterConfigOp, ConfigEntry}
import org.apache.kafka.clients.admin.AlterConfigOp.OpType
import org.apache.kafka.common.acl.{AclBinding, AclOperation}
import org.apache.kafka.common.acl.AclOperation._
import org.apache.kafka.common.config.ConfigResource
import org.apache.kafka.common.errors._
import org.apache.kafka.common.internals.{FatalExitError, Topic}
import org.apache.kafka.common.internals.Topic.{GROUP_METADATA_TOPIC_NAME, TRANSACTION_STATE_TOPIC_NAME, isInternal}
import org.apache.kafka.common.message.CreateTopicsRequestData.CreatableTopic
import org.apache.kafka.common.message.CreatePartitionsResponseData.CreatePartitionsTopicResult
import org.apache.kafka.common.message.{AddOffsetsToTxnResponseData, AlterClientQuotasResponseData, AlterConfigsResponseData, AlterPartitionReassignmentsResponseData, AlterReplicaLogDirsResponseData, CreateAclsResponseData, CreatePartitionsResponseData, CreateTopicsResponseData, DeleteAclsResponseData, DeleteGroupsResponseData, DeleteRecordsResponseData, DeleteTopicsResponseData, DescribeAclsResponseData, DescribeClientQuotasResponseData, DescribeConfigsResponseData, DescribeGroupsResponseData, DescribeLogDirsResponseData, EndTxnResponseData, ExpireDelegationTokenResponseData, FindCoordinatorResponseData, HeartbeatResponseData, InitProducerIdResponseData, JoinGroupResponseData, LeaveGroupResponseData, ListGroupsResponseData, ListOffsetsResponseData, ListPartitionReassignmentsResponseData, MetadataResponseData, OffsetCommitRequestData, OffsetCommitResponseData, OffsetDeleteResponseData, RenewDelegationTokenResponseData, SaslAuthenticateResponseData, SaslHandshakeResponseData, StopReplicaResponseData, SyncGroupResponseData, UpdateMetadataResponseData}
import org.apache.kafka.common.message.CreateTopicsResponseData.{CreatableTopicResult, CreatableTopicResultCollection}
import org.apache.kafka.common.message.DeleteGroupsResponseData.{DeletableGroupResult, DeletableGroupResultCollection}
import org.apache.kafka.common.message.AlterPartitionReassignmentsResponseData.{ReassignablePartitionResponse, ReassignableTopicResponse}
import org.apache.kafka.common.message.CreateAclsResponseData.AclCreationResult
import org.apache.kafka.common.message.DeleteTopicsResponseData.{DeletableTopicResult, DeletableTopicResultCollection}
import org.apache.kafka.common.message.DeleteRecordsResponseData.{DeleteRecordsPartitionResult, DeleteRecordsTopicResult}
import org.apache.kafka.common.message.ElectLeadersResponseData.PartitionResult
import org.apache.kafka.common.message.ElectLeadersResponseData.ReplicaElectionResult
import org.apache.kafka.common.message.LeaveGroupResponseData.MemberResponse
import org.apache.kafka.common.message.ListOffsetsRequestData.ListOffsetsPartition
import org.apache.kafka.common.message.ListOffsetsResponseData.{ListOffsetsPartitionResponse, ListOffsetsTopicResponse}
import org.apache.kafka.common.message.OffsetForLeaderEpochRequestData.OffsetForLeaderTopic
import org.apache.kafka.common.message.OffsetForLeaderEpochResponseData
import org.apache.kafka.common.message.OffsetForLeaderEpochResponseData.{EpochEndOffset, OffsetForLeaderTopicResult, OffsetForLeaderTopicResultCollection}
import org.apache.kafka.common.metrics.Metrics
import org.apache.kafka.common.network.{ClientInformation, ListenerName, Send}
import org.apache.kafka.common.protocol.{ApiKeys, Errors}
import org.apache.kafka.common.record._
import org.apache.kafka.common.replica.ClientMetadata
import org.apache.kafka.common.replica.ClientMetadata.DefaultClientMetadata
import org.apache.kafka.common.requests.FindCoordinatorRequest.CoordinatorType
import org.apache.kafka.common.requests.ProduceResponse.PartitionResponse
import org.apache.kafka.common.requests._
import org.apache.kafka.common.resource.Resource.CLUSTER_NAME
import org.apache.kafka.common.resource.ResourceType._
import org.apache.kafka.common.resource.{PatternType, Resource, ResourcePattern, ResourceType}
import org.apache.kafka.common.security.auth.{KafkaPrincipal, SecurityProtocol}
import org.apache.kafka.common.security.token.delegation.{DelegationToken, TokenInformation}
import org.apache.kafka.common.utils.{ProducerIdAndEpoch, Time}
import org.apache.kafka.common.{Node, TopicPartition}
import org.apache.kafka.common.message.AlterConfigsResponseData.AlterConfigsResourceResponse
import org.apache.kafka.common.message.MetadataResponseData.{MetadataResponsePartition, MetadataResponseTopic}
import org.apache.kafka.server.authorizer._

import scala.compat.java8.OptionConverters._
import scala.jdk.CollectionConverters._
import scala.collection.mutable.ArrayBuffer
import scala.collection.{Map, Seq, Set, immutable, mutable}
import scala.util.{Failure, Success, Try}
import kafka.coordinator.group.GroupOverview

import scala.annotation.nowarn

/**
 * Logic to handle the various Kafka requests
 */
class KafkaApis(val requestChannel: RequestChannel,
                val apisUtils: ApisUtils,
                val replicaManager: ReplicaManager,
                val adminManager: AdminManager,
                val groupCoordinator: GroupCoordinator,
                val txnCoordinator: TransactionCoordinator,
                val controller: KafkaController,
                val forwardingManager: ForwardingManager,
                val zkClient: KafkaZkClient,
                val brokerId: Int,
                val config: KafkaConfig,
                val metadataCache: MetadataCache,
                val metrics: Metrics,
                val authorizer: Option[Authorizer],
                val quotas: QuotaManagers,
                val fetchManager: FetchManager,
                brokerTopicStats: BrokerTopicStats,
                val clusterId: String,
                time: Time,
                val tokenManager: DelegationTokenManager,
                val brokerFeatures: BrokerFeatures,
                val finalizedFeatureCache: FinalizedFeatureCache) extends ApiRequestHandler with Logging {

  type FetchResponseStats = Map[TopicPartition, RecordConversionStats]
  this.logIdent = "[KafkaApi-%d] ".format(brokerId)
  val adminZkClient = new AdminZkClient(zkClient)
  private val alterAclsPurgatory = new DelayedFuturePurgatory(purgatoryName = "AlterAcls", brokerId = config.brokerId)

  def close(): Unit = {
    alterAclsPurgatory.shutdown()
    info("Shutdown complete.")
  }

<<<<<<< HEAD
  private def maybeHandleInvalidEnvelope(
    envelope: RequestChannel.Request,
    forwardedApiKey: ApiKeys
  ): Boolean = {
    def sendEnvelopeError(error: Errors): Unit = {
      apisUtils.sendErrorResponseMaybeThrottle(envelope, error.exception)
    }

    if (!config.metadataQuorumEnabled || !envelope.context.fromPrivilegedListener) {
      // If the designated forwarding request is not coming from a privileged listener, or
      // forwarding is not enabled yet, we would not handle the request.
      requestChannel.closeConnection(envelope, Collections.emptyMap())
      true
    } else if (!apisUtils.authorize(envelope.context, CLUSTER_ACTION, CLUSTER, CLUSTER_NAME)) {
      // Forwarding request must have CLUSTER_ACTION authorization to reduce the risk of impersonation.
      sendEnvelopeError(Errors.CLUSTER_AUTHORIZATION_FAILED)
      true
    } else if (!forwardedApiKey.forwardable) {
      sendEnvelopeError(Errors.INVALID_REQUEST)
      true
    } else if (!controller.isActive) {
      sendEnvelopeError(Errors.NOT_CONTROLLER)
      true
    } else {
      false
    }
  }

=======
>>>>>>> ee08b0b3
  private def isForwardingEnabled(request: RequestChannel.Request): Boolean = {
    config.metadataQuorumEnabled && request.context.principalSerde.isPresent
  }

  private def maybeForwardToController(
    request: RequestChannel.Request,
    handler: RequestChannel.Request => Unit
  ): Unit = {
    def responseCallback(response: AbstractResponse): Unit = {
      apisUtils.sendForwardedResponse(request, response)
    }

    if (!request.isForwarded && !controller.isActive && isForwardingEnabled(request)) {
      forwardingManager.forwardRequest(request, responseCallback)
    } else {
      // When the KIP-500 mode is off or the principal serde is undefined, forwarding is not supported,
      // therefore requests are handled directly.
      handler(request)
    }
  }

  /**
   * Top-level method that handles all requests and multiplexes to the right api
   */
  override def handle(request: RequestChannel.Request): Unit = {
    try {
      trace(s"Handling request:${request.requestDesc(true)} from connection ${request.context.connectionId};" +
        s"securityProtocol:${request.context.securityProtocol},principal:${request.context.principal}")

      request.header.apiKey match {
        case ApiKeys.PRODUCE => handleProduceRequest(request)
        case ApiKeys.FETCH => handleFetchRequest(request)
        case ApiKeys.LIST_OFFSETS => handleListOffsetRequest(request)
        case ApiKeys.METADATA => handleTopicMetadataRequest(request)
        case ApiKeys.LEADER_AND_ISR => handleLeaderAndIsrRequest(request)
        case ApiKeys.STOP_REPLICA => handleStopReplicaRequest(request)
        case ApiKeys.UPDATE_METADATA => handleUpdateMetadataRequest(request)
        case ApiKeys.CONTROLLED_SHUTDOWN => handleControlledShutdownRequest(request)
        case ApiKeys.OFFSET_COMMIT => handleOffsetCommitRequest(request)
        case ApiKeys.OFFSET_FETCH => handleOffsetFetchRequest(request)
        case ApiKeys.FIND_COORDINATOR => handleFindCoordinatorRequest(request)
        case ApiKeys.JOIN_GROUP => handleJoinGroupRequest(request)
        case ApiKeys.HEARTBEAT => handleHeartbeatRequest(request)
        case ApiKeys.LEAVE_GROUP => handleLeaveGroupRequest(request)
        case ApiKeys.SYNC_GROUP => handleSyncGroupRequest(request)
        case ApiKeys.DESCRIBE_GROUPS => handleDescribeGroupRequest(request)
        case ApiKeys.LIST_GROUPS => handleListGroupsRequest(request)
        case ApiKeys.SASL_HANDSHAKE => handleSaslHandshakeRequest(request)
        case ApiKeys.API_VERSIONS => handleApiVersionsRequest(request)
        case ApiKeys.CREATE_TOPICS => maybeForwardToController(request, handleCreateTopicsRequest)
        case ApiKeys.DELETE_TOPICS => maybeForwardToController(request, handleDeleteTopicsRequest)
        case ApiKeys.DELETE_RECORDS => handleDeleteRecordsRequest(request)
        case ApiKeys.INIT_PRODUCER_ID => handleInitProducerIdRequest(request)
        case ApiKeys.OFFSET_FOR_LEADER_EPOCH => handleOffsetForLeaderEpochRequest(request)
        case ApiKeys.ADD_PARTITIONS_TO_TXN => handleAddPartitionToTxnRequest(request)
        case ApiKeys.ADD_OFFSETS_TO_TXN => handleAddOffsetsToTxnRequest(request)
        case ApiKeys.END_TXN => handleEndTxnRequest(request)
        case ApiKeys.WRITE_TXN_MARKERS => handleWriteTxnMarkersRequest(request)
        case ApiKeys.TXN_OFFSET_COMMIT => handleTxnOffsetCommitRequest(request)
        case ApiKeys.DESCRIBE_ACLS => handleDescribeAcls(request)
        case ApiKeys.CREATE_ACLS => maybeForwardToController(request, handleCreateAcls)
        case ApiKeys.DELETE_ACLS => maybeForwardToController(request, handleDeleteAcls)
        case ApiKeys.ALTER_CONFIGS => maybeForwardToController(request, handleAlterConfigsRequest)
        case ApiKeys.DESCRIBE_CONFIGS => handleDescribeConfigsRequest(request)
        case ApiKeys.ALTER_REPLICA_LOG_DIRS => handleAlterReplicaLogDirsRequest(request)
        case ApiKeys.DESCRIBE_LOG_DIRS => handleDescribeLogDirsRequest(request)
        case ApiKeys.SASL_AUTHENTICATE => handleSaslAuthenticateRequest(request)
        case ApiKeys.CREATE_PARTITIONS => maybeForwardToController(request, handleCreatePartitionsRequest)
        case ApiKeys.CREATE_DELEGATION_TOKEN => maybeForwardToController(request, handleCreateTokenRequest)
        case ApiKeys.RENEW_DELEGATION_TOKEN => maybeForwardToController(request, handleRenewTokenRequest)
        case ApiKeys.EXPIRE_DELEGATION_TOKEN => maybeForwardToController(request, handleExpireTokenRequest)
        case ApiKeys.DESCRIBE_DELEGATION_TOKEN => handleDescribeTokensRequest(request)
        case ApiKeys.DELETE_GROUPS => handleDeleteGroupsRequest(request)
        case ApiKeys.ELECT_LEADERS => handleElectReplicaLeader(request)
        case ApiKeys.INCREMENTAL_ALTER_CONFIGS => maybeForwardToController(request, handleIncrementalAlterConfigsRequest)
        case ApiKeys.ALTER_PARTITION_REASSIGNMENTS => maybeForwardToController(request, handleAlterPartitionReassignmentsRequest)
        case ApiKeys.LIST_PARTITION_REASSIGNMENTS => handleListPartitionReassignmentsRequest(request)
        case ApiKeys.OFFSET_DELETE => handleOffsetDeleteRequest(request)
        case ApiKeys.DESCRIBE_CLIENT_QUOTAS => handleDescribeClientQuotasRequest(request)
        case ApiKeys.ALTER_CLIENT_QUOTAS => maybeForwardToController(request, handleAlterClientQuotasRequest)
        case ApiKeys.DESCRIBE_USER_SCRAM_CREDENTIALS => handleDescribeUserScramCredentialsRequest(request)
        case ApiKeys.ALTER_USER_SCRAM_CREDENTIALS => maybeForwardToController(request, handleAlterUserScramCredentialsRequest)
        case ApiKeys.ALTER_ISR => handleAlterIsrRequest(request)
        case ApiKeys.UPDATE_FEATURES => maybeForwardToController(request, handleUpdateFeatures)
        case ApiKeys.ENVELOPE => handleEnvelope(request)

        // Until we are ready to integrate the Raft layer, these APIs are treated as
        // unexpected and we just close the connection.
<<<<<<< HEAD
        case ApiKeys.VOTE => requestChannel.closeConnection(request, util.Collections.emptyMap())
        case ApiKeys.BEGIN_QUORUM_EPOCH => requestChannel.closeConnection(request, util.Collections.emptyMap())
        case ApiKeys.END_QUORUM_EPOCH => requestChannel.closeConnection(request, util.Collections.emptyMap())
        case ApiKeys.DESCRIBE_QUORUM => requestChannel.closeConnection(request, util.Collections.emptyMap())
=======
        case ApiKeys.VOTE => closeConnection(request, util.Collections.emptyMap())
        case ApiKeys.BEGIN_QUORUM_EPOCH => closeConnection(request, util.Collections.emptyMap())
        case ApiKeys.END_QUORUM_EPOCH => closeConnection(request, util.Collections.emptyMap())
        case ApiKeys.DESCRIBE_QUORUM => closeConnection(request, util.Collections.emptyMap())
        case ApiKeys.FETCH_SNAPSHOT => closeConnection(request, util.Collections.emptyMap())
>>>>>>> ee08b0b3
      }
    } catch {
      case e: FatalExitError => throw e
      case e: Throwable => apisUtils.handleError(request, e)
    } finally {
      // try to complete delayed action. In order to avoid conflicting locking, the actions to complete delayed requests
      // are kept in a queue. We add the logic to check the ReplicaManager queue at the end of KafkaApis.handle() and the
      // expiration thread for certain delayed operations (e.g. DelayedJoin)
      replicaManager.tryCompleteActions()
      // The local completion time may be set while processing the request. Only record it if it's unset.
      if (request.apiLocalCompleteTimeNanos < 0)
        request.apiLocalCompleteTimeNanos = time.nanoseconds
    }
  }

  def handleLeaderAndIsrRequest(request: RequestChannel.Request): Unit = {
    // ensureTopicExists is only for client facing requests
    // We can't have the ensureTopicExists check here since the controller sends it as an advisory to all brokers so they
    // stop serving data to clients for the topic being deleted
    val correlationId = request.header.correlationId
    val leaderAndIsrRequest = request.body[LeaderAndIsrRequest]

    def onLeadershipChange(updatedLeaders: Iterable[Partition], updatedFollowers: Iterable[Partition]): Unit = {
      // for each new leader or follower, call coordinator to handle consumer group migration.
      // this callback is invoked under the replica state change lock to ensure proper order of
      // leadership changes
      updatedLeaders.foreach { partition =>
        if (partition.topic == GROUP_METADATA_TOPIC_NAME)
          groupCoordinator.onElection(partition.partitionId)
        else if (partition.topic == TRANSACTION_STATE_TOPIC_NAME)
          txnCoordinator.onElection(partition.partitionId, partition.getLeaderEpoch)
      }

      updatedFollowers.foreach { partition =>
        if (partition.topic == GROUP_METADATA_TOPIC_NAME)
          groupCoordinator.onResignation(partition.partitionId)
        else if (partition.topic == TRANSACTION_STATE_TOPIC_NAME)
          txnCoordinator.onResignation(partition.partitionId, Some(partition.getLeaderEpoch))
      }
    }

    apisUtils.authorizeClusterOperation(request, CLUSTER_ACTION)
    if (isBrokerEpochStale(leaderAndIsrRequest.brokerEpoch)) {
      // When the broker restarts very quickly, it is possible for this broker to receive request intended
      // for its previous generation so the broker should skip the stale request.
      info("Received LeaderAndIsr request with broker epoch " +
        s"${leaderAndIsrRequest.brokerEpoch} smaller than the current broker epoch ${controller.brokerEpoch}")
      apisUtils.sendResponseExemptThrottle(request, leaderAndIsrRequest.getErrorResponse(0, Errors.STALE_BROKER_EPOCH.exception))
    } else {
      val response = replicaManager.becomeLeaderOrFollower(correlationId, leaderAndIsrRequest, onLeadershipChange)
      apisUtils.sendResponseExemptThrottle(request, response)
    }
  }

  def handleStopReplicaRequest(request: RequestChannel.Request): Unit = {
    // ensureTopicExists is only for client facing requests
    // We can't have the ensureTopicExists check here since the controller sends it as an advisory to all brokers so they
    // stop serving data to clients for the topic being deleted
    val stopReplicaRequest = request.body[StopReplicaRequest]
    apisUtils.authorizeClusterOperation(request, CLUSTER_ACTION)
    if (isBrokerEpochStale(stopReplicaRequest.brokerEpoch)) {
      // When the broker restarts very quickly, it is possible for this broker to receive request intended
      // for its previous generation so the broker should skip the stale request.
      info("Received StopReplica request with broker epoch " +
        s"${stopReplicaRequest.brokerEpoch} smaller than the current broker epoch ${controller.brokerEpoch}")
      apisUtils.sendResponseExemptThrottle(request, new StopReplicaResponse(
        new StopReplicaResponseData().setErrorCode(Errors.STALE_BROKER_EPOCH.code)))
    } else {
      val partitionStates = stopReplicaRequest.partitionStates().asScala
      val (result, error) = replicaManager.stopReplicas(
        request.context.correlationId,
        stopReplicaRequest.controllerId,
        stopReplicaRequest.controllerEpoch,
        stopReplicaRequest.brokerEpoch,
        partitionStates)
      // Clear the coordinator caches in case we were the leader. In the case of a reassignment, we
      // cannot rely on the LeaderAndIsr API for this since it is only sent to active replicas.
      result.forKeyValue { (topicPartition, error) =>
        if (error == Errors.NONE) {
          if (topicPartition.topic == GROUP_METADATA_TOPIC_NAME
              && partitionStates(topicPartition).deletePartition) {
            groupCoordinator.onResignation(topicPartition.partition)
          } else if (topicPartition.topic == TRANSACTION_STATE_TOPIC_NAME
                     && partitionStates(topicPartition).deletePartition) {
            val partitionState = partitionStates(topicPartition)
            val leaderEpoch = if (partitionState.leaderEpoch >= 0)
                Some(partitionState.leaderEpoch)
            else
              None
            txnCoordinator.onResignation(topicPartition.partition, coordinatorEpoch = leaderEpoch)
          }
        }
      }

      def toStopReplicaPartition(tp: TopicPartition, error: Errors) =
        new StopReplicaResponseData.StopReplicaPartitionError()
          .setTopicName(tp.topic)
          .setPartitionIndex(tp.partition)
          .setErrorCode(error.code)

      apisUtils.sendResponseExemptThrottle(request, new StopReplicaResponse(new StopReplicaResponseData()
        .setErrorCode(error.code)
        .setPartitionErrors(result.map {
          case (tp, error) => toStopReplicaPartition(tp, error)
        }.toBuffer.asJava)))
    }

    CoreUtils.swallow(replicaManager.replicaFetcherManager.shutdownIdleFetcherThreads(), this)
  }

  def handleUpdateMetadataRequest(request: RequestChannel.Request): Unit = {
    val correlationId = request.header.correlationId
    val updateMetadataRequest = request.body[UpdateMetadataRequest]

    apisUtils.authorizeClusterOperation(request, CLUSTER_ACTION)
    if (isBrokerEpochStale(updateMetadataRequest.brokerEpoch)) {
      // When the broker restarts very quickly, it is possible for this broker to receive request intended
      // for its previous generation so the broker should skip the stale request.
      info("Received update metadata request with broker epoch " +
        s"${updateMetadataRequest.brokerEpoch} smaller than the current broker epoch ${controller.brokerEpoch}")
      apisUtils.sendResponseExemptThrottle(request,
        new UpdateMetadataResponse(new UpdateMetadataResponseData().setErrorCode(Errors.STALE_BROKER_EPOCH.code)))
    } else {
      val deletedPartitions = replicaManager.maybeUpdateMetadataCache(correlationId, updateMetadataRequest)
      if (deletedPartitions.nonEmpty)
        groupCoordinator.handleDeletedPartitions(deletedPartitions)

      if (adminManager.hasDelayedTopicOperations) {
        updateMetadataRequest.partitionStates.forEach { partitionState =>
          adminManager.tryCompleteDelayedTopicOperations(partitionState.topicName)
        }
      }
      quotas.clientQuotaCallback.foreach { callback =>
        if (callback.updateClusterMetadata(metadataCache.getClusterMetadata(clusterId, request.context.listenerName))) {
          quotas.fetch.updateQuotaMetricConfigs()
          quotas.produce.updateQuotaMetricConfigs()
          quotas.request.updateQuotaMetricConfigs()
          quotas.controllerMutation.updateQuotaMetricConfigs()
        }
      }
      if (replicaManager.hasDelayedElectionOperations) {
        updateMetadataRequest.partitionStates.forEach { partitionState =>
          val tp = new TopicPartition(partitionState.topicName, partitionState.partitionIndex)
          replicaManager.tryCompleteElection(TopicPartitionOperationKey(tp))
        }
      }
      apisUtils.sendResponseExemptThrottle(request, new UpdateMetadataResponse(
        new UpdateMetadataResponseData().setErrorCode(Errors.NONE.code)))
    }
  }

  def handleControlledShutdownRequest(request: RequestChannel.Request): Unit = {
    // ensureTopicExists is only for client facing requests
    // We can't have the ensureTopicExists check here since the controller sends it as an advisory to all brokers so they
    // stop serving data to clients for the topic being deleted
    val controlledShutdownRequest = request.body[ControlledShutdownRequest]
    apisUtils.authorizeClusterOperation(request, CLUSTER_ACTION)

    def controlledShutdownCallback(controlledShutdownResult: Try[Set[TopicPartition]]): Unit = {
      val response = controlledShutdownResult match {
        case Success(partitionsRemaining) =>
         ControlledShutdownResponse.prepareResponse(Errors.NONE, partitionsRemaining.asJava)

        case Failure(throwable) =>
          controlledShutdownRequest.getErrorResponse(throwable)
      }
      apisUtils.sendResponseExemptThrottle(request, response)
    }
    controller.controlledShutdown(controlledShutdownRequest.data.brokerId, controlledShutdownRequest.data.brokerEpoch, controlledShutdownCallback)
  }

  /**
   * Handle an offset commit request
   */
  def handleOffsetCommitRequest(request: RequestChannel.Request): Unit = {
    val header = request.header
    val offsetCommitRequest = request.body[OffsetCommitRequest]

    val unauthorizedTopicErrors = mutable.Map[TopicPartition, Errors]()
    val nonExistingTopicErrors = mutable.Map[TopicPartition, Errors]()
    // the callback for sending an offset commit response
    def sendResponseCallback(commitStatus: Map[TopicPartition, Errors]): Unit = {
      val combinedCommitStatus = commitStatus ++ unauthorizedTopicErrors ++ nonExistingTopicErrors
      if (isDebugEnabled)
        combinedCommitStatus.forKeyValue { (topicPartition, error) =>
          if (error != Errors.NONE) {
            debug(s"Offset commit request with correlation id ${header.correlationId} from client ${header.clientId} " +
              s"on partition $topicPartition failed due to ${error.exceptionName}")
          }
        }
      apisUtils.sendResponseMaybeThrottle(request, requestThrottleMs =>
        new OffsetCommitResponse(requestThrottleMs, combinedCommitStatus.asJava))
    }

    // reject the request if not authorized to the group
    if (!apisUtils.authorize(request.context, READ, GROUP, offsetCommitRequest.data.groupId)) {
      val error = Errors.GROUP_AUTHORIZATION_FAILED
      val responseTopicList = OffsetCommitRequest.getErrorResponseTopics(
        offsetCommitRequest.data.topics,
        error)

      apisUtils.sendResponseMaybeThrottle(request, requestThrottleMs => new OffsetCommitResponse(
        new OffsetCommitResponseData()
            .setTopics(responseTopicList)
            .setThrottleTimeMs(requestThrottleMs)
      ))
    } else if (offsetCommitRequest.data.groupInstanceId != null && config.interBrokerProtocolVersion < KAFKA_2_3_IV0) {
      // Only enable static membership when IBP >= 2.3, because it is not safe for the broker to use the static member logic
      // until we are sure that all brokers support it. If static group being loaded by an older coordinator, it will discard
      // the group.instance.id field, so static members could accidentally become "dynamic", which leads to wrong states.
      val errorMap = new mutable.HashMap[TopicPartition, Errors]
      for (topicData <- offsetCommitRequest.data.topics.asScala) {
        for (partitionData <- topicData.partitions.asScala) {
          val topicPartition = new TopicPartition(topicData.name, partitionData.partitionIndex)
          errorMap += topicPartition -> Errors.UNSUPPORTED_VERSION
        }
      }
      sendResponseCallback(errorMap.toMap)
    } else {
      val authorizedTopicRequestInfoBldr = immutable.Map.newBuilder[TopicPartition, OffsetCommitRequestData.OffsetCommitRequestPartition]

      val topics = offsetCommitRequest.data.topics.asScala
      val authorizedTopics = filterByAuthorized(request.context, READ, TOPIC, topics)(_.name)
      for (topicData <- topics) {
        for (partitionData <- topicData.partitions.asScala) {
          val topicPartition = new TopicPartition(topicData.name, partitionData.partitionIndex)
          if (!authorizedTopics.contains(topicData.name))
            unauthorizedTopicErrors += (topicPartition -> Errors.TOPIC_AUTHORIZATION_FAILED)
          else if (!metadataCache.contains(topicPartition))
            nonExistingTopicErrors += (topicPartition -> Errors.UNKNOWN_TOPIC_OR_PARTITION)
          else
            authorizedTopicRequestInfoBldr += (topicPartition -> partitionData)
        }
      }

      val authorizedTopicRequestInfo = authorizedTopicRequestInfoBldr.result()

      if (authorizedTopicRequestInfo.isEmpty)
        sendResponseCallback(Map.empty)
      else if (header.apiVersion == 0) {
        // for version 0 always store offsets to ZK
        val responseInfo = authorizedTopicRequestInfo.map {
          case (topicPartition, partitionData) =>
            try {
              if (partitionData.committedMetadata() != null
                && partitionData.committedMetadata().length > config.offsetMetadataMaxSize)
                (topicPartition, Errors.OFFSET_METADATA_TOO_LARGE)
              else {
                zkClient.setOrCreateConsumerOffset(
                  offsetCommitRequest.data.groupId,
                  topicPartition,
                  partitionData.committedOffset)
                (topicPartition, Errors.NONE)
              }
            } catch {
              case e: Throwable => (topicPartition, Errors.forException(e))
            }
        }
        sendResponseCallback(responseInfo)
      } else {
        // for version 1 and beyond store offsets in offset manager

        // "default" expiration timestamp is now + retention (and retention may be overridden if v2)
        // expire timestamp is computed differently for v1 and v2.
        //   - If v1 and no explicit commit timestamp is provided we treat it the same as v5.
        //   - If v1 and explicit retention time is provided we calculate expiration timestamp based on that
        //   - If v2/v3/v4 (no explicit commit timestamp) we treat it the same as v5.
        //   - For v5 and beyond there is no per partition expiration timestamp, so this field is no longer in effect
        val currentTimestamp = time.milliseconds
        val partitionData = authorizedTopicRequestInfo.map { case (k, partitionData) =>
          val metadata = if (partitionData.committedMetadata == null)
            OffsetAndMetadata.NoMetadata
          else
            partitionData.committedMetadata

          val leaderEpochOpt = if (partitionData.committedLeaderEpoch == RecordBatch.NO_PARTITION_LEADER_EPOCH)
            Optional.empty[Integer]
          else
            Optional.of[Integer](partitionData.committedLeaderEpoch)

          k -> new OffsetAndMetadata(
            offset = partitionData.committedOffset,
            leaderEpoch = leaderEpochOpt,
            metadata = metadata,
            commitTimestamp = partitionData.commitTimestamp match {
              case OffsetCommitRequest.DEFAULT_TIMESTAMP => currentTimestamp
              case customTimestamp => customTimestamp
            },
            expireTimestamp = offsetCommitRequest.data.retentionTimeMs match {
              case OffsetCommitRequest.DEFAULT_RETENTION_TIME => None
              case retentionTime => Some(currentTimestamp + retentionTime)
            }
          )
        }

        // call coordinator to handle commit offset
        groupCoordinator.handleCommitOffsets(
          offsetCommitRequest.data.groupId,
          offsetCommitRequest.data.memberId,
          Option(offsetCommitRequest.data.groupInstanceId),
          offsetCommitRequest.data.generationId,
          partitionData,
          sendResponseCallback)
      }
    }
  }

  /**
   * Handle a produce request
   */
  def handleProduceRequest(request: RequestChannel.Request): Unit = {
    val produceRequest = request.body[ProduceRequest]
    val requestSize = request.sizeInBytes

    val (hasIdempotentRecords, hasTransactionalRecords) = {
      val flags = RequestUtils.flags(produceRequest)
      (flags.getKey, flags.getValue)
    }
    if (hasTransactionalRecords) {
      val isAuthorizedTransactional = produceRequest.transactionalId != null &&
        apisUtils.authorize(request.context, WRITE, TRANSACTIONAL_ID, produceRequest.transactionalId)
      if (!isAuthorizedTransactional) {
        apisUtils.sendErrorResponseMaybeThrottle(request, Errors.TRANSACTIONAL_ID_AUTHORIZATION_FAILED.exception)
        return
      }
<<<<<<< HEAD
      // Note that authorization to a transactionalId implies ProducerId authorization

    } else if (hasIdempotentRecords && !apisUtils.authorize(request.context, IDEMPOTENT_WRITE, CLUSTER, CLUSTER_NAME)) {
      apisUtils.sendErrorResponseMaybeThrottle(request, Errors.CLUSTER_AUTHORIZATION_FAILED.exception)
      return
=======
>>>>>>> ee08b0b3
    }

    val unauthorizedTopicResponses = mutable.Map[TopicPartition, PartitionResponse]()
    val nonExistingTopicResponses = mutable.Map[TopicPartition, PartitionResponse]()
    val invalidRequestResponses = mutable.Map[TopicPartition, PartitionResponse]()
    val authorizedRequestInfo = mutable.Map[TopicPartition, MemoryRecords]()
    // cache the result to avoid redundant authorization calls
    val authorizedTopics = filterByAuthorized(request.context, WRITE, TOPIC,
      produceRequest.data().topicData().asScala)(_.name())

    produceRequest.data.topicData.forEach(topic => topic.partitionData.forEach { partition =>
      val topicPartition = new TopicPartition(topic.name, partition.index)
      // This caller assumes the type is MemoryRecords and that is true on current serialization
      // We cast the type to avoid causing big change to code base.
      // https://issues.apache.org/jira/browse/KAFKA-10698
      val memoryRecords = partition.records.asInstanceOf[MemoryRecords]
      if (!authorizedTopics.contains(topicPartition.topic))
        unauthorizedTopicResponses += topicPartition -> new PartitionResponse(Errors.TOPIC_AUTHORIZATION_FAILED)
      else if (!metadataCache.contains(topicPartition))
        nonExistingTopicResponses += topicPartition -> new PartitionResponse(Errors.UNKNOWN_TOPIC_OR_PARTITION)
      else
        try {
          ProduceRequest.validateRecords(request.header.apiVersion, memoryRecords)
          authorizedRequestInfo += (topicPartition -> memoryRecords)
        } catch {
          case e: ApiException =>
            invalidRequestResponses += topicPartition -> new PartitionResponse(Errors.forException(e))
        }
    })

    // the callback for sending a produce response
    // The construction of ProduceResponse is able to accept auto-generated protocol data so
    // KafkaApis#handleProduceRequest should apply auto-generated protocol to avoid extra conversion.
    // https://issues.apache.org/jira/browse/KAFKA-10730
    @nowarn("cat=deprecation")
    def sendResponseCallback(responseStatus: Map[TopicPartition, PartitionResponse]): Unit = {
      val mergedResponseStatus = responseStatus ++ unauthorizedTopicResponses ++ nonExistingTopicResponses ++ invalidRequestResponses
      var errorInResponse = false

      mergedResponseStatus.forKeyValue { (topicPartition, status) =>
        if (status.error != Errors.NONE) {
          errorInResponse = true
          debug("Produce request with correlation id %d from client %s on partition %s failed due to %s".format(
            request.header.correlationId,
            request.header.clientId,
            topicPartition,
            status.error.exceptionName))
        }
      }

      // Record both bandwidth and request quota-specific values and throttle by muting the channel if any of the quotas
      // have been violated. If both quotas have been violated, use the max throttle time between the two quotas. Note
      // that the request quota is not enforced if acks == 0.
      val timeMs = time.milliseconds()
      val bandwidthThrottleTimeMs = quotas.produce.maybeRecordAndGetThrottleTimeMs(request, requestSize, timeMs)
      val requestThrottleTimeMs =
        if (produceRequest.acks == 0) 0
        else quotas.request.maybeRecordAndGetThrottleTimeMs(request, timeMs)
      val maxThrottleTimeMs = Math.max(bandwidthThrottleTimeMs, requestThrottleTimeMs)
      if (maxThrottleTimeMs > 0) {
        request.apiThrottleTimeMs = maxThrottleTimeMs
        if (bandwidthThrottleTimeMs > requestThrottleTimeMs) {
          quotas.produce.throttle(request, bandwidthThrottleTimeMs, requestChannel.sendResponse)
        } else {
          quotas.request.throttle(request, requestThrottleTimeMs, requestChannel.sendResponse)
        }
      }

      // Send the response immediately. In case of throttling, the channel has already been muted.
      if (produceRequest.acks == 0) {
        // no operation needed if producer request.required.acks = 0; however, if there is any error in handling
        // the request, since no response is expected by the producer, the server will close socket server so that
        // the producer client will know that some error has happened and will refresh its metadata
        if (errorInResponse) {
          val exceptionsSummary = mergedResponseStatus.map { case (topicPartition, status) =>
            topicPartition -> status.error.exceptionName
          }.mkString(", ")
          info(
            s"Closing connection due to error during produce request with correlation id ${request.header.correlationId} " +
              s"from client id ${request.header.clientId} with ack=0\n" +
              s"Topic and partition to exceptions: $exceptionsSummary"
          )
          requestChannel.closeConnection(request, new ProduceResponse(mergedResponseStatus.asJava).errorCounts)
        } else {
          // Note that although request throttling is exempt for acks == 0, the channel may be throttled due to
          // bandwidth quota violation.
          apisUtils.sendNoOpResponseExemptThrottle(request)
        }
      } else {
        requestChannel.sendResponse(request, Some(new ProduceResponse(mergedResponseStatus.asJava, maxThrottleTimeMs)), None)
      }
    }

    def processingStatsCallback(processingStats: FetchResponseStats): Unit = {
      processingStats.forKeyValue { (tp, info) =>
        updateRecordConversionStats(request, tp, info)
      }
    }

    if (authorizedRequestInfo.isEmpty)
      sendResponseCallback(Map.empty)
    else {
      val internalTopicsAllowed = request.header.clientId == AdminUtils.AdminClientId

      // call the replica manager to append messages to the replicas
      replicaManager.appendRecords(
        timeout = produceRequest.timeout.toLong,
        requiredAcks = produceRequest.acks,
        internalTopicsAllowed = internalTopicsAllowed,
        origin = AppendOrigin.Client,
        entriesPerPartition = authorizedRequestInfo,
        responseCallback = sendResponseCallback,
        recordConversionStatsCallback = processingStatsCallback)

      // if the request is put into the purgatory, it will have a held reference and hence cannot be garbage collected;
      // hence we clear its data here in order to let GC reclaim its memory since it is already appended to log
      produceRequest.clearPartitionRecords()
    }
  }

  /**
   * Handle a fetch request
   */
  def handleFetchRequest(request: RequestChannel.Request): Unit = {
    val versionId = request.header.apiVersion
    val clientId = request.header.clientId
    val fetchRequest = request.body[FetchRequest]
    val fetchContext = fetchManager.newContext(
      fetchRequest.metadata,
      fetchRequest.fetchData,
      fetchRequest.toForget,
      fetchRequest.isFromFollower)

    val clientMetadata: Option[ClientMetadata] = if (versionId >= 11) {
      // Fetch API version 11 added preferred replica logic
      Some(new DefaultClientMetadata(
        fetchRequest.rackId,
        clientId,
        request.context.clientAddress,
        request.context.principal,
        request.context.listenerName.value))
    } else {
      None
    }

    def errorResponse[T >: MemoryRecords <: BaseRecords](error: Errors): FetchResponse.PartitionData[T] = {
      new FetchResponse.PartitionData[T](error, FetchResponse.INVALID_HIGHWATERMARK, FetchResponse.INVALID_LAST_STABLE_OFFSET,
        FetchResponse.INVALID_LOG_START_OFFSET, null, MemoryRecords.EMPTY)
    }

    val erroneous = mutable.ArrayBuffer[(TopicPartition, FetchResponse.PartitionData[Records])]()
    val interesting = mutable.ArrayBuffer[(TopicPartition, FetchRequest.PartitionData)]()
    if (fetchRequest.isFromFollower) {
      // The follower must have ClusterAction on ClusterResource in order to fetch partition data.
      if (apisUtils.authorize(request.context, CLUSTER_ACTION, CLUSTER, CLUSTER_NAME)) {
        fetchContext.foreachPartition { (topicPartition, data) =>
          if (!metadataCache.contains(topicPartition))
            erroneous += topicPartition -> errorResponse(Errors.UNKNOWN_TOPIC_OR_PARTITION)
          else
            interesting += (topicPartition -> data)
        }
      } else {
        fetchContext.foreachPartition { (part, _) =>
          erroneous += part -> errorResponse(Errors.TOPIC_AUTHORIZATION_FAILED)
        }
      }
    } else {
      // Regular Kafka consumers need READ permission on each partition they are fetching.
      val partitionDatas = new mutable.ArrayBuffer[(TopicPartition, FetchRequest.PartitionData)]
      fetchContext.foreachPartition { (topicPartition, partitionData) =>
        partitionDatas += topicPartition -> partitionData
      }
      val authorizedTopics = filterByAuthorized(request.context, READ, TOPIC, partitionDatas)(_._1.topic)
      partitionDatas.foreach { case (topicPartition, data) =>
        if (!authorizedTopics.contains(topicPartition.topic))
          erroneous += topicPartition -> errorResponse(Errors.TOPIC_AUTHORIZATION_FAILED)
        else if (!metadataCache.contains(topicPartition))
          erroneous += topicPartition -> errorResponse(Errors.UNKNOWN_TOPIC_OR_PARTITION)
        else
          interesting += (topicPartition -> data)
      }
    }

    def maybeDownConvertStorageError(error: Errors, version: Short): Errors = {
      // If consumer sends FetchRequest V5 or earlier, the client library is not guaranteed to recognize the error code
      // for KafkaStorageException. In this case the client library will translate KafkaStorageException to
      // UnknownServerException which is not retriable. We can ensure that consumer will update metadata and retry
      // by converting the KafkaStorageException to NotLeaderForPartitionException in the response if FetchRequest version <= 5
      if (error == Errors.KAFKA_STORAGE_ERROR && versionId <= 5) {
        Errors.NOT_LEADER_OR_FOLLOWER
      } else {
        error
      }
    }

    def maybeConvertFetchedData(tp: TopicPartition,
                                partitionData: FetchResponse.PartitionData[Records]): FetchResponse.PartitionData[BaseRecords] = {
      val logConfig = replicaManager.getLogConfig(tp)

      if (logConfig.exists(_.compressionType == ZStdCompressionCodec.name) && versionId < 10) {
        trace(s"Fetching messages is disabled for ZStandard compressed partition $tp. Sending unsupported version response to $clientId.")
        errorResponse(Errors.UNSUPPORTED_COMPRESSION_TYPE)
      } else {
        // Down-conversion of the fetched records is needed when the stored magic version is
        // greater than that supported by the client (as indicated by the fetch request version). If the
        // configured magic version for the topic is less than or equal to that supported by the version of the
        // fetch request, we skip the iteration through the records in order to check the magic version since we
        // know it must be supported. However, if the magic version is changed from a higher version back to a
        // lower version, this check will no longer be valid and we will fail to down-convert the messages
        // which were written in the new format prior to the version downgrade.
        val unconvertedRecords = partitionData.records
        val downConvertMagic =
          logConfig.map(_.messageFormatVersion.recordVersion.value).flatMap { magic =>
            if (magic > RecordBatch.MAGIC_VALUE_V0 && versionId <= 1 && !unconvertedRecords.hasCompatibleMagic(RecordBatch.MAGIC_VALUE_V0))
              Some(RecordBatch.MAGIC_VALUE_V0)
            else if (magic > RecordBatch.MAGIC_VALUE_V1 && versionId <= 3 && !unconvertedRecords.hasCompatibleMagic(RecordBatch.MAGIC_VALUE_V1))
              Some(RecordBatch.MAGIC_VALUE_V1)
            else
              None
          }

        downConvertMagic match {
          case Some(magic) =>
            // For fetch requests from clients, check if down-conversion is disabled for the particular partition
            if (!fetchRequest.isFromFollower && !logConfig.forall(_.messageDownConversionEnable)) {
              trace(s"Conversion to message format ${downConvertMagic.get} is disabled for partition $tp. Sending unsupported version response to $clientId.")
              errorResponse(Errors.UNSUPPORTED_VERSION)
            } else {
              try {
                trace(s"Down converting records from partition $tp to message format version $magic for fetch request from $clientId")
                // Because down-conversion is extremely memory intensive, we want to try and delay the down-conversion as much
                // as possible. With KIP-283, we have the ability to lazily down-convert in a chunked manner. The lazy, chunked
                // down-conversion always guarantees that at least one batch of messages is down-converted and sent out to the
                // client.
                val error = maybeDownConvertStorageError(partitionData.error, versionId)
                new FetchResponse.PartitionData[BaseRecords](error, partitionData.highWatermark,
                  partitionData.lastStableOffset, partitionData.logStartOffset,
                  partitionData.preferredReadReplica, partitionData.abortedTransactions,
                  new LazyDownConversionRecords(tp, unconvertedRecords, magic, fetchContext.getFetchOffset(tp).get, time))
              } catch {
                case e: UnsupportedCompressionTypeException =>
                  trace("Received unsupported compression type error during down-conversion", e)
                  errorResponse(Errors.UNSUPPORTED_COMPRESSION_TYPE)
              }
            }
          case None =>
            val error = maybeDownConvertStorageError(partitionData.error, versionId)
            new FetchResponse.PartitionData[BaseRecords](error,
              partitionData.highWatermark,
              partitionData.lastStableOffset,
              partitionData.logStartOffset,
              partitionData.preferredReadReplica,
              partitionData.abortedTransactions,
              partitionData.divergingEpoch,
              unconvertedRecords)
        }
      }
    }

    // the callback for process a fetch response, invoked before throttling
    def processResponseCallback(responsePartitionData: Seq[(TopicPartition, FetchPartitionData)]): Unit = {
      val partitions = new util.LinkedHashMap[TopicPartition, FetchResponse.PartitionData[Records]]
      val reassigningPartitions = mutable.Set[TopicPartition]()
      responsePartitionData.foreach { case (tp, data) =>
        val abortedTransactions = data.abortedTransactions.map(_.asJava).orNull
        val lastStableOffset = data.lastStableOffset.getOrElse(FetchResponse.INVALID_LAST_STABLE_OFFSET)
        if (data.isReassignmentFetch)
          reassigningPartitions.add(tp)
        val error = maybeDownConvertStorageError(data.error, versionId)
        partitions.put(tp, new FetchResponse.PartitionData(
          error,
          data.highWatermark,
          lastStableOffset,
          data.logStartOffset,
          data.preferredReadReplica.map(int2Integer).asJava,
          abortedTransactions,
          data.divergingEpoch.asJava,
          data.records))
      }
      erroneous.foreach { case (tp, data) => partitions.put(tp, data) }

      var unconvertedFetchResponse: FetchResponse[Records] = null

      def createResponse(throttleTimeMs: Int): FetchResponse[BaseRecords] = {
        // Down-convert messages for each partition if required
        val convertedData = new util.LinkedHashMap[TopicPartition, FetchResponse.PartitionData[BaseRecords]]
        unconvertedFetchResponse.responseData.forEach { (tp, unconvertedPartitionData) =>
          if (unconvertedPartitionData.error != Errors.NONE)
            debug(s"Fetch request with correlation id ${request.header.correlationId} from client $clientId " +
              s"on partition $tp failed due to ${unconvertedPartitionData.error.exceptionName}")
          convertedData.put(tp, maybeConvertFetchedData(tp, unconvertedPartitionData))
        }

        // Prepare fetch response from converted data
        val response = new FetchResponse(unconvertedFetchResponse.error, convertedData, throttleTimeMs,
          unconvertedFetchResponse.sessionId)
        // record the bytes out metrics only when the response is being sent
        response.responseData.forEach { (tp, data) =>
          brokerTopicStats.updateBytesOut(tp.topic, fetchRequest.isFromFollower, reassigningPartitions.contains(tp), data.records.sizeInBytes)
        }
        response
      }

      def updateConversionStats(send: Send): Unit = {
        send match {
          case send: MultiRecordsSend if send.recordConversionStats != null =>
            send.recordConversionStats.asScala.toMap.foreach {
              case (tp, stats) => updateRecordConversionStats(request, tp, stats)
            }
          case _ =>
        }
      }

      if (fetchRequest.isFromFollower) {
        // We've already evaluated against the quota and are good to go. Just need to record it now.
        unconvertedFetchResponse = fetchContext.updateAndGenerateResponseData(partitions)
        val responseSize = KafkaApis.sizeOfThrottledPartitions(versionId, unconvertedFetchResponse, quotas.leader)
        quotas.leader.record(responseSize)
        trace(s"Sending Fetch response with partitions.size=${unconvertedFetchResponse.responseData.size}, " +
          s"metadata=${unconvertedFetchResponse.sessionId}")
        apisUtils.sendResponseExemptThrottle(request, createResponse(0), Some(updateConversionStats))
      } else {
        // Fetch size used to determine throttle time is calculated before any down conversions.
        // This may be slightly different from the actual response size. But since down conversions
        // result in data being loaded into memory, we should do this only when we are not going to throttle.
        //
        // Record both bandwidth and request quota-specific values and throttle by muting the channel if any of the
        // quotas have been violated. If both quotas have been violated, use the max throttle time between the two
        // quotas. When throttled, we unrecord the recorded bandwidth quota value
        val responseSize = fetchContext.getResponseSize(partitions, versionId)
        val timeMs = time.milliseconds()
        val requestThrottleTimeMs = quotas.request.maybeRecordAndGetThrottleTimeMs(request, timeMs)
        val bandwidthThrottleTimeMs = quotas.fetch.maybeRecordAndGetThrottleTimeMs(request, responseSize, timeMs)

        val maxThrottleTimeMs = math.max(bandwidthThrottleTimeMs, requestThrottleTimeMs)
        if (maxThrottleTimeMs > 0) {
          request.apiThrottleTimeMs = maxThrottleTimeMs
          // Even if we need to throttle for request quota violation, we should "unrecord" the already recorded value
          // from the fetch quota because we are going to return an empty response.
          quotas.fetch.unrecordQuotaSensor(request, responseSize, timeMs)
          if (bandwidthThrottleTimeMs > requestThrottleTimeMs) {
            quotas.fetch.throttle(request, bandwidthThrottleTimeMs, requestChannel.sendResponse)
          } else {
            quotas.request.throttle(request, requestThrottleTimeMs, requestChannel.sendResponse)
          }
          // If throttling is required, return an empty response.
          unconvertedFetchResponse = fetchContext.getThrottledResponse(maxThrottleTimeMs)
        } else {
          // Get the actual response. This will update the fetch context.
          unconvertedFetchResponse = fetchContext.updateAndGenerateResponseData(partitions)
          trace(s"Sending Fetch response with partitions.size=$responseSize, metadata=${unconvertedFetchResponse.sessionId}")
        }

        // Send the response immediately.
        requestChannel.sendResponse(request, Some(createResponse(maxThrottleTimeMs)), Some(updateConversionStats))
      }
    }

    // for fetch from consumer, cap fetchMaxBytes to the maximum bytes that could be fetched without being throttled given
    // no bytes were recorded in the recent quota window
    // trying to fetch more bytes would result in a guaranteed throttling potentially blocking consumer progress
    val maxQuotaWindowBytes = if (fetchRequest.isFromFollower)
      Int.MaxValue
    else
      quotas.fetch.getMaxValueInQuotaWindow(request.session, clientId).toInt

    val fetchMaxBytes = Math.min(Math.min(fetchRequest.maxBytes, config.fetchMaxBytes), maxQuotaWindowBytes)
    val fetchMinBytes = Math.min(fetchRequest.minBytes, fetchMaxBytes)
    if (interesting.isEmpty)
      processResponseCallback(Seq.empty)
    else {
      // call the replica manager to fetch messages from the local replica
      replicaManager.fetchMessages(
        fetchRequest.maxWait.toLong,
        fetchRequest.replicaId,
        fetchMinBytes,
        fetchMaxBytes,
        versionId <= 2,
        interesting,
        replicationQuota(fetchRequest),
        processResponseCallback,
        fetchRequest.isolationLevel,
        clientMetadata)
    }
  }

  def replicationQuota(fetchRequest: FetchRequest): ReplicaQuota =
    if (fetchRequest.isFromFollower) quotas.leader else UnboundedQuota

  def handleListOffsetRequest(request: RequestChannel.Request): Unit = {
    val version = request.header.apiVersion

    val topics = if (version == 0)
      handleListOffsetRequestV0(request)
    else
      handleListOffsetRequestV1AndAbove(request)

<<<<<<< HEAD
    apisUtils.sendResponseMaybeThrottle(request, requestThrottleMs => new ListOffsetResponse(new ListOffsetResponseData()
=======
    sendResponseMaybeThrottle(request, requestThrottleMs => new ListOffsetsResponse(new ListOffsetsResponseData()
>>>>>>> ee08b0b3
      .setThrottleTimeMs(requestThrottleMs)
      .setTopics(topics.asJava)))
  }

  private def handleListOffsetRequestV0(request : RequestChannel.Request) : List[ListOffsetsTopicResponse] = {
    val correlationId = request.header.correlationId
    val clientId = request.header.clientId
    val offsetRequest = request.body[ListOffsetsRequest]

    val (authorizedRequestInfo, unauthorizedRequestInfo) = partitionSeqByAuthorized(request.context,
        DESCRIBE, TOPIC, offsetRequest.topics.asScala.toSeq)(_.name)

    val unauthorizedResponseStatus = unauthorizedRequestInfo.map(topic =>
      new ListOffsetsTopicResponse()
        .setName(topic.name)
        .setPartitions(topic.partitions.asScala.map(partition =>
          new ListOffsetsPartitionResponse()
            .setPartitionIndex(partition.partitionIndex)
            .setErrorCode(Errors.TOPIC_AUTHORIZATION_FAILED.code)).asJava)
    )

    val responseTopics = authorizedRequestInfo.map { topic =>
      val responsePartitions = topic.partitions.asScala.map { partition =>
        val topicPartition = new TopicPartition(topic.name, partition.partitionIndex)

        try {
          val offsets = replicaManager.legacyFetchOffsetsForTimestamp(
            topicPartition = topicPartition,
            timestamp = partition.timestamp,
            maxNumOffsets = partition.maxNumOffsets,
            isFromConsumer = offsetRequest.replicaId == ListOffsetsRequest.CONSUMER_REPLICA_ID,
            fetchOnlyFromLeader = offsetRequest.replicaId != ListOffsetsRequest.DEBUGGING_REPLICA_ID)
          new ListOffsetsPartitionResponse()
            .setPartitionIndex(partition.partitionIndex)
            .setErrorCode(Errors.NONE.code)
            .setOldStyleOffsets(offsets.map(JLong.valueOf).asJava)
        } catch {
          // NOTE: UnknownTopicOrPartitionException and NotLeaderOrFollowerException are special cases since these error messages
          // are typically transient and there is no value in logging the entire stack trace for the same
          case e @ (_ : UnknownTopicOrPartitionException |
                    _ : NotLeaderOrFollowerException |
                    _ : KafkaStorageException) =>
            debug("Offset request with correlation id %d from client %s on partition %s failed due to %s".format(
              correlationId, clientId, topicPartition, e.getMessage))
            new ListOffsetsPartitionResponse()
              .setPartitionIndex(partition.partitionIndex)
              .setErrorCode(Errors.forException(e).code)
          case e: Throwable =>
            error("Error while responding to offset request", e)
            new ListOffsetsPartitionResponse()
              .setPartitionIndex(partition.partitionIndex)
              .setErrorCode(Errors.forException(e).code)
        }
      }
      new ListOffsetsTopicResponse().setName(topic.name).setPartitions(responsePartitions.asJava)
    }
    (responseTopics ++ unauthorizedResponseStatus).toList
  }

  private def handleListOffsetRequestV1AndAbove(request : RequestChannel.Request): List[ListOffsetsTopicResponse] = {
    val correlationId = request.header.correlationId
    val clientId = request.header.clientId
    val offsetRequest = request.body[ListOffsetsRequest]
    val version = request.header.apiVersion

    def buildErrorResponse(e: Errors, partition: ListOffsetsPartition): ListOffsetsPartitionResponse = {
      new ListOffsetsPartitionResponse()
        .setPartitionIndex(partition.partitionIndex)
        .setErrorCode(e.code)
        .setTimestamp(ListOffsetsResponse.UNKNOWN_TIMESTAMP)
        .setOffset(ListOffsetsResponse.UNKNOWN_OFFSET)
    }

    val (authorizedRequestInfo, unauthorizedRequestInfo) = partitionSeqByAuthorized(request.context,
        DESCRIBE, TOPIC, offsetRequest.topics.asScala.toSeq)(_.name)

    val unauthorizedResponseStatus = unauthorizedRequestInfo.map(topic =>
      new ListOffsetsTopicResponse()
        .setName(topic.name)
        .setPartitions(topic.partitions.asScala.map(partition =>
          buildErrorResponse(Errors.TOPIC_AUTHORIZATION_FAILED, partition)).asJava)
    )

    val responseTopics = authorizedRequestInfo.map { topic =>
      val responsePartitions = topic.partitions.asScala.map { partition =>
        val topicPartition = new TopicPartition(topic.name, partition.partitionIndex)
        if (offsetRequest.duplicatePartitions.contains(topicPartition)) {
          debug(s"OffsetRequest with correlation id $correlationId from client $clientId on partition $topicPartition " +
              s"failed because the partition is duplicated in the request.")
          buildErrorResponse(Errors.INVALID_REQUEST, partition)
        } else {
          try {
            val fetchOnlyFromLeader = offsetRequest.replicaId != ListOffsetsRequest.DEBUGGING_REPLICA_ID
            val isClientRequest = offsetRequest.replicaId == ListOffsetsRequest.CONSUMER_REPLICA_ID
            val isolationLevelOpt = if (isClientRequest)
              Some(offsetRequest.isolationLevel)
            else
              None

            val foundOpt = replicaManager.fetchOffsetForTimestamp(topicPartition,
              partition.timestamp,
              isolationLevelOpt,
              if (partition.currentLeaderEpoch == ListOffsetsResponse.UNKNOWN_EPOCH) Optional.empty() else Optional.of(partition.currentLeaderEpoch),
              fetchOnlyFromLeader)

            val response = foundOpt match {
              case Some(found) =>
                val partitionResponse = new ListOffsetsPartitionResponse()
                  .setPartitionIndex(partition.partitionIndex)
                  .setErrorCode(Errors.NONE.code)
                  .setTimestamp(found.timestamp)
                  .setOffset(found.offset)
                if (found.leaderEpoch.isPresent && version >= 4)
                  partitionResponse.setLeaderEpoch(found.leaderEpoch.get)
                partitionResponse
              case None =>
                buildErrorResponse(Errors.NONE, partition)
            }
            response
          } catch {
            // NOTE: These exceptions are special cases since these error messages are typically transient or the client
            // would have received a clear exception and there is no value in logging the entire stack trace for the same
            case e @ (_ : UnknownTopicOrPartitionException |
                      _ : NotLeaderForPartitionException |
                      _ : UnknownLeaderEpochException |
                      _ : FencedLeaderEpochException |
                      _ : KafkaStorageException |
                      _ : UnsupportedForMessageFormatException) =>
              e.printStackTrace()
              debug(s"Offset request with correlation id $correlationId from client $clientId on " +
                  s"partition $topicPartition failed due to ${e.getMessage}")
              buildErrorResponse(Errors.forException(e), partition)

            // Only V5 and newer ListOffset calls should get OFFSET_NOT_AVAILABLE
            case e: OffsetNotAvailableException =>
              if (request.header.apiVersion >= 5) {
                buildErrorResponse(Errors.forException(e), partition)
              } else {
                buildErrorResponse(Errors.LEADER_NOT_AVAILABLE, partition)
              }

            case e: Throwable =>
              error("Error while responding to offset request", e)
              buildErrorResponse(Errors.forException(e), partition)
          }
        }
      }
      new ListOffsetsTopicResponse().setName(topic.name).setPartitions(responsePartitions.asJava)
    }
    (responseTopics ++ unauthorizedResponseStatus).toList
  }

  private def createTopic(topic: String,
                          numPartitions: Int,
                          replicationFactor: Int,
                          properties: util.Properties = new util.Properties()): MetadataResponseTopic = {
    try {
      adminZkClient.createTopic(topic, numPartitions, replicationFactor, properties, RackAwareMode.Safe)
      info("Auto creation of topic %s with %d partitions and replication factor %d is successful"
        .format(topic, numPartitions, replicationFactor))
      metadataResponseTopic(Errors.LEADER_NOT_AVAILABLE, topic, isInternal(topic), util.Collections.emptyList())
    } catch {
      case _: TopicExistsException => // let it go, possibly another broker created this topic
        metadataResponseTopic(Errors.LEADER_NOT_AVAILABLE, topic, isInternal(topic), util.Collections.emptyList())
      case ex: Throwable  => // Catch all to prevent unhandled errors
        metadataResponseTopic(Errors.forException(ex), topic, isInternal(topic), util.Collections.emptyList())
    }
  }

  private def metadataResponseTopic(error: Errors, topic: String, isInternal: Boolean,
                                    partitionData: util.List[MetadataResponsePartition]): MetadataResponseTopic = {
    new MetadataResponseTopic()
      .setErrorCode(error.code)
      .setName(topic)
      .setIsInternal(isInternal)
      .setPartitions(partitionData)
  }

  private def createInternalTopic(topic: String): MetadataResponseTopic = {
    if (topic == null)
      throw new IllegalArgumentException("topic must not be null")

    val aliveBrokers = metadataCache.getAliveBrokers

    topic match {
      case GROUP_METADATA_TOPIC_NAME =>
        if (aliveBrokers.size < config.offsetsTopicReplicationFactor) {
          error(s"Number of alive brokers '${aliveBrokers.size}' does not meet the required replication factor " +
            s"'${config.offsetsTopicReplicationFactor}' for the offsets topic (configured via " +
            s"'${KafkaConfig.OffsetsTopicReplicationFactorProp}'). This error can be ignored if the cluster is starting up " +
            s"and not all brokers are up yet.")
          metadataResponseTopic(Errors.COORDINATOR_NOT_AVAILABLE, topic, true, util.Collections.emptyList())
        } else {
          createTopic(topic, config.offsetsTopicPartitions, config.offsetsTopicReplicationFactor.toInt,
            groupCoordinator.offsetsTopicConfigs)
        }
      case TRANSACTION_STATE_TOPIC_NAME =>
        if (aliveBrokers.size < config.transactionTopicReplicationFactor) {
          error(s"Number of alive brokers '${aliveBrokers.size}' does not meet the required replication factor " +
            s"'${config.transactionTopicReplicationFactor}' for the transactions state topic (configured via " +
            s"'${KafkaConfig.TransactionsTopicReplicationFactorProp}'). This error can be ignored if the cluster is starting up " +
            s"and not all brokers are up yet.")
          metadataResponseTopic(Errors.COORDINATOR_NOT_AVAILABLE, topic, true, util.Collections.emptyList())
        } else {
          createTopic(topic, config.transactionTopicPartitions, config.transactionTopicReplicationFactor.toInt,
            txnCoordinator.transactionTopicConfigs)
        }
      case _ => throw new IllegalArgumentException(s"Unexpected internal topic name: $topic")
    }
  }

  private def getOrCreateInternalTopic(topic: String, listenerName: ListenerName): MetadataResponseData.MetadataResponseTopic = {
    val topicMetadata = metadataCache.getTopicMetadata(Set(topic), listenerName)
    topicMetadata.headOption.getOrElse(createInternalTopic(topic))
  }

  private def getTopicMetadata(allowAutoTopicCreation: Boolean, isFetchAllMetadata: Boolean,
                               topics: Set[String], listenerName: ListenerName,
                               errorUnavailableEndpoints: Boolean,
                               errorUnavailableListeners: Boolean): Seq[MetadataResponseTopic] = {
    val topicResponses = metadataCache.getTopicMetadata(topics, listenerName,
        errorUnavailableEndpoints, errorUnavailableListeners)

    if (topics.isEmpty || topicResponses.size == topics.size) {
      topicResponses
    } else {
      val nonExistentTopics = topics.diff(topicResponses.map(_.name).toSet)
      val responsesForNonExistentTopics = nonExistentTopics.flatMap { topic =>
        if (isInternal(topic)) {
          val topicMetadata = createInternalTopic(topic)
          Some(
            if (topicMetadata.errorCode == Errors.COORDINATOR_NOT_AVAILABLE.code)
              metadataResponseTopic(Errors.INVALID_REPLICATION_FACTOR, topic, true, util.Collections.emptyList())
            else
              topicMetadata
          )
        } else if (isFetchAllMetadata) {
          // A metadata request for all topics should never result in topic auto creation, but a topic may be deleted
          // in between the creation of the topics parameter and topicResponses, so make sure to return None for this case.
          None
        } else if (allowAutoTopicCreation && config.autoCreateTopicsEnable) {
          Some(createTopic(topic, config.numPartitions, config.defaultReplicationFactor))
        } else {
          Some(metadataResponseTopic(Errors.UNKNOWN_TOPIC_OR_PARTITION, topic, false, util.Collections.emptyList()))
        }
      }

      topicResponses ++ responsesForNonExistentTopics
    }
  }

  /**
   * Handle a topic metadata request
   */
  def handleTopicMetadataRequest(request: RequestChannel.Request): Unit = {
    val metadataRequest = request.body[MetadataRequest]
    val requestVersion = request.header.apiVersion

    val topics = if (metadataRequest.isAllTopics)
      metadataCache.getAllTopics()
    else
      metadataRequest.topics.asScala.toSet

    val authorizedForDescribeTopics = filterByAuthorized(request.context, DESCRIBE, TOPIC,
      topics, logIfDenied = !metadataRequest.isAllTopics)(identity)
    var (authorizedTopics, unauthorizedForDescribeTopics) = topics.partition(authorizedForDescribeTopics.contains)
    var unauthorizedForCreateTopics = Set[String]()

    if (authorizedTopics.nonEmpty) {
      val nonExistingTopics = metadataCache.getNonExistingTopics(authorizedTopics)
      if (metadataRequest.allowAutoTopicCreation && config.autoCreateTopicsEnable && nonExistingTopics.nonEmpty) {
        if (!apisUtils.authorize(request.context, CREATE, CLUSTER, CLUSTER_NAME, logIfDenied = false)) {
          val authorizedForCreateTopics = filterByAuthorized(request.context, CREATE, TOPIC,
            nonExistingTopics)(identity)
          unauthorizedForCreateTopics = nonExistingTopics.diff(authorizedForCreateTopics)
          authorizedTopics = authorizedTopics.diff(unauthorizedForCreateTopics)
        }
      }
    }

    val unauthorizedForCreateTopicMetadata = unauthorizedForCreateTopics.map(topic =>
      metadataResponseTopic(Errors.TOPIC_AUTHORIZATION_FAILED, topic, isInternal(topic), util.Collections.emptyList()))


    // do not disclose the existence of topics unauthorized for Describe, so we've not even checked if they exist or not
    val unauthorizedForDescribeTopicMetadata =
      // In case of all topics, don't include topics unauthorized for Describe
      if ((requestVersion == 0 && (metadataRequest.topics == null || metadataRequest.topics.isEmpty)) || metadataRequest.isAllTopics)
        Set.empty[MetadataResponseTopic]
      else
        unauthorizedForDescribeTopics.map(topic =>
          metadataResponseTopic(Errors.TOPIC_AUTHORIZATION_FAILED, topic, false, util.Collections.emptyList()))

    // In version 0, we returned an error when brokers with replicas were unavailable,
    // while in higher versions we simply don't include the broker in the returned broker list
    val errorUnavailableEndpoints = requestVersion == 0
    // In versions 5 and below, we returned LEADER_NOT_AVAILABLE if a matching listener was not found on the leader.
    // From version 6 onwards, we return LISTENER_NOT_FOUND to enable diagnosis of configuration errors.
    val errorUnavailableListeners = requestVersion >= 6
    val topicMetadata =
      if (authorizedTopics.isEmpty)
        Seq.empty[MetadataResponseTopic]
      else {
        getTopicMetadata(
          metadataRequest.allowAutoTopicCreation,
          metadataRequest.isAllTopics,
          authorizedTopics,
          request.context.listenerName,
          errorUnavailableEndpoints,
          errorUnavailableListeners
        )
      }

    var clusterAuthorizedOperations = Int.MinValue
    if (request.header.apiVersion >= 8) {
      // get cluster authorized operations
      if (metadataRequest.data.includeClusterAuthorizedOperations) {
        if (apisUtils.authorize(request.context, DESCRIBE, CLUSTER, CLUSTER_NAME))
          clusterAuthorizedOperations = apisUtils.authorizedOperations(request, Resource.CLUSTER)
        else
          clusterAuthorizedOperations = 0
      }

      // get topic authorized operations
      if (metadataRequest.data.includeTopicAuthorizedOperations) {
        topicMetadata.foreach { topicData =>
          topicData.setTopicAuthorizedOperations(apisUtils.authorizedOperations(request, new Resource(ResourceType.TOPIC, topicData.name)))
        }
      }
    }

    val completeTopicMetadata = topicMetadata ++ unauthorizedForCreateTopicMetadata ++ unauthorizedForDescribeTopicMetadata

    val brokers = metadataCache.getAliveBrokers

    trace("Sending topic metadata %s and brokers %s for correlation id %d to client %s".format(completeTopicMetadata.mkString(","),
      brokers.mkString(","), request.header.correlationId, request.header.clientId))

    apisUtils.sendResponseMaybeThrottle(request, requestThrottleMs =>
       MetadataResponse.prepareResponse(
         requestVersion,
         requestThrottleMs,
         brokers.flatMap(_.getNode(request.context.listenerName)).asJava,
         clusterId,
         metadataCache.getControllerId.getOrElse(MetadataResponse.NO_CONTROLLER_ID),
         completeTopicMetadata.asJava,
         clusterAuthorizedOperations
      ))
  }

  /**
   * Handle an offset fetch request
   */
  def handleOffsetFetchRequest(request: RequestChannel.Request): Unit = {
    val header = request.header
    val offsetFetchRequest = request.body[OffsetFetchRequest]

    def partitionByAuthorized(seq: Seq[TopicPartition]): (Seq[TopicPartition], Seq[TopicPartition]) =
      partitionSeqByAuthorized(request.context, DESCRIBE, TOPIC, seq)(_.topic)

    def createResponse(requestThrottleMs: Int): AbstractResponse = {
      val offsetFetchResponse =
        // reject the request if not authorized to the group
        if (!apisUtils.authorize(request.context, DESCRIBE, GROUP, offsetFetchRequest.groupId))
          offsetFetchRequest.getErrorResponse(requestThrottleMs, Errors.GROUP_AUTHORIZATION_FAILED)
        else {
          if (header.apiVersion == 0) {
            val (authorizedPartitions, unauthorizedPartitions) = partitionByAuthorized(
              offsetFetchRequest.partitions.asScala)

            // version 0 reads offsets from ZK
            val authorizedPartitionData = authorizedPartitions.map { topicPartition =>
              try {
                if (!metadataCache.contains(topicPartition))
                  (topicPartition, OffsetFetchResponse.UNKNOWN_PARTITION)
                else {
                  val payloadOpt = zkClient.getConsumerOffset(offsetFetchRequest.groupId, topicPartition)
                  payloadOpt match {
                    case Some(payload) =>
                      (topicPartition, new OffsetFetchResponse.PartitionData(payload.toLong,
                        Optional.empty(), OffsetFetchResponse.NO_METADATA, Errors.NONE))
                    case None =>
                      (topicPartition, OffsetFetchResponse.UNKNOWN_PARTITION)
                  }
                }
              } catch {
                case e: Throwable =>
                  (topicPartition, new OffsetFetchResponse.PartitionData(OffsetFetchResponse.INVALID_OFFSET,
                    Optional.empty(), OffsetFetchResponse.NO_METADATA, Errors.forException(e)))
              }
            }.toMap

            val unauthorizedPartitionData = unauthorizedPartitions.map(_ -> OffsetFetchResponse.UNAUTHORIZED_PARTITION).toMap
            new OffsetFetchResponse(requestThrottleMs, Errors.NONE, (authorizedPartitionData ++ unauthorizedPartitionData).asJava)
          } else {
            // versions 1 and above read offsets from Kafka
            if (offsetFetchRequest.isAllPartitions) {
              val (error, allPartitionData) = groupCoordinator.handleFetchOffsets(offsetFetchRequest.groupId, offsetFetchRequest.requireStable)
              if (error != Errors.NONE)
                offsetFetchRequest.getErrorResponse(requestThrottleMs, error)
              else {
                // clients are not allowed to see offsets for topics that are not authorized for Describe
                val (authorizedPartitionData, _) = partitionMapByAuthorized(request.context,
                  DESCRIBE, TOPIC, allPartitionData)(_.topic)
                new OffsetFetchResponse(requestThrottleMs, Errors.NONE, authorizedPartitionData.asJava)
              }
            } else {
              val (authorizedPartitions, unauthorizedPartitions) = partitionByAuthorized(
                offsetFetchRequest.partitions.asScala)
              val (error, authorizedPartitionData) = groupCoordinator.handleFetchOffsets(offsetFetchRequest.groupId,
                offsetFetchRequest.requireStable, Some(authorizedPartitions))
              if (error != Errors.NONE)
                offsetFetchRequest.getErrorResponse(requestThrottleMs, error)
              else {
                val unauthorizedPartitionData = unauthorizedPartitions.map(_ -> OffsetFetchResponse.UNAUTHORIZED_PARTITION).toMap
                new OffsetFetchResponse(requestThrottleMs, Errors.NONE, (authorizedPartitionData ++ unauthorizedPartitionData).asJava)
              }
            }
          }
        }

      trace(s"Sending offset fetch response $offsetFetchResponse for correlation id ${header.correlationId} to client ${header.clientId}.")
      offsetFetchResponse
    }

    apisUtils.sendResponseMaybeThrottle(request, createResponse)
  }

  def handleFindCoordinatorRequest(request: RequestChannel.Request): Unit = {
    val findCoordinatorRequest = request.body[FindCoordinatorRequest]

    if (findCoordinatorRequest.data.keyType == CoordinatorType.GROUP.id &&
        !apisUtils.authorize(request.context, DESCRIBE, GROUP, findCoordinatorRequest.data.key))
      apisUtils.sendErrorResponseMaybeThrottle(request, Errors.GROUP_AUTHORIZATION_FAILED.exception)
    else if (findCoordinatorRequest.data.keyType == CoordinatorType.TRANSACTION.id &&
        !apisUtils.authorize(request.context, DESCRIBE, TRANSACTIONAL_ID, findCoordinatorRequest.data.key))
      apisUtils.sendErrorResponseMaybeThrottle(request, Errors.TRANSACTIONAL_ID_AUTHORIZATION_FAILED.exception)
    else {
      // get metadata (and create the topic if necessary)
      val (partition, topicMetadata) = CoordinatorType.forId(findCoordinatorRequest.data.keyType) match {
        case CoordinatorType.GROUP =>
          val partition = groupCoordinator.partitionFor(findCoordinatorRequest.data.key)
          val metadata = getOrCreateInternalTopic(GROUP_METADATA_TOPIC_NAME, request.context.listenerName)
          (partition, metadata)

        case CoordinatorType.TRANSACTION =>
          val partition = txnCoordinator.partitionFor(findCoordinatorRequest.data.key)
          val metadata = getOrCreateInternalTopic(TRANSACTION_STATE_TOPIC_NAME, request.context.listenerName)
          (partition, metadata)

        case _ =>
          throw new InvalidRequestException("Unknown coordinator type in FindCoordinator request")
      }

      def createResponse(requestThrottleMs: Int): AbstractResponse = {
        def createFindCoordinatorResponse(error: Errors, node: Node): FindCoordinatorResponse = {
          new FindCoordinatorResponse(
              new FindCoordinatorResponseData()
                .setErrorCode(error.code)
                .setErrorMessage(error.message)
                .setNodeId(node.id)
                .setHost(node.host)
                .setPort(node.port)
                .setThrottleTimeMs(requestThrottleMs))
        }
        val responseBody = if (topicMetadata.errorCode != Errors.NONE.code) {
          createFindCoordinatorResponse(Errors.COORDINATOR_NOT_AVAILABLE, Node.noNode)
        } else {
          val coordinatorEndpoint = topicMetadata.partitions.asScala
            .find(_.partitionIndex == partition)
            .filter(_.leaderId != MetadataResponse.NO_LEADER_ID)
            .flatMap(metadata => metadataCache.getAliveBroker(metadata.leaderId))
            .flatMap(_.getNode(request.context.listenerName))
            .filterNot(_.isEmpty)

          coordinatorEndpoint match {
            case Some(endpoint) =>
              createFindCoordinatorResponse(Errors.NONE, endpoint)
            case _ =>
              createFindCoordinatorResponse(Errors.COORDINATOR_NOT_AVAILABLE, Node.noNode)
          }
        }
        trace("Sending FindCoordinator response %s for correlation id %d to client %s."
          .format(responseBody, request.header.correlationId, request.header.clientId))
        responseBody
      }
      apisUtils.sendResponseMaybeThrottle(request, createResponse)
    }
  }

  def handleDescribeGroupRequest(request: RequestChannel.Request): Unit = {

    def sendResponseCallback(describeGroupsResponseData: DescribeGroupsResponseData): Unit = {
      def createResponse(requestThrottleMs: Int): AbstractResponse = {
        describeGroupsResponseData.setThrottleTimeMs(requestThrottleMs)
        new DescribeGroupsResponse(describeGroupsResponseData)
      }
      apisUtils.sendResponseMaybeThrottle(request, createResponse)
    }

    val describeRequest = request.body[DescribeGroupsRequest]
    val describeGroupsResponseData = new DescribeGroupsResponseData()

    describeRequest.data.groups.forEach { groupId =>
      if (!apisUtils.authorize(request.context, DESCRIBE, GROUP, groupId)) {
        describeGroupsResponseData.groups.add(DescribeGroupsResponse.forError(groupId, Errors.GROUP_AUTHORIZATION_FAILED))
      } else {
        val (error, summary) = groupCoordinator.handleDescribeGroup(groupId)
        val members = summary.members.map { member =>
          new DescribeGroupsResponseData.DescribedGroupMember()
            .setMemberId(member.memberId)
            .setGroupInstanceId(member.groupInstanceId.orNull)
            .setClientId(member.clientId)
            .setClientHost(member.clientHost)
            .setMemberAssignment(member.assignment)
            .setMemberMetadata(member.metadata)
        }

        val describedGroup = new DescribeGroupsResponseData.DescribedGroup()
          .setErrorCode(error.code)
          .setGroupId(groupId)
          .setGroupState(summary.state)
          .setProtocolType(summary.protocolType)
          .setProtocolData(summary.protocol)
          .setMembers(members.asJava)

        if (request.header.apiVersion >= 3) {
          if (error == Errors.NONE && describeRequest.data.includeAuthorizedOperations) {
            describedGroup.setAuthorizedOperations(apisUtils.authorizedOperations(request, new Resource(ResourceType.GROUP, groupId)))
          }
        }

        describeGroupsResponseData.groups.add(describedGroup)
      }
    }

    sendResponseCallback(describeGroupsResponseData)
  }

  def handleListGroupsRequest(request: RequestChannel.Request): Unit = {
    val listGroupsRequest = request.body[ListGroupsRequest]
    val states = if (listGroupsRequest.data.statesFilter == null)
      // Handle a null array the same as empty
      immutable.Set[String]()
    else
      listGroupsRequest.data.statesFilter.asScala.toSet

    def createResponse(throttleMs: Int, groups: List[GroupOverview], error: Errors): AbstractResponse = {
       new ListGroupsResponse(new ListGroupsResponseData()
            .setErrorCode(error.code)
            .setGroups(groups.map { group =>
                val listedGroup = new ListGroupsResponseData.ListedGroup()
                  .setGroupId(group.groupId)
                  .setProtocolType(group.protocolType)
                  .setGroupState(group.state.toString)
                listedGroup
            }.asJava)
            .setThrottleTimeMs(throttleMs)
        )
    }
    val (error, groups) = groupCoordinator.handleListGroups(states)
    if (apisUtils.authorize(request.context, DESCRIBE, CLUSTER, CLUSTER_NAME))
      // With describe cluster access all groups are returned. We keep this alternative for backward compatibility.
      apisUtils.sendResponseMaybeThrottle(request, requestThrottleMs =>
        createResponse(requestThrottleMs, groups, error))
    else {
      val filteredGroups = groups.filter(group => apisUtils.authorize(request.context, DESCRIBE, GROUP, group.groupId))
      apisUtils.sendResponseMaybeThrottle(request, requestThrottleMs =>
        createResponse(requestThrottleMs, filteredGroups, error))
    }
  }

  def handleJoinGroupRequest(request: RequestChannel.Request): Unit = {
    val joinGroupRequest = request.body[JoinGroupRequest]

    // the callback for sending a join-group response
    def sendResponseCallback(joinResult: JoinGroupResult): Unit = {
      def createResponse(requestThrottleMs: Int): AbstractResponse = {
        val protocolName = if (request.context.apiVersion() >= 7)
          joinResult.protocolName.orNull
        else
          joinResult.protocolName.getOrElse(GroupCoordinator.NoProtocol)

        val responseBody = new JoinGroupResponse(
          new JoinGroupResponseData()
            .setThrottleTimeMs(requestThrottleMs)
            .setErrorCode(joinResult.error.code)
            .setGenerationId(joinResult.generationId)
            .setProtocolType(joinResult.protocolType.orNull)
            .setProtocolName(protocolName)
            .setLeader(joinResult.leaderId)
            .setMemberId(joinResult.memberId)
            .setMembers(joinResult.members.asJava)
        )

        trace("Sending join group response %s for correlation id %d to client %s."
          .format(responseBody, request.header.correlationId, request.header.clientId))
        responseBody
      }
      apisUtils.sendResponseMaybeThrottle(request, createResponse)
    }

    if (joinGroupRequest.data.groupInstanceId != null && config.interBrokerProtocolVersion < KAFKA_2_3_IV0) {
      // Only enable static membership when IBP >= 2.3, because it is not safe for the broker to use the static member logic
      // until we are sure that all brokers support it. If static group being loaded by an older coordinator, it will discard
      // the group.instance.id field, so static members could accidentally become "dynamic", which leads to wrong states.
      sendResponseCallback(JoinGroupResult(JoinGroupRequest.UNKNOWN_MEMBER_ID, Errors.UNSUPPORTED_VERSION))
    } else if (!apisUtils.authorize(request.context, READ, GROUP, joinGroupRequest.data.groupId)) {
      sendResponseCallback(JoinGroupResult(JoinGroupRequest.UNKNOWN_MEMBER_ID, Errors.GROUP_AUTHORIZATION_FAILED))
    } else {
      val groupInstanceId = Option(joinGroupRequest.data.groupInstanceId)

      // Only return MEMBER_ID_REQUIRED error if joinGroupRequest version is >= 4
      // and groupInstanceId is configured to unknown.
      val requireKnownMemberId = joinGroupRequest.version >= 4 && groupInstanceId.isEmpty

      // let the coordinator handle join-group
      val protocols = joinGroupRequest.data.protocols.valuesList.asScala.map(protocol =>
        (protocol.name, protocol.metadata)).toList

      groupCoordinator.handleJoinGroup(
        joinGroupRequest.data.groupId,
        joinGroupRequest.data.memberId,
        groupInstanceId,
        requireKnownMemberId,
        request.header.clientId,
        request.context.clientAddress.toString,
        joinGroupRequest.data.rebalanceTimeoutMs,
        joinGroupRequest.data.sessionTimeoutMs,
        joinGroupRequest.data.protocolType,
        protocols,
        sendResponseCallback)
    }
  }

  def handleSyncGroupRequest(request: RequestChannel.Request): Unit = {
    val syncGroupRequest = request.body[SyncGroupRequest]

    def sendResponseCallback(syncGroupResult: SyncGroupResult): Unit = {
      apisUtils.sendResponseMaybeThrottle(request, requestThrottleMs =>
        new SyncGroupResponse(
          new SyncGroupResponseData()
            .setErrorCode(syncGroupResult.error.code)
            .setProtocolType(syncGroupResult.protocolType.orNull)
            .setProtocolName(syncGroupResult.protocolName.orNull)
            .setAssignment(syncGroupResult.memberAssignment)
            .setThrottleTimeMs(requestThrottleMs)
        ))
    }

    if (syncGroupRequest.data.groupInstanceId != null && config.interBrokerProtocolVersion < KAFKA_2_3_IV0) {
      // Only enable static membership when IBP >= 2.3, because it is not safe for the broker to use the static member logic
      // until we are sure that all brokers support it. If static group being loaded by an older coordinator, it will discard
      // the group.instance.id field, so static members could accidentally become "dynamic", which leads to wrong states.
      sendResponseCallback(SyncGroupResult(Errors.UNSUPPORTED_VERSION))
    } else if (!syncGroupRequest.areMandatoryProtocolTypeAndNamePresent()) {
      // Starting from version 5, ProtocolType and ProtocolName fields are mandatory.
      sendResponseCallback(SyncGroupResult(Errors.INCONSISTENT_GROUP_PROTOCOL))
    } else if (!apisUtils.authorize(request.context, READ, GROUP, syncGroupRequest.data.groupId)) {
      sendResponseCallback(SyncGroupResult(Errors.GROUP_AUTHORIZATION_FAILED))
    } else {
      val assignmentMap = immutable.Map.newBuilder[String, Array[Byte]]
      syncGroupRequest.data.assignments.forEach { assignment =>
        assignmentMap += (assignment.memberId -> assignment.assignment)
      }

      groupCoordinator.handleSyncGroup(
        syncGroupRequest.data.groupId,
        syncGroupRequest.data.generationId,
        syncGroupRequest.data.memberId,
        Option(syncGroupRequest.data.protocolType),
        Option(syncGroupRequest.data.protocolName),
        Option(syncGroupRequest.data.groupInstanceId),
        assignmentMap.result(),
        sendResponseCallback
      )
    }
  }

  def handleDeleteGroupsRequest(request: RequestChannel.Request): Unit = {
    val deleteGroupsRequest = request.body[DeleteGroupsRequest]
    val groups = deleteGroupsRequest.data.groupsNames.asScala.distinct

    val (authorizedGroups, unauthorizedGroups) = partitionSeqByAuthorized(request.context, DELETE, GROUP,
      groups)(identity)

    val groupDeletionResult = groupCoordinator.handleDeleteGroups(authorizedGroups.toSet) ++
      unauthorizedGroups.map(_ -> Errors.GROUP_AUTHORIZATION_FAILED)

    apisUtils.sendResponseMaybeThrottle(request, requestThrottleMs => {
      val deletionCollections = new DeletableGroupResultCollection()
      groupDeletionResult.forKeyValue { (groupId, error) =>
        deletionCollections.add(new DeletableGroupResult()
          .setGroupId(groupId)
          .setErrorCode(error.code)
        )
      }

      new DeleteGroupsResponse(new DeleteGroupsResponseData()
        .setResults(deletionCollections)
        .setThrottleTimeMs(requestThrottleMs)
      )
    })
  }

  def handleHeartbeatRequest(request: RequestChannel.Request): Unit = {
    val heartbeatRequest = request.body[HeartbeatRequest]

    // the callback for sending a heartbeat response
    def sendResponseCallback(error: Errors): Unit = {
      def createResponse(requestThrottleMs: Int): AbstractResponse = {
        val response = new HeartbeatResponse(
          new HeartbeatResponseData()
            .setThrottleTimeMs(requestThrottleMs)
            .setErrorCode(error.code))
        trace("Sending heartbeat response %s for correlation id %d to client %s."
          .format(response, request.header.correlationId, request.header.clientId))
        response
      }
      apisUtils.sendResponseMaybeThrottle(request, createResponse)
    }

    if (heartbeatRequest.data.groupInstanceId != null && config.interBrokerProtocolVersion < KAFKA_2_3_IV0) {
      // Only enable static membership when IBP >= 2.3, because it is not safe for the broker to use the static member logic
      // until we are sure that all brokers support it. If static group being loaded by an older coordinator, it will discard
      // the group.instance.id field, so static members could accidentally become "dynamic", which leads to wrong states.
      sendResponseCallback(Errors.UNSUPPORTED_VERSION)
    } else if (!apisUtils.authorize(request.context, READ, GROUP, heartbeatRequest.data.groupId)) {
      apisUtils.sendResponseMaybeThrottle(request, requestThrottleMs =>
        new HeartbeatResponse(
            new HeartbeatResponseData()
              .setThrottleTimeMs(requestThrottleMs)
              .setErrorCode(Errors.GROUP_AUTHORIZATION_FAILED.code)))
    } else {
      // let the coordinator to handle heartbeat
      groupCoordinator.handleHeartbeat(
        heartbeatRequest.data.groupId,
        heartbeatRequest.data.memberId,
        Option(heartbeatRequest.data.groupInstanceId),
        heartbeatRequest.data.generationId,
        sendResponseCallback)
    }
  }

  def handleLeaveGroupRequest(request: RequestChannel.Request): Unit = {
    val leaveGroupRequest = request.body[LeaveGroupRequest]

    val members = leaveGroupRequest.members.asScala.toList

    if (!apisUtils.authorize(request.context, READ, GROUP, leaveGroupRequest.data.groupId)) {
      apisUtils.sendResponseMaybeThrottle(request, requestThrottleMs => {
        new LeaveGroupResponse(new LeaveGroupResponseData()
          .setThrottleTimeMs(requestThrottleMs)
          .setErrorCode(Errors.GROUP_AUTHORIZATION_FAILED.code)
        )
      })
    } else {
      def sendResponseCallback(leaveGroupResult : LeaveGroupResult): Unit = {
        val memberResponses = leaveGroupResult.memberResponses.map(
          leaveGroupResult =>
            new MemberResponse()
              .setErrorCode(leaveGroupResult.error.code)
              .setMemberId(leaveGroupResult.memberId)
              .setGroupInstanceId(leaveGroupResult.groupInstanceId.orNull)
        )
        def createResponse(requestThrottleMs: Int): AbstractResponse = {
          new LeaveGroupResponse(
            memberResponses.asJava,
            leaveGroupResult.topLevelError,
            requestThrottleMs,
            leaveGroupRequest.version)
        }
        apisUtils.sendResponseMaybeThrottle(request, createResponse)
      }

      groupCoordinator.handleLeaveGroup(
        leaveGroupRequest.data.groupId,
        members,
        sendResponseCallback)
    }
  }

  def handleSaslHandshakeRequest(request: RequestChannel.Request): Unit = {
    val responseData = new SaslHandshakeResponseData().setErrorCode(Errors.ILLEGAL_SASL_STATE.code)
    apisUtils.sendResponseMaybeThrottle(request, _ => new SaslHandshakeResponse(responseData))
  }

  def handleSaslAuthenticateRequest(request: RequestChannel.Request): Unit = {
    val responseData = new SaslAuthenticateResponseData()
      .setErrorCode(Errors.ILLEGAL_SASL_STATE.code)
      .setErrorMessage("SaslAuthenticate request received after successful authentication")
    apisUtils.sendResponseMaybeThrottle(request, _ => new SaslAuthenticateResponse(responseData))
  }

  def handleApiVersionsRequest(request: RequestChannel.Request): Unit = {
    // Note that broker returns its full list of supported ApiKeys and versions regardless of current
    // authentication state (e.g., before SASL authentication on an SASL listener, do note that no
    // Kafka protocol requests may take place on an SSL listener before the SSL handshake is finished).
    // If this is considered to leak information about the broker version a workaround is to use SSL
    // with client authentication which is performed at an earlier stage of the connection where the
    // ApiVersionRequest is not available.
    def createResponseCallback(requestThrottleMs: Int): ApiVersionsResponse = {
      val apiVersionRequest = request.body[ApiVersionsRequest]
      if (apiVersionRequest.hasUnsupportedRequestVersion)
        apiVersionRequest.getErrorResponse(requestThrottleMs, Errors.UNSUPPORTED_VERSION.exception)
      else if (!apiVersionRequest.isValid)
        apiVersionRequest.getErrorResponse(requestThrottleMs, Errors.INVALID_REQUEST.exception)
      else {
        val supportedFeatures = brokerFeatures.supportedFeatures
        val finalizedFeaturesOpt = finalizedFeatureCache.get
        finalizedFeaturesOpt match {
          case Some(finalizedFeatures) => ApiVersion.apiVersionsResponse(
            requestThrottleMs,
            config.interBrokerProtocolVersion.recordVersion.value,
            supportedFeatures,
            finalizedFeatures.features,
            finalizedFeatures.epoch)
          case None => ApiVersion.apiVersionsResponse(
            requestThrottleMs,
            config.interBrokerProtocolVersion.recordVersion.value,
            supportedFeatures)
        }
      }
    }
    apisUtils.sendResponseMaybeThrottle(request, createResponseCallback)
  }

  def handleCreateTopicsRequest(request: RequestChannel.Request): Unit = {
    val controllerMutationQuota = quotas.controllerMutation.newQuotaFor(request, strictSinceVersion = 6)

    def sendResponseCallback(results: CreatableTopicResultCollection): Unit = {
      def createResponse(requestThrottleMs: Int): AbstractResponse = {
        val responseData = new CreateTopicsResponseData()
          .setThrottleTimeMs(requestThrottleMs)
          .setTopics(results)
        val responseBody = new CreateTopicsResponse(responseData)
        trace(s"Sending create topics response $responseData for correlation id " +
          s"${request.header.correlationId} to client ${request.header.clientId}.")
        responseBody
      }
      apisUtils.sendResponseMaybeThrottleWithControllerQuota(controllerMutationQuota, request, createResponse)
    }

    val createTopicsRequest = request.body[CreateTopicsRequest]
    val results = new CreatableTopicResultCollection(createTopicsRequest.data.topics.size)
    if (!controller.isActive) {
      createTopicsRequest.data.topics.forEach { topic =>
        results.add(new CreatableTopicResult().setName(topic.name)
          .setErrorCode(Errors.NOT_CONTROLLER.code))
      }
      sendResponseCallback(results)
    } else {
      createTopicsRequest.data.topics.forEach { topic =>
        results.add(new CreatableTopicResult().setName(topic.name))
      }
      val hasClusterAuthorization = apisUtils.authorize(request.context, CREATE, CLUSTER, CLUSTER_NAME,
        logIfDenied = false)
      val topics = createTopicsRequest.data.topics.asScala.map(_.name)
      val authorizedTopics =
        if (hasClusterAuthorization) topics.toSet
        else filterByAuthorized(request.context, CREATE, TOPIC, topics)(identity)
      val authorizedForDescribeConfigs = filterByAuthorized(request.context, DESCRIBE_CONFIGS, TOPIC,
        topics, logIfDenied = false)(identity).map(name => name -> results.find(name)).toMap

      results.forEach { topic =>
        if (results.findAll(topic.name).size > 1) {
          topic.setErrorCode(Errors.INVALID_REQUEST.code)
          topic.setErrorMessage("Found multiple entries for this topic.")
        } else if (!authorizedTopics.contains(topic.name)) {
          topic.setErrorCode(Errors.TOPIC_AUTHORIZATION_FAILED.code)
          topic.setErrorMessage("Authorization failed.")
        }
        if (!authorizedForDescribeConfigs.contains(topic.name)) {
          topic.setTopicConfigErrorCode(Errors.TOPIC_AUTHORIZATION_FAILED.code)
        }
      }
      val toCreate = mutable.Map[String, CreatableTopic]()
      createTopicsRequest.data.topics.forEach { topic =>
        if (results.find(topic.name).errorCode == Errors.NONE.code) {
          toCreate += topic.name -> topic
        }
      }
      def handleCreateTopicsResults(errors: Map[String, ApiError]): Unit = {
        errors.foreach { case (topicName, error) =>
          val result = results.find(topicName)
          result.setErrorCode(error.error.code)
            .setErrorMessage(error.message)
          // Reset any configs in the response if Create failed
          if (error != ApiError.NONE) {
            result.setConfigs(List.empty.asJava)
              .setNumPartitions(-1)
              .setReplicationFactor(-1)
              .setTopicConfigErrorCode(Errors.NONE.code)
          }
        }
        sendResponseCallback(results)
      }
      adminManager.createTopics(
        createTopicsRequest.data.timeoutMs,
        createTopicsRequest.data.validateOnly,
        toCreate,
        authorizedForDescribeConfigs,
        controllerMutationQuota,
        handleCreateTopicsResults)
    }
  }

  def handleCreatePartitionsRequest(request: RequestChannel.Request): Unit = {
    val createPartitionsRequest = request.body[CreatePartitionsRequest]
    val controllerMutationQuota = quotas.controllerMutation.newQuotaFor(request, strictSinceVersion = 3)

    def sendResponseCallback(results: Map[String, ApiError]): Unit = {
      def createResponse(requestThrottleMs: Int): AbstractResponse = {
        val createPartitionsResults = results.map {
          case (topic, error) => new CreatePartitionsTopicResult()
            .setName(topic)
            .setErrorCode(error.error.code)
            .setErrorMessage(error.message)
        }.toSeq
        val responseBody = new CreatePartitionsResponse(new CreatePartitionsResponseData()
          .setThrottleTimeMs(requestThrottleMs)
          .setResults(createPartitionsResults.asJava))
        trace(s"Sending create partitions response $responseBody for correlation id ${request.header.correlationId} to " +
          s"client ${request.header.clientId}.")
        responseBody
      }
      apisUtils.sendResponseMaybeThrottleWithControllerQuota(controllerMutationQuota, request, createResponse)
    }

    if (!controller.isActive) {
      val result = createPartitionsRequest.data.topics.asScala.map { topic =>
        (topic.name, new ApiError(Errors.NOT_CONTROLLER, null))
      }.toMap
      sendResponseCallback(result)
    } else {
      // Special handling to add duplicate topics to the response
      val topics = createPartitionsRequest.data.topics.asScala.toSeq
      val dupes = topics.groupBy(_.name)
        .filter { _._2.size > 1 }
        .keySet
      val notDuped = topics.filterNot(topic => dupes.contains(topic.name))
      val (authorized, unauthorized) = partitionSeqByAuthorized(request.context, ALTER, TOPIC,
        notDuped)(_.name)

      val (queuedForDeletion, valid) = authorized.partition { topic =>
        controller.topicDeletionManager.isTopicQueuedUpForDeletion(topic.name)
      }

      val errors = dupes.map(_ -> new ApiError(Errors.INVALID_REQUEST, "Duplicate topic in request.")) ++
        unauthorized.map(_.name -> new ApiError(Errors.TOPIC_AUTHORIZATION_FAILED, "The topic authorization is failed.")) ++
        queuedForDeletion.map(_.name -> new ApiError(Errors.INVALID_TOPIC_EXCEPTION, "The topic is queued for deletion."))

      adminManager.createPartitions(
        createPartitionsRequest.data.timeoutMs,
        valid,
        createPartitionsRequest.data.validateOnly,
        controllerMutationQuota,
        result => sendResponseCallback(result ++ errors))
    }
  }

  def handleDeleteTopicsRequest(request: RequestChannel.Request): Unit = {
    val controllerMutationQuota = quotas.controllerMutation.newQuotaFor(request, strictSinceVersion = 5)

    def sendResponseCallback(results: DeletableTopicResultCollection): Unit = {
      def createResponse(requestThrottleMs: Int): AbstractResponse = {
        val responseData = new DeleteTopicsResponseData()
          .setThrottleTimeMs(requestThrottleMs)
          .setResponses(results)
        val responseBody = new DeleteTopicsResponse(responseData)
        trace(s"Sending delete topics response $responseBody for correlation id ${request.header.correlationId} to client ${request.header.clientId}.")
        responseBody
      }
      apisUtils.sendResponseMaybeThrottleWithControllerQuota(controllerMutationQuota, request, createResponse)
    }

    val deleteTopicRequest = request.body[DeleteTopicsRequest]
    val results = new DeletableTopicResultCollection(deleteTopicRequest.data.topicNames.size)
    val toDelete = mutable.Set[String]()
    if (!controller.isActive) {
      deleteTopicRequest.data.topicNames.forEach { topic =>
        results.add(new DeletableTopicResult()
          .setName(topic)
          .setErrorCode(Errors.NOT_CONTROLLER.code))
      }
      sendResponseCallback(results)
    } else if (!config.deleteTopicEnable) {
      val error = if (request.context.apiVersion < 3) Errors.INVALID_REQUEST else Errors.TOPIC_DELETION_DISABLED
      deleteTopicRequest.data.topicNames.forEach { topic =>
        results.add(new DeletableTopicResult()
          .setName(topic)
          .setErrorCode(error.code))
      }
      sendResponseCallback(results)
    } else {
      deleteTopicRequest.data.topicNames.forEach { topic =>
        results.add(new DeletableTopicResult()
          .setName(topic))
      }
      val authorizedTopics = filterByAuthorized(request.context, DELETE, TOPIC,
        results.asScala)(_.name)
      results.forEach { topic =>
         if (!authorizedTopics.contains(topic.name))
           topic.setErrorCode(Errors.TOPIC_AUTHORIZATION_FAILED.code)
         else if (!metadataCache.contains(topic.name))
           topic.setErrorCode(Errors.UNKNOWN_TOPIC_OR_PARTITION.code)
         else
           toDelete += topic.name
      }
      // If no authorized topics return immediately
      if (toDelete.isEmpty)
        sendResponseCallback(results)
      else {
        def handleDeleteTopicsResults(errors: Map[String, Errors]): Unit = {
          errors.foreach {
            case (topicName, error) =>
              results.find(topicName)
                .setErrorCode(error.code)
          }
          sendResponseCallback(results)
        }

        adminManager.deleteTopics(
          deleteTopicRequest.data.timeoutMs,
          toDelete,
          controllerMutationQuota,
          handleDeleteTopicsResults
        )
      }
    }
  }

  def handleDeleteRecordsRequest(request: RequestChannel.Request): Unit = {
    val deleteRecordsRequest = request.body[DeleteRecordsRequest]

    val unauthorizedTopicResponses = mutable.Map[TopicPartition, DeleteRecordsPartitionResult]()
    val nonExistingTopicResponses = mutable.Map[TopicPartition, DeleteRecordsPartitionResult]()
    val authorizedForDeleteTopicOffsets = mutable.Map[TopicPartition, Long]()

    val topics = deleteRecordsRequest.data.topics.asScala
    val authorizedTopics = filterByAuthorized(request.context, DELETE, TOPIC, topics)(_.name)
    val deleteTopicPartitions = topics.flatMap { deleteTopic =>
      deleteTopic.partitions.asScala.map { deletePartition =>
        new TopicPartition(deleteTopic.name, deletePartition.partitionIndex) -> deletePartition.offset
      }
    }
    for ((topicPartition, offset) <- deleteTopicPartitions) {
      if (!authorizedTopics.contains(topicPartition.topic))
        unauthorizedTopicResponses += topicPartition -> new DeleteRecordsPartitionResult()
          .setLowWatermark(DeleteRecordsResponse.INVALID_LOW_WATERMARK)
          .setErrorCode(Errors.TOPIC_AUTHORIZATION_FAILED.code)
      else if (!metadataCache.contains(topicPartition))
        nonExistingTopicResponses += topicPartition -> new DeleteRecordsPartitionResult()
          .setLowWatermark(DeleteRecordsResponse.INVALID_LOW_WATERMARK)
          .setErrorCode(Errors.UNKNOWN_TOPIC_OR_PARTITION.code)
      else
        authorizedForDeleteTopicOffsets += (topicPartition -> offset)
    }

    // the callback for sending a DeleteRecordsResponse
    def sendResponseCallback(authorizedTopicResponses: Map[TopicPartition, DeleteRecordsPartitionResult]): Unit = {
      val mergedResponseStatus = authorizedTopicResponses ++ unauthorizedTopicResponses ++ nonExistingTopicResponses
      mergedResponseStatus.forKeyValue { (topicPartition, status) =>
        if (status.errorCode != Errors.NONE.code) {
          debug("DeleteRecordsRequest with correlation id %d from client %s on partition %s failed due to %s".format(
            request.header.correlationId,
            request.header.clientId,
            topicPartition,
            Errors.forCode(status.errorCode).exceptionName))
        }
      }

      apisUtils.sendResponseMaybeThrottle(request, requestThrottleMs =>
        new DeleteRecordsResponse(new DeleteRecordsResponseData()
          .setThrottleTimeMs(requestThrottleMs)
          .setTopics(new DeleteRecordsResponseData.DeleteRecordsTopicResultCollection(mergedResponseStatus.groupBy(_._1.topic).map { case (topic, partitionMap) => {
            new DeleteRecordsTopicResult()
              .setName(topic)
              .setPartitions(new DeleteRecordsResponseData.DeleteRecordsPartitionResultCollection(partitionMap.map { case (topicPartition, partitionResult) => {
                new DeleteRecordsPartitionResult().setPartitionIndex(topicPartition.partition)
                  .setLowWatermark(partitionResult.lowWatermark)
                  .setErrorCode(partitionResult.errorCode)
              }
              }.toList.asJava.iterator()))
          }
          }.toList.asJava.iterator()))))
    }

    if (authorizedForDeleteTopicOffsets.isEmpty)
      sendResponseCallback(Map.empty)
    else {
      // call the replica manager to append messages to the replicas
      replicaManager.deleteRecords(
        deleteRecordsRequest.data.timeoutMs.toLong,
        authorizedForDeleteTopicOffsets,
        sendResponseCallback)
    }
  }

  def handleInitProducerIdRequest(request: RequestChannel.Request): Unit = {
    val initProducerIdRequest = request.body[InitProducerIdRequest]
    val transactionalId = initProducerIdRequest.data.transactionalId

    if (transactionalId != null) {
      if (!apisUtils.authorize(request.context, WRITE, TRANSACTIONAL_ID, transactionalId)) {
        apisUtils.sendErrorResponseMaybeThrottle(request, Errors.TRANSACTIONAL_ID_AUTHORIZATION_FAILED.exception)
        return
      }
<<<<<<< HEAD
    } else if (!apisUtils.authorize(request.context, IDEMPOTENT_WRITE, CLUSTER, CLUSTER_NAME)) {
      apisUtils.sendErrorResponseMaybeThrottle(request, Errors.CLUSTER_AUTHORIZATION_FAILED.exception)
=======
    } else if (!authorize(request.context, IDEMPOTENT_WRITE, CLUSTER, CLUSTER_NAME, true, false)
        && !authorizeByResourceType(request.context, AclOperation.WRITE, ResourceType.TOPIC)) {
      sendErrorResponseMaybeThrottle(request, Errors.CLUSTER_AUTHORIZATION_FAILED.exception)
>>>>>>> ee08b0b3
      return
    }

    def sendResponseCallback(result: InitProducerIdResult): Unit = {
      def createResponse(requestThrottleMs: Int): AbstractResponse = {
        val finalError =
          if (initProducerIdRequest.version < 4 && result.error == Errors.PRODUCER_FENCED) {
            // For older clients, they could not understand the new PRODUCER_FENCED error code,
            // so we need to return the INVALID_PRODUCER_EPOCH to have the same client handling logic.
            Errors.INVALID_PRODUCER_EPOCH
          } else {
            result.error
          }
        val responseData = new InitProducerIdResponseData()
          .setProducerId(result.producerId)
          .setProducerEpoch(result.producerEpoch)
          .setThrottleTimeMs(requestThrottleMs)
          .setErrorCode(finalError.code)
        val responseBody = new InitProducerIdResponse(responseData)
        trace(s"Completed $transactionalId's InitProducerIdRequest with result $result from client ${request.header.clientId}.")
        responseBody
      }
      apisUtils.sendResponseMaybeThrottle(request, createResponse)
    }

    val producerIdAndEpoch = (initProducerIdRequest.data.producerId, initProducerIdRequest.data.producerEpoch) match {
      case (RecordBatch.NO_PRODUCER_ID, RecordBatch.NO_PRODUCER_EPOCH) => Right(None)
      case (RecordBatch.NO_PRODUCER_ID, _) | (_, RecordBatch.NO_PRODUCER_EPOCH) => Left(Errors.INVALID_REQUEST)
      case (_, _) => Right(Some(new ProducerIdAndEpoch(initProducerIdRequest.data.producerId, initProducerIdRequest.data.producerEpoch)))
    }

    producerIdAndEpoch match {
      case Right(producerIdAndEpoch) => txnCoordinator.handleInitProducerId(transactionalId, initProducerIdRequest.data.transactionTimeoutMs,
        producerIdAndEpoch, sendResponseCallback)
      case Left(error) => apisUtils.sendErrorResponseMaybeThrottle(request, error.exception)
    }
  }

  def handleEndTxnRequest(request: RequestChannel.Request): Unit = {
    ensureInterBrokerVersion(KAFKA_0_11_0_IV0)
    val endTxnRequest = request.body[EndTxnRequest]
    val transactionalId = endTxnRequest.data.transactionalId

    if (apisUtils.authorize(request.context, WRITE, TRANSACTIONAL_ID, transactionalId)) {
      def sendResponseCallback(error: Errors): Unit = {
        def createResponse(requestThrottleMs: Int): AbstractResponse = {
          val finalError =
            if (endTxnRequest.version < 2 && error == Errors.PRODUCER_FENCED) {
              // For older clients, they could not understand the new PRODUCER_FENCED error code,
              // so we need to return the INVALID_PRODUCER_EPOCH to have the same client handling logic.
              Errors.INVALID_PRODUCER_EPOCH
            } else {
              error
            }
          val responseBody = new EndTxnResponse(new EndTxnResponseData()
            .setErrorCode(finalError.code)
            .setThrottleTimeMs(requestThrottleMs))
          trace(s"Completed ${endTxnRequest.data.transactionalId}'s EndTxnRequest " +
            s"with committed: ${endTxnRequest.data.committed}, " +
            s"errors: $error from client ${request.header.clientId}.")
          responseBody
        }
        apisUtils.sendResponseMaybeThrottle(request, createResponse)
      }

      txnCoordinator.handleEndTransaction(endTxnRequest.data.transactionalId,
        endTxnRequest.data.producerId,
        endTxnRequest.data.producerEpoch,
        endTxnRequest.result(),
        sendResponseCallback)
    } else
      apisUtils.sendResponseMaybeThrottle(request, requestThrottleMs =>
        new EndTxnResponse(new EndTxnResponseData()
            .setErrorCode(Errors.TRANSACTIONAL_ID_AUTHORIZATION_FAILED.code)
            .setThrottleTimeMs(requestThrottleMs))
      )
  }

  def handleWriteTxnMarkersRequest(request: RequestChannel.Request): Unit = {
    ensureInterBrokerVersion(KAFKA_0_11_0_IV0)
    apisUtils.authorizeClusterOperation(request, CLUSTER_ACTION)
    val writeTxnMarkersRequest = request.body[WriteTxnMarkersRequest]
    val errors = new ConcurrentHashMap[java.lang.Long, util.Map[TopicPartition, Errors]]()
    val markers = writeTxnMarkersRequest.markers
    val numAppends = new AtomicInteger(markers.size)

    if (numAppends.get == 0) {
      apisUtils.sendResponseExemptThrottle(request, new WriteTxnMarkersResponse(errors))
      return
    }

    def updateErrors(producerId: Long, currentErrors: ConcurrentHashMap[TopicPartition, Errors]): Unit = {
      val previousErrors = errors.putIfAbsent(producerId, currentErrors)
      if (previousErrors != null)
        previousErrors.putAll(currentErrors)
    }

    /**
      * This is the call back invoked when a log append of transaction markers succeeds. This can be called multiple
      * times when handling a single WriteTxnMarkersRequest because there is one append per TransactionMarker in the
      * request, so there could be multiple appends of markers to the log. The final response will be sent only
      * after all appends have returned.
      */
    def maybeSendResponseCallback(producerId: Long, result: TransactionResult)(responseStatus: Map[TopicPartition, PartitionResponse]): Unit = {
      trace(s"End transaction marker append for producer id $producerId completed with status: $responseStatus")
      val currentErrors = new ConcurrentHashMap[TopicPartition, Errors](responseStatus.map { case (k, v) => k -> v.error }.asJava)
      updateErrors(producerId, currentErrors)
      val successfulOffsetsPartitions = responseStatus.filter { case (topicPartition, partitionResponse) =>
        topicPartition.topic == GROUP_METADATA_TOPIC_NAME && partitionResponse.error == Errors.NONE
      }.keys

      if (successfulOffsetsPartitions.nonEmpty) {
        // as soon as the end transaction marker has been written for a transactional offset commit,
        // call to the group coordinator to materialize the offsets into the cache
        try {
          groupCoordinator.scheduleHandleTxnCompletion(producerId, successfulOffsetsPartitions, result)
        } catch {
          case e: Exception =>
            error(s"Received an exception while trying to update the offsets cache on transaction marker append", e)
            val updatedErrors = new ConcurrentHashMap[TopicPartition, Errors]()
            successfulOffsetsPartitions.foreach(updatedErrors.put(_, Errors.UNKNOWN_SERVER_ERROR))
            updateErrors(producerId, updatedErrors)
        }
      }

      if (numAppends.decrementAndGet() == 0)
        apisUtils.sendResponseExemptThrottle(request, new WriteTxnMarkersResponse(errors))
    }

    // TODO: The current append API makes doing separate writes per producerId a little easier, but it would
    // be nice to have only one append to the log. This requires pushing the building of the control records
    // into Log so that we only append those having a valid producer epoch, and exposing a new appendControlRecord
    // API in ReplicaManager. For now, we've done the simpler approach
    var skippedMarkers = 0
    for (marker <- markers.asScala) {
      val producerId = marker.producerId
      val partitionsWithCompatibleMessageFormat = new mutable.ArrayBuffer[TopicPartition]

      val currentErrors = new ConcurrentHashMap[TopicPartition, Errors]()
      marker.partitions.forEach { partition =>
        replicaManager.getMagic(partition) match {
          case Some(magic) =>
            if (magic < RecordBatch.MAGIC_VALUE_V2)
              currentErrors.put(partition, Errors.UNSUPPORTED_FOR_MESSAGE_FORMAT)
            else
              partitionsWithCompatibleMessageFormat += partition
          case None =>
            currentErrors.put(partition, Errors.UNKNOWN_TOPIC_OR_PARTITION)
        }
      }

      if (!currentErrors.isEmpty)
        updateErrors(producerId, currentErrors)

      if (partitionsWithCompatibleMessageFormat.isEmpty) {
        numAppends.decrementAndGet()
        skippedMarkers += 1
      } else {
        val controlRecords = partitionsWithCompatibleMessageFormat.map { partition =>
          val controlRecordType = marker.transactionResult match {
            case TransactionResult.COMMIT => ControlRecordType.COMMIT
            case TransactionResult.ABORT => ControlRecordType.ABORT
          }
          val endTxnMarker = new EndTransactionMarker(controlRecordType, marker.coordinatorEpoch)
          partition -> MemoryRecords.withEndTransactionMarker(producerId, marker.producerEpoch, endTxnMarker)
        }.toMap

        replicaManager.appendRecords(
          timeout = config.requestTimeoutMs.toLong,
          requiredAcks = -1,
          internalTopicsAllowed = true,
          origin = AppendOrigin.Coordinator,
          entriesPerPartition = controlRecords,
          responseCallback = maybeSendResponseCallback(producerId, marker.transactionResult))
      }
    }

    // No log appends were written as all partitions had incorrect log format
    // so we need to send the error response
    if (skippedMarkers == markers.size)
      apisUtils.sendResponseExemptThrottle(request, new WriteTxnMarkersResponse(errors))
  }

  def ensureInterBrokerVersion(version: ApiVersion): Unit = {
    if (config.interBrokerProtocolVersion < version)
      throw new UnsupportedVersionException(s"inter.broker.protocol.version: ${config.interBrokerProtocolVersion.version} is less than the required version: ${version.version}")
  }

  def handleAddPartitionToTxnRequest(request: RequestChannel.Request): Unit = {
    ensureInterBrokerVersion(KAFKA_0_11_0_IV0)
    val addPartitionsToTxnRequest = request.body[AddPartitionsToTxnRequest]
    val transactionalId = addPartitionsToTxnRequest.data.transactionalId
    val partitionsToAdd = addPartitionsToTxnRequest.partitions.asScala
    if (!apisUtils.authorize(request.context, WRITE, TRANSACTIONAL_ID, transactionalId))
      apisUtils.sendResponseMaybeThrottle(request, requestThrottleMs =>
        addPartitionsToTxnRequest.getErrorResponse(requestThrottleMs, Errors.TRANSACTIONAL_ID_AUTHORIZATION_FAILED.exception))
    else {
      val unauthorizedTopicErrors = mutable.Map[TopicPartition, Errors]()
      val nonExistingTopicErrors = mutable.Map[TopicPartition, Errors]()
      val authorizedPartitions = mutable.Set[TopicPartition]()

      val authorizedTopics = filterByAuthorized(request.context, WRITE, TOPIC,
        partitionsToAdd.filterNot(tp => Topic.isInternal(tp.topic)))(_.topic)
      for (topicPartition <- partitionsToAdd) {
        if (!authorizedTopics.contains(topicPartition.topic))
          unauthorizedTopicErrors += topicPartition -> Errors.TOPIC_AUTHORIZATION_FAILED
        else if (!metadataCache.contains(topicPartition))
          nonExistingTopicErrors += topicPartition -> Errors.UNKNOWN_TOPIC_OR_PARTITION
        else
          authorizedPartitions.add(topicPartition)
      }

      if (unauthorizedTopicErrors.nonEmpty || nonExistingTopicErrors.nonEmpty) {
        // Any failed partition check causes the entire request to fail. We send the appropriate error codes for the
        // partitions which failed, and an 'OPERATION_NOT_ATTEMPTED' error code for the partitions which succeeded
        // the authorization check to indicate that they were not added to the transaction.
        val partitionErrors = unauthorizedTopicErrors ++ nonExistingTopicErrors ++
          authorizedPartitions.map(_ -> Errors.OPERATION_NOT_ATTEMPTED)
        apisUtils.sendResponseMaybeThrottle(request, requestThrottleMs =>
          new AddPartitionsToTxnResponse(requestThrottleMs, partitionErrors.asJava))
      } else {
        def sendResponseCallback(error: Errors): Unit = {
          def createResponse(requestThrottleMs: Int): AbstractResponse = {
            val finalError =
              if (addPartitionsToTxnRequest.version < 2 && error == Errors.PRODUCER_FENCED) {
                // For older clients, they could not understand the new PRODUCER_FENCED error code,
                // so we need to return the old INVALID_PRODUCER_EPOCH to have the same client handling logic.
                Errors.INVALID_PRODUCER_EPOCH
              } else {
                error
              }

            val responseBody: AddPartitionsToTxnResponse = new AddPartitionsToTxnResponse(requestThrottleMs,
              partitionsToAdd.map{tp => (tp, finalError)}.toMap.asJava)
            trace(s"Completed $transactionalId's AddPartitionsToTxnRequest with partitions $partitionsToAdd: errors: $error from client ${request.header.clientId}")
            responseBody
          }


          apisUtils.sendResponseMaybeThrottle(request, createResponse)
        }

        txnCoordinator.handleAddPartitionsToTransaction(transactionalId,
          addPartitionsToTxnRequest.data.producerId,
          addPartitionsToTxnRequest.data.producerEpoch,
          authorizedPartitions,
          sendResponseCallback)
      }
    }
  }

  def handleAddOffsetsToTxnRequest(request: RequestChannel.Request): Unit = {
    ensureInterBrokerVersion(KAFKA_0_11_0_IV0)
    val addOffsetsToTxnRequest = request.body[AddOffsetsToTxnRequest]
    val transactionalId = addOffsetsToTxnRequest.data.transactionalId
    val groupId = addOffsetsToTxnRequest.data.groupId
    val offsetTopicPartition = new TopicPartition(GROUP_METADATA_TOPIC_NAME, groupCoordinator.partitionFor(groupId))

    if (!apisUtils.authorize(request.context, WRITE, TRANSACTIONAL_ID, transactionalId))
      apisUtils.sendResponseMaybeThrottle(request, requestThrottleMs =>
        new AddOffsetsToTxnResponse(new AddOffsetsToTxnResponseData()
          .setErrorCode(Errors.TRANSACTIONAL_ID_AUTHORIZATION_FAILED.code)
          .setThrottleTimeMs(requestThrottleMs)))
    else if (!apisUtils.authorize(request.context, READ, GROUP, groupId))
      apisUtils.sendResponseMaybeThrottle(request, requestThrottleMs =>
        new AddOffsetsToTxnResponse(new AddOffsetsToTxnResponseData()
          .setErrorCode(Errors.GROUP_AUTHORIZATION_FAILED.code)
          .setThrottleTimeMs(requestThrottleMs))
      )
    else {
      def sendResponseCallback(error: Errors): Unit = {
        def createResponse(requestThrottleMs: Int): AbstractResponse = {
          val finalError =
            if (addOffsetsToTxnRequest.version < 2 && error == Errors.PRODUCER_FENCED) {
              // For older clients, they could not understand the new PRODUCER_FENCED error code,
              // so we need to return the old INVALID_PRODUCER_EPOCH to have the same client handling logic.
              Errors.INVALID_PRODUCER_EPOCH
            } else {
              error
            }

          val responseBody: AddOffsetsToTxnResponse = new AddOffsetsToTxnResponse(
            new AddOffsetsToTxnResponseData()
              .setErrorCode(finalError.code)
              .setThrottleTimeMs(requestThrottleMs))
          trace(s"Completed $transactionalId's AddOffsetsToTxnRequest for group $groupId on partition " +
            s"$offsetTopicPartition: errors: $error from client ${request.header.clientId}")
          responseBody
        }
        apisUtils.sendResponseMaybeThrottle(request, createResponse)
      }

      txnCoordinator.handleAddPartitionsToTransaction(transactionalId,
        addOffsetsToTxnRequest.data.producerId,
        addOffsetsToTxnRequest.data.producerEpoch,
        Set(offsetTopicPartition),
        sendResponseCallback)
    }
  }

  def handleTxnOffsetCommitRequest(request: RequestChannel.Request): Unit = {
    ensureInterBrokerVersion(KAFKA_0_11_0_IV0)
    val header = request.header
    val txnOffsetCommitRequest = request.body[TxnOffsetCommitRequest]

    // authorize for the transactionalId and the consumer group. Note that we skip producerId authorization
    // since it is implied by transactionalId authorization
    if (!apisUtils.authorize(request.context, WRITE, TRANSACTIONAL_ID, txnOffsetCommitRequest.data.transactionalId))
      apisUtils.sendErrorResponseMaybeThrottle(request, Errors.TRANSACTIONAL_ID_AUTHORIZATION_FAILED.exception)
    else if (!apisUtils.authorize(request.context, READ, GROUP, txnOffsetCommitRequest.data.groupId))
      apisUtils.sendErrorResponseMaybeThrottle(request, Errors.GROUP_AUTHORIZATION_FAILED.exception)
    else {
      val unauthorizedTopicErrors = mutable.Map[TopicPartition, Errors]()
      val nonExistingTopicErrors = mutable.Map[TopicPartition, Errors]()
      val authorizedTopicCommittedOffsets = mutable.Map[TopicPartition, TxnOffsetCommitRequest.CommittedOffset]()
      val committedOffsets = txnOffsetCommitRequest.offsets.asScala
      val authorizedTopics = filterByAuthorized(request.context, READ, TOPIC, committedOffsets)(_._1.topic)

      for ((topicPartition, commitedOffset) <- committedOffsets) {
        if (!authorizedTopics.contains(topicPartition.topic))
          unauthorizedTopicErrors += topicPartition -> Errors.TOPIC_AUTHORIZATION_FAILED
        else if (!metadataCache.contains(topicPartition))
          nonExistingTopicErrors += topicPartition -> Errors.UNKNOWN_TOPIC_OR_PARTITION
        else
          authorizedTopicCommittedOffsets += (topicPartition -> commitedOffset)
      }

      // the callback for sending an offset commit response
      def sendResponseCallback(authorizedTopicErrors: Map[TopicPartition, Errors]): Unit = {
        val combinedCommitStatus = mutable.Map() ++= authorizedTopicErrors ++= unauthorizedTopicErrors ++= nonExistingTopicErrors
        if (isDebugEnabled)
          combinedCommitStatus.forKeyValue { (topicPartition, error) =>
            if (error != Errors.NONE) {
              debug(s"TxnOffsetCommit with correlation id ${header.correlationId} from client ${header.clientId} " +
                s"on partition $topicPartition failed due to ${error.exceptionName}")
            }
          }

        // We need to replace COORDINATOR_LOAD_IN_PROGRESS with COORDINATOR_NOT_AVAILABLE
        // for older producer client from 0.11 to prior 2.0, which could potentially crash due
        // to unexpected loading error. This bug is fixed later by KAFKA-7296. Clients using
        // txn commit protocol >= 2 (version 2.3 and onwards) are guaranteed to have
        // the fix to check for the loading error.
        if (txnOffsetCommitRequest.version < 2) {
          combinedCommitStatus ++= combinedCommitStatus.collect {
            case (tp, error) if error == Errors.COORDINATOR_LOAD_IN_PROGRESS => tp -> Errors.COORDINATOR_NOT_AVAILABLE
          }
        }

        apisUtils.sendResponseMaybeThrottle(request, requestThrottleMs =>
          new TxnOffsetCommitResponse(requestThrottleMs, combinedCommitStatus.asJava))
      }

      if (authorizedTopicCommittedOffsets.isEmpty)
        sendResponseCallback(Map.empty)
      else {
        val offsetMetadata = convertTxnOffsets(authorizedTopicCommittedOffsets.toMap)
        groupCoordinator.handleTxnCommitOffsets(
          txnOffsetCommitRequest.data.groupId,
          txnOffsetCommitRequest.data.producerId,
          txnOffsetCommitRequest.data.producerEpoch,
          txnOffsetCommitRequest.data.memberId,
          Option(txnOffsetCommitRequest.data.groupInstanceId),
          txnOffsetCommitRequest.data.generationId,
          offsetMetadata,
          sendResponseCallback)
      }
    }
  }

  private def convertTxnOffsets(offsetsMap: immutable.Map[TopicPartition, TxnOffsetCommitRequest.CommittedOffset]): immutable.Map[TopicPartition, OffsetAndMetadata] = {
    val currentTimestamp = time.milliseconds
    offsetsMap.map { case (topicPartition, partitionData) =>
      val metadata = if (partitionData.metadata == null) OffsetAndMetadata.NoMetadata else partitionData.metadata
      topicPartition -> new OffsetAndMetadata(
        offset = partitionData.offset,
        leaderEpoch = partitionData.leaderEpoch,
        metadata = metadata,
        commitTimestamp = currentTimestamp,
        expireTimestamp = None)
    }
  }

  def handleDescribeAcls(request: RequestChannel.Request): Unit = {
    apisUtils.authorizeClusterOperation(request, DESCRIBE)
    val describeAclsRequest = request.body[DescribeAclsRequest]
    authorizer match {
      case None =>
        apisUtils.sendResponseMaybeThrottle(request, requestThrottleMs =>
          new DescribeAclsResponse(new DescribeAclsResponseData()
            .setErrorCode(Errors.SECURITY_DISABLED.code)
            .setErrorMessage("No Authorizer is configured on the broker")
            .setThrottleTimeMs(requestThrottleMs),
          describeAclsRequest.version))
      case Some(auth) =>
        val filter = describeAclsRequest.filter
        val returnedAcls = new util.HashSet[AclBinding]()
        auth.acls(filter).forEach(returnedAcls.add)
        apisUtils.sendResponseMaybeThrottle(request, requestThrottleMs =>
          new DescribeAclsResponse(new DescribeAclsResponseData()
            .setThrottleTimeMs(requestThrottleMs)
            .setResources(DescribeAclsResponse.aclsResources(returnedAcls)),
          describeAclsRequest.version))
    }
  }

  def handleCreateAcls(request: RequestChannel.Request): Unit = {
    apisUtils.authorizeClusterOperation(request, ALTER)
    val createAclsRequest = request.body[CreateAclsRequest]

    authorizer match {
      case None => apisUtils.sendResponseMaybeThrottle(request, requestThrottleMs =>
        createAclsRequest.getErrorResponse(requestThrottleMs,
          new SecurityDisabledException("No Authorizer is configured on the broker.")))
      case Some(auth) =>
        val allBindings = createAclsRequest.aclCreations.asScala.map(CreateAclsRequest.aclBinding)
        val errorResults = mutable.Map[AclBinding, AclCreateResult]()
        val validBindings = new ArrayBuffer[AclBinding]
        allBindings.foreach { acl =>
          val resource = acl.pattern
          val throwable = if (resource.resourceType == ResourceType.CLUSTER && !AuthorizerUtils.isClusterResource(resource.name))
              new InvalidRequestException("The only valid name for the CLUSTER resource is " + CLUSTER_NAME)
          else if (resource.name.isEmpty)
            new InvalidRequestException("Invalid empty resource name")
          else
            null
          if (throwable != null) {
            debug(s"Failed to add acl $acl to $resource", throwable)
            errorResults(acl) = new AclCreateResult(throwable)
          } else
            validBindings += acl
        }

        val createResults = auth.createAcls(request.context, validBindings.asJava).asScala.map(_.toCompletableFuture)

        def sendResponseCallback(): Unit = {
          val aclCreationResults = allBindings.map { acl =>
            val result = errorResults.getOrElse(acl, createResults(validBindings.indexOf(acl)).get)
            val creationResult = new AclCreationResult()
            result.exception.asScala.foreach { throwable =>
              val apiError = ApiError.fromThrowable(throwable)
              creationResult
                .setErrorCode(apiError.error.code)
                .setErrorMessage(apiError.message)
            }
            creationResult
          }
          apisUtils.sendResponseMaybeThrottle(request, requestThrottleMs =>
            new CreateAclsResponse(new CreateAclsResponseData()
              .setThrottleTimeMs(requestThrottleMs)
              .setResults(aclCreationResults.asJava)))
        }

        alterAclsPurgatory.tryCompleteElseWatch(config.connectionsMaxIdleMs, createResults, sendResponseCallback)
    }
  }

  def handleDeleteAcls(request: RequestChannel.Request): Unit = {
    apisUtils.authorizeClusterOperation(request, ALTER)
    val deleteAclsRequest = request.body[DeleteAclsRequest]
    authorizer match {
      case None =>
        apisUtils.sendResponseMaybeThrottle(request, requestThrottleMs =>
          deleteAclsRequest.getErrorResponse(requestThrottleMs,
            new SecurityDisabledException("No Authorizer is configured on the broker.")))
      case Some(auth) =>

        val deleteResults = auth.deleteAcls(request.context, deleteAclsRequest.filters)
          .asScala.map(_.toCompletableFuture).toList

        def sendResponseCallback(): Unit = {
          val filterResults = deleteResults.map(_.get).map(DeleteAclsResponse.filterResult).asJava
          apisUtils.sendResponseMaybeThrottle(request, requestThrottleMs =>
            new DeleteAclsResponse(
              new DeleteAclsResponseData()
                .setThrottleTimeMs(requestThrottleMs)
                .setFilterResults(filterResults),
              deleteAclsRequest.version))
        }
        alterAclsPurgatory.tryCompleteElseWatch(config.connectionsMaxIdleMs, deleteResults, sendResponseCallback)
    }
  }

  def handleOffsetForLeaderEpochRequest(request: RequestChannel.Request): Unit = {
    val offsetForLeaderEpoch = request.body[OffsetsForLeaderEpochRequest]
    val topics = offsetForLeaderEpoch.data.topics.asScala.toSeq

    // The OffsetsForLeaderEpoch API was initially only used for inter-broker communication and required
    // cluster permission. With KIP-320, the consumer now also uses this API to check for log truncation
    // following a leader change, so we also allow topic describe permission.
    val (authorizedTopics, unauthorizedTopics) =
      if (apisUtils.authorize(request.context, CLUSTER_ACTION, CLUSTER, CLUSTER_NAME, logIfDenied = false))
        (topics, Seq.empty[OffsetForLeaderTopic])
      else partitionSeqByAuthorized(request.context, DESCRIBE, TOPIC, topics)(_.topic)

    val endOffsetsForAuthorizedPartitions = replicaManager.lastOffsetForLeaderEpoch(authorizedTopics)
    val endOffsetsForUnauthorizedPartitions = unauthorizedTopics.map { offsetForLeaderTopic =>
      val partitions = offsetForLeaderTopic.partitions.asScala.map { offsetForLeaderPartition =>
        new EpochEndOffset()
          .setPartition(offsetForLeaderPartition.partition)
          .setErrorCode(Errors.TOPIC_AUTHORIZATION_FAILED.code)
      }

      new OffsetForLeaderTopicResult()
        .setTopic(offsetForLeaderTopic.topic)
        .setPartitions(partitions.toList.asJava)
    }

    val endOffsetsForAllTopics = new OffsetForLeaderTopicResultCollection(
      (endOffsetsForAuthorizedPartitions ++ endOffsetsForUnauthorizedPartitions).asJava.iterator
    )

    apisUtils.sendResponseMaybeThrottle(request, requestThrottleMs =>
      new OffsetsForLeaderEpochResponse(new OffsetForLeaderEpochResponseData()
        .setThrottleTimeMs(requestThrottleMs)
        .setTopics(endOffsetsForAllTopics)))
  }

  def handleAlterConfigsRequest(request: RequestChannel.Request): Unit = {
    val alterConfigsRequest = request.body[AlterConfigsRequest]
    val (authorizedResources, unauthorizedResources) = alterConfigsRequest.configs.asScala.toMap.partition { case (resource, _) =>
      resource.`type` match {
        case ConfigResource.Type.BROKER_LOGGER =>
          throw new InvalidRequestException(s"AlterConfigs is deprecated and does not support the resource type ${ConfigResource.Type.BROKER_LOGGER}")
        case ConfigResource.Type.BROKER =>
          apisUtils.authorize(request.context, ALTER_CONFIGS, CLUSTER, CLUSTER_NAME)
        case ConfigResource.Type.TOPIC =>
          apisUtils.authorize(request.context, ALTER_CONFIGS, TOPIC, resource.name)
        case rt => throw new InvalidRequestException(s"Unexpected resource type $rt")
      }
    }
    val authorizedResult = adminManager.alterConfigs(authorizedResources, alterConfigsRequest.validateOnly)
    val unauthorizedResult = unauthorizedResources.keys.map { resource =>
      resource -> configsAuthorizationApiError(resource)
    }
    def responseCallback(requestThrottleMs: Int): AlterConfigsResponse = {
      val data = new AlterConfigsResponseData()
        .setThrottleTimeMs(requestThrottleMs)
      (authorizedResult ++ unauthorizedResult).foreach{ case (resource, error) =>
        data.responses().add(new AlterConfigsResourceResponse()
          .setErrorCode(error.error.code)
          .setErrorMessage(error.message)
          .setResourceName(resource.name)
          .setResourceType(resource.`type`.id))
      }
      new AlterConfigsResponse(data)
    }
    apisUtils.sendResponseMaybeThrottle(request, responseCallback)
  }

  def handleAlterPartitionReassignmentsRequest(request: RequestChannel.Request): Unit = {
    apisUtils.authorizeClusterOperation(request, ALTER)
    val alterPartitionReassignmentsRequest = request.body[AlterPartitionReassignmentsRequest]

    def sendResponseCallback(result: Either[Map[TopicPartition, ApiError], ApiError]): Unit = {
      val responseData = result match {
        case Right(topLevelError) =>
          new AlterPartitionReassignmentsResponseData().setErrorMessage(topLevelError.message).setErrorCode(topLevelError.error.code)

        case Left(assignments) =>
          val topicResponses = assignments.groupBy(_._1.topic).map {
            case (topic, reassignmentsByTp) =>
              val partitionResponses = reassignmentsByTp.map {
                case (topicPartition, error) =>
                  new ReassignablePartitionResponse().setPartitionIndex(topicPartition.partition)
                    .setErrorCode(error.error.code).setErrorMessage(error.message)
              }
              new ReassignableTopicResponse().setName(topic).setPartitions(partitionResponses.toList.asJava)
          }
          new AlterPartitionReassignmentsResponseData().setResponses(topicResponses.toList.asJava)
      }

      apisUtils.sendResponseMaybeThrottle(request, requestThrottleMs =>
        new AlterPartitionReassignmentsResponse(responseData.setThrottleTimeMs(requestThrottleMs))
      )
    }

    val reassignments = alterPartitionReassignmentsRequest.data.topics.asScala.flatMap {
      reassignableTopic => reassignableTopic.partitions.asScala.map {
        reassignablePartition =>
          val tp = new TopicPartition(reassignableTopic.name, reassignablePartition.partitionIndex)
          if (reassignablePartition.replicas == null)
            tp -> None // revert call
          else
            tp -> Some(reassignablePartition.replicas.asScala.map(_.toInt))
      }
    }.toMap

    controller.alterPartitionReassignments(reassignments, sendResponseCallback)
  }

  def handleListPartitionReassignmentsRequest(request: RequestChannel.Request): Unit = {
    apisUtils.authorizeClusterOperation(request, DESCRIBE)
    val listPartitionReassignmentsRequest = request.body[ListPartitionReassignmentsRequest]

    def sendResponseCallback(result: Either[Map[TopicPartition, ReplicaAssignment], ApiError]): Unit = {
      val responseData = result match {
        case Right(error) => new ListPartitionReassignmentsResponseData().setErrorMessage(error.message).setErrorCode(error.error.code)

        case Left(assignments) =>
          val topicReassignments = assignments.groupBy(_._1.topic).map {
            case (topic, reassignmentsByTp) =>
              val partitionReassignments = reassignmentsByTp.map {
                case (topicPartition, assignment) =>
                  new ListPartitionReassignmentsResponseData.OngoingPartitionReassignment()
                    .setPartitionIndex(topicPartition.partition)
                    .setAddingReplicas(assignment.addingReplicas.toList.asJava.asInstanceOf[java.util.List[java.lang.Integer]])
                    .setRemovingReplicas(assignment.removingReplicas.toList.asJava.asInstanceOf[java.util.List[java.lang.Integer]])
                    .setReplicas(assignment.replicas.toList.asJava.asInstanceOf[java.util.List[java.lang.Integer]])
              }.toList

              new ListPartitionReassignmentsResponseData.OngoingTopicReassignment().setName(topic)
                .setPartitions(partitionReassignments.asJava)
          }.toList

          new ListPartitionReassignmentsResponseData().setTopics(topicReassignments.asJava)
      }

      apisUtils.sendResponseMaybeThrottle(request, requestThrottleMs =>
        new ListPartitionReassignmentsResponse(responseData.setThrottleTimeMs(requestThrottleMs))
      )
    }

    val partitionsOpt = listPartitionReassignmentsRequest.data.topics match {
      case topics: Any =>
        Some(topics.iterator().asScala.flatMap { topic =>
          topic.partitionIndexes.iterator().asScala
            .map { tp => new TopicPartition(topic.name(), tp) }
        }.toSet)
      case _ => None
    }

    controller.listPartitionReassignments(partitionsOpt, sendResponseCallback)
  }

  private def configsAuthorizationApiError(resource: ConfigResource): ApiError = {
    val error = resource.`type` match {
      case ConfigResource.Type.BROKER | ConfigResource.Type.BROKER_LOGGER => Errors.CLUSTER_AUTHORIZATION_FAILED
      case ConfigResource.Type.TOPIC => Errors.TOPIC_AUTHORIZATION_FAILED
      case rt => throw new InvalidRequestException(s"Unexpected resource type $rt for resource ${resource.name}")
    }
    new ApiError(error, null)
  }

  def handleIncrementalAlterConfigsRequest(request: RequestChannel.Request): Unit = {
    val alterConfigsRequest = request.body[IncrementalAlterConfigsRequest]

    val configs = alterConfigsRequest.data.resources.iterator.asScala.map { alterConfigResource =>
      val configResource = new ConfigResource(ConfigResource.Type.forId(alterConfigResource.resourceType),
        alterConfigResource.resourceName)
      configResource -> alterConfigResource.configs.iterator.asScala.map {
        alterConfig => new AlterConfigOp(new ConfigEntry(alterConfig.name, alterConfig.value),
          OpType.forId(alterConfig.configOperation))
      }.toBuffer
    }.toMap

    val (authorizedResources, unauthorizedResources) = configs.partition { case (resource, _) =>
      resource.`type` match {
        case ConfigResource.Type.BROKER | ConfigResource.Type.BROKER_LOGGER =>
          apisUtils.authorize(request.context, ALTER_CONFIGS, CLUSTER, CLUSTER_NAME)
        case ConfigResource.Type.TOPIC =>
          apisUtils.authorize(request.context, ALTER_CONFIGS, TOPIC, resource.name)
        case rt => throw new InvalidRequestException(s"Unexpected resource type $rt")
      }
    }

    val authorizedResult = adminManager.incrementalAlterConfigs(authorizedResources, alterConfigsRequest.data.validateOnly)
    val unauthorizedResult = unauthorizedResources.keys.map { resource =>
      resource -> configsAuthorizationApiError(resource)
    }

    apisUtils.sendResponseMaybeThrottle(request, requestThrottleMs => new IncrementalAlterConfigsResponse(
      requestThrottleMs, (authorizedResult ++ unauthorizedResult).asJava))
  }

  def handleDescribeConfigsRequest(request: RequestChannel.Request): Unit = {
    val describeConfigsRequest = request.body[DescribeConfigsRequest]
    val (authorizedResources, unauthorizedResources) = describeConfigsRequest.data.resources.asScala.partition { resource =>
      ConfigResource.Type.forId(resource.resourceType) match {
        case ConfigResource.Type.BROKER | ConfigResource.Type.BROKER_LOGGER =>
          apisUtils.authorize(request.context, DESCRIBE_CONFIGS, CLUSTER, CLUSTER_NAME)
        case ConfigResource.Type.TOPIC =>
          apisUtils.authorize(request.context, DESCRIBE_CONFIGS, TOPIC, resource.resourceName)
        case rt => throw new InvalidRequestException(s"Unexpected resource type $rt for resource ${resource.resourceName}")
      }
    }
    val authorizedConfigs = adminManager.describeConfigs(authorizedResources.toList, describeConfigsRequest.data.includeSynonyms, describeConfigsRequest.data.includeDocumentation)
    val unauthorizedConfigs = unauthorizedResources.map { resource =>
      val error = ConfigResource.Type.forId(resource.resourceType) match {
        case ConfigResource.Type.BROKER | ConfigResource.Type.BROKER_LOGGER => Errors.CLUSTER_AUTHORIZATION_FAILED
        case ConfigResource.Type.TOPIC => Errors.TOPIC_AUTHORIZATION_FAILED
        case rt => throw new InvalidRequestException(s"Unexpected resource type $rt for resource ${resource.resourceName}")
      }
      new DescribeConfigsResponseData.DescribeConfigsResult().setErrorCode(error.code)
        .setErrorMessage(error.message)
        .setConfigs(Collections.emptyList[DescribeConfigsResponseData.DescribeConfigsResourceResult])
        .setResourceName(resource.resourceName)
        .setResourceType(resource.resourceType)
    }

    apisUtils.sendResponseMaybeThrottle(request, requestThrottleMs =>
      new DescribeConfigsResponse(new DescribeConfigsResponseData().setThrottleTimeMs(requestThrottleMs)
        .setResults((authorizedConfigs ++ unauthorizedConfigs).asJava)))
  }

  def handleAlterReplicaLogDirsRequest(request: RequestChannel.Request): Unit = {
    val alterReplicaDirsRequest = request.body[AlterReplicaLogDirsRequest]
    if (apisUtils.authorize(request.context, ALTER, CLUSTER, CLUSTER_NAME)) {
      val result = replicaManager.alterReplicaLogDirs(alterReplicaDirsRequest.partitionDirs.asScala)
      apisUtils.sendResponseMaybeThrottle(request, requestThrottleMs =>
        new AlterReplicaLogDirsResponse(new AlterReplicaLogDirsResponseData()
          .setResults(result.groupBy(_._1.topic).map {
            case (topic, errors) => new AlterReplicaLogDirsResponseData.AlterReplicaLogDirTopicResult()
              .setTopicName(topic)
              .setPartitions(errors.map {
                case (tp, error) => new AlterReplicaLogDirsResponseData.AlterReplicaLogDirPartitionResult()
                  .setPartitionIndex(tp.partition)
                  .setErrorCode(error.code)
              }.toList.asJava)
          }.toList.asJava)
          .setThrottleTimeMs(requestThrottleMs)))
    } else {
      apisUtils.sendResponseMaybeThrottle(request, requestThrottleMs =>
        alterReplicaDirsRequest.getErrorResponse(requestThrottleMs, Errors.CLUSTER_AUTHORIZATION_FAILED.exception))
    }
  }

  def handleDescribeLogDirsRequest(request: RequestChannel.Request): Unit = {
    val describeLogDirsDirRequest = request.body[DescribeLogDirsRequest]
    val logDirInfos = {
      if (apisUtils.authorize(request.context, DESCRIBE, CLUSTER, CLUSTER_NAME)) {
        val partitions =
          if (describeLogDirsDirRequest.isAllTopicPartitions)
            replicaManager.logManager.allLogs.map(_.topicPartition).toSet
          else
            describeLogDirsDirRequest.data.topics.asScala.flatMap(
              logDirTopic => logDirTopic.partitionIndex.asScala.map(partitionIndex =>
                new TopicPartition(logDirTopic.topic, partitionIndex))).toSet

        replicaManager.describeLogDirs(partitions)
      } else {
        List.empty[DescribeLogDirsResponseData.DescribeLogDirsResult]
      }
    }
    apisUtils.sendResponseMaybeThrottle(request, throttleTimeMs => new DescribeLogDirsResponse(new DescribeLogDirsResponseData()
      .setThrottleTimeMs(throttleTimeMs)
      .setResults(logDirInfos.asJava)))
  }

  def handleCreateTokenRequest(request: RequestChannel.Request): Unit = {
    val createTokenRequest = request.body[CreateDelegationTokenRequest]

    // the callback for sending a create token response
    def sendResponseCallback(createResult: CreateTokenResult): Unit = {
      trace(s"Sending create token response for correlation id ${request.header.correlationId} " +
        s"to client ${request.header.clientId}.")
      apisUtils.sendResponseMaybeThrottle(request, requestThrottleMs =>
        CreateDelegationTokenResponse.prepareResponse(requestThrottleMs, createResult.error, request.context.principal, createResult.issueTimestamp,
          createResult.expiryTimestamp, createResult.maxTimestamp, createResult.tokenId, ByteBuffer.wrap(createResult.hmac)))
    }

    if (!allowTokenRequests(request))
      apisUtils.sendResponseMaybeThrottle(request, requestThrottleMs =>
        CreateDelegationTokenResponse.prepareResponse(requestThrottleMs, Errors.DELEGATION_TOKEN_REQUEST_NOT_ALLOWED, request.context.principal))
    else {
      val renewerList = createTokenRequest.data.renewers.asScala.toList.map(entry =>
        new KafkaPrincipal(entry.principalType, entry.principalName))

      if (renewerList.exists(principal => principal.getPrincipalType != KafkaPrincipal.USER_TYPE)) {
        apisUtils.sendResponseMaybeThrottle(request, requestThrottleMs =>
          CreateDelegationTokenResponse.prepareResponse(requestThrottleMs, Errors.INVALID_PRINCIPAL_TYPE, request.context.principal))
      }
      else {
        tokenManager.createToken(
          request.context.principal,
          renewerList,
          createTokenRequest.data.maxLifetimeMs,
          sendResponseCallback
        )
      }
    }
  }

  def handleRenewTokenRequest(request: RequestChannel.Request): Unit = {
    val renewTokenRequest = request.body[RenewDelegationTokenRequest]

    // the callback for sending a renew token response
    def sendResponseCallback(error: Errors, expiryTimestamp: Long): Unit = {
      trace("Sending renew token response for correlation id %d to client %s."
        .format(request.header.correlationId, request.header.clientId))
      apisUtils.sendResponseMaybeThrottle(request, requestThrottleMs =>
        new RenewDelegationTokenResponse(
             new RenewDelegationTokenResponseData()
               .setThrottleTimeMs(requestThrottleMs)
               .setErrorCode(error.code)
               .setExpiryTimestampMs(expiryTimestamp)))
    }

    if (!allowTokenRequests(request))
      sendResponseCallback(Errors.DELEGATION_TOKEN_REQUEST_NOT_ALLOWED, DelegationTokenManager.ErrorTimestamp)
    else {
      tokenManager.renewToken(
        request.context.principal,
        ByteBuffer.wrap(renewTokenRequest.data.hmac),
        renewTokenRequest.data.renewPeriodMs,
        sendResponseCallback
      )
    }
  }

  def handleExpireTokenRequest(request: RequestChannel.Request): Unit = {
    val expireTokenRequest = request.body[ExpireDelegationTokenRequest]

    // the callback for sending a expire token response
    def sendResponseCallback(error: Errors, expiryTimestamp: Long): Unit = {
      trace("Sending expire token response for correlation id %d to client %s."
        .format(request.header.correlationId, request.header.clientId))
      apisUtils.sendResponseMaybeThrottle(request, requestThrottleMs =>
        new ExpireDelegationTokenResponse(
            new ExpireDelegationTokenResponseData()
              .setThrottleTimeMs(requestThrottleMs)
              .setErrorCode(error.code)
              .setExpiryTimestampMs(expiryTimestamp)))
    }

    if (!allowTokenRequests(request))
      sendResponseCallback(Errors.DELEGATION_TOKEN_REQUEST_NOT_ALLOWED, DelegationTokenManager.ErrorTimestamp)
    else {
      tokenManager.expireToken(
        request.context.principal,
        expireTokenRequest.hmac(),
        expireTokenRequest.expiryTimePeriod(),
        sendResponseCallback
      )
    }
  }

  def handleDescribeTokensRequest(request: RequestChannel.Request): Unit = {
    val describeTokenRequest = request.body[DescribeDelegationTokenRequest]

    // the callback for sending a describe token response
    def sendResponseCallback(error: Errors, tokenDetails: List[DelegationToken]): Unit = {
      apisUtils.sendResponseMaybeThrottle(request, requestThrottleMs =>
        new DescribeDelegationTokenResponse(requestThrottleMs, error, tokenDetails.asJava))
      trace("Sending describe token response for correlation id %d to client %s."
        .format(request.header.correlationId, request.header.clientId))
    }

    if (!allowTokenRequests(request))
      sendResponseCallback(Errors.DELEGATION_TOKEN_REQUEST_NOT_ALLOWED, List.empty)
    else if (!config.tokenAuthEnabled)
      sendResponseCallback(Errors.DELEGATION_TOKEN_AUTH_DISABLED, List.empty)
    else {
      val requestPrincipal = request.context.principal

      if (describeTokenRequest.ownersListEmpty()) {
        sendResponseCallback(Errors.NONE, List())
      }
      else {
        val owners = if (describeTokenRequest.data.owners == null)
          None
        else
          Some(describeTokenRequest.data.owners.asScala.map(p => new KafkaPrincipal(p.principalType(), p.principalName)).toList)
        def authorizeToken(tokenId: String) = apisUtils.authorize(request.context, DESCRIBE, DELEGATION_TOKEN, tokenId)
        def eligible(token: TokenInformation) = DelegationTokenManager.filterToken(requestPrincipal, owners, token, authorizeToken)
        val tokens =  tokenManager.getTokens(eligible)
        sendResponseCallback(Errors.NONE, tokens)
      }
    }
  }

  def allowTokenRequests(request: RequestChannel.Request): Boolean = {
    val protocol = request.context.securityProtocol
    if (request.context.principal.tokenAuthenticated ||
      protocol == SecurityProtocol.PLAINTEXT ||
      // disallow requests from 1-way SSL
      (protocol == SecurityProtocol.SSL && request.context.principal == KafkaPrincipal.ANONYMOUS))
      false
    else
      true
  }

  def handleElectReplicaLeader(request: RequestChannel.Request): Unit = {

    val electionRequest = request.body[ElectLeadersRequest]

    def sendResponseCallback(
      error: ApiError
    )(
      results: Map[TopicPartition, ApiError]
    ): Unit = {
      apisUtils.sendResponseMaybeThrottle(request, requestThrottleMs => {
        val adjustedResults = if (electionRequest.data.topicPartitions == null) {
          /* When performing elections across all of the partitions we should only return
           * partitions for which there was an eleciton or resulted in an error. In other
           * words, partitions that didn't need election because they ready have the correct
           * leader are not returned to the client.
           */
          results.filter { case (_, error) =>
            error.error != Errors.ELECTION_NOT_NEEDED
          }
        } else results

        val electionResults = new util.ArrayList[ReplicaElectionResult]()
        adjustedResults
          .groupBy { case (tp, _) => tp.topic }
          .forKeyValue { (topic, ps) =>
            val electionResult = new ReplicaElectionResult()

            electionResult.setTopic(topic)
            ps.forKeyValue { (topicPartition, error) =>
              val partitionResult = new PartitionResult()
              partitionResult.setPartitionId(topicPartition.partition)
              partitionResult.setErrorCode(error.error.code)
              partitionResult.setErrorMessage(error.message)
              electionResult.partitionResult.add(partitionResult)
            }

            electionResults.add(electionResult)
          }

        new ElectLeadersResponse(
          requestThrottleMs,
          error.error.code,
          electionResults,
          electionRequest.version
        )
      })
    }

    if (!apisUtils.authorize(request.context, ALTER, CLUSTER, CLUSTER_NAME)) {
      val error = new ApiError(Errors.CLUSTER_AUTHORIZATION_FAILED, null)
      val partitionErrors: Map[TopicPartition, ApiError] =
        electionRequest.topicPartitions.iterator.map(partition => partition -> error).toMap

      sendResponseCallback(error)(partitionErrors)
    } else {
      val partitions = if (electionRequest.data.topicPartitions == null) {
        metadataCache.getAllPartitions()
      } else {
        electionRequest.topicPartitions
      }

      replicaManager.electLeaders(
        controller,
        partitions,
        electionRequest.electionType,
        sendResponseCallback(ApiError.NONE),
        electionRequest.data.timeoutMs
      )
    }
  }

  def handleOffsetDeleteRequest(request: RequestChannel.Request): Unit = {
    val offsetDeleteRequest = request.body[OffsetDeleteRequest]
    val groupId = offsetDeleteRequest.data.groupId

    if (apisUtils.authorize(request.context, DELETE, GROUP, groupId)) {
      val topics = offsetDeleteRequest.data.topics.asScala
      val authorizedTopics = filterByAuthorized(request.context, READ, TOPIC, topics)(_.name)

      val topicPartitionErrors = mutable.Map[TopicPartition, Errors]()
      val topicPartitions = mutable.ArrayBuffer[TopicPartition]()

      for (topic <- topics) {
        for (partition <- topic.partitions.asScala) {
          val tp = new TopicPartition(topic.name, partition.partitionIndex)
          if (!authorizedTopics.contains(topic.name))
            topicPartitionErrors(tp) = Errors.TOPIC_AUTHORIZATION_FAILED
          else if (!metadataCache.contains(tp))
            topicPartitionErrors(tp) = Errors.UNKNOWN_TOPIC_OR_PARTITION
          else
            topicPartitions += tp
        }
      }

      val (groupError, authorizedTopicPartitionsErrors) = groupCoordinator.handleDeleteOffsets(
        groupId, topicPartitions)

      topicPartitionErrors ++= authorizedTopicPartitionsErrors

      apisUtils.sendResponseMaybeThrottle(request, requestThrottleMs => {
        if (groupError != Errors.NONE)
          offsetDeleteRequest.getErrorResponse(requestThrottleMs, groupError)
        else {
          val topics = new OffsetDeleteResponseData.OffsetDeleteResponseTopicCollection
          topicPartitionErrors.groupBy(_._1.topic).forKeyValue { (topic, topicPartitions) =>
            val partitions = new OffsetDeleteResponseData.OffsetDeleteResponsePartitionCollection
            topicPartitions.forKeyValue { (topicPartition, error) =>
              partitions.add(
                new OffsetDeleteResponseData.OffsetDeleteResponsePartition()
                  .setPartitionIndex(topicPartition.partition)
                  .setErrorCode(error.code)
              )
            }
            topics.add(new OffsetDeleteResponseData.OffsetDeleteResponseTopic()
              .setName(topic)
              .setPartitions(partitions))
          }

          new OffsetDeleteResponse(new OffsetDeleteResponseData()
            .setTopics(topics)
            .setThrottleTimeMs(requestThrottleMs))
        }
      })
    } else {
      apisUtils.sendResponseMaybeThrottle(request, requestThrottleMs =>
        offsetDeleteRequest.getErrorResponse(requestThrottleMs, Errors.GROUP_AUTHORIZATION_FAILED))
    }
  }

  def handleDescribeClientQuotasRequest(request: RequestChannel.Request): Unit = {
    val describeClientQuotasRequest = request.body[DescribeClientQuotasRequest]

    if (apisUtils.authorize(request.context, DESCRIBE_CONFIGS, CLUSTER, CLUSTER_NAME)) {
      val result = adminManager.describeClientQuotas(describeClientQuotasRequest.filter)

      val entriesData = result.iterator.map { case (quotaEntity, quotaValues) =>
        val entityData = quotaEntity.entries.asScala.iterator.map { case (entityType, entityName) =>
          new DescribeClientQuotasResponseData.EntityData()
            .setEntityType(entityType)
            .setEntityName(entityName)
        }.toBuffer

        val valueData = quotaValues.iterator.map { case (key, value) =>
          new DescribeClientQuotasResponseData.ValueData()
            .setKey(key)
            .setValue(value)
        }.toBuffer

        new DescribeClientQuotasResponseData.EntryData()
          .setEntity(entityData.asJava)
          .setValues(valueData.asJava)
      }.toBuffer

      apisUtils.sendResponseMaybeThrottle(request, requestThrottleMs =>
        new DescribeClientQuotasResponse(new DescribeClientQuotasResponseData()
          .setThrottleTimeMs(requestThrottleMs)
          .setEntries(entriesData.asJava)))
    } else {
      apisUtils.sendResponseMaybeThrottle(request, requestThrottleMs =>
        describeClientQuotasRequest.getErrorResponse(requestThrottleMs, Errors.CLUSTER_AUTHORIZATION_FAILED.exception))
    }
  }

  def handleAlterClientQuotasRequest(request: RequestChannel.Request): Unit = {
    val alterClientQuotasRequest = request.body[AlterClientQuotasRequest]

    if (apisUtils.authorize(request.context, ALTER_CONFIGS, CLUSTER, CLUSTER_NAME)) {
      val result = adminManager.alterClientQuotas(alterClientQuotasRequest.entries.asScala,
        alterClientQuotasRequest.validateOnly)

      val entriesData = result.iterator.map { case (quotaEntity, apiError) =>
        val entityData = quotaEntity.entries.asScala.iterator.map { case (key, value) =>
          new AlterClientQuotasResponseData.EntityData()
            .setEntityType(key)
            .setEntityName(value)
        }.toBuffer

        new AlterClientQuotasResponseData.EntryData()
          .setErrorCode(apiError.error.code)
          .setErrorMessage(apiError.message)
          .setEntity(entityData.asJava)
      }.toBuffer

      apisUtils.sendResponseMaybeThrottle(request, requestThrottleMs =>
        new AlterClientQuotasResponse(new AlterClientQuotasResponseData()
          .setThrottleTimeMs(requestThrottleMs)
          .setEntries(entriesData.asJava)))
    } else {
      apisUtils.sendResponseMaybeThrottle(request, requestThrottleMs =>
        alterClientQuotasRequest.getErrorResponse(requestThrottleMs, Errors.CLUSTER_AUTHORIZATION_FAILED.exception))
    }
  }

  def handleDescribeUserScramCredentialsRequest(request: RequestChannel.Request): Unit = {
    val describeUserScramCredentialsRequest = request.body[DescribeUserScramCredentialsRequest]

    if (apisUtils.authorize(request.context, DESCRIBE, CLUSTER, CLUSTER_NAME)) {
      val result = adminManager.describeUserScramCredentials(
        Option(describeUserScramCredentialsRequest.data.users).map(_.asScala.map(_.name).toList))
      apisUtils.sendResponseMaybeThrottle(request, requestThrottleMs =>
        new DescribeUserScramCredentialsResponse(result.setThrottleTimeMs(requestThrottleMs)))
    } else {
      apisUtils.sendResponseMaybeThrottle(request, requestThrottleMs =>
        describeUserScramCredentialsRequest.getErrorResponse(requestThrottleMs, Errors.CLUSTER_AUTHORIZATION_FAILED.exception))
    }
  }

  def handleAlterUserScramCredentialsRequest(request: RequestChannel.Request): Unit = {
    val alterUserScramCredentialsRequest = request.body[AlterUserScramCredentialsRequest]

    if (!controller.isActive) {
      apisUtils.sendResponseMaybeThrottle(request, requestThrottleMs =>
        alterUserScramCredentialsRequest.getErrorResponse(requestThrottleMs, Errors.NOT_CONTROLLER.exception))
    } else if (apisUtils.authorize(request.context, ALTER, CLUSTER, CLUSTER_NAME)) {
      val result = adminManager.alterUserScramCredentials(
        alterUserScramCredentialsRequest.data.upsertions().asScala, alterUserScramCredentialsRequest.data.deletions().asScala)
      apisUtils.sendResponseMaybeThrottle(request, requestThrottleMs =>
        new AlterUserScramCredentialsResponse(result.setThrottleTimeMs(requestThrottleMs)))
    } else {
      apisUtils.sendResponseMaybeThrottle(request, requestThrottleMs =>
        alterUserScramCredentialsRequest.getErrorResponse(requestThrottleMs, Errors.CLUSTER_AUTHORIZATION_FAILED.exception))
    }
  }

  def handleAlterIsrRequest(request: RequestChannel.Request): Unit = {
    val alterIsrRequest = request.body[AlterIsrRequest]
    authorizeClusterOperation(request, CLUSTER_ACTION)

<<<<<<< HEAD
    if (!apisUtils.authorize(request.context, CLUSTER_ACTION, CLUSTER, CLUSTER_NAME)) {
      apisUtils.sendResponseMaybeThrottle(request, requestThrottleMs =>
        alterIsrRequest.getErrorResponse(requestThrottleMs, Errors.CLUSTER_AUTHORIZATION_FAILED.exception))
    } else if (!controller.isActive) {
      apisUtils.sendResponseMaybeThrottle(request, requestThrottleMs =>
        alterIsrRequest.getErrorResponse(requestThrottleMs, Errors.NOT_CONTROLLER.exception()))
    } else {
      controller.alterIsrs(alterIsrRequest.data,
        alterIsrResp => apisUtils.sendResponseMaybeThrottle(request, requestThrottleMs =>
          new AlterIsrResponse(alterIsrResp.setThrottleTimeMs(requestThrottleMs))
        )
=======
    if (!controller.isActive)
      sendResponseExemptThrottle(request, alterIsrRequest.getErrorResponse(
        AbstractResponse.DEFAULT_THROTTLE_TIME, Errors.NOT_CONTROLLER.exception))
    else
      controller.alterIsrs(alterIsrRequest.data, alterIsrResp =>
        sendResponseExemptThrottle(request, new AlterIsrResponse(alterIsrResp))
>>>>>>> ee08b0b3
      )
  }

  def handleUpdateFeatures(request: RequestChannel.Request): Unit = {
    val updateFeaturesRequest = request.body[UpdateFeaturesRequest]

    def sendResponseCallback(errors: Either[ApiError, Map[String, ApiError]]): Unit = {
      def createResponse(throttleTimeMs: Int): UpdateFeaturesResponse = {
        errors match {
          case Left(topLevelError) =>
            UpdateFeaturesResponse.createWithErrors(
              topLevelError,
              Collections.emptyMap(),
              throttleTimeMs)
          case Right(featureUpdateErrors) =>
            UpdateFeaturesResponse.createWithErrors(
              ApiError.NONE,
              featureUpdateErrors.asJava,
              throttleTimeMs)
        }
      }
      apisUtils.sendResponseMaybeThrottle(request, requestThrottleMs => createResponse(requestThrottleMs))
    }

    if (!apisUtils.authorize(request.context, ALTER, CLUSTER, CLUSTER_NAME)) {
      sendResponseCallback(Left(new ApiError(Errors.CLUSTER_AUTHORIZATION_FAILED)))
    } else if (!controller.isActive) {
      sendResponseCallback(Left(new ApiError(Errors.NOT_CONTROLLER)))
    } else if (!config.isFeatureVersioningSupported) {
      sendResponseCallback(Left(new ApiError(Errors.INVALID_REQUEST, "Feature versioning system is disabled.")))
    } else {
      controller.updateFeatures(updateFeaturesRequest, sendResponseCallback)
    }
  }

<<<<<<< HEAD
=======
  def handleEnvelope(request: RequestChannel.Request): Unit = {
    val envelope = request.body[EnvelopeRequest]

    // If forwarding is not yet enabled or this request has been received on an invalid endpoint,
    // then we treat the request as unparsable and close the connection.
    if (!config.metadataQuorumEnabled) {
      info(s"Closing connection ${request.context.connectionId} because it sent an `Envelope` " +
        s"request, which is not accepted without enabling the internal config ${KafkaConfig.EnableMetadataQuorumProp}")
      closeConnection(request, Collections.emptyMap())
      return
    } else if (!request.context.fromPrivilegedListener) {
      info(s"Closing connection ${request.context.connectionId} from listener ${request.context.listenerName} " +
        s"because it sent an `Envelope` request, which is only accepted on the inter-broker listener " +
        s"${config.interBrokerListenerName}.")
      closeConnection(request, Collections.emptyMap())
      return
    } else if (!authorize(request.context, CLUSTER_ACTION, CLUSTER, CLUSTER_NAME)) {
      sendErrorResponseMaybeThrottle(request, new ClusterAuthorizationException(
        s"Principal ${request.context.principal} does not have required CLUSTER_ACTION for envelope"))
      return
    } else if (!controller.isActive) {
      sendErrorResponseMaybeThrottle(request, new NotControllerException(
        s"Broker $brokerId is not the active controller"))
      return
    }

    val forwardedPrincipal = parseForwardedPrincipal(request.context, envelope.requestPrincipal)
    val forwardedClientAddress = parseForwardedClientAddress(envelope.clientAddress)

    val forwardedRequestBuffer = envelope.requestData.duplicate()
    val forwardedRequestHeader = parseForwardedRequestHeader(forwardedRequestBuffer)

    val forwardedApi = forwardedRequestHeader.apiKey
    if (!forwardedApi.forwardable || !forwardedApi.isEnabled) {
      throw new InvalidRequestException(s"API $forwardedApi is not enabled or is not eligible for forwarding")
    }

    val forwardedContext = new RequestContext(
      forwardedRequestHeader,
      request.context.connectionId,
      forwardedClientAddress,
      forwardedPrincipal,
      request.context.listenerName,
      request.context.securityProtocol,
      ClientInformation.EMPTY,
      request.context.fromPrivilegedListener
    )

    val forwardedRequest = parseForwardedRequest(request, forwardedContext, forwardedRequestBuffer)
    handle(forwardedRequest)
  }

  private def parseForwardedClientAddress(
    address: Array[Byte]
  ): InetAddress = {
    try {
      InetAddress.getByAddress(address)
    } catch {
      case e: UnknownHostException =>
        throw new InvalidRequestException("Failed to parse client address from envelope", e)
    }
  }

  private def parseForwardedRequest(
    envelope: RequestChannel.Request,
    forwardedContext: RequestContext,
    buffer: ByteBuffer
  ): RequestChannel.Request = {
    try {
      new RequestChannel.Request(
        processor = envelope.processor,
        context = forwardedContext,
        startTimeNanos = envelope.startTimeNanos,
        envelope.memoryPool,
        buffer,
        requestChannel.metrics,
        Some(envelope)
      )
    } catch {
      case e: InvalidRequestException =>
        // We use UNSUPPORTED_VERSION if the embedded request cannot be parsed.
        // The purpose is to disambiguate structural errors in the envelope request
        // itself, such as an invalid client address.
        throw new UnsupportedVersionException(s"Failed to parse forwarded request " +
          s"with header ${forwardedContext.header}", e)
    }
  }

  private def parseForwardedRequestHeader(
    buffer: ByteBuffer
  ): RequestHeader = {
    try {
      RequestHeader.parse(buffer)
    } catch {
      case e: InvalidRequestException =>
        // We use UNSUPPORTED_VERSION if the embedded request cannot be parsed.
        // The purpose is to disambiguate structural errors in the envelope request
        // itself, such as an invalid client address.
        throw new UnsupportedVersionException("Failed to parse request header from envelope", e)
    }
  }

  private def parseForwardedPrincipal(
    envelopeContext: RequestContext,
    principalBytes: Array[Byte]
  ): KafkaPrincipal = {
    envelopeContext.principalSerde.asScala match {
      case Some(serde) =>
        try {
          serde.deserialize(principalBytes)
        } catch {
          case e: Exception =>
            throw new PrincipalDeserializationException("Failed to deserialize client principal from envelope", e)
        }

      case None =>
        throw new PrincipalDeserializationException("Could not deserialize principal since " +
          "no `KafkaPrincipalSerde` has been defined")
    }
  }

  // private package for testing
  private[server] def authorize(requestContext: RequestContext,
                                operation: AclOperation,
                                resourceType: ResourceType,
                                resourceName: String,
                                logIfAllowed: Boolean = true,
                                logIfDenied: Boolean = true,
                                refCount: Int = 1): Boolean = {
    authorizer.forall { authZ =>
      val resource = new ResourcePattern(resourceType, resourceName, PatternType.LITERAL)
      val actions = Collections.singletonList(new Action(operation, resource, refCount, logIfAllowed, logIfDenied))
      authZ.authorize(requestContext, actions).get(0) == AuthorizationResult.ALLOWED
    }
  }
>>>>>>> ee08b0b3

  private def authorizeByResourceType(requestContext: RequestContext,
                                      operation: AclOperation,
                                      resourceType: ResourceType): Boolean = {
    authorizer.forall { authZ =>
      authZ.authorizeByResourceType(requestContext, operation, resourceType) == AuthorizationResult.ALLOWED
    }
  }

  // private package for testing
  private[server] def filterByAuthorized[T](requestContext: RequestContext,
                                            operation: AclOperation,
                                            resourceType: ResourceType,
                                            resources: Iterable[T],
                                            logIfAllowed: Boolean = true,
                                            logIfDenied: Boolean = true)(resourceName: T => String): Set[String] = {
    authorizer match {
      case Some(authZ) =>
        val resourceNameToCount = CoreUtils.groupMapReduce(resources)(resourceName)(_ => 1)(_ + _)
        val actions = resourceNameToCount.iterator.map { case (resourceName, count) =>
          val resource = new ResourcePattern(resourceType, resourceName, PatternType.LITERAL)
          new Action(operation, resource, count, logIfAllowed, logIfDenied)
        }.toBuffer
        authZ.authorize(requestContext, actions.asJava).asScala
          .zip(resourceNameToCount.keySet)
          .collect { case (authzResult, resourceName) if authzResult == AuthorizationResult.ALLOWED =>
            resourceName
          }.toSet
      case None => resources.iterator.map(resourceName).toSet
    }
  }

  private def partitionSeqByAuthorized[T](requestContext: RequestContext,
                                        operation: AclOperation,
                                        resourceType: ResourceType,
                                        resources: Seq[T],
                                        logIfAllowed: Boolean = true,
                                        logIfDenied: Boolean = true)(resourceName: T => String): (Seq[T], Seq[T]) = {
    authorizer match {
      case Some(_) =>
        val authorizedResourceNames = filterByAuthorized(requestContext, operation, resourceType,
          resources, logIfAllowed, logIfDenied)(resourceName)
        resources.partition(resource => authorizedResourceNames.contains(resourceName(resource)))
      case None => (resources, Seq.empty)
    }
  }

  private def partitionMapByAuthorized[K, V](requestContext: RequestContext,
                                             operation: AclOperation,
                                             resourceType: ResourceType,
                                             resources: Map[K, V],
                                             logIfAllowed: Boolean = true,
                                             logIfDenied: Boolean = true)(resourceName: K => String): (Map[K, V], Map[K, V]) = {
    authorizer match {
      case Some(_) =>
        val authorizedResourceNames = filterByAuthorized(requestContext, operation, resourceType,
          resources.keySet, logIfAllowed, logIfDenied)(resourceName)
        resources.partition { case (k, _) => authorizedResourceNames.contains(resourceName(k)) }
      case None => (resources, Map.empty)
    }
  }

  private def updateRecordConversionStats(request: RequestChannel.Request,
                                          tp: TopicPartition,
                                          conversionStats: RecordConversionStats): Unit = {
    val conversionCount = conversionStats.numRecordsConverted
    if (conversionCount > 0) {
      request.header.apiKey match {
        case ApiKeys.PRODUCE =>
          brokerTopicStats.topicStats(tp.topic).produceMessageConversionsRate.mark(conversionCount)
          brokerTopicStats.allTopicsStats.produceMessageConversionsRate.mark(conversionCount)
        case ApiKeys.FETCH =>
          brokerTopicStats.topicStats(tp.topic).fetchMessageConversionsRate.mark(conversionCount)
          brokerTopicStats.allTopicsStats.fetchMessageConversionsRate.mark(conversionCount)
        case _ =>
          throw new IllegalStateException("Message conversion info is recorded only for Produce/Fetch requests")
      }
      request.messageConversionsTimeNanos = conversionStats.conversionTimeNanos
    }
    request.temporaryMemoryBytes = conversionStats.temporaryMemoryBytes
  }

<<<<<<< HEAD
=======
  private def handleError(request: RequestChannel.Request, e: Throwable): Unit = {
    val mayThrottle = e.isInstanceOf[ClusterAuthorizationException] || !request.header.apiKey.clusterAction
    error("Error when handling request: " +
      s"clientId=${request.header.clientId}, " +
      s"correlationId=${request.header.correlationId}, " +
      s"api=${request.header.apiKey}, " +
      s"version=${request.header.apiVersion}, " +
      s"body=${request.body[AbstractRequest]}", e)
    if (mayThrottle)
      sendErrorResponseMaybeThrottle(request, e)
    else
      sendErrorResponseExemptThrottle(request, e)
  }

  private def sendForwardedResponse(
    request: RequestChannel.Request,
    response: AbstractResponse
  ): Unit = {
    // For forwarded requests, we take the throttle time from the broker that
    // the request was forwarded to
    val throttleTimeMs = response.throttleTimeMs()
    quotas.request.throttle(request, throttleTimeMs, requestChannel.sendResponse)
    sendResponse(request, Some(response), None)
  }

  // Throttle the channel if the request quota is enabled but has been violated. Regardless of throttling, send the
  // response immediately.
  private def sendResponseMaybeThrottle(request: RequestChannel.Request,
                                        createResponse: Int => AbstractResponse): Unit = {
    val throttleTimeMs = maybeRecordAndGetThrottleTimeMs(request)
    // Only throttle non-forwarded requests
    if (!request.isForwarded)
      quotas.request.throttle(request, throttleTimeMs, requestChannel.sendResponse)
    sendResponse(request, Some(createResponse(throttleTimeMs)), None)
  }

  private def sendErrorResponseMaybeThrottle(request: RequestChannel.Request, error: Throwable): Unit = {
    val throttleTimeMs = maybeRecordAndGetThrottleTimeMs(request)
    // Only throttle non-forwarded requests or cluster authorization failures
    if (error.isInstanceOf[ClusterAuthorizationException] || !request.isForwarded)
      quotas.request.throttle(request, throttleTimeMs, requestChannel.sendResponse)
    sendErrorOrCloseConnection(request, error, throttleTimeMs)
  }

  private def maybeRecordAndGetThrottleTimeMs(request: RequestChannel.Request): Int = {
    val throttleTimeMs = quotas.request.maybeRecordAndGetThrottleTimeMs(request, time.milliseconds())
    request.apiThrottleTimeMs = throttleTimeMs
    throttleTimeMs
  }

  /**
   * Throttle the channel if the controller mutations quota or the request quota have been violated.
   * Regardless of throttling, send the response immediately.
   */
  private def sendResponseMaybeThrottleWithControllerQuota(controllerMutationQuota: ControllerMutationQuota,
                                                           request: RequestChannel.Request,
                                                           createResponse: Int => AbstractResponse): Unit = {
    val timeMs = time.milliseconds
    val controllerThrottleTimeMs = controllerMutationQuota.throttleTime
    val requestThrottleTimeMs = quotas.request.maybeRecordAndGetThrottleTimeMs(request, timeMs)
    val maxThrottleTimeMs = Math.max(controllerThrottleTimeMs, requestThrottleTimeMs)
    // Only throttle non-forwarded requests
    if (maxThrottleTimeMs > 0 && !request.isForwarded) {
      request.apiThrottleTimeMs = maxThrottleTimeMs
      if (controllerThrottleTimeMs > requestThrottleTimeMs) {
        quotas.controllerMutation.throttle(request, controllerThrottleTimeMs, requestChannel.sendResponse)
      } else {
        quotas.request.throttle(request, requestThrottleTimeMs, requestChannel.sendResponse)
      }
    }

    sendResponse(request, Some(createResponse(maxThrottleTimeMs)), None)
  }

  private def sendResponseExemptThrottle(request: RequestChannel.Request,
                                         response: AbstractResponse,
                                         onComplete: Option[Send => Unit] = None): Unit = {
    quotas.request.maybeRecordExempt(request)
    sendResponse(request, Some(response), onComplete)
  }

  private def sendErrorResponseExemptThrottle(request: RequestChannel.Request, error: Throwable): Unit = {
    quotas.request.maybeRecordExempt(request)
    sendErrorOrCloseConnection(request, error, 0)
  }

  private def sendErrorOrCloseConnection(request: RequestChannel.Request, error: Throwable, throttleMs: Int): Unit = {
    val requestBody = request.body[AbstractRequest]
    val response = requestBody.getErrorResponse(throttleMs, error)
    if (response == null)
      closeConnection(request, requestBody.errorCounts(error))
    else
      sendResponse(request, Some(response), None)
  }

  private def sendNoOpResponseExemptThrottle(request: RequestChannel.Request): Unit = {
    quotas.request.maybeRecordExempt(request)
    sendResponse(request, None, None)
  }

  private def closeConnection(request: RequestChannel.Request, errorCounts: java.util.Map[Errors, Integer]): Unit = {
    // This case is used when the request handler has encountered an error, but the client
    // does not expect a response (e.g. when produce request has acks set to 0)
    requestChannel.updateErrorMetrics(request.header.apiKey, errorCounts.asScala)
    requestChannel.sendResponse(new RequestChannel.CloseConnectionResponse(request))
  }

  private def sendResponse(request: RequestChannel.Request,
                           responseOpt: Option[AbstractResponse],
                           onComplete: Option[Send => Unit]): Unit = {
    // Update error metrics for each error code in the response including Errors.NONE
    responseOpt.foreach(response => requestChannel.updateErrorMetrics(request.header.apiKey, response.errorCounts.asScala))

    val response = responseOpt match {
      case Some(response) =>
        new RequestChannel.SendResponse(
          request,
          request.buildResponseSend(response),
          request.responseNode(response),
          onComplete
        )
      case None =>
        new RequestChannel.NoOpResponse(request)
    }

    requestChannel.sendResponse(response)
  }

>>>>>>> ee08b0b3
  private def isBrokerEpochStale(brokerEpochInRequest: Long): Boolean = {
    // Broker epoch in LeaderAndIsr/UpdateMetadata/StopReplica request is unknown
    // if the controller hasn't been upgraded to use KIP-380
    if (brokerEpochInRequest == AbstractControlRequest.UNKNOWN_BROKER_EPOCH) false
    else {
      // brokerEpochInRequest > controller.brokerEpoch is possible in rare scenarios where the controller gets notified
      // about the new broker epoch and sends a control request with this epoch before the broker learns about it
      brokerEpochInRequest < controller.brokerEpoch
    }
  }

}

object KafkaApis {
  // Traffic from both in-sync and out of sync replicas are accounted for in replication quota to ensure total replication
  // traffic doesn't exceed quota.
  private[server] def sizeOfThrottledPartitions(versionId: Short,
                                                unconvertedResponse: FetchResponse[Records],
                                                quota: ReplicationQuotaManager): Int = {
    FetchResponse.sizeOf(versionId, unconvertedResponse.responseData.entrySet
      .iterator.asScala.filter(element => quota.isThrottled(element.getKey)).asJava)
  }
}<|MERGE_RESOLUTION|>--- conflicted
+++ resolved
@@ -131,37 +131,6 @@
     info("Shutdown complete.")
   }
 
-<<<<<<< HEAD
-  private def maybeHandleInvalidEnvelope(
-    envelope: RequestChannel.Request,
-    forwardedApiKey: ApiKeys
-  ): Boolean = {
-    def sendEnvelopeError(error: Errors): Unit = {
-      apisUtils.sendErrorResponseMaybeThrottle(envelope, error.exception)
-    }
-
-    if (!config.metadataQuorumEnabled || !envelope.context.fromPrivilegedListener) {
-      // If the designated forwarding request is not coming from a privileged listener, or
-      // forwarding is not enabled yet, we would not handle the request.
-      requestChannel.closeConnection(envelope, Collections.emptyMap())
-      true
-    } else if (!apisUtils.authorize(envelope.context, CLUSTER_ACTION, CLUSTER, CLUSTER_NAME)) {
-      // Forwarding request must have CLUSTER_ACTION authorization to reduce the risk of impersonation.
-      sendEnvelopeError(Errors.CLUSTER_AUTHORIZATION_FAILED)
-      true
-    } else if (!forwardedApiKey.forwardable) {
-      sendEnvelopeError(Errors.INVALID_REQUEST)
-      true
-    } else if (!controller.isActive) {
-      sendEnvelopeError(Errors.NOT_CONTROLLER)
-      true
-    } else {
-      false
-    }
-  }
-
-=======
->>>>>>> ee08b0b3
   private def isForwardingEnabled(request: RequestChannel.Request): Boolean = {
     config.metadataQuorumEnabled && request.context.principalSerde.isPresent
   }
@@ -250,18 +219,12 @@
 
         // Until we are ready to integrate the Raft layer, these APIs are treated as
         // unexpected and we just close the connection.
-<<<<<<< HEAD
         case ApiKeys.VOTE => requestChannel.closeConnection(request, util.Collections.emptyMap())
         case ApiKeys.BEGIN_QUORUM_EPOCH => requestChannel.closeConnection(request, util.Collections.emptyMap())
         case ApiKeys.END_QUORUM_EPOCH => requestChannel.closeConnection(request, util.Collections.emptyMap())
         case ApiKeys.DESCRIBE_QUORUM => requestChannel.closeConnection(request, util.Collections.emptyMap())
-=======
-        case ApiKeys.VOTE => closeConnection(request, util.Collections.emptyMap())
-        case ApiKeys.BEGIN_QUORUM_EPOCH => closeConnection(request, util.Collections.emptyMap())
-        case ApiKeys.END_QUORUM_EPOCH => closeConnection(request, util.Collections.emptyMap())
-        case ApiKeys.DESCRIBE_QUORUM => closeConnection(request, util.Collections.emptyMap())
-        case ApiKeys.FETCH_SNAPSHOT => closeConnection(request, util.Collections.emptyMap())
->>>>>>> ee08b0b3
+        case ApiKeys.FETCH_SNAPSHOT => requestChannel.closeConnection(request, util.Collections.emptyMap())
+
       }
     } catch {
       case e: FatalExitError => throw e
@@ -587,14 +550,6 @@
         apisUtils.sendErrorResponseMaybeThrottle(request, Errors.TRANSACTIONAL_ID_AUTHORIZATION_FAILED.exception)
         return
       }
-<<<<<<< HEAD
-      // Note that authorization to a transactionalId implies ProducerId authorization
-
-    } else if (hasIdempotentRecords && !apisUtils.authorize(request.context, IDEMPOTENT_WRITE, CLUSTER, CLUSTER_NAME)) {
-      apisUtils.sendErrorResponseMaybeThrottle(request, Errors.CLUSTER_AUTHORIZATION_FAILED.exception)
-      return
-=======
->>>>>>> ee08b0b3
     }
 
     val unauthorizedTopicResponses = mutable.Map[TopicPartition, PartitionResponse]()
@@ -992,11 +947,7 @@
     else
       handleListOffsetRequestV1AndAbove(request)
 
-<<<<<<< HEAD
-    apisUtils.sendResponseMaybeThrottle(request, requestThrottleMs => new ListOffsetResponse(new ListOffsetResponseData()
-=======
-    sendResponseMaybeThrottle(request, requestThrottleMs => new ListOffsetsResponse(new ListOffsetsResponseData()
->>>>>>> ee08b0b3
+    apisUtils.sendResponseMaybeThrottle(request, requestThrottleMs => new ListOffsetsResponse(new ListOffsetsResponseData()
       .setThrottleTimeMs(requestThrottleMs)
       .setTopics(topics.asJava)))
   }
@@ -2105,14 +2056,9 @@
         apisUtils.sendErrorResponseMaybeThrottle(request, Errors.TRANSACTIONAL_ID_AUTHORIZATION_FAILED.exception)
         return
       }
-<<<<<<< HEAD
-    } else if (!apisUtils.authorize(request.context, IDEMPOTENT_WRITE, CLUSTER, CLUSTER_NAME)) {
+    } else if (!apisUtils.authorize(request.context, IDEMPOTENT_WRITE, CLUSTER, CLUSTER_NAME, true, false)
+        && !authorizeByResourceType(request.context, AclOperation.WRITE, ResourceType.TOPIC)) {
       apisUtils.sendErrorResponseMaybeThrottle(request, Errors.CLUSTER_AUTHORIZATION_FAILED.exception)
-=======
-    } else if (!authorize(request.context, IDEMPOTENT_WRITE, CLUSTER, CLUSTER_NAME, true, false)
-        && !authorizeByResourceType(request.context, AclOperation.WRITE, ResourceType.TOPIC)) {
-      sendErrorResponseMaybeThrottle(request, Errors.CLUSTER_AUTHORIZATION_FAILED.exception)
->>>>>>> ee08b0b3
       return
     }
 
@@ -3223,26 +3169,12 @@
     val alterIsrRequest = request.body[AlterIsrRequest]
     authorizeClusterOperation(request, CLUSTER_ACTION)
 
-<<<<<<< HEAD
-    if (!apisUtils.authorize(request.context, CLUSTER_ACTION, CLUSTER, CLUSTER_NAME)) {
-      apisUtils.sendResponseMaybeThrottle(request, requestThrottleMs =>
-        alterIsrRequest.getErrorResponse(requestThrottleMs, Errors.CLUSTER_AUTHORIZATION_FAILED.exception))
-    } else if (!controller.isActive) {
-      apisUtils.sendResponseMaybeThrottle(request, requestThrottleMs =>
-        alterIsrRequest.getErrorResponse(requestThrottleMs, Errors.NOT_CONTROLLER.exception()))
-    } else {
-      controller.alterIsrs(alterIsrRequest.data,
-        alterIsrResp => apisUtils.sendResponseMaybeThrottle(request, requestThrottleMs =>
-          new AlterIsrResponse(alterIsrResp.setThrottleTimeMs(requestThrottleMs))
-        )
-=======
     if (!controller.isActive)
-      sendResponseExemptThrottle(request, alterIsrRequest.getErrorResponse(
+      apisUtils.sendResponseExemptThrottle(request, alterIsrRequest.getErrorResponse(
         AbstractResponse.DEFAULT_THROTTLE_TIME, Errors.NOT_CONTROLLER.exception))
     else
       controller.alterIsrs(alterIsrRequest.data, alterIsrResp =>
-        sendResponseExemptThrottle(request, new AlterIsrResponse(alterIsrResp))
->>>>>>> ee08b0b3
+        apisUtils.sendResponseExemptThrottle(request, new AlterIsrResponse(alterIsrResp))
       )
   }
 
@@ -3278,8 +3210,6 @@
     }
   }
 
-<<<<<<< HEAD
-=======
   def handleEnvelope(request: RequestChannel.Request): Unit = {
     val envelope = request.body[EnvelopeRequest]
 
@@ -3415,7 +3345,6 @@
       authZ.authorize(requestContext, actions).get(0) == AuthorizationResult.ALLOWED
     }
   }
->>>>>>> ee08b0b3
 
   private def authorizeByResourceType(requestContext: RequestContext,
                                       operation: AclOperation,
@@ -3498,8 +3427,6 @@
     request.temporaryMemoryBytes = conversionStats.temporaryMemoryBytes
   }
 
-<<<<<<< HEAD
-=======
   private def handleError(request: RequestChannel.Request, e: Throwable): Unit = {
     val mayThrottle = e.isInstanceOf[ClusterAuthorizationException] || !request.header.apiKey.clusterAction
     error("Error when handling request: " +
@@ -3628,7 +3555,6 @@
     requestChannel.sendResponse(response)
   }
 
->>>>>>> ee08b0b3
   private def isBrokerEpochStale(brokerEpochInRequest: Long): Boolean = {
     // Broker epoch in LeaderAndIsr/UpdateMetadata/StopReplica request is unknown
     // if the controller hasn't been upgraded to use KIP-380
