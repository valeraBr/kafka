/**
 * Licensed to the Apache Software Foundation (ASF) under one or more
 * contributor license agreements.  See the NOTICE file distributed with
 * this work for additional information regarding copyright ownership.
 * The ASF licenses this file to You under the Apache License, Version 2.0
 * (the "License"); you may not use this file except in compliance with
 * the License.  You may obtain a copy of the License at
 *
 *    http://www.apache.org/licenses/LICENSE-2.0
 *
 * Unless required by applicable law or agreed to in writing, software
 * distributed under the License is distributed on an "AS IS" BASIS,
 * WITHOUT WARRANTIES OR CONDITIONS OF ANY KIND, either express or implied.
 * See the License for the specific language governing permissions and
 * limitations under the License.
 */

package kafka.server

import java.lang.{Byte => JByte}
import java.lang.{Long => JLong}
import java.nio.ByteBuffer
import java.util
import java.util.{Collections, Optional}
import java.util.concurrent.ConcurrentHashMap
import java.util.concurrent.atomic.AtomicInteger

import kafka.admin.{AdminUtils, RackAwareMode}
import kafka.api.ElectLeadersRequestOps
import kafka.api.{ApiVersion, KAFKA_0_11_0_IV0, KAFKA_2_3_IV0}
import kafka.cluster.Partition
import kafka.common.OffsetAndMetadata
import kafka.controller.{KafkaController, ReplicaAssignment}
import kafka.coordinator.group.{GroupCoordinator, JoinGroupResult, LeaveGroupResult, SyncGroupResult}
import kafka.coordinator.transaction.{InitProducerIdResult, TransactionCoordinator}
import kafka.log.AppendOrigin
import kafka.message.ZStdCompressionCodec
import kafka.network.RequestChannel
import kafka.security.authorizer.{AclEntry, AuthorizerUtils}
import kafka.server.QuotaFactory.{QuotaManagers, UnboundedQuota}
import kafka.utils.{CoreUtils, Logging}
import kafka.utils.Implicits._
import kafka.zk.{AdminZkClient, KafkaZkClient}
import org.apache.kafka.clients.admin.{AlterConfigOp, ConfigEntry}
import org.apache.kafka.clients.admin.AlterConfigOp.OpType
import org.apache.kafka.common.acl.{AclBinding, AclOperation}
import org.apache.kafka.common.acl.AclOperation._
import org.apache.kafka.common.config.ConfigResource
import org.apache.kafka.common.errors._
import org.apache.kafka.common.internals.{FatalExitError, Topic}
import org.apache.kafka.common.internals.Topic.{GROUP_METADATA_TOPIC_NAME, TRANSACTION_STATE_TOPIC_NAME, isInternal}
import org.apache.kafka.common.message.CreateTopicsRequestData.CreatableTopic
import org.apache.kafka.common.message.CreatePartitionsResponseData.CreatePartitionsTopicResult
import org.apache.kafka.common.message.{AddOffsetsToTxnResponseData, AlterConfigsResponseData, AlterPartitionReassignmentsResponseData, AlterReplicaLogDirsResponseData, CreateAclsResponseData, CreatePartitionsResponseData, CreateTopicsResponseData, DeleteAclsResponseData, DeleteGroupsResponseData, DeleteRecordsResponseData, DeleteTopicsResponseData, DescribeAclsResponseData, DescribeConfigsResponseData, DescribeGroupsResponseData, DescribeLogDirsResponseData, EndTxnResponseData, ExpireDelegationTokenResponseData, FindCoordinatorResponseData, HeartbeatResponseData, InitProducerIdResponseData, JoinGroupResponseData, LeaveGroupResponseData, ListGroupsResponseData, ListOffsetResponseData, ListPartitionReassignmentsResponseData, MetadataResponseData, OffsetCommitRequestData, OffsetCommitResponseData, OffsetDeleteResponseData, RenewDelegationTokenResponseData, SaslAuthenticateResponseData, SaslHandshakeResponseData, StopReplicaResponseData, SyncGroupResponseData, UpdateMetadataResponseData}
import org.apache.kafka.common.message.CreateTopicsResponseData.{CreatableTopicResult, CreatableTopicResultCollection}
import org.apache.kafka.common.message.DeleteGroupsResponseData.{DeletableGroupResult, DeletableGroupResultCollection}
import org.apache.kafka.common.message.AlterPartitionReassignmentsResponseData.{ReassignablePartitionResponse, ReassignableTopicResponse}
import org.apache.kafka.common.message.CreateAclsResponseData.AclCreationResult
import org.apache.kafka.common.message.DeleteTopicsResponseData.{DeletableTopicResult, DeletableTopicResultCollection}
import org.apache.kafka.common.message.DeleteRecordsResponseData.{DeleteRecordsPartitionResult, DeleteRecordsTopicResult}
import org.apache.kafka.common.message.ElectLeadersResponseData.PartitionResult
import org.apache.kafka.common.message.ElectLeadersResponseData.ReplicaElectionResult
import org.apache.kafka.common.message.LeaveGroupResponseData.MemberResponse
import org.apache.kafka.common.message.ListOffsetRequestData.ListOffsetPartition
import org.apache.kafka.common.message.ListOffsetResponseData.{ListOffsetPartitionResponse, ListOffsetTopicResponse}
import org.apache.kafka.common.metrics.Metrics
import org.apache.kafka.common.network.{ListenerName, Send}
import org.apache.kafka.common.protocol.{ApiKeys, Errors}
import org.apache.kafka.common.record._
import org.apache.kafka.common.replica.ClientMetadata
import org.apache.kafka.common.replica.ClientMetadata.DefaultClientMetadata
import org.apache.kafka.common.requests.FindCoordinatorRequest.CoordinatorType
import org.apache.kafka.common.requests.ProduceResponse.PartitionResponse
import org.apache.kafka.common.requests._
import org.apache.kafka.common.resource.Resource.CLUSTER_NAME
import org.apache.kafka.common.resource.ResourceType._
import org.apache.kafka.common.resource.{PatternType, Resource, ResourcePattern, ResourceType}
import org.apache.kafka.common.security.auth.{KafkaPrincipal, SecurityProtocol}
import org.apache.kafka.common.security.token.delegation.{DelegationToken, TokenInformation}
import org.apache.kafka.common.utils.{ProducerIdAndEpoch, Time, Utils}
import org.apache.kafka.common.{Node, TopicPartition}
import org.apache.kafka.common.message.AlterConfigsResponseData.AlterConfigsResourceResponse
import org.apache.kafka.common.message.MetadataResponseData.{MetadataResponsePartition, MetadataResponseTopic}
import org.apache.kafka.server.authorizer._

import scala.compat.java8.OptionConverters._
import scala.jdk.CollectionConverters._
import scala.collection.mutable.ArrayBuffer
import scala.collection.{Map, Seq, Set, immutable, mutable}
import scala.util.{Failure, Success, Try}
import kafka.coordinator.group.GroupOverview

import scala.annotation.nowarn

/**
 * Logic to handle the various Kafka requests
 */
class KafkaApis(val requestChannel: RequestChannel,
                val replicaManager: ReplicaManager,
                val adminManager: AdminManager,
                val groupCoordinator: GroupCoordinator,
                val txnCoordinator: TransactionCoordinator,
                val controller: KafkaController,
                val forwardingManager: ForwardingManager,
                val zkClient: KafkaZkClient,
                val brokerId: Int,
                val config: KafkaConfig,
                val metadataCache: MetadataCache,
                val metrics: Metrics,
                val authorizer: Option[Authorizer],
                val quotas: QuotaManagers,
                val fetchManager: FetchManager,
                brokerTopicStats: BrokerTopicStats,
                val clusterId: String,
                time: Time,
                val tokenManager: DelegationTokenManager,
                val brokerFeatures: BrokerFeatures,
                val finalizedFeatureCache: FinalizedFeatureCache) extends ApiRequestHandler with Logging {

  type FetchResponseStats = Map[TopicPartition, RecordConversionStats]
  this.logIdent = "[KafkaApi-%d] ".format(brokerId)
  val adminZkClient = new AdminZkClient(zkClient)
  private val alterAclsPurgatory = new DelayedFuturePurgatory(purgatoryName = "AlterAcls", brokerId = config.brokerId)

  def close(): Unit = {
    alterAclsPurgatory.shutdown()
    info("Shutdown complete.")
  }

  private def maybeHandleInvalidEnvelope(
    envelope: RequestChannel.Request,
    forwardedApiKey: ApiKeys
  ): Boolean = {
    def sendEnvelopeError(error: Errors): Unit = {
      sendErrorResponseMaybeThrottle(envelope, error.exception)
    }

    if (!config.metadataQuorumEnabled || !envelope.context.fromPrivilegedListener) {
      // If the designated forwarding request is not coming from a privileged listener, or
      // forwarding is not enabled yet, we would not handle the request.
      closeConnection(envelope, Collections.emptyMap())
      true
    } else if (!authorize(envelope.context, CLUSTER_ACTION, CLUSTER, CLUSTER_NAME)) {
      // Forwarding request must have CLUSTER_ACTION authorization to reduce the risk of impersonation.
      sendEnvelopeError(Errors.CLUSTER_AUTHORIZATION_FAILED)
      true
    } else if (!forwardedApiKey.forwardable) {
      sendEnvelopeError(Errors.INVALID_REQUEST)
      true
    } else if (!controller.isActive) {
      sendEnvelopeError(Errors.NOT_CONTROLLER)
      true
    } else {
      false
    }
  }

  private def isForwardingEnabled(request: RequestChannel.Request): Boolean = {
    config.metadataQuorumEnabled && request.context.principalSerde.isPresent
  }

  private def maybeForward(
    request: RequestChannel.Request,
    handler: RequestChannel.Request => Unit
  ): Unit = {
    def responseCallback(response: AbstractResponse): Unit = {
      sendForwardedResponse(request, response)
    }

    if (!request.isForwarded && !controller.isActive && isForwardingEnabled(request)) {
      forwardingManager.forwardRequest(request, responseCallback)
    } else {
      // When the KIP-500 mode is off or the principal serde is undefined, forwarding is not supported,
      // therefore requests are handled directly.
      handler(request)
    }
  }

  /**
   * Top-level method that handles all requests and multiplexes to the right api
   */
  override def handle(request: RequestChannel.Request): Unit = {
    try {
      trace(s"Handling request:${request.requestDesc(true)} from connection ${request.context.connectionId};" +
        s"securityProtocol:${request.context.securityProtocol},principal:${request.context.principal}")

      request.envelope.foreach { envelope =>
        if (maybeHandleInvalidEnvelope(envelope, request.header.apiKey)) {
          return
        }
      }

      request.header.apiKey match {
        case ApiKeys.PRODUCE => handleProduceRequest(request)
        case ApiKeys.FETCH => handleFetchRequest(request)
        case ApiKeys.LIST_OFFSETS => handleListOffsetRequest(request)
        case ApiKeys.METADATA => handleTopicMetadataRequest(request)
        case ApiKeys.LEADER_AND_ISR => handleLeaderAndIsrRequest(request)
        case ApiKeys.STOP_REPLICA => handleStopReplicaRequest(request)
        case ApiKeys.UPDATE_METADATA => handleUpdateMetadataRequest(request)
        case ApiKeys.CONTROLLED_SHUTDOWN => handleControlledShutdownRequest(request)
        case ApiKeys.OFFSET_COMMIT => handleOffsetCommitRequest(request)
        case ApiKeys.OFFSET_FETCH => handleOffsetFetchRequest(request)
        case ApiKeys.FIND_COORDINATOR => handleFindCoordinatorRequest(request)
        case ApiKeys.JOIN_GROUP => handleJoinGroupRequest(request)
        case ApiKeys.HEARTBEAT => handleHeartbeatRequest(request)
        case ApiKeys.LEAVE_GROUP => handleLeaveGroupRequest(request)
        case ApiKeys.SYNC_GROUP => handleSyncGroupRequest(request)
        case ApiKeys.DESCRIBE_GROUPS => handleDescribeGroupRequest(request)
        case ApiKeys.LIST_GROUPS => handleListGroupsRequest(request)
        case ApiKeys.SASL_HANDSHAKE => handleSaslHandshakeRequest(request)
        case ApiKeys.API_VERSIONS => handleApiVersionsRequest(request)
        case ApiKeys.CREATE_TOPICS => maybeForward(request, handleCreateTopicsRequest)
        case ApiKeys.DELETE_TOPICS => maybeForward(request, handleDeleteTopicsRequest)
        case ApiKeys.DELETE_RECORDS => handleDeleteRecordsRequest(request)
        case ApiKeys.INIT_PRODUCER_ID => handleInitProducerIdRequest(request)
        case ApiKeys.OFFSET_FOR_LEADER_EPOCH => handleOffsetForLeaderEpochRequest(request)
        case ApiKeys.ADD_PARTITIONS_TO_TXN => handleAddPartitionToTxnRequest(request)
        case ApiKeys.ADD_OFFSETS_TO_TXN => handleAddOffsetsToTxnRequest(request)
        case ApiKeys.END_TXN => handleEndTxnRequest(request)
        case ApiKeys.WRITE_TXN_MARKERS => handleWriteTxnMarkersRequest(request)
        case ApiKeys.TXN_OFFSET_COMMIT => handleTxnOffsetCommitRequest(request)
        case ApiKeys.DESCRIBE_ACLS => handleDescribeAcls(request)
        case ApiKeys.CREATE_ACLS => maybeForward(request, handleCreateAcls)
        case ApiKeys.DELETE_ACLS => maybeForward(request, handleDeleteAcls)
        case ApiKeys.ALTER_CONFIGS => maybeForward(request, handleAlterConfigsRequest)
        case ApiKeys.DESCRIBE_CONFIGS => handleDescribeConfigsRequest(request)
        case ApiKeys.ALTER_REPLICA_LOG_DIRS => handleAlterReplicaLogDirsRequest(request)
        case ApiKeys.DESCRIBE_LOG_DIRS => handleDescribeLogDirsRequest(request)
        case ApiKeys.SASL_AUTHENTICATE => handleSaslAuthenticateRequest(request)
        case ApiKeys.CREATE_PARTITIONS => maybeForward(request, handleCreatePartitionsRequest)
        case ApiKeys.CREATE_DELEGATION_TOKEN => maybeForward(request, handleCreateTokenRequest)
        case ApiKeys.RENEW_DELEGATION_TOKEN => maybeForward(request, handleRenewTokenRequest)
        case ApiKeys.EXPIRE_DELEGATION_TOKEN => maybeForward(request, handleExpireTokenRequest)
        case ApiKeys.DESCRIBE_DELEGATION_TOKEN => handleDescribeTokensRequest(request)
        case ApiKeys.DELETE_GROUPS => handleDeleteGroupsRequest(request)
        case ApiKeys.ELECT_LEADERS => handleElectReplicaLeader(request)
        case ApiKeys.INCREMENTAL_ALTER_CONFIGS => maybeForward(request, handleIncrementalAlterConfigsRequest)
        case ApiKeys.ALTER_PARTITION_REASSIGNMENTS => maybeForward(request, handleAlterPartitionReassignmentsRequest)
        case ApiKeys.LIST_PARTITION_REASSIGNMENTS => handleListPartitionReassignmentsRequest(request)
        case ApiKeys.OFFSET_DELETE => handleOffsetDeleteRequest(request)
        case ApiKeys.DESCRIBE_CLIENT_QUOTAS => handleDescribeClientQuotasRequest(request)
        case ApiKeys.ALTER_CLIENT_QUOTAS => maybeForward(request, handleAlterClientQuotasRequest)
        case ApiKeys.DESCRIBE_USER_SCRAM_CREDENTIALS => handleDescribeUserScramCredentialsRequest(request)
        case ApiKeys.ALTER_USER_SCRAM_CREDENTIALS => maybeForward(request, handleAlterUserScramCredentialsRequest)
        case ApiKeys.ALTER_ISR => handleAlterIsrRequest(request)
        case ApiKeys.UPDATE_FEATURES => maybeForward(request, handleUpdateFeatures)
        case ApiKeys.ENVELOPE => throw new IllegalStateException(
          "Envelope request should not be handled directly in top level API")

        // Until we are ready to integrate the Raft layer, these APIs are treated as
        // unexpected and we just close the connection.
        case ApiKeys.VOTE => closeConnection(request, util.Collections.emptyMap())
        case ApiKeys.BEGIN_QUORUM_EPOCH => closeConnection(request, util.Collections.emptyMap())
        case ApiKeys.END_QUORUM_EPOCH => closeConnection(request, util.Collections.emptyMap())
        case ApiKeys.DESCRIBE_QUORUM => closeConnection(request, util.Collections.emptyMap())
      }
    } catch {
      case e: FatalExitError => throw e
      case e: Throwable => handleError(request, e)
    } finally {
      // try to complete delayed action. In order to avoid conflicting locking, the actions to complete delayed requests
      // are kept in a queue. We add the logic to check the ReplicaManager queue at the end of KafkaApis.handle() and the
      // expiration thread for certain delayed operations (e.g. DelayedJoin)
      replicaManager.tryCompleteActions()
      // The local completion time may be set while processing the request. Only record it if it's unset.
      if (request.apiLocalCompleteTimeNanos < 0)
        request.apiLocalCompleteTimeNanos = time.nanoseconds
    }
  }

  def handleLeaderAndIsrRequest(request: RequestChannel.Request): Unit = {
    // ensureTopicExists is only for client facing requests
    // We can't have the ensureTopicExists check here since the controller sends it as an advisory to all brokers so they
    // stop serving data to clients for the topic being deleted
    val correlationId = request.header.correlationId
    val leaderAndIsrRequest = request.body[LeaderAndIsrRequest]

    def onLeadershipChange(updatedLeaders: Iterable[Partition], updatedFollowers: Iterable[Partition]): Unit = {
      // for each new leader or follower, call coordinator to handle consumer group migration.
      // this callback is invoked under the replica state change lock to ensure proper order of
      // leadership changes
      updatedLeaders.foreach { partition =>
        if (partition.topic == GROUP_METADATA_TOPIC_NAME)
          groupCoordinator.onElection(partition.partitionId)
        else if (partition.topic == TRANSACTION_STATE_TOPIC_NAME)
          txnCoordinator.onElection(partition.partitionId, partition.getLeaderEpoch)
      }

      updatedFollowers.foreach { partition =>
        if (partition.topic == GROUP_METADATA_TOPIC_NAME)
          groupCoordinator.onResignation(partition.partitionId)
        else if (partition.topic == TRANSACTION_STATE_TOPIC_NAME)
          txnCoordinator.onResignation(partition.partitionId, Some(partition.getLeaderEpoch))
      }
    }

    authorizeClusterOperation(request, CLUSTER_ACTION)
    if (isBrokerEpochStale(leaderAndIsrRequest.brokerEpoch)) {
      // When the broker restarts very quickly, it is possible for this broker to receive request intended
      // for its previous generation so the broker should skip the stale request.
      info("Received LeaderAndIsr request with broker epoch " +
        s"${leaderAndIsrRequest.brokerEpoch} smaller than the current broker epoch ${controller.brokerEpoch}")
      sendResponseExemptThrottle(request, leaderAndIsrRequest.getErrorResponse(0, Errors.STALE_BROKER_EPOCH.exception))
    } else {
      val response = replicaManager.becomeLeaderOrFollower(correlationId, leaderAndIsrRequest, onLeadershipChange)
      sendResponseExemptThrottle(request, response)
    }
  }

  def handleStopReplicaRequest(request: RequestChannel.Request): Unit = {
    // ensureTopicExists is only for client facing requests
    // We can't have the ensureTopicExists check here since the controller sends it as an advisory to all brokers so they
    // stop serving data to clients for the topic being deleted
    val stopReplicaRequest = request.body[StopReplicaRequest]
    authorizeClusterOperation(request, CLUSTER_ACTION)
    if (isBrokerEpochStale(stopReplicaRequest.brokerEpoch)) {
      // When the broker restarts very quickly, it is possible for this broker to receive request intended
      // for its previous generation so the broker should skip the stale request.
      info("Received StopReplica request with broker epoch " +
        s"${stopReplicaRequest.brokerEpoch} smaller than the current broker epoch ${controller.brokerEpoch}")
      sendResponseExemptThrottle(request, new StopReplicaResponse(
        new StopReplicaResponseData().setErrorCode(Errors.STALE_BROKER_EPOCH.code)))
    } else {
      val partitionStates = stopReplicaRequest.partitionStates().asScala
      val (result, error) = replicaManager.stopReplicas(
        request.context.correlationId,
        stopReplicaRequest.controllerId,
        stopReplicaRequest.controllerEpoch,
        stopReplicaRequest.brokerEpoch,
        partitionStates)
      // Clear the coordinator caches in case we were the leader. In the case of a reassignment, we
      // cannot rely on the LeaderAndIsr API for this since it is only sent to active replicas.
      result.forKeyValue { (topicPartition, error) =>
        if (error == Errors.NONE) {
          if (topicPartition.topic == GROUP_METADATA_TOPIC_NAME
              && partitionStates(topicPartition).deletePartition) {
            groupCoordinator.onResignation(topicPartition.partition)
          } else if (topicPartition.topic == TRANSACTION_STATE_TOPIC_NAME
                     && partitionStates(topicPartition).deletePartition) {
            val partitionState = partitionStates(topicPartition)
            val leaderEpoch = if (partitionState.leaderEpoch >= 0)
                Some(partitionState.leaderEpoch)
            else
              None
            txnCoordinator.onResignation(topicPartition.partition, coordinatorEpoch = leaderEpoch)
          }
        }
      }

      def toStopReplicaPartition(tp: TopicPartition, error: Errors) =
        new StopReplicaResponseData.StopReplicaPartitionError()
          .setTopicName(tp.topic)
          .setPartitionIndex(tp.partition)
          .setErrorCode(error.code)

      sendResponseExemptThrottle(request, new StopReplicaResponse(new StopReplicaResponseData()
        .setErrorCode(error.code)
        .setPartitionErrors(result.map {
          case (tp, error) => toStopReplicaPartition(tp, error)
        }.toBuffer.asJava)))
    }

    CoreUtils.swallow(replicaManager.replicaFetcherManager.shutdownIdleFetcherThreads(), this)
  }

  def handleUpdateMetadataRequest(request: RequestChannel.Request): Unit = {
    val correlationId = request.header.correlationId
    val updateMetadataRequest = request.body[UpdateMetadataRequest]

    authorizeClusterOperation(request, CLUSTER_ACTION)
    if (isBrokerEpochStale(updateMetadataRequest.brokerEpoch)) {
      // When the broker restarts very quickly, it is possible for this broker to receive request intended
      // for its previous generation so the broker should skip the stale request.
      info("Received update metadata request with broker epoch " +
        s"${updateMetadataRequest.brokerEpoch} smaller than the current broker epoch ${controller.brokerEpoch}")
      sendResponseExemptThrottle(request,
        new UpdateMetadataResponse(new UpdateMetadataResponseData().setErrorCode(Errors.STALE_BROKER_EPOCH.code)))
    } else {
      val deletedPartitions = replicaManager.maybeUpdateMetadataCache(correlationId, updateMetadataRequest)
      if (deletedPartitions.nonEmpty)
        groupCoordinator.handleDeletedPartitions(deletedPartitions)

      if (adminManager.hasDelayedTopicOperations) {
        updateMetadataRequest.partitionStates.forEach { partitionState =>
          adminManager.tryCompleteDelayedTopicOperations(partitionState.topicName)
        }
      }
      quotas.clientQuotaCallback.foreach { callback =>
        if (callback.updateClusterMetadata(metadataCache.getClusterMetadata(clusterId, request.context.listenerName))) {
          quotas.fetch.updateQuotaMetricConfigs()
          quotas.produce.updateQuotaMetricConfigs()
          quotas.request.updateQuotaMetricConfigs()
          quotas.controllerMutation.updateQuotaMetricConfigs()
        }
      }
      if (replicaManager.hasDelayedElectionOperations) {
        updateMetadataRequest.partitionStates.forEach { partitionState =>
          val tp = new TopicPartition(partitionState.topicName, partitionState.partitionIndex)
          replicaManager.tryCompleteElection(TopicPartitionOperationKey(tp))
        }
      }
      sendResponseExemptThrottle(request, new UpdateMetadataResponse(
        new UpdateMetadataResponseData().setErrorCode(Errors.NONE.code)))
    }
  }

  def handleControlledShutdownRequest(request: RequestChannel.Request): Unit = {
    // ensureTopicExists is only for client facing requests
    // We can't have the ensureTopicExists check here since the controller sends it as an advisory to all brokers so they
    // stop serving data to clients for the topic being deleted
    val controlledShutdownRequest = request.body[ControlledShutdownRequest]
    authorizeClusterOperation(request, CLUSTER_ACTION)

    def controlledShutdownCallback(controlledShutdownResult: Try[Set[TopicPartition]]): Unit = {
      val response = controlledShutdownResult match {
        case Success(partitionsRemaining) =>
         ControlledShutdownResponse.prepareResponse(Errors.NONE, partitionsRemaining.asJava)

        case Failure(throwable) =>
          controlledShutdownRequest.getErrorResponse(throwable)
      }
      sendResponseExemptThrottle(request, response)
    }
    controller.controlledShutdown(controlledShutdownRequest.data.brokerId, controlledShutdownRequest.data.brokerEpoch, controlledShutdownCallback)
  }

  /**
   * Handle an offset commit request
   */
  def handleOffsetCommitRequest(request: RequestChannel.Request): Unit = {
    val header = request.header
    val offsetCommitRequest = request.body[OffsetCommitRequest]

    val unauthorizedTopicErrors = mutable.Map[TopicPartition, Errors]()
    val nonExistingTopicErrors = mutable.Map[TopicPartition, Errors]()
    // the callback for sending an offset commit response
    def sendResponseCallback(commitStatus: Map[TopicPartition, Errors]): Unit = {
      val combinedCommitStatus = commitStatus ++ unauthorizedTopicErrors ++ nonExistingTopicErrors
      if (isDebugEnabled)
        combinedCommitStatus.forKeyValue { (topicPartition, error) =>
          if (error != Errors.NONE) {
            debug(s"Offset commit request with correlation id ${header.correlationId} from client ${header.clientId} " +
              s"on partition $topicPartition failed due to ${error.exceptionName}")
          }
        }
      sendResponseMaybeThrottle(request, requestThrottleMs =>
        new OffsetCommitResponse(requestThrottleMs, combinedCommitStatus.asJava))
    }

    // reject the request if not authorized to the group
    if (!authorize(request.context, READ, GROUP, offsetCommitRequest.data.groupId)) {
      val error = Errors.GROUP_AUTHORIZATION_FAILED
      val responseTopicList = OffsetCommitRequest.getErrorResponseTopics(
        offsetCommitRequest.data.topics,
        error)

      sendResponseMaybeThrottle(request, requestThrottleMs => new OffsetCommitResponse(
        new OffsetCommitResponseData()
            .setTopics(responseTopicList)
            .setThrottleTimeMs(requestThrottleMs)
      ))
    } else if (offsetCommitRequest.data.groupInstanceId != null && config.interBrokerProtocolVersion < KAFKA_2_3_IV0) {
      // Only enable static membership when IBP >= 2.3, because it is not safe for the broker to use the static member logic
      // until we are sure that all brokers support it. If static group being loaded by an older coordinator, it will discard
      // the group.instance.id field, so static members could accidentally become "dynamic", which leads to wrong states.
      val errorMap = new mutable.HashMap[TopicPartition, Errors]
      for (topicData <- offsetCommitRequest.data.topics.asScala) {
        for (partitionData <- topicData.partitions.asScala) {
          val topicPartition = new TopicPartition(topicData.name, partitionData.partitionIndex)
          errorMap += topicPartition -> Errors.UNSUPPORTED_VERSION
        }
      }
      sendResponseCallback(errorMap.toMap)
    } else {
      val authorizedTopicRequestInfoBldr = immutable.Map.newBuilder[TopicPartition, OffsetCommitRequestData.OffsetCommitRequestPartition]

      val topics = offsetCommitRequest.data.topics.asScala
      val authorizedTopics = filterByAuthorized(request.context, READ, TOPIC, topics)(_.name)
      for (topicData <- topics) {
        for (partitionData <- topicData.partitions.asScala) {
          val topicPartition = new TopicPartition(topicData.name, partitionData.partitionIndex)
          if (!authorizedTopics.contains(topicData.name))
            unauthorizedTopicErrors += (topicPartition -> Errors.TOPIC_AUTHORIZATION_FAILED)
          else if (!metadataCache.contains(topicPartition))
            nonExistingTopicErrors += (topicPartition -> Errors.UNKNOWN_TOPIC_OR_PARTITION)
          else
            authorizedTopicRequestInfoBldr += (topicPartition -> partitionData)
        }
      }

      val authorizedTopicRequestInfo = authorizedTopicRequestInfoBldr.result()

      if (authorizedTopicRequestInfo.isEmpty)
        sendResponseCallback(Map.empty)
      else if (header.apiVersion == 0) {
        // for version 0 always store offsets to ZK
        val responseInfo = authorizedTopicRequestInfo.map {
          case (topicPartition, partitionData) =>
            try {
              if (partitionData.committedMetadata() != null
                && partitionData.committedMetadata().length > config.offsetMetadataMaxSize)
                (topicPartition, Errors.OFFSET_METADATA_TOO_LARGE)
              else {
                zkClient.setOrCreateConsumerOffset(
                  offsetCommitRequest.data.groupId,
                  topicPartition,
                  partitionData.committedOffset)
                (topicPartition, Errors.NONE)
              }
            } catch {
              case e: Throwable => (topicPartition, Errors.forException(e))
            }
        }
        sendResponseCallback(responseInfo)
      } else {
        // for version 1 and beyond store offsets in offset manager

        // "default" expiration timestamp is now + retention (and retention may be overridden if v2)
        // expire timestamp is computed differently for v1 and v2.
        //   - If v1 and no explicit commit timestamp is provided we treat it the same as v5.
        //   - If v1 and explicit retention time is provided we calculate expiration timestamp based on that
        //   - If v2/v3/v4 (no explicit commit timestamp) we treat it the same as v5.
        //   - For v5 and beyond there is no per partition expiration timestamp, so this field is no longer in effect
        val currentTimestamp = time.milliseconds
        val partitionData = authorizedTopicRequestInfo.map { case (k, partitionData) =>
          val metadata = if (partitionData.committedMetadata == null)
            OffsetAndMetadata.NoMetadata
          else
            partitionData.committedMetadata

          val leaderEpochOpt = if (partitionData.committedLeaderEpoch == RecordBatch.NO_PARTITION_LEADER_EPOCH)
            Optional.empty[Integer]
          else
            Optional.of[Integer](partitionData.committedLeaderEpoch)

          k -> new OffsetAndMetadata(
            offset = partitionData.committedOffset,
            leaderEpoch = leaderEpochOpt,
            metadata = metadata,
            commitTimestamp = partitionData.commitTimestamp match {
              case OffsetCommitRequest.DEFAULT_TIMESTAMP => currentTimestamp
              case customTimestamp => customTimestamp
            },
            expireTimestamp = offsetCommitRequest.data.retentionTimeMs match {
              case OffsetCommitRequest.DEFAULT_RETENTION_TIME => None
              case retentionTime => Some(currentTimestamp + retentionTime)
            }
          )
        }

        // call coordinator to handle commit offset
        groupCoordinator.handleCommitOffsets(
          offsetCommitRequest.data.groupId,
          offsetCommitRequest.data.memberId,
          Option(offsetCommitRequest.data.groupInstanceId),
          offsetCommitRequest.data.generationId,
          partitionData,
          sendResponseCallback)
      }
    }
  }

  /**
   * Handle a produce request
   */
  def handleProduceRequest(request: RequestChannel.Request): Unit = {
    val produceRequest = request.body[ProduceRequest]
    val numBytesAppended = request.header.toStruct.sizeOf + request.sizeOfBodyInBytes

    val (hasIdempotentRecords, hasTransactionalRecords) = {
      val flags = RequestUtils.flags(produceRequest)
      (flags.getKey, flags.getValue)
    }
    if (hasTransactionalRecords) {
      val isAuthorizedTransactional = produceRequest.transactionalId != null &&
        authorize(request.context, WRITE, TRANSACTIONAL_ID, produceRequest.transactionalId)
      if (!isAuthorizedTransactional) {
        sendErrorResponseMaybeThrottle(request, Errors.TRANSACTIONAL_ID_AUTHORIZATION_FAILED.exception)
        return
      }
<<<<<<< HEAD
=======
      // Note that authorization to a transactionalId implies ProducerId authorization

    } else if (hasIdempotentRecords && !authorize(request.context, IDEMPOTENT_WRITE, CLUSTER, CLUSTER_NAME)) {
      sendErrorResponseMaybeThrottle(request, Errors.CLUSTER_AUTHORIZATION_FAILED.exception)
      return
>>>>>>> 9412fc11
    }

    val unauthorizedTopicResponses = mutable.Map[TopicPartition, PartitionResponse]()
    val nonExistingTopicResponses = mutable.Map[TopicPartition, PartitionResponse]()
    val invalidRequestResponses = mutable.Map[TopicPartition, PartitionResponse]()
    val authorizedRequestInfo = mutable.Map[TopicPartition, MemoryRecords]()
    // cache the result to avoid redundant authorization calls
    val authorizedTopics = filterByAuthorized(request.context, WRITE, TOPIC,
      produceRequest.dataOrException().topicData().asScala)(_.name())

    produceRequest.dataOrException.topicData.forEach(topic => topic.partitionData.forEach { partition =>
      val topicPartition = new TopicPartition(topic.name, partition.index)
      // This caller assumes the type is MemoryRecords and that is true on current serialization
      // We cast the type to avoid causing big change to code base.
      // https://issues.apache.org/jira/browse/KAFKA-10698
      val memoryRecords = partition.records.asInstanceOf[MemoryRecords]
      if (!authorizedTopics.contains(topicPartition.topic))
        unauthorizedTopicResponses += topicPartition -> new PartitionResponse(Errors.TOPIC_AUTHORIZATION_FAILED)
      else if (!metadataCache.contains(topicPartition))
        nonExistingTopicResponses += topicPartition -> new PartitionResponse(Errors.UNKNOWN_TOPIC_OR_PARTITION)
      else
        try {
          ProduceRequest.validateRecords(request.header.apiVersion, memoryRecords)
          authorizedRequestInfo += (topicPartition -> memoryRecords)
        } catch {
          case e: ApiException =>
            invalidRequestResponses += topicPartition -> new PartitionResponse(Errors.forException(e))
        }
    })

    // the callback for sending a produce response
    // The construction of ProduceResponse is able to accept auto-generated protocol data so
    // KafkaApis#handleProduceRequest should apply auto-generated protocol to avoid extra conversion.
    // https://issues.apache.org/jira/browse/KAFKA-10730
    @nowarn("cat=deprecation")
    def sendResponseCallback(responseStatus: Map[TopicPartition, PartitionResponse]): Unit = {
      val mergedResponseStatus = responseStatus ++ unauthorizedTopicResponses ++ nonExistingTopicResponses ++ invalidRequestResponses
      var errorInResponse = false

      mergedResponseStatus.forKeyValue { (topicPartition, status) =>
        if (status.error != Errors.NONE) {
          errorInResponse = true
          debug("Produce request with correlation id %d from client %s on partition %s failed due to %s".format(
            request.header.correlationId,
            request.header.clientId,
            topicPartition,
            status.error.exceptionName))
        }
      }

      // Record both bandwidth and request quota-specific values and throttle by muting the channel if any of the quotas
      // have been violated. If both quotas have been violated, use the max throttle time between the two quotas. Note
      // that the request quota is not enforced if acks == 0.
      val timeMs = time.milliseconds()
      val bandwidthThrottleTimeMs = quotas.produce.maybeRecordAndGetThrottleTimeMs(request, numBytesAppended, timeMs)
      val requestThrottleTimeMs =
        if (produceRequest.acks == 0) 0
        else quotas.request.maybeRecordAndGetThrottleTimeMs(request, timeMs)
      val maxThrottleTimeMs = Math.max(bandwidthThrottleTimeMs, requestThrottleTimeMs)
      if (maxThrottleTimeMs > 0) {
        request.apiThrottleTimeMs = maxThrottleTimeMs
        if (bandwidthThrottleTimeMs > requestThrottleTimeMs) {
          quotas.produce.throttle(request, bandwidthThrottleTimeMs, requestChannel.sendResponse)
        } else {
          quotas.request.throttle(request, requestThrottleTimeMs, requestChannel.sendResponse)
        }
      }

      // Send the response immediately. In case of throttling, the channel has already been muted.
      if (produceRequest.acks == 0) {
        // no operation needed if producer request.required.acks = 0; however, if there is any error in handling
        // the request, since no response is expected by the producer, the server will close socket server so that
        // the producer client will know that some error has happened and will refresh its metadata
        if (errorInResponse) {
          val exceptionsSummary = mergedResponseStatus.map { case (topicPartition, status) =>
            topicPartition -> status.error.exceptionName
          }.mkString(", ")
          info(
            s"Closing connection due to error during produce request with correlation id ${request.header.correlationId} " +
              s"from client id ${request.header.clientId} with ack=0\n" +
              s"Topic and partition to exceptions: $exceptionsSummary"
          )
          closeConnection(request, new ProduceResponse(mergedResponseStatus.asJava).errorCounts)
        } else {
          // Note that although request throttling is exempt for acks == 0, the channel may be throttled due to
          // bandwidth quota violation.
          sendNoOpResponseExemptThrottle(request)
        }
      } else {
        sendResponse(request, Some(new ProduceResponse(mergedResponseStatus.asJava, maxThrottleTimeMs)), None)
      }
    }

    def processingStatsCallback(processingStats: FetchResponseStats): Unit = {
      processingStats.forKeyValue { (tp, info) =>
        updateRecordConversionStats(request, tp, info)
      }
    }

    if (authorizedRequestInfo.isEmpty)
      sendResponseCallback(Map.empty)
    else {
      val internalTopicsAllowed = request.header.clientId == AdminUtils.AdminClientId

      // call the replica manager to append messages to the replicas
      replicaManager.appendRecords(
        timeout = produceRequest.timeout.toLong,
        requiredAcks = produceRequest.acks,
        internalTopicsAllowed = internalTopicsAllowed,
        origin = AppendOrigin.Client,
        entriesPerPartition = authorizedRequestInfo,
        responseCallback = sendResponseCallback,
        recordConversionStatsCallback = processingStatsCallback)

      // if the request is put into the purgatory, it will have a held reference and hence cannot be garbage collected;
      // hence we clear its data here in order to let GC reclaim its memory since it is already appended to log
      produceRequest.clearPartitionRecords()
    }
  }

  /**
   * Handle a fetch request
   */
  def handleFetchRequest(request: RequestChannel.Request): Unit = {
    val versionId = request.header.apiVersion
    val clientId = request.header.clientId
    val fetchRequest = request.body[FetchRequest]
    val fetchContext = fetchManager.newContext(
      fetchRequest.metadata,
      fetchRequest.fetchData,
      fetchRequest.toForget,
      fetchRequest.isFromFollower)

    val clientMetadata: Option[ClientMetadata] = if (versionId >= 11) {
      // Fetch API version 11 added preferred replica logic
      Some(new DefaultClientMetadata(
        fetchRequest.rackId,
        clientId,
        request.context.clientAddress,
        request.context.principal,
        request.context.listenerName.value))
    } else {
      None
    }

    def errorResponse[T >: MemoryRecords <: BaseRecords](error: Errors): FetchResponse.PartitionData[T] = {
      new FetchResponse.PartitionData[T](error, FetchResponse.INVALID_HIGHWATERMARK, FetchResponse.INVALID_LAST_STABLE_OFFSET,
        FetchResponse.INVALID_LOG_START_OFFSET, null, MemoryRecords.EMPTY)
    }

    val erroneous = mutable.ArrayBuffer[(TopicPartition, FetchResponse.PartitionData[Records])]()
    val interesting = mutable.ArrayBuffer[(TopicPartition, FetchRequest.PartitionData)]()
    if (fetchRequest.isFromFollower) {
      // The follower must have ClusterAction on ClusterResource in order to fetch partition data.
      if (authorize(request.context, CLUSTER_ACTION, CLUSTER, CLUSTER_NAME)) {
        fetchContext.foreachPartition { (topicPartition, data) =>
          if (!metadataCache.contains(topicPartition))
            erroneous += topicPartition -> errorResponse(Errors.UNKNOWN_TOPIC_OR_PARTITION)
          else
            interesting += (topicPartition -> data)
        }
      } else {
        fetchContext.foreachPartition { (part, _) =>
          erroneous += part -> errorResponse(Errors.TOPIC_AUTHORIZATION_FAILED)
        }
      }
    } else {
      // Regular Kafka consumers need READ permission on each partition they are fetching.
      val partitionDatas = new mutable.ArrayBuffer[(TopicPartition, FetchRequest.PartitionData)]
      fetchContext.foreachPartition { (topicPartition, partitionData) =>
        partitionDatas += topicPartition -> partitionData
      }
      val authorizedTopics = filterByAuthorized(request.context, READ, TOPIC, partitionDatas)(_._1.topic)
      partitionDatas.foreach { case (topicPartition, data) =>
        if (!authorizedTopics.contains(topicPartition.topic))
          erroneous += topicPartition -> errorResponse(Errors.TOPIC_AUTHORIZATION_FAILED)
        else if (!metadataCache.contains(topicPartition))
          erroneous += topicPartition -> errorResponse(Errors.UNKNOWN_TOPIC_OR_PARTITION)
        else
          interesting += (topicPartition -> data)
      }
    }

    def maybeDownConvertStorageError(error: Errors, version: Short): Errors = {
      // If consumer sends FetchRequest V5 or earlier, the client library is not guaranteed to recognize the error code
      // for KafkaStorageException. In this case the client library will translate KafkaStorageException to
      // UnknownServerException which is not retriable. We can ensure that consumer will update metadata and retry
      // by converting the KafkaStorageException to NotLeaderForPartitionException in the response if FetchRequest version <= 5
      if (error == Errors.KAFKA_STORAGE_ERROR && versionId <= 5) {
        Errors.NOT_LEADER_OR_FOLLOWER
      } else {
        error
      }
    }

    def maybeConvertFetchedData(tp: TopicPartition,
                                partitionData: FetchResponse.PartitionData[Records]): FetchResponse.PartitionData[BaseRecords] = {
      val logConfig = replicaManager.getLogConfig(tp)

      if (logConfig.exists(_.compressionType == ZStdCompressionCodec.name) && versionId < 10) {
        trace(s"Fetching messages is disabled for ZStandard compressed partition $tp. Sending unsupported version response to $clientId.")
        errorResponse(Errors.UNSUPPORTED_COMPRESSION_TYPE)
      } else {
        // Down-conversion of the fetched records is needed when the stored magic version is
        // greater than that supported by the client (as indicated by the fetch request version). If the
        // configured magic version for the topic is less than or equal to that supported by the version of the
        // fetch request, we skip the iteration through the records in order to check the magic version since we
        // know it must be supported. However, if the magic version is changed from a higher version back to a
        // lower version, this check will no longer be valid and we will fail to down-convert the messages
        // which were written in the new format prior to the version downgrade.
        val unconvertedRecords = partitionData.records
        val downConvertMagic =
          logConfig.map(_.messageFormatVersion.recordVersion.value).flatMap { magic =>
            if (magic > RecordBatch.MAGIC_VALUE_V0 && versionId <= 1 && !unconvertedRecords.hasCompatibleMagic(RecordBatch.MAGIC_VALUE_V0))
              Some(RecordBatch.MAGIC_VALUE_V0)
            else if (magic > RecordBatch.MAGIC_VALUE_V1 && versionId <= 3 && !unconvertedRecords.hasCompatibleMagic(RecordBatch.MAGIC_VALUE_V1))
              Some(RecordBatch.MAGIC_VALUE_V1)
            else
              None
          }

        downConvertMagic match {
          case Some(magic) =>
            // For fetch requests from clients, check if down-conversion is disabled for the particular partition
            if (!fetchRequest.isFromFollower && !logConfig.forall(_.messageDownConversionEnable)) {
              trace(s"Conversion to message format ${downConvertMagic.get} is disabled for partition $tp. Sending unsupported version response to $clientId.")
              errorResponse(Errors.UNSUPPORTED_VERSION)
            } else {
              try {
                trace(s"Down converting records from partition $tp to message format version $magic for fetch request from $clientId")
                // Because down-conversion is extremely memory intensive, we want to try and delay the down-conversion as much
                // as possible. With KIP-283, we have the ability to lazily down-convert in a chunked manner. The lazy, chunked
                // down-conversion always guarantees that at least one batch of messages is down-converted and sent out to the
                // client.
                val error = maybeDownConvertStorageError(partitionData.error, versionId)
                new FetchResponse.PartitionData[BaseRecords](error, partitionData.highWatermark,
                  partitionData.lastStableOffset, partitionData.logStartOffset,
                  partitionData.preferredReadReplica, partitionData.abortedTransactions,
                  new LazyDownConversionRecords(tp, unconvertedRecords, magic, fetchContext.getFetchOffset(tp).get, time))
              } catch {
                case e: UnsupportedCompressionTypeException =>
                  trace("Received unsupported compression type error during down-conversion", e)
                  errorResponse(Errors.UNSUPPORTED_COMPRESSION_TYPE)
              }
            }
          case None =>
            val error = maybeDownConvertStorageError(partitionData.error, versionId)
            new FetchResponse.PartitionData[BaseRecords](error,
              partitionData.highWatermark,
              partitionData.lastStableOffset,
              partitionData.logStartOffset,
              partitionData.preferredReadReplica,
              partitionData.abortedTransactions,
              partitionData.divergingEpoch,
              unconvertedRecords)
        }
      }
    }

    // the callback for process a fetch response, invoked before throttling
    def processResponseCallback(responsePartitionData: Seq[(TopicPartition, FetchPartitionData)]): Unit = {
      val partitions = new util.LinkedHashMap[TopicPartition, FetchResponse.PartitionData[Records]]
      val reassigningPartitions = mutable.Set[TopicPartition]()
      responsePartitionData.foreach { case (tp, data) =>
        val abortedTransactions = data.abortedTransactions.map(_.asJava).orNull
        val lastStableOffset = data.lastStableOffset.getOrElse(FetchResponse.INVALID_LAST_STABLE_OFFSET)
        if (data.isReassignmentFetch)
          reassigningPartitions.add(tp)
        val error = maybeDownConvertStorageError(data.error, versionId)
        partitions.put(tp, new FetchResponse.PartitionData(
          error,
          data.highWatermark,
          lastStableOffset,
          data.logStartOffset,
          data.preferredReadReplica.map(int2Integer).asJava,
          abortedTransactions,
          data.divergingEpoch.asJava,
          data.records))
      }
      erroneous.foreach { case (tp, data) => partitions.put(tp, data) }

      var unconvertedFetchResponse: FetchResponse[Records] = null

      def createResponse(throttleTimeMs: Int): FetchResponse[BaseRecords] = {
        // Down-convert messages for each partition if required
        val convertedData = new util.LinkedHashMap[TopicPartition, FetchResponse.PartitionData[BaseRecords]]
        unconvertedFetchResponse.responseData.forEach { (tp, unconvertedPartitionData) =>
          if (unconvertedPartitionData.error != Errors.NONE)
            debug(s"Fetch request with correlation id ${request.header.correlationId} from client $clientId " +
              s"on partition $tp failed due to ${unconvertedPartitionData.error.exceptionName}")
          convertedData.put(tp, maybeConvertFetchedData(tp, unconvertedPartitionData))
        }

        // Prepare fetch response from converted data
        val response = new FetchResponse(unconvertedFetchResponse.error, convertedData, throttleTimeMs,
          unconvertedFetchResponse.sessionId)
        // record the bytes out metrics only when the response is being sent
        response.responseData.forEach { (tp, data) =>
          brokerTopicStats.updateBytesOut(tp.topic, fetchRequest.isFromFollower, reassigningPartitions.contains(tp), data.records.sizeInBytes)
        }
        response
      }

      def updateConversionStats(send: Send): Unit = {
        send match {
          case send: MultiRecordsSend if send.recordConversionStats != null =>
            send.recordConversionStats.asScala.toMap.foreach {
              case (tp, stats) => updateRecordConversionStats(request, tp, stats)
            }
          case _ =>
        }
      }

      if (fetchRequest.isFromFollower) {
        // We've already evaluated against the quota and are good to go. Just need to record it now.
        unconvertedFetchResponse = fetchContext.updateAndGenerateResponseData(partitions)
        val responseSize = sizeOfThrottledPartitions(versionId, unconvertedFetchResponse, quotas.leader)
        quotas.leader.record(responseSize)
        trace(s"Sending Fetch response with partitions.size=${unconvertedFetchResponse.responseData.size}, " +
          s"metadata=${unconvertedFetchResponse.sessionId}")
        sendResponseExemptThrottle(request, createResponse(0), Some(updateConversionStats))
      } else {
        // Fetch size used to determine throttle time is calculated before any down conversions.
        // This may be slightly different from the actual response size. But since down conversions
        // result in data being loaded into memory, we should do this only when we are not going to throttle.
        //
        // Record both bandwidth and request quota-specific values and throttle by muting the channel if any of the
        // quotas have been violated. If both quotas have been violated, use the max throttle time between the two
        // quotas. When throttled, we unrecord the recorded bandwidth quota value
        val responseSize = fetchContext.getResponseSize(partitions, versionId)
        val timeMs = time.milliseconds()
        val requestThrottleTimeMs = quotas.request.maybeRecordAndGetThrottleTimeMs(request, timeMs)
        val bandwidthThrottleTimeMs = quotas.fetch.maybeRecordAndGetThrottleTimeMs(request, responseSize, timeMs)

        val maxThrottleTimeMs = math.max(bandwidthThrottleTimeMs, requestThrottleTimeMs)
        if (maxThrottleTimeMs > 0) {
          request.apiThrottleTimeMs = maxThrottleTimeMs
          // Even if we need to throttle for request quota violation, we should "unrecord" the already recorded value
          // from the fetch quota because we are going to return an empty response.
          quotas.fetch.unrecordQuotaSensor(request, responseSize, timeMs)
          if (bandwidthThrottleTimeMs > requestThrottleTimeMs) {
            quotas.fetch.throttle(request, bandwidthThrottleTimeMs, requestChannel.sendResponse)
          } else {
            quotas.request.throttle(request, requestThrottleTimeMs, requestChannel.sendResponse)
          }
          // If throttling is required, return an empty response.
          unconvertedFetchResponse = fetchContext.getThrottledResponse(maxThrottleTimeMs)
        } else {
          // Get the actual response. This will update the fetch context.
          unconvertedFetchResponse = fetchContext.updateAndGenerateResponseData(partitions)
          trace(s"Sending Fetch response with partitions.size=$responseSize, metadata=${unconvertedFetchResponse.sessionId}")
        }

        // Send the response immediately.
        sendResponse(request, Some(createResponse(maxThrottleTimeMs)), Some(updateConversionStats))
      }
    }

    // for fetch from consumer, cap fetchMaxBytes to the maximum bytes that could be fetched without being throttled given
    // no bytes were recorded in the recent quota window
    // trying to fetch more bytes would result in a guaranteed throttling potentially blocking consumer progress
    val maxQuotaWindowBytes = if (fetchRequest.isFromFollower)
      Int.MaxValue
    else
      quotas.fetch.getMaxValueInQuotaWindow(request.session, clientId).toInt

    val fetchMaxBytes = Math.min(Math.min(fetchRequest.maxBytes, config.fetchMaxBytes), maxQuotaWindowBytes)
    val fetchMinBytes = Math.min(fetchRequest.minBytes, fetchMaxBytes)
    if (interesting.isEmpty)
      processResponseCallback(Seq.empty)
    else {
      // call the replica manager to fetch messages from the local replica
      replicaManager.fetchMessages(
        fetchRequest.maxWait.toLong,
        fetchRequest.replicaId,
        fetchMinBytes,
        fetchMaxBytes,
        versionId <= 2,
        interesting,
        replicationQuota(fetchRequest),
        processResponseCallback,
        fetchRequest.isolationLevel,
        clientMetadata)
    }
  }

  class SelectingIterator(val partitions: util.LinkedHashMap[TopicPartition, FetchResponse.PartitionData[Records]],
                          val quota: ReplicationQuotaManager)
                          extends util.Iterator[util.Map.Entry[TopicPartition, FetchResponse.PartitionData[Records]]] {
    val iter = partitions.entrySet().iterator()

    var nextElement: util.Map.Entry[TopicPartition, FetchResponse.PartitionData[Records]] = null

    override def hasNext: Boolean = {
      while ((nextElement == null) && iter.hasNext()) {
        val element = iter.next()
        if (quota.isThrottled(element.getKey)) {
          nextElement = element
        }
      }
      nextElement != null
    }

    override def next(): util.Map.Entry[TopicPartition, FetchResponse.PartitionData[Records]] = {
      if (!hasNext()) throw new NoSuchElementException()
      val element = nextElement
      nextElement = null
      element
    }

    override def remove(): Unit = throw new UnsupportedOperationException()
  }

  // Traffic from both in-sync and out of sync replicas are accounted for in replication quota to ensure total replication
  // traffic doesn't exceed quota.
  private def sizeOfThrottledPartitions(versionId: Short,
                                        unconvertedResponse: FetchResponse[Records],
                                        quota: ReplicationQuotaManager): Int = {
    val iter = new SelectingIterator(unconvertedResponse.responseData, quota)
    FetchResponse.sizeOf(versionId, iter)
  }

  def replicationQuota(fetchRequest: FetchRequest): ReplicaQuota =
    if (fetchRequest.isFromFollower) quotas.leader else UnboundedQuota

  def handleListOffsetRequest(request: RequestChannel.Request): Unit = {
    val version = request.header.apiVersion

    val topics = if (version == 0)
      handleListOffsetRequestV0(request)
    else
      handleListOffsetRequestV1AndAbove(request)

    sendResponseMaybeThrottle(request, requestThrottleMs => new ListOffsetResponse(new ListOffsetResponseData()
      .setThrottleTimeMs(requestThrottleMs)
      .setTopics(topics.asJava)))
  }

  private def handleListOffsetRequestV0(request : RequestChannel.Request) : List[ListOffsetTopicResponse] = {
    val correlationId = request.header.correlationId
    val clientId = request.header.clientId
    val offsetRequest = request.body[ListOffsetRequest]

    val (authorizedRequestInfo, unauthorizedRequestInfo) = partitionSeqByAuthorized(request.context,
        DESCRIBE, TOPIC, offsetRequest.topics.asScala.toSeq)(_.name)

    val unauthorizedResponseStatus = unauthorizedRequestInfo.map(topic =>
      new ListOffsetTopicResponse()
        .setName(topic.name)
        .setPartitions(topic.partitions.asScala.map(partition =>
          new ListOffsetPartitionResponse()
            .setPartitionIndex(partition.partitionIndex)
            .setErrorCode(Errors.TOPIC_AUTHORIZATION_FAILED.code)).asJava)
    )

    val responseTopics = authorizedRequestInfo.map { topic =>
      val responsePartitions = topic.partitions.asScala.map { partition =>
        val topicPartition = new TopicPartition(topic.name, partition.partitionIndex)

        try {
          val offsets = replicaManager.legacyFetchOffsetsForTimestamp(
            topicPartition = topicPartition,
            timestamp = partition.timestamp,
            maxNumOffsets = partition.maxNumOffsets,
            isFromConsumer = offsetRequest.replicaId == ListOffsetRequest.CONSUMER_REPLICA_ID,
            fetchOnlyFromLeader = offsetRequest.replicaId != ListOffsetRequest.DEBUGGING_REPLICA_ID)
          new ListOffsetPartitionResponse()
            .setPartitionIndex(partition.partitionIndex)
            .setErrorCode(Errors.NONE.code)
            .setOldStyleOffsets(offsets.map(JLong.valueOf).asJava)
        } catch {
          // NOTE: UnknownTopicOrPartitionException and NotLeaderOrFollowerException are special cases since these error messages
          // are typically transient and there is no value in logging the entire stack trace for the same
          case e @ (_ : UnknownTopicOrPartitionException |
                    _ : NotLeaderOrFollowerException |
                    _ : KafkaStorageException) =>
            debug("Offset request with correlation id %d from client %s on partition %s failed due to %s".format(
              correlationId, clientId, topicPartition, e.getMessage))
            new ListOffsetPartitionResponse()
              .setPartitionIndex(partition.partitionIndex)
              .setErrorCode(Errors.forException(e).code)
          case e: Throwable =>
            error("Error while responding to offset request", e)
            new ListOffsetPartitionResponse()
              .setPartitionIndex(partition.partitionIndex)
              .setErrorCode(Errors.forException(e).code)
        }
      }
      new ListOffsetTopicResponse().setName(topic.name).setPartitions(responsePartitions.asJava)
    }
    (responseTopics ++ unauthorizedResponseStatus).toList
  }

  private def handleListOffsetRequestV1AndAbove(request : RequestChannel.Request): List[ListOffsetTopicResponse] = {
    val correlationId = request.header.correlationId
    val clientId = request.header.clientId
    val offsetRequest = request.body[ListOffsetRequest]
    val version = request.header.apiVersion

    def buildErrorResponse(e: Errors, partition: ListOffsetPartition): ListOffsetPartitionResponse = {
      new ListOffsetPartitionResponse()
        .setPartitionIndex(partition.partitionIndex)
        .setErrorCode(e.code)
        .setTimestamp(ListOffsetResponse.UNKNOWN_TIMESTAMP)
        .setOffset(ListOffsetResponse.UNKNOWN_OFFSET)
    }

    val (authorizedRequestInfo, unauthorizedRequestInfo) = partitionSeqByAuthorized(request.context,
        DESCRIBE, TOPIC, offsetRequest.topics.asScala.toSeq)(_.name)

    val unauthorizedResponseStatus = unauthorizedRequestInfo.map(topic =>
      new ListOffsetTopicResponse()
        .setName(topic.name)
        .setPartitions(topic.partitions.asScala.map(partition =>
          buildErrorResponse(Errors.TOPIC_AUTHORIZATION_FAILED, partition)).asJava)
    )

    val responseTopics = authorizedRequestInfo.map { topic =>
      val responsePartitions = topic.partitions.asScala.map { partition =>
        val topicPartition = new TopicPartition(topic.name, partition.partitionIndex)
        if (offsetRequest.duplicatePartitions.contains(topicPartition)) {
          debug(s"OffsetRequest with correlation id $correlationId from client $clientId on partition $topicPartition " +
              s"failed because the partition is duplicated in the request.")
          buildErrorResponse(Errors.INVALID_REQUEST, partition)
        } else {
          try {
            val fetchOnlyFromLeader = offsetRequest.replicaId != ListOffsetRequest.DEBUGGING_REPLICA_ID
            val isClientRequest = offsetRequest.replicaId == ListOffsetRequest.CONSUMER_REPLICA_ID
            val isolationLevelOpt = if (isClientRequest)
              Some(offsetRequest.isolationLevel)
            else
              None

            val foundOpt = replicaManager.fetchOffsetForTimestamp(topicPartition,
              partition.timestamp,
              isolationLevelOpt,
              if (partition.currentLeaderEpoch == ListOffsetResponse.UNKNOWN_EPOCH) Optional.empty() else Optional.of(partition.currentLeaderEpoch),
              fetchOnlyFromLeader)

            val response = foundOpt match {
              case Some(found) =>
                val partitionResponse = new ListOffsetPartitionResponse()
                  .setPartitionIndex(partition.partitionIndex)
                  .setErrorCode(Errors.NONE.code)
                  .setTimestamp(found.timestamp)
                  .setOffset(found.offset)
                if (found.leaderEpoch.isPresent && version >= 4)
                  partitionResponse.setLeaderEpoch(found.leaderEpoch.get)
                partitionResponse
              case None =>
                buildErrorResponse(Errors.NONE, partition)
            }
            response
          } catch {
            // NOTE: These exceptions are special cases since these error messages are typically transient or the client
            // would have received a clear exception and there is no value in logging the entire stack trace for the same
            case e @ (_ : UnknownTopicOrPartitionException |
                      _ : NotLeaderForPartitionException |
                      _ : UnknownLeaderEpochException |
                      _ : FencedLeaderEpochException |
                      _ : KafkaStorageException |
                      _ : UnsupportedForMessageFormatException) =>
              e.printStackTrace()
              debug(s"Offset request with correlation id $correlationId from client $clientId on " +
                  s"partition $topicPartition failed due to ${e.getMessage}")
              buildErrorResponse(Errors.forException(e), partition)

            // Only V5 and newer ListOffset calls should get OFFSET_NOT_AVAILABLE
            case e: OffsetNotAvailableException =>
              if (request.header.apiVersion >= 5) {
                buildErrorResponse(Errors.forException(e), partition)
              } else {
                buildErrorResponse(Errors.LEADER_NOT_AVAILABLE, partition)
              }

            case e: Throwable =>
              error("Error while responding to offset request", e)
              buildErrorResponse(Errors.forException(e), partition)
          }
        }
      }
      new ListOffsetTopicResponse().setName(topic.name).setPartitions(responsePartitions.asJava)
    }
    (responseTopics ++ unauthorizedResponseStatus).toList
  }

  private def createTopic(topic: String,
                          numPartitions: Int,
                          replicationFactor: Int,
                          properties: util.Properties = new util.Properties()): MetadataResponseTopic = {
    try {
      adminZkClient.createTopic(topic, numPartitions, replicationFactor, properties, RackAwareMode.Safe)
      info("Auto creation of topic %s with %d partitions and replication factor %d is successful"
        .format(topic, numPartitions, replicationFactor))
      metadataResponseTopic(Errors.LEADER_NOT_AVAILABLE, topic, isInternal(topic), util.Collections.emptyList())
    } catch {
      case _: TopicExistsException => // let it go, possibly another broker created this topic
        metadataResponseTopic(Errors.LEADER_NOT_AVAILABLE, topic, isInternal(topic), util.Collections.emptyList())
      case ex: Throwable  => // Catch all to prevent unhandled errors
        metadataResponseTopic(Errors.forException(ex), topic, isInternal(topic), util.Collections.emptyList())
    }
  }

  private def metadataResponseTopic(error: Errors, topic: String, isInternal: Boolean,
                                    partitionData: util.List[MetadataResponsePartition]): MetadataResponseTopic = {
    new MetadataResponseTopic()
      .setErrorCode(error.code)
      .setName(topic)
      .setIsInternal(isInternal)
      .setPartitions(partitionData)
  }

  private def createInternalTopic(topic: String): MetadataResponseTopic = {
    if (topic == null)
      throw new IllegalArgumentException("topic must not be null")

    val aliveBrokers = metadataCache.getAliveBrokers

    topic match {
      case GROUP_METADATA_TOPIC_NAME =>
        if (aliveBrokers.size < config.offsetsTopicReplicationFactor) {
          error(s"Number of alive brokers '${aliveBrokers.size}' does not meet the required replication factor " +
            s"'${config.offsetsTopicReplicationFactor}' for the offsets topic (configured via " +
            s"'${KafkaConfig.OffsetsTopicReplicationFactorProp}'). This error can be ignored if the cluster is starting up " +
            s"and not all brokers are up yet.")
          metadataResponseTopic(Errors.COORDINATOR_NOT_AVAILABLE, topic, true, util.Collections.emptyList())
        } else {
          createTopic(topic, config.offsetsTopicPartitions, config.offsetsTopicReplicationFactor.toInt,
            groupCoordinator.offsetsTopicConfigs)
        }
      case TRANSACTION_STATE_TOPIC_NAME =>
        if (aliveBrokers.size < config.transactionTopicReplicationFactor) {
          error(s"Number of alive brokers '${aliveBrokers.size}' does not meet the required replication factor " +
            s"'${config.transactionTopicReplicationFactor}' for the transactions state topic (configured via " +
            s"'${KafkaConfig.TransactionsTopicReplicationFactorProp}'). This error can be ignored if the cluster is starting up " +
            s"and not all brokers are up yet.")
          metadataResponseTopic(Errors.COORDINATOR_NOT_AVAILABLE, topic, true, util.Collections.emptyList())
        } else {
          createTopic(topic, config.transactionTopicPartitions, config.transactionTopicReplicationFactor.toInt,
            txnCoordinator.transactionTopicConfigs)
        }
      case _ => throw new IllegalArgumentException(s"Unexpected internal topic name: $topic")
    }
  }

  private def getOrCreateInternalTopic(topic: String, listenerName: ListenerName): MetadataResponseData.MetadataResponseTopic = {
    val topicMetadata = metadataCache.getTopicMetadata(Set(topic), listenerName)
    topicMetadata.headOption.getOrElse(createInternalTopic(topic))
  }

  private def getTopicMetadata(allowAutoTopicCreation: Boolean, topics: Set[String], listenerName: ListenerName,
                               errorUnavailableEndpoints: Boolean,
                               errorUnavailableListeners: Boolean): Seq[MetadataResponseTopic] = {
    val topicResponses = metadataCache.getTopicMetadata(topics, listenerName,
        errorUnavailableEndpoints, errorUnavailableListeners)
    if (topics.isEmpty || topicResponses.size == topics.size) {
      topicResponses
    } else {
      val nonExistentTopics = topics.diff(topicResponses.map(_.name).toSet)
      val responsesForNonExistentTopics = nonExistentTopics.map { topic =>
        if (isInternal(topic)) {
          val topicMetadata = createInternalTopic(topic)
          if (topicMetadata.errorCode == Errors.COORDINATOR_NOT_AVAILABLE.code)
            metadataResponseTopic(Errors.INVALID_REPLICATION_FACTOR, topic, true, util.Collections.emptyList())
          else
            topicMetadata
        } else if (allowAutoTopicCreation && config.autoCreateTopicsEnable) {
          createTopic(topic, config.numPartitions, config.defaultReplicationFactor)
        } else {
          metadataResponseTopic(Errors.UNKNOWN_TOPIC_OR_PARTITION, topic, false, util.Collections.emptyList())
        }
      }
      topicResponses ++ responsesForNonExistentTopics
    }
  }

  /**
   * Handle a topic metadata request
   */
  def handleTopicMetadataRequest(request: RequestChannel.Request): Unit = {
    val metadataRequest = request.body[MetadataRequest]
    val requestVersion = request.header.apiVersion

    val topics = if (metadataRequest.isAllTopics)
      metadataCache.getAllTopics()
    else
      metadataRequest.topics.asScala.toSet

    val authorizedForDescribeTopics = filterByAuthorized(request.context, DESCRIBE, TOPIC,
      topics, logIfDenied = !metadataRequest.isAllTopics)(identity)
    var (authorizedTopics, unauthorizedForDescribeTopics) = topics.partition(authorizedForDescribeTopics.contains)
    var unauthorizedForCreateTopics = Set[String]()

    if (authorizedTopics.nonEmpty) {
      val nonExistingTopics = metadataCache.getNonExistingTopics(authorizedTopics)
      if (metadataRequest.allowAutoTopicCreation && config.autoCreateTopicsEnable && nonExistingTopics.nonEmpty) {
        if (!authorize(request.context, CREATE, CLUSTER, CLUSTER_NAME, logIfDenied = false)) {
          val authorizedForCreateTopics = filterByAuthorized(request.context, CREATE, TOPIC,
            nonExistingTopics)(identity)
          unauthorizedForCreateTopics = nonExistingTopics.diff(authorizedForCreateTopics)
          authorizedTopics = authorizedTopics.diff(unauthorizedForCreateTopics)
        }
      }
    }

    val unauthorizedForCreateTopicMetadata = unauthorizedForCreateTopics.map(topic =>
      metadataResponseTopic(Errors.TOPIC_AUTHORIZATION_FAILED, topic, isInternal(topic), util.Collections.emptyList()))


    // do not disclose the existence of topics unauthorized for Describe, so we've not even checked if they exist or not
    val unauthorizedForDescribeTopicMetadata =
      // In case of all topics, don't include topics unauthorized for Describe
      if ((requestVersion == 0 && (metadataRequest.topics == null || metadataRequest.topics.isEmpty)) || metadataRequest.isAllTopics)
        Set.empty[MetadataResponseTopic]
      else
        unauthorizedForDescribeTopics.map(topic =>
          metadataResponseTopic(Errors.TOPIC_AUTHORIZATION_FAILED, topic, false, util.Collections.emptyList()))

    // In version 0, we returned an error when brokers with replicas were unavailable,
    // while in higher versions we simply don't include the broker in the returned broker list
    val errorUnavailableEndpoints = requestVersion == 0
    // In versions 5 and below, we returned LEADER_NOT_AVAILABLE if a matching listener was not found on the leader.
    // From version 6 onwards, we return LISTENER_NOT_FOUND to enable diagnosis of configuration errors.
    val errorUnavailableListeners = requestVersion >= 6
    val topicMetadata =
      if (authorizedTopics.isEmpty)
        Seq.empty[MetadataResponseTopic]
      else
        getTopicMetadata(metadataRequest.allowAutoTopicCreation, authorizedTopics, request.context.listenerName,
          errorUnavailableEndpoints, errorUnavailableListeners)

    var clusterAuthorizedOperations = Int.MinValue
    if (request.header.apiVersion >= 8) {
      // get cluster authorized operations
      if (metadataRequest.data.includeClusterAuthorizedOperations) {
        if (authorize(request.context, DESCRIBE, CLUSTER, CLUSTER_NAME))
          clusterAuthorizedOperations = authorizedOperations(request, Resource.CLUSTER)
        else
          clusterAuthorizedOperations = 0
      }

      // get topic authorized operations
      if (metadataRequest.data.includeTopicAuthorizedOperations) {
        topicMetadata.foreach { topicData =>
          topicData.setTopicAuthorizedOperations(authorizedOperations(request, new Resource(ResourceType.TOPIC, topicData.name)))
        }
      }
    }

    val completeTopicMetadata = topicMetadata ++ unauthorizedForCreateTopicMetadata ++ unauthorizedForDescribeTopicMetadata

    val brokers = metadataCache.getAliveBrokers

    trace("Sending topic metadata %s and brokers %s for correlation id %d to client %s".format(completeTopicMetadata.mkString(","),
      brokers.mkString(","), request.header.correlationId, request.header.clientId))

    sendResponseMaybeThrottle(request, requestThrottleMs =>
       MetadataResponse.prepareResponse(
         requestThrottleMs,
         completeTopicMetadata.asJava,
         brokers.flatMap(_.getNode(request.context.listenerName)).asJava,
         clusterId,
         metadataCache.getControllerId.getOrElse(MetadataResponse.NO_CONTROLLER_ID),
         clusterAuthorizedOperations
      ))
  }

  /**
   * Handle an offset fetch request
   */
  def handleOffsetFetchRequest(request: RequestChannel.Request): Unit = {
    val header = request.header
    val offsetFetchRequest = request.body[OffsetFetchRequest]

    def partitionByAuthorized(seq: Seq[TopicPartition]): (Seq[TopicPartition], Seq[TopicPartition]) =
      partitionSeqByAuthorized(request.context, DESCRIBE, TOPIC, seq)(_.topic)

    def createResponse(requestThrottleMs: Int): AbstractResponse = {
      val offsetFetchResponse =
        // reject the request if not authorized to the group
        if (!authorize(request.context, DESCRIBE, GROUP, offsetFetchRequest.groupId))
          offsetFetchRequest.getErrorResponse(requestThrottleMs, Errors.GROUP_AUTHORIZATION_FAILED)
        else {
          if (header.apiVersion == 0) {
            val (authorizedPartitions, unauthorizedPartitions) = partitionByAuthorized(
              offsetFetchRequest.partitions.asScala)

            // version 0 reads offsets from ZK
            val authorizedPartitionData = authorizedPartitions.map { topicPartition =>
              try {
                if (!metadataCache.contains(topicPartition))
                  (topicPartition, OffsetFetchResponse.UNKNOWN_PARTITION)
                else {
                  val payloadOpt = zkClient.getConsumerOffset(offsetFetchRequest.groupId, topicPartition)
                  payloadOpt match {
                    case Some(payload) =>
                      (topicPartition, new OffsetFetchResponse.PartitionData(payload.toLong,
                        Optional.empty(), OffsetFetchResponse.NO_METADATA, Errors.NONE))
                    case None =>
                      (topicPartition, OffsetFetchResponse.UNKNOWN_PARTITION)
                  }
                }
              } catch {
                case e: Throwable =>
                  (topicPartition, new OffsetFetchResponse.PartitionData(OffsetFetchResponse.INVALID_OFFSET,
                    Optional.empty(), OffsetFetchResponse.NO_METADATA, Errors.forException(e)))
              }
            }.toMap

            val unauthorizedPartitionData = unauthorizedPartitions.map(_ -> OffsetFetchResponse.UNAUTHORIZED_PARTITION).toMap
            new OffsetFetchResponse(requestThrottleMs, Errors.NONE, (authorizedPartitionData ++ unauthorizedPartitionData).asJava)
          } else {
            // versions 1 and above read offsets from Kafka
            if (offsetFetchRequest.isAllPartitions) {
              val (error, allPartitionData) = groupCoordinator.handleFetchOffsets(offsetFetchRequest.groupId, offsetFetchRequest.requireStable)
              if (error != Errors.NONE)
                offsetFetchRequest.getErrorResponse(requestThrottleMs, error)
              else {
                // clients are not allowed to see offsets for topics that are not authorized for Describe
                val (authorizedPartitionData, _) = partitionMapByAuthorized(request.context,
                  DESCRIBE, TOPIC, allPartitionData)(_.topic)
                new OffsetFetchResponse(requestThrottleMs, Errors.NONE, authorizedPartitionData.asJava)
              }
            } else {
              val (authorizedPartitions, unauthorizedPartitions) = partitionByAuthorized(
                offsetFetchRequest.partitions.asScala)
              val (error, authorizedPartitionData) = groupCoordinator.handleFetchOffsets(offsetFetchRequest.groupId,
                offsetFetchRequest.requireStable, Some(authorizedPartitions))
              if (error != Errors.NONE)
                offsetFetchRequest.getErrorResponse(requestThrottleMs, error)
              else {
                val unauthorizedPartitionData = unauthorizedPartitions.map(_ -> OffsetFetchResponse.UNAUTHORIZED_PARTITION).toMap
                new OffsetFetchResponse(requestThrottleMs, Errors.NONE, (authorizedPartitionData ++ unauthorizedPartitionData).asJava)
              }
            }
          }
        }

      trace(s"Sending offset fetch response $offsetFetchResponse for correlation id ${header.correlationId} to client ${header.clientId}.")
      offsetFetchResponse
    }

    sendResponseMaybeThrottle(request, createResponse)
  }

  def handleFindCoordinatorRequest(request: RequestChannel.Request): Unit = {
    val findCoordinatorRequest = request.body[FindCoordinatorRequest]

    if (findCoordinatorRequest.data.keyType == CoordinatorType.GROUP.id &&
        !authorize(request.context, DESCRIBE, GROUP, findCoordinatorRequest.data.key))
      sendErrorResponseMaybeThrottle(request, Errors.GROUP_AUTHORIZATION_FAILED.exception)
    else if (findCoordinatorRequest.data.keyType == CoordinatorType.TRANSACTION.id &&
        !authorize(request.context, DESCRIBE, TRANSACTIONAL_ID, findCoordinatorRequest.data.key))
      sendErrorResponseMaybeThrottle(request, Errors.TRANSACTIONAL_ID_AUTHORIZATION_FAILED.exception)
    else {
      // get metadata (and create the topic if necessary)
      val (partition, topicMetadata) = CoordinatorType.forId(findCoordinatorRequest.data.keyType) match {
        case CoordinatorType.GROUP =>
          val partition = groupCoordinator.partitionFor(findCoordinatorRequest.data.key)
          val metadata = getOrCreateInternalTopic(GROUP_METADATA_TOPIC_NAME, request.context.listenerName)
          (partition, metadata)

        case CoordinatorType.TRANSACTION =>
          val partition = txnCoordinator.partitionFor(findCoordinatorRequest.data.key)
          val metadata = getOrCreateInternalTopic(TRANSACTION_STATE_TOPIC_NAME, request.context.listenerName)
          (partition, metadata)

        case _ =>
          throw new InvalidRequestException("Unknown coordinator type in FindCoordinator request")
      }

      def createResponse(requestThrottleMs: Int): AbstractResponse = {
        def createFindCoordinatorResponse(error: Errors, node: Node): FindCoordinatorResponse = {
          new FindCoordinatorResponse(
              new FindCoordinatorResponseData()
                .setErrorCode(error.code)
                .setErrorMessage(error.message)
                .setNodeId(node.id)
                .setHost(node.host)
                .setPort(node.port)
                .setThrottleTimeMs(requestThrottleMs))
        }
        val responseBody = if (topicMetadata.errorCode != Errors.NONE.code) {
          createFindCoordinatorResponse(Errors.COORDINATOR_NOT_AVAILABLE, Node.noNode)
        } else {
          val coordinatorEndpoint = topicMetadata.partitions.asScala
            .find(_.partitionIndex == partition)
            .filter(_.leaderId != MetadataResponse.NO_LEADER_ID)
            .flatMap(metadata => metadataCache.getAliveBroker(metadata.leaderId))
            .flatMap(_.getNode(request.context.listenerName))
            .filterNot(_.isEmpty)

          coordinatorEndpoint match {
            case Some(endpoint) =>
              createFindCoordinatorResponse(Errors.NONE, endpoint)
            case _ =>
              createFindCoordinatorResponse(Errors.COORDINATOR_NOT_AVAILABLE, Node.noNode)
          }
        }
        trace("Sending FindCoordinator response %s for correlation id %d to client %s."
          .format(responseBody, request.header.correlationId, request.header.clientId))
        responseBody
      }
      sendResponseMaybeThrottle(request, createResponse)
    }
  }

  def handleDescribeGroupRequest(request: RequestChannel.Request): Unit = {

    def sendResponseCallback(describeGroupsResponseData: DescribeGroupsResponseData): Unit = {
      def createResponse(requestThrottleMs: Int): AbstractResponse = {
        describeGroupsResponseData.setThrottleTimeMs(requestThrottleMs)
        new DescribeGroupsResponse(describeGroupsResponseData)
      }
      sendResponseMaybeThrottle(request, createResponse)
    }

    val describeRequest = request.body[DescribeGroupsRequest]
    val describeGroupsResponseData = new DescribeGroupsResponseData()

    describeRequest.data.groups.forEach { groupId =>
      if (!authorize(request.context, DESCRIBE, GROUP, groupId)) {
        describeGroupsResponseData.groups.add(DescribeGroupsResponse.forError(groupId, Errors.GROUP_AUTHORIZATION_FAILED))
      } else {
        val (error, summary) = groupCoordinator.handleDescribeGroup(groupId)
        val members = summary.members.map { member =>
          new DescribeGroupsResponseData.DescribedGroupMember()
            .setMemberId(member.memberId)
            .setGroupInstanceId(member.groupInstanceId.orNull)
            .setClientId(member.clientId)
            .setClientHost(member.clientHost)
            .setMemberAssignment(member.assignment)
            .setMemberMetadata(member.metadata)
        }

        val describedGroup = new DescribeGroupsResponseData.DescribedGroup()
          .setErrorCode(error.code)
          .setGroupId(groupId)
          .setGroupState(summary.state)
          .setProtocolType(summary.protocolType)
          .setProtocolData(summary.protocol)
          .setMembers(members.asJava)

        if (request.header.apiVersion >= 3) {
          if (error == Errors.NONE && describeRequest.data.includeAuthorizedOperations) {
            describedGroup.setAuthorizedOperations(authorizedOperations(request, new Resource(ResourceType.GROUP, groupId)))
          }
        }

        describeGroupsResponseData.groups.add(describedGroup)
      }
    }

    sendResponseCallback(describeGroupsResponseData)
  }

  def handleListGroupsRequest(request: RequestChannel.Request): Unit = {
    val listGroupsRequest = request.body[ListGroupsRequest]
    val states = if (listGroupsRequest.data.statesFilter == null)
      // Handle a null array the same as empty
      immutable.Set[String]()
    else
      listGroupsRequest.data.statesFilter.asScala.toSet

    def createResponse(throttleMs: Int, groups: List[GroupOverview], error: Errors): AbstractResponse = {
       new ListGroupsResponse(new ListGroupsResponseData()
            .setErrorCode(error.code)
            .setGroups(groups.map { group =>
                val listedGroup = new ListGroupsResponseData.ListedGroup()
                  .setGroupId(group.groupId)
                  .setProtocolType(group.protocolType)
                  .setGroupState(group.state.toString)
                listedGroup
            }.asJava)
            .setThrottleTimeMs(throttleMs)
        )
    }
    val (error, groups) = groupCoordinator.handleListGroups(states)
    if (authorize(request.context, DESCRIBE, CLUSTER, CLUSTER_NAME))
      // With describe cluster access all groups are returned. We keep this alternative for backward compatibility.
      sendResponseMaybeThrottle(request, requestThrottleMs =>
        createResponse(requestThrottleMs, groups, error))
    else {
      val filteredGroups = groups.filter(group => authorize(request.context, DESCRIBE, GROUP, group.groupId))
      sendResponseMaybeThrottle(request, requestThrottleMs =>
        createResponse(requestThrottleMs, filteredGroups, error))
    }
  }

  def handleJoinGroupRequest(request: RequestChannel.Request): Unit = {
    val joinGroupRequest = request.body[JoinGroupRequest]

    // the callback for sending a join-group response
    def sendResponseCallback(joinResult: JoinGroupResult): Unit = {
      def createResponse(requestThrottleMs: Int): AbstractResponse = {
        val protocolName = if (request.context.apiVersion() >= 7)
          joinResult.protocolName.orNull
        else
          joinResult.protocolName.getOrElse(GroupCoordinator.NoProtocol)

        val responseBody = new JoinGroupResponse(
          new JoinGroupResponseData()
            .setThrottleTimeMs(requestThrottleMs)
            .setErrorCode(joinResult.error.code)
            .setGenerationId(joinResult.generationId)
            .setProtocolType(joinResult.protocolType.orNull)
            .setProtocolName(protocolName)
            .setLeader(joinResult.leaderId)
            .setMemberId(joinResult.memberId)
            .setMembers(joinResult.members.asJava)
        )

        trace("Sending join group response %s for correlation id %d to client %s."
          .format(responseBody, request.header.correlationId, request.header.clientId))
        responseBody
      }
      sendResponseMaybeThrottle(request, createResponse)
    }

    if (joinGroupRequest.data.groupInstanceId != null && config.interBrokerProtocolVersion < KAFKA_2_3_IV0) {
      // Only enable static membership when IBP >= 2.3, because it is not safe for the broker to use the static member logic
      // until we are sure that all brokers support it. If static group being loaded by an older coordinator, it will discard
      // the group.instance.id field, so static members could accidentally become "dynamic", which leads to wrong states.
      sendResponseCallback(JoinGroupResult(JoinGroupRequest.UNKNOWN_MEMBER_ID, Errors.UNSUPPORTED_VERSION))
    } else if (!authorize(request.context, READ, GROUP, joinGroupRequest.data.groupId)) {
      sendResponseCallback(JoinGroupResult(JoinGroupRequest.UNKNOWN_MEMBER_ID, Errors.GROUP_AUTHORIZATION_FAILED))
    } else {
      val groupInstanceId = Option(joinGroupRequest.data.groupInstanceId)

      // Only return MEMBER_ID_REQUIRED error if joinGroupRequest version is >= 4
      // and groupInstanceId is configured to unknown.
      val requireKnownMemberId = joinGroupRequest.version >= 4 && groupInstanceId.isEmpty

      // let the coordinator handle join-group
      val protocols = joinGroupRequest.data.protocols.valuesList.asScala.map(protocol =>
        (protocol.name, protocol.metadata)).toList

      groupCoordinator.handleJoinGroup(
        joinGroupRequest.data.groupId,
        joinGroupRequest.data.memberId,
        groupInstanceId,
        requireKnownMemberId,
        request.header.clientId,
        request.context.clientAddress.toString,
        joinGroupRequest.data.rebalanceTimeoutMs,
        joinGroupRequest.data.sessionTimeoutMs,
        joinGroupRequest.data.protocolType,
        protocols,
        sendResponseCallback)
    }
  }

  def handleSyncGroupRequest(request: RequestChannel.Request): Unit = {
    val syncGroupRequest = request.body[SyncGroupRequest]

    def sendResponseCallback(syncGroupResult: SyncGroupResult): Unit = {
      sendResponseMaybeThrottle(request, requestThrottleMs =>
        new SyncGroupResponse(
          new SyncGroupResponseData()
            .setErrorCode(syncGroupResult.error.code)
            .setProtocolType(syncGroupResult.protocolType.orNull)
            .setProtocolName(syncGroupResult.protocolName.orNull)
            .setAssignment(syncGroupResult.memberAssignment)
            .setThrottleTimeMs(requestThrottleMs)
        ))
    }

    if (syncGroupRequest.data.groupInstanceId != null && config.interBrokerProtocolVersion < KAFKA_2_3_IV0) {
      // Only enable static membership when IBP >= 2.3, because it is not safe for the broker to use the static member logic
      // until we are sure that all brokers support it. If static group being loaded by an older coordinator, it will discard
      // the group.instance.id field, so static members could accidentally become "dynamic", which leads to wrong states.
      sendResponseCallback(SyncGroupResult(Errors.UNSUPPORTED_VERSION))
    } else if (!syncGroupRequest.areMandatoryProtocolTypeAndNamePresent()) {
      // Starting from version 5, ProtocolType and ProtocolName fields are mandatory.
      sendResponseCallback(SyncGroupResult(Errors.INCONSISTENT_GROUP_PROTOCOL))
    } else if (!authorize(request.context, READ, GROUP, syncGroupRequest.data.groupId)) {
      sendResponseCallback(SyncGroupResult(Errors.GROUP_AUTHORIZATION_FAILED))
    } else {
      val assignmentMap = immutable.Map.newBuilder[String, Array[Byte]]
      syncGroupRequest.data.assignments.forEach { assignment =>
        assignmentMap += (assignment.memberId -> assignment.assignment)
      }

      groupCoordinator.handleSyncGroup(
        syncGroupRequest.data.groupId,
        syncGroupRequest.data.generationId,
        syncGroupRequest.data.memberId,
        Option(syncGroupRequest.data.protocolType),
        Option(syncGroupRequest.data.protocolName),
        Option(syncGroupRequest.data.groupInstanceId),
        assignmentMap.result(),
        sendResponseCallback
      )
    }
  }

  def handleDeleteGroupsRequest(request: RequestChannel.Request): Unit = {
    val deleteGroupsRequest = request.body[DeleteGroupsRequest]
    val groups = deleteGroupsRequest.data.groupsNames.asScala.distinct

    val (authorizedGroups, unauthorizedGroups) = partitionSeqByAuthorized(request.context, DELETE, GROUP,
      groups)(identity)

    val groupDeletionResult = groupCoordinator.handleDeleteGroups(authorizedGroups.toSet) ++
      unauthorizedGroups.map(_ -> Errors.GROUP_AUTHORIZATION_FAILED)

    sendResponseMaybeThrottle(request, requestThrottleMs => {
      val deletionCollections = new DeletableGroupResultCollection()
      groupDeletionResult.forKeyValue { (groupId, error) =>
        deletionCollections.add(new DeletableGroupResult()
          .setGroupId(groupId)
          .setErrorCode(error.code)
        )
      }

      new DeleteGroupsResponse(new DeleteGroupsResponseData()
        .setResults(deletionCollections)
        .setThrottleTimeMs(requestThrottleMs)
      )
    })
  }

  def handleHeartbeatRequest(request: RequestChannel.Request): Unit = {
    val heartbeatRequest = request.body[HeartbeatRequest]

    // the callback for sending a heartbeat response
    def sendResponseCallback(error: Errors): Unit = {
      def createResponse(requestThrottleMs: Int): AbstractResponse = {
        val response = new HeartbeatResponse(
          new HeartbeatResponseData()
            .setThrottleTimeMs(requestThrottleMs)
            .setErrorCode(error.code))
        trace("Sending heartbeat response %s for correlation id %d to client %s."
          .format(response, request.header.correlationId, request.header.clientId))
        response
      }
      sendResponseMaybeThrottle(request, createResponse)
    }

    if (heartbeatRequest.data.groupInstanceId != null && config.interBrokerProtocolVersion < KAFKA_2_3_IV0) {
      // Only enable static membership when IBP >= 2.3, because it is not safe for the broker to use the static member logic
      // until we are sure that all brokers support it. If static group being loaded by an older coordinator, it will discard
      // the group.instance.id field, so static members could accidentally become "dynamic", which leads to wrong states.
      sendResponseCallback(Errors.UNSUPPORTED_VERSION)
    } else if (!authorize(request.context, READ, GROUP, heartbeatRequest.data.groupId)) {
      sendResponseMaybeThrottle(request, requestThrottleMs =>
        new HeartbeatResponse(
            new HeartbeatResponseData()
              .setThrottleTimeMs(requestThrottleMs)
              .setErrorCode(Errors.GROUP_AUTHORIZATION_FAILED.code)))
    } else {
      // let the coordinator to handle heartbeat
      groupCoordinator.handleHeartbeat(
        heartbeatRequest.data.groupId,
        heartbeatRequest.data.memberId,
        Option(heartbeatRequest.data.groupInstanceId),
        heartbeatRequest.data.generationId,
        sendResponseCallback)
    }
  }

  def handleLeaveGroupRequest(request: RequestChannel.Request): Unit = {
    val leaveGroupRequest = request.body[LeaveGroupRequest]

    val members = leaveGroupRequest.members.asScala.toList

    if (!authorize(request.context, READ, GROUP, leaveGroupRequest.data.groupId)) {
      sendResponseMaybeThrottle(request, requestThrottleMs => {
        new LeaveGroupResponse(new LeaveGroupResponseData()
          .setThrottleTimeMs(requestThrottleMs)
          .setErrorCode(Errors.GROUP_AUTHORIZATION_FAILED.code)
        )
      })
    } else {
      def sendResponseCallback(leaveGroupResult : LeaveGroupResult): Unit = {
        val memberResponses = leaveGroupResult.memberResponses.map(
          leaveGroupResult =>
            new MemberResponse()
              .setErrorCode(leaveGroupResult.error.code)
              .setMemberId(leaveGroupResult.memberId)
              .setGroupInstanceId(leaveGroupResult.groupInstanceId.orNull)
        )
        def createResponse(requestThrottleMs: Int): AbstractResponse = {
          new LeaveGroupResponse(
            memberResponses.asJava,
            leaveGroupResult.topLevelError,
            requestThrottleMs,
            leaveGroupRequest.version)
        }
        sendResponseMaybeThrottle(request, createResponse)
      }

      groupCoordinator.handleLeaveGroup(
        leaveGroupRequest.data.groupId,
        members,
        sendResponseCallback)
    }
  }

  def handleSaslHandshakeRequest(request: RequestChannel.Request): Unit = {
    val responseData = new SaslHandshakeResponseData().setErrorCode(Errors.ILLEGAL_SASL_STATE.code)
    sendResponseMaybeThrottle(request, _ => new SaslHandshakeResponse(responseData))
  }

  def handleSaslAuthenticateRequest(request: RequestChannel.Request): Unit = {
    val responseData = new SaslAuthenticateResponseData()
      .setErrorCode(Errors.ILLEGAL_SASL_STATE.code)
      .setErrorMessage("SaslAuthenticate request received after successful authentication")
    sendResponseMaybeThrottle(request, _ => new SaslAuthenticateResponse(responseData))
  }

  def handleApiVersionsRequest(request: RequestChannel.Request): Unit = {
    // Note that broker returns its full list of supported ApiKeys and versions regardless of current
    // authentication state (e.g., before SASL authentication on an SASL listener, do note that no
    // Kafka protocol requests may take place on an SSL listener before the SSL handshake is finished).
    // If this is considered to leak information about the broker version a workaround is to use SSL
    // with client authentication which is performed at an earlier stage of the connection where the
    // ApiVersionRequest is not available.
    def createResponseCallback(requestThrottleMs: Int): ApiVersionsResponse = {
      val apiVersionRequest = request.body[ApiVersionsRequest]
      if (apiVersionRequest.hasUnsupportedRequestVersion)
        apiVersionRequest.getErrorResponse(requestThrottleMs, Errors.UNSUPPORTED_VERSION.exception)
      else if (!apiVersionRequest.isValid)
        apiVersionRequest.getErrorResponse(requestThrottleMs, Errors.INVALID_REQUEST.exception)
      else {
        val supportedFeatures = brokerFeatures.supportedFeatures
        val finalizedFeaturesOpt = finalizedFeatureCache.get
        finalizedFeaturesOpt match {
          case Some(finalizedFeatures) => ApiVersion.apiVersionsResponse(
            requestThrottleMs,
            config.interBrokerProtocolVersion.recordVersion.value,
            supportedFeatures,
            finalizedFeatures.features,
            finalizedFeatures.epoch)
          case None => ApiVersion.apiVersionsResponse(
            requestThrottleMs,
            config.interBrokerProtocolVersion.recordVersion.value,
            supportedFeatures)
        }
      }
    }
    sendResponseMaybeThrottle(request, createResponseCallback)
  }

  def handleCreateTopicsRequest(request: RequestChannel.Request): Unit = {
    val controllerMutationQuota = quotas.controllerMutation.newQuotaFor(request, strictSinceVersion = 6)

    def sendResponseCallback(results: CreatableTopicResultCollection): Unit = {
      def createResponse(requestThrottleMs: Int): AbstractResponse = {
        val responseData = new CreateTopicsResponseData()
          .setThrottleTimeMs(requestThrottleMs)
          .setTopics(results)
        val responseBody = new CreateTopicsResponse(responseData)
        trace(s"Sending create topics response $responseData for correlation id " +
          s"${request.header.correlationId} to client ${request.header.clientId}.")
        responseBody
      }
      sendResponseMaybeThrottleWithControllerQuota(controllerMutationQuota, request, createResponse)
    }

    val createTopicsRequest = request.body[CreateTopicsRequest]
    val results = new CreatableTopicResultCollection(createTopicsRequest.data.topics.size)
    if (!controller.isActive) {
      createTopicsRequest.data.topics.forEach { topic =>
        results.add(new CreatableTopicResult().setName(topic.name)
          .setErrorCode(Errors.NOT_CONTROLLER.code))
      }
      sendResponseCallback(results)
    } else {
      createTopicsRequest.data.topics.forEach { topic =>
        results.add(new CreatableTopicResult().setName(topic.name))
      }
      val hasClusterAuthorization = authorize(request.context, CREATE, CLUSTER, CLUSTER_NAME,
        logIfDenied = false)
      val topics = createTopicsRequest.data.topics.asScala.map(_.name)
      val authorizedTopics =
        if (hasClusterAuthorization) topics.toSet
        else filterByAuthorized(request.context, CREATE, TOPIC, topics)(identity)
      val authorizedForDescribeConfigs = filterByAuthorized(request.context, DESCRIBE_CONFIGS, TOPIC,
        topics, logIfDenied = false)(identity).map(name => name -> results.find(name)).toMap

      results.forEach { topic =>
        if (results.findAll(topic.name).size > 1) {
          topic.setErrorCode(Errors.INVALID_REQUEST.code)
          topic.setErrorMessage("Found multiple entries for this topic.")
        } else if (!authorizedTopics.contains(topic.name)) {
          topic.setErrorCode(Errors.TOPIC_AUTHORIZATION_FAILED.code)
          topic.setErrorMessage("Authorization failed.")
        }
        if (!authorizedForDescribeConfigs.contains(topic.name)) {
          topic.setTopicConfigErrorCode(Errors.TOPIC_AUTHORIZATION_FAILED.code)
        }
      }
      val toCreate = mutable.Map[String, CreatableTopic]()
      createTopicsRequest.data.topics.forEach { topic =>
        if (results.find(topic.name).errorCode == Errors.NONE.code) {
          toCreate += topic.name -> topic
        }
      }
      def handleCreateTopicsResults(errors: Map[String, ApiError]): Unit = {
        errors.foreach { case (topicName, error) =>
          val result = results.find(topicName)
          result.setErrorCode(error.error.code)
            .setErrorMessage(error.message)
          // Reset any configs in the response if Create failed
          if (error != ApiError.NONE) {
            result.setConfigs(List.empty.asJava)
              .setNumPartitions(-1)
              .setReplicationFactor(-1)
              .setTopicConfigErrorCode(Errors.NONE.code)
          }
        }
        sendResponseCallback(results)
      }
      adminManager.createTopics(
        createTopicsRequest.data.timeoutMs,
        createTopicsRequest.data.validateOnly,
        toCreate,
        authorizedForDescribeConfigs,
        controllerMutationQuota,
        handleCreateTopicsResults)
    }
  }

  def handleCreatePartitionsRequest(request: RequestChannel.Request): Unit = {
    val createPartitionsRequest = request.body[CreatePartitionsRequest]
    val controllerMutationQuota = quotas.controllerMutation.newQuotaFor(request, strictSinceVersion = 3)

    def sendResponseCallback(results: Map[String, ApiError]): Unit = {
      def createResponse(requestThrottleMs: Int): AbstractResponse = {
        val createPartitionsResults = results.map {
          case (topic, error) => new CreatePartitionsTopicResult()
            .setName(topic)
            .setErrorCode(error.error.code)
            .setErrorMessage(error.message)
        }.toSeq
        val responseBody = new CreatePartitionsResponse(new CreatePartitionsResponseData()
          .setThrottleTimeMs(requestThrottleMs)
          .setResults(createPartitionsResults.asJava))
        trace(s"Sending create partitions response $responseBody for correlation id ${request.header.correlationId} to " +
          s"client ${request.header.clientId}.")
        responseBody
      }
      sendResponseMaybeThrottleWithControllerQuota(controllerMutationQuota, request, createResponse)
    }

    if (!controller.isActive) {
      val result = createPartitionsRequest.data.topics.asScala.map { topic =>
        (topic.name, new ApiError(Errors.NOT_CONTROLLER, null))
      }.toMap
      sendResponseCallback(result)
    } else {
      // Special handling to add duplicate topics to the response
      val topics = createPartitionsRequest.data.topics.asScala.toSeq
      val dupes = topics.groupBy(_.name)
        .filter { _._2.size > 1 }
        .keySet
      val notDuped = topics.filterNot(topic => dupes.contains(topic.name))
      val (authorized, unauthorized) = partitionSeqByAuthorized(request.context, ALTER, TOPIC,
        notDuped)(_.name)

      val (queuedForDeletion, valid) = authorized.partition { topic =>
        controller.topicDeletionManager.isTopicQueuedUpForDeletion(topic.name)
      }

      val errors = dupes.map(_ -> new ApiError(Errors.INVALID_REQUEST, "Duplicate topic in request.")) ++
        unauthorized.map(_.name -> new ApiError(Errors.TOPIC_AUTHORIZATION_FAILED, "The topic authorization is failed.")) ++
        queuedForDeletion.map(_.name -> new ApiError(Errors.INVALID_TOPIC_EXCEPTION, "The topic is queued for deletion."))

      adminManager.createPartitions(
        createPartitionsRequest.data.timeoutMs,
        valid,
        createPartitionsRequest.data.validateOnly,
        controllerMutationQuota,
        result => sendResponseCallback(result ++ errors))
    }
  }

  def handleDeleteTopicsRequest(request: RequestChannel.Request): Unit = {
    val controllerMutationQuota = quotas.controllerMutation.newQuotaFor(request, strictSinceVersion = 5)

    def sendResponseCallback(results: DeletableTopicResultCollection): Unit = {
      def createResponse(requestThrottleMs: Int): AbstractResponse = {
        val responseData = new DeleteTopicsResponseData()
          .setThrottleTimeMs(requestThrottleMs)
          .setResponses(results)
        val responseBody = new DeleteTopicsResponse(responseData)
        trace(s"Sending delete topics response $responseBody for correlation id ${request.header.correlationId} to client ${request.header.clientId}.")
        responseBody
      }
      sendResponseMaybeThrottleWithControllerQuota(controllerMutationQuota, request, createResponse)
    }

    val deleteTopicRequest = request.body[DeleteTopicsRequest]
    val results = new DeletableTopicResultCollection(deleteTopicRequest.data.topicNames.size)
    val toDelete = mutable.Set[String]()
    if (!controller.isActive) {
      deleteTopicRequest.data.topicNames.forEach { topic =>
        results.add(new DeletableTopicResult()
          .setName(topic)
          .setErrorCode(Errors.NOT_CONTROLLER.code))
      }
      sendResponseCallback(results)
    } else if (!config.deleteTopicEnable) {
      val error = if (request.context.apiVersion < 3) Errors.INVALID_REQUEST else Errors.TOPIC_DELETION_DISABLED
      deleteTopicRequest.data.topicNames.forEach { topic =>
        results.add(new DeletableTopicResult()
          .setName(topic)
          .setErrorCode(error.code))
      }
      sendResponseCallback(results)
    } else {
      deleteTopicRequest.data.topicNames.forEach { topic =>
        results.add(new DeletableTopicResult()
          .setName(topic))
      }
      val authorizedTopics = filterByAuthorized(request.context, DELETE, TOPIC,
        results.asScala)(_.name)
      results.forEach { topic =>
         if (!authorizedTopics.contains(topic.name))
           topic.setErrorCode(Errors.TOPIC_AUTHORIZATION_FAILED.code)
         else if (!metadataCache.contains(topic.name))
           topic.setErrorCode(Errors.UNKNOWN_TOPIC_OR_PARTITION.code)
         else
           toDelete += topic.name
      }
      // If no authorized topics return immediately
      if (toDelete.isEmpty)
        sendResponseCallback(results)
      else {
        def handleDeleteTopicsResults(errors: Map[String, Errors]): Unit = {
          errors.foreach {
            case (topicName, error) =>
              results.find(topicName)
                .setErrorCode(error.code)
          }
          sendResponseCallback(results)
        }

        adminManager.deleteTopics(
          deleteTopicRequest.data.timeoutMs,
          toDelete,
          controllerMutationQuota,
          handleDeleteTopicsResults
        )
      }
    }
  }

  def handleDeleteRecordsRequest(request: RequestChannel.Request): Unit = {
    val deleteRecordsRequest = request.body[DeleteRecordsRequest]

    val unauthorizedTopicResponses = mutable.Map[TopicPartition, DeleteRecordsPartitionResult]()
    val nonExistingTopicResponses = mutable.Map[TopicPartition, DeleteRecordsPartitionResult]()
    val authorizedForDeleteTopicOffsets = mutable.Map[TopicPartition, Long]()

    val topics = deleteRecordsRequest.data.topics.asScala
    val authorizedTopics = filterByAuthorized(request.context, DELETE, TOPIC, topics)(_.name)
    val deleteTopicPartitions = topics.flatMap { deleteTopic =>
      deleteTopic.partitions.asScala.map { deletePartition =>
        new TopicPartition(deleteTopic.name, deletePartition.partitionIndex) -> deletePartition.offset
      }
    }
    for ((topicPartition, offset) <- deleteTopicPartitions) {
      if (!authorizedTopics.contains(topicPartition.topic))
        unauthorizedTopicResponses += topicPartition -> new DeleteRecordsPartitionResult()
          .setLowWatermark(DeleteRecordsResponse.INVALID_LOW_WATERMARK)
          .setErrorCode(Errors.TOPIC_AUTHORIZATION_FAILED.code)
      else if (!metadataCache.contains(topicPartition))
        nonExistingTopicResponses += topicPartition -> new DeleteRecordsPartitionResult()
          .setLowWatermark(DeleteRecordsResponse.INVALID_LOW_WATERMARK)
          .setErrorCode(Errors.UNKNOWN_TOPIC_OR_PARTITION.code)
      else
        authorizedForDeleteTopicOffsets += (topicPartition -> offset)
    }

    // the callback for sending a DeleteRecordsResponse
    def sendResponseCallback(authorizedTopicResponses: Map[TopicPartition, DeleteRecordsPartitionResult]): Unit = {
      val mergedResponseStatus = authorizedTopicResponses ++ unauthorizedTopicResponses ++ nonExistingTopicResponses
      mergedResponseStatus.forKeyValue { (topicPartition, status) =>
        if (status.errorCode != Errors.NONE.code) {
          debug("DeleteRecordsRequest with correlation id %d from client %s on partition %s failed due to %s".format(
            request.header.correlationId,
            request.header.clientId,
            topicPartition,
            Errors.forCode(status.errorCode).exceptionName))
        }
      }

      sendResponseMaybeThrottle(request, requestThrottleMs =>
        new DeleteRecordsResponse(new DeleteRecordsResponseData()
          .setThrottleTimeMs(requestThrottleMs)
          .setTopics(new DeleteRecordsResponseData.DeleteRecordsTopicResultCollection(mergedResponseStatus.groupBy(_._1.topic).map { case (topic, partitionMap) => {
            new DeleteRecordsTopicResult()
              .setName(topic)
              .setPartitions(new DeleteRecordsResponseData.DeleteRecordsPartitionResultCollection(partitionMap.map { case (topicPartition, partitionResult) => {
                new DeleteRecordsPartitionResult().setPartitionIndex(topicPartition.partition)
                  .setLowWatermark(partitionResult.lowWatermark)
                  .setErrorCode(partitionResult.errorCode)
              }
              }.toList.asJava.iterator()))
          }
          }.toList.asJava.iterator()))))
    }

    if (authorizedForDeleteTopicOffsets.isEmpty)
      sendResponseCallback(Map.empty)
    else {
      // call the replica manager to append messages to the replicas
      replicaManager.deleteRecords(
        deleteRecordsRequest.data.timeoutMs.toLong,
        authorizedForDeleteTopicOffsets,
        sendResponseCallback)
    }
  }

  def handleInitProducerIdRequest(request: RequestChannel.Request): Unit = {
    val initProducerIdRequest = request.body[InitProducerIdRequest]
    val transactionalId = initProducerIdRequest.data.transactionalId

    if (transactionalId != null) {
      if (!authorize(request.context, WRITE, TRANSACTIONAL_ID, transactionalId)) {
        sendErrorResponseMaybeThrottle(request, Errors.TRANSACTIONAL_ID_AUTHORIZATION_FAILED.exception)
        return
      }
    } else if (!authorize(request.context, IDEMPOTENT_WRITE, CLUSTER, CLUSTER_NAME, true, false)
        || !authorizeByResourceType(request.context, AclOperation.WRITE, ResourceType.TOPIC)) {
      sendErrorResponseMaybeThrottle(request, Errors.CLUSTER_AUTHORIZATION_FAILED.exception)
      return
    }

    def sendResponseCallback(result: InitProducerIdResult): Unit = {
      def createResponse(requestThrottleMs: Int): AbstractResponse = {
        val finalError =
          if (initProducerIdRequest.version < 4 && result.error == Errors.PRODUCER_FENCED) {
            // For older clients, they could not understand the new PRODUCER_FENCED error code,
            // so we need to return the INVALID_PRODUCER_EPOCH to have the same client handling logic.
            Errors.INVALID_PRODUCER_EPOCH
          } else {
            result.error
          }
        val responseData = new InitProducerIdResponseData()
          .setProducerId(result.producerId)
          .setProducerEpoch(result.producerEpoch)
          .setThrottleTimeMs(requestThrottleMs)
          .setErrorCode(finalError.code)
        val responseBody = new InitProducerIdResponse(responseData)
        trace(s"Completed $transactionalId's InitProducerIdRequest with result $result from client ${request.header.clientId}.")
        responseBody
      }
      sendResponseMaybeThrottle(request, createResponse)
    }

    val producerIdAndEpoch = (initProducerIdRequest.data.producerId, initProducerIdRequest.data.producerEpoch) match {
      case (RecordBatch.NO_PRODUCER_ID, RecordBatch.NO_PRODUCER_EPOCH) => Right(None)
      case (RecordBatch.NO_PRODUCER_ID, _) | (_, RecordBatch.NO_PRODUCER_EPOCH) => Left(Errors.INVALID_REQUEST)
      case (_, _) => Right(Some(new ProducerIdAndEpoch(initProducerIdRequest.data.producerId, initProducerIdRequest.data.producerEpoch)))
    }

    producerIdAndEpoch match {
      case Right(producerIdAndEpoch) => txnCoordinator.handleInitProducerId(transactionalId, initProducerIdRequest.data.transactionTimeoutMs,
        producerIdAndEpoch, sendResponseCallback)
      case Left(error) => sendErrorResponseMaybeThrottle(request, error.exception)
    }
  }

  def handleEndTxnRequest(request: RequestChannel.Request): Unit = {
    ensureInterBrokerVersion(KAFKA_0_11_0_IV0)
    val endTxnRequest = request.body[EndTxnRequest]
    val transactionalId = endTxnRequest.data.transactionalId

    if (authorize(request.context, WRITE, TRANSACTIONAL_ID, transactionalId)) {
      def sendResponseCallback(error: Errors): Unit = {
        def createResponse(requestThrottleMs: Int): AbstractResponse = {
          val finalError =
            if (endTxnRequest.version < 2 && error == Errors.PRODUCER_FENCED) {
              // For older clients, they could not understand the new PRODUCER_FENCED error code,
              // so we need to return the INVALID_PRODUCER_EPOCH to have the same client handling logic.
              Errors.INVALID_PRODUCER_EPOCH
            } else {
              error
            }
          val responseBody = new EndTxnResponse(new EndTxnResponseData()
            .setErrorCode(finalError.code)
            .setThrottleTimeMs(requestThrottleMs))
          trace(s"Completed ${endTxnRequest.data.transactionalId}'s EndTxnRequest " +
            s"with committed: ${endTxnRequest.data.committed}, " +
            s"errors: $error from client ${request.header.clientId}.")
          responseBody
        }
        sendResponseMaybeThrottle(request, createResponse)
      }

      txnCoordinator.handleEndTransaction(endTxnRequest.data.transactionalId,
        endTxnRequest.data.producerId,
        endTxnRequest.data.producerEpoch,
        endTxnRequest.result(),
        sendResponseCallback)
    } else
      sendResponseMaybeThrottle(request, requestThrottleMs =>
        new EndTxnResponse(new EndTxnResponseData()
            .setErrorCode(Errors.TRANSACTIONAL_ID_AUTHORIZATION_FAILED.code)
            .setThrottleTimeMs(requestThrottleMs))
      )
  }

  def handleWriteTxnMarkersRequest(request: RequestChannel.Request): Unit = {
    ensureInterBrokerVersion(KAFKA_0_11_0_IV0)
    authorizeClusterOperation(request, CLUSTER_ACTION)
    val writeTxnMarkersRequest = request.body[WriteTxnMarkersRequest]
    val errors = new ConcurrentHashMap[java.lang.Long, util.Map[TopicPartition, Errors]]()
    val markers = writeTxnMarkersRequest.markers
    val numAppends = new AtomicInteger(markers.size)

    if (numAppends.get == 0) {
      sendResponseExemptThrottle(request, new WriteTxnMarkersResponse(errors))
      return
    }

    def updateErrors(producerId: Long, currentErrors: ConcurrentHashMap[TopicPartition, Errors]): Unit = {
      val previousErrors = errors.putIfAbsent(producerId, currentErrors)
      if (previousErrors != null)
        previousErrors.putAll(currentErrors)
    }

    /**
      * This is the call back invoked when a log append of transaction markers succeeds. This can be called multiple
      * times when handling a single WriteTxnMarkersRequest because there is one append per TransactionMarker in the
      * request, so there could be multiple appends of markers to the log. The final response will be sent only
      * after all appends have returned.
      */
    def maybeSendResponseCallback(producerId: Long, result: TransactionResult)(responseStatus: Map[TopicPartition, PartitionResponse]): Unit = {
      trace(s"End transaction marker append for producer id $producerId completed with status: $responseStatus")
      val currentErrors = new ConcurrentHashMap[TopicPartition, Errors](responseStatus.map { case (k, v) => k -> v.error }.asJava)
      updateErrors(producerId, currentErrors)
      val successfulOffsetsPartitions = responseStatus.filter { case (topicPartition, partitionResponse) =>
        topicPartition.topic == GROUP_METADATA_TOPIC_NAME && partitionResponse.error == Errors.NONE
      }.keys

      if (successfulOffsetsPartitions.nonEmpty) {
        // as soon as the end transaction marker has been written for a transactional offset commit,
        // call to the group coordinator to materialize the offsets into the cache
        try {
          groupCoordinator.scheduleHandleTxnCompletion(producerId, successfulOffsetsPartitions, result)
        } catch {
          case e: Exception =>
            error(s"Received an exception while trying to update the offsets cache on transaction marker append", e)
            val updatedErrors = new ConcurrentHashMap[TopicPartition, Errors]()
            successfulOffsetsPartitions.foreach(updatedErrors.put(_, Errors.UNKNOWN_SERVER_ERROR))
            updateErrors(producerId, updatedErrors)
        }
      }

      if (numAppends.decrementAndGet() == 0)
        sendResponseExemptThrottle(request, new WriteTxnMarkersResponse(errors))
    }

    // TODO: The current append API makes doing separate writes per producerId a little easier, but it would
    // be nice to have only one append to the log. This requires pushing the building of the control records
    // into Log so that we only append those having a valid producer epoch, and exposing a new appendControlRecord
    // API in ReplicaManager. For now, we've done the simpler approach
    var skippedMarkers = 0
    for (marker <- markers.asScala) {
      val producerId = marker.producerId
      val partitionsWithCompatibleMessageFormat = new mutable.ArrayBuffer[TopicPartition]

      val currentErrors = new ConcurrentHashMap[TopicPartition, Errors]()
      marker.partitions.forEach { partition =>
        replicaManager.getMagic(partition) match {
          case Some(magic) =>
            if (magic < RecordBatch.MAGIC_VALUE_V2)
              currentErrors.put(partition, Errors.UNSUPPORTED_FOR_MESSAGE_FORMAT)
            else
              partitionsWithCompatibleMessageFormat += partition
          case None =>
            currentErrors.put(partition, Errors.UNKNOWN_TOPIC_OR_PARTITION)
        }
      }

      if (!currentErrors.isEmpty)
        updateErrors(producerId, currentErrors)

      if (partitionsWithCompatibleMessageFormat.isEmpty) {
        numAppends.decrementAndGet()
        skippedMarkers += 1
      } else {
        val controlRecords = partitionsWithCompatibleMessageFormat.map { partition =>
          val controlRecordType = marker.transactionResult match {
            case TransactionResult.COMMIT => ControlRecordType.COMMIT
            case TransactionResult.ABORT => ControlRecordType.ABORT
          }
          val endTxnMarker = new EndTransactionMarker(controlRecordType, marker.coordinatorEpoch)
          partition -> MemoryRecords.withEndTransactionMarker(producerId, marker.producerEpoch, endTxnMarker)
        }.toMap

        replicaManager.appendRecords(
          timeout = config.requestTimeoutMs.toLong,
          requiredAcks = -1,
          internalTopicsAllowed = true,
          origin = AppendOrigin.Coordinator,
          entriesPerPartition = controlRecords,
          responseCallback = maybeSendResponseCallback(producerId, marker.transactionResult))
      }
    }

    // No log appends were written as all partitions had incorrect log format
    // so we need to send the error response
    if (skippedMarkers == markers.size)
      sendResponseExemptThrottle(request, new WriteTxnMarkersResponse(errors))
  }

  def ensureInterBrokerVersion(version: ApiVersion): Unit = {
    if (config.interBrokerProtocolVersion < version)
      throw new UnsupportedVersionException(s"inter.broker.protocol.version: ${config.interBrokerProtocolVersion.version} is less than the required version: ${version.version}")
  }

  def handleAddPartitionToTxnRequest(request: RequestChannel.Request): Unit = {
    ensureInterBrokerVersion(KAFKA_0_11_0_IV0)
    val addPartitionsToTxnRequest = request.body[AddPartitionsToTxnRequest]
    val transactionalId = addPartitionsToTxnRequest.data.transactionalId
    val partitionsToAdd = addPartitionsToTxnRequest.partitions.asScala
    if (!authorize(request.context, WRITE, TRANSACTIONAL_ID, transactionalId))
      sendResponseMaybeThrottle(request, requestThrottleMs =>
        addPartitionsToTxnRequest.getErrorResponse(requestThrottleMs, Errors.TRANSACTIONAL_ID_AUTHORIZATION_FAILED.exception))
    else {
      val unauthorizedTopicErrors = mutable.Map[TopicPartition, Errors]()
      val nonExistingTopicErrors = mutable.Map[TopicPartition, Errors]()
      val authorizedPartitions = mutable.Set[TopicPartition]()

      val authorizedTopics = filterByAuthorized(request.context, WRITE, TOPIC,
        partitionsToAdd.filterNot(tp => Topic.isInternal(tp.topic)))(_.topic)
      for (topicPartition <- partitionsToAdd) {
        if (!authorizedTopics.contains(topicPartition.topic))
          unauthorizedTopicErrors += topicPartition -> Errors.TOPIC_AUTHORIZATION_FAILED
        else if (!metadataCache.contains(topicPartition))
          nonExistingTopicErrors += topicPartition -> Errors.UNKNOWN_TOPIC_OR_PARTITION
        else
          authorizedPartitions.add(topicPartition)
      }

      if (unauthorizedTopicErrors.nonEmpty || nonExistingTopicErrors.nonEmpty) {
        // Any failed partition check causes the entire request to fail. We send the appropriate error codes for the
        // partitions which failed, and an 'OPERATION_NOT_ATTEMPTED' error code for the partitions which succeeded
        // the authorization check to indicate that they were not added to the transaction.
        val partitionErrors = unauthorizedTopicErrors ++ nonExistingTopicErrors ++
          authorizedPartitions.map(_ -> Errors.OPERATION_NOT_ATTEMPTED)
        sendResponseMaybeThrottle(request, requestThrottleMs =>
          new AddPartitionsToTxnResponse(requestThrottleMs, partitionErrors.asJava))
      } else {
        def sendResponseCallback(error: Errors): Unit = {
          def createResponse(requestThrottleMs: Int): AbstractResponse = {
            val finalError =
              if (addPartitionsToTxnRequest.version < 2 && error == Errors.PRODUCER_FENCED) {
                // For older clients, they could not understand the new PRODUCER_FENCED error code,
                // so we need to return the old INVALID_PRODUCER_EPOCH to have the same client handling logic.
                Errors.INVALID_PRODUCER_EPOCH
              } else {
                error
              }

            val responseBody: AddPartitionsToTxnResponse = new AddPartitionsToTxnResponse(requestThrottleMs,
              partitionsToAdd.map{tp => (tp, finalError)}.toMap.asJava)
            trace(s"Completed $transactionalId's AddPartitionsToTxnRequest with partitions $partitionsToAdd: errors: $error from client ${request.header.clientId}")
            responseBody
          }


          sendResponseMaybeThrottle(request, createResponse)
        }

        txnCoordinator.handleAddPartitionsToTransaction(transactionalId,
          addPartitionsToTxnRequest.data.producerId,
          addPartitionsToTxnRequest.data.producerEpoch,
          authorizedPartitions,
          sendResponseCallback)
      }
    }
  }

  def handleAddOffsetsToTxnRequest(request: RequestChannel.Request): Unit = {
    ensureInterBrokerVersion(KAFKA_0_11_0_IV0)
    val addOffsetsToTxnRequest = request.body[AddOffsetsToTxnRequest]
    val transactionalId = addOffsetsToTxnRequest.data.transactionalId
    val groupId = addOffsetsToTxnRequest.data.groupId
    val offsetTopicPartition = new TopicPartition(GROUP_METADATA_TOPIC_NAME, groupCoordinator.partitionFor(groupId))

    if (!authorize(request.context, WRITE, TRANSACTIONAL_ID, transactionalId))
      sendResponseMaybeThrottle(request, requestThrottleMs =>
        new AddOffsetsToTxnResponse(new AddOffsetsToTxnResponseData()
          .setErrorCode(Errors.TRANSACTIONAL_ID_AUTHORIZATION_FAILED.code)
          .setThrottleTimeMs(requestThrottleMs)))
    else if (!authorize(request.context, READ, GROUP, groupId))
      sendResponseMaybeThrottle(request, requestThrottleMs =>
        new AddOffsetsToTxnResponse(new AddOffsetsToTxnResponseData()
          .setErrorCode(Errors.GROUP_AUTHORIZATION_FAILED.code)
          .setThrottleTimeMs(requestThrottleMs))
      )
    else {
      def sendResponseCallback(error: Errors): Unit = {
        def createResponse(requestThrottleMs: Int): AbstractResponse = {
          val finalError =
            if (addOffsetsToTxnRequest.version < 2 && error == Errors.PRODUCER_FENCED) {
              // For older clients, they could not understand the new PRODUCER_FENCED error code,
              // so we need to return the old INVALID_PRODUCER_EPOCH to have the same client handling logic.
              Errors.INVALID_PRODUCER_EPOCH
            } else {
              error
            }

          val responseBody: AddOffsetsToTxnResponse = new AddOffsetsToTxnResponse(
            new AddOffsetsToTxnResponseData()
              .setErrorCode(finalError.code)
              .setThrottleTimeMs(requestThrottleMs))
          trace(s"Completed $transactionalId's AddOffsetsToTxnRequest for group $groupId on partition " +
            s"$offsetTopicPartition: errors: $error from client ${request.header.clientId}")
          responseBody
        }
        sendResponseMaybeThrottle(request, createResponse)
      }

      txnCoordinator.handleAddPartitionsToTransaction(transactionalId,
        addOffsetsToTxnRequest.data.producerId,
        addOffsetsToTxnRequest.data.producerEpoch,
        Set(offsetTopicPartition),
        sendResponseCallback)
    }
  }

  def handleTxnOffsetCommitRequest(request: RequestChannel.Request): Unit = {
    ensureInterBrokerVersion(KAFKA_0_11_0_IV0)
    val header = request.header
    val txnOffsetCommitRequest = request.body[TxnOffsetCommitRequest]

    // authorize for the transactionalId and the consumer group. Note that we skip producerId authorization
    // since it is implied by transactionalId authorization
    if (!authorize(request.context, WRITE, TRANSACTIONAL_ID, txnOffsetCommitRequest.data.transactionalId))
      sendErrorResponseMaybeThrottle(request, Errors.TRANSACTIONAL_ID_AUTHORIZATION_FAILED.exception)
    else if (!authorize(request.context, READ, GROUP, txnOffsetCommitRequest.data.groupId))
      sendErrorResponseMaybeThrottle(request, Errors.GROUP_AUTHORIZATION_FAILED.exception)
    else {
      val unauthorizedTopicErrors = mutable.Map[TopicPartition, Errors]()
      val nonExistingTopicErrors = mutable.Map[TopicPartition, Errors]()
      val authorizedTopicCommittedOffsets = mutable.Map[TopicPartition, TxnOffsetCommitRequest.CommittedOffset]()
      val committedOffsets = txnOffsetCommitRequest.offsets.asScala
      val authorizedTopics = filterByAuthorized(request.context, READ, TOPIC, committedOffsets)(_._1.topic)

      for ((topicPartition, commitedOffset) <- committedOffsets) {
        if (!authorizedTopics.contains(topicPartition.topic))
          unauthorizedTopicErrors += topicPartition -> Errors.TOPIC_AUTHORIZATION_FAILED
        else if (!metadataCache.contains(topicPartition))
          nonExistingTopicErrors += topicPartition -> Errors.UNKNOWN_TOPIC_OR_PARTITION
        else
          authorizedTopicCommittedOffsets += (topicPartition -> commitedOffset)
      }

      // the callback for sending an offset commit response
      def sendResponseCallback(authorizedTopicErrors: Map[TopicPartition, Errors]): Unit = {
        val combinedCommitStatus = mutable.Map() ++= authorizedTopicErrors ++= unauthorizedTopicErrors ++= nonExistingTopicErrors
        if (isDebugEnabled)
          combinedCommitStatus.forKeyValue { (topicPartition, error) =>
            if (error != Errors.NONE) {
              debug(s"TxnOffsetCommit with correlation id ${header.correlationId} from client ${header.clientId} " +
                s"on partition $topicPartition failed due to ${error.exceptionName}")
            }
          }

        // We need to replace COORDINATOR_LOAD_IN_PROGRESS with COORDINATOR_NOT_AVAILABLE
        // for older producer client from 0.11 to prior 2.0, which could potentially crash due
        // to unexpected loading error. This bug is fixed later by KAFKA-7296. Clients using
        // txn commit protocol >= 2 (version 2.3 and onwards) are guaranteed to have
        // the fix to check for the loading error.
        if (txnOffsetCommitRequest.version < 2) {
          combinedCommitStatus ++= combinedCommitStatus.collect {
            case (tp, error) if error == Errors.COORDINATOR_LOAD_IN_PROGRESS => tp -> Errors.COORDINATOR_NOT_AVAILABLE
          }
        }

        sendResponseMaybeThrottle(request, requestThrottleMs =>
          new TxnOffsetCommitResponse(requestThrottleMs, combinedCommitStatus.asJava))
      }

      if (authorizedTopicCommittedOffsets.isEmpty)
        sendResponseCallback(Map.empty)
      else {
        val offsetMetadata = convertTxnOffsets(authorizedTopicCommittedOffsets.toMap)
        groupCoordinator.handleTxnCommitOffsets(
          txnOffsetCommitRequest.data.groupId,
          txnOffsetCommitRequest.data.producerId,
          txnOffsetCommitRequest.data.producerEpoch,
          txnOffsetCommitRequest.data.memberId,
          Option(txnOffsetCommitRequest.data.groupInstanceId),
          txnOffsetCommitRequest.data.generationId,
          offsetMetadata,
          sendResponseCallback)
      }
    }
  }

  private def convertTxnOffsets(offsetsMap: immutable.Map[TopicPartition, TxnOffsetCommitRequest.CommittedOffset]): immutable.Map[TopicPartition, OffsetAndMetadata] = {
    val currentTimestamp = time.milliseconds
    offsetsMap.map { case (topicPartition, partitionData) =>
      val metadata = if (partitionData.metadata == null) OffsetAndMetadata.NoMetadata else partitionData.metadata
      topicPartition -> new OffsetAndMetadata(
        offset = partitionData.offset,
        leaderEpoch = partitionData.leaderEpoch,
        metadata = metadata,
        commitTimestamp = currentTimestamp,
        expireTimestamp = None)
    }
  }

  def handleDescribeAcls(request: RequestChannel.Request): Unit = {
    authorizeClusterOperation(request, DESCRIBE)
    val describeAclsRequest = request.body[DescribeAclsRequest]
    authorizer match {
      case None =>
        sendResponseMaybeThrottle(request, requestThrottleMs =>
          new DescribeAclsResponse(new DescribeAclsResponseData()
            .setErrorCode(Errors.SECURITY_DISABLED.code)
            .setErrorMessage("No Authorizer is configured on the broker")
            .setThrottleTimeMs(requestThrottleMs)))
      case Some(auth) =>
        val filter = describeAclsRequest.filter
        val returnedAcls = new util.HashSet[AclBinding]()
        auth.acls(filter).forEach(returnedAcls.add)
        sendResponseMaybeThrottle(request, requestThrottleMs =>
          new DescribeAclsResponse(new DescribeAclsResponseData()
            .setThrottleTimeMs(requestThrottleMs)
            .setResources(DescribeAclsResponse.aclsResources(returnedAcls))))
    }
  }

  def handleCreateAcls(request: RequestChannel.Request): Unit = {
    authorizeClusterOperation(request, ALTER)
    val createAclsRequest = request.body[CreateAclsRequest]

    authorizer match {
      case None => sendResponseMaybeThrottle(request, requestThrottleMs =>
        createAclsRequest.getErrorResponse(requestThrottleMs,
          new SecurityDisabledException("No Authorizer is configured on the broker.")))
      case Some(auth) =>
        val allBindings = createAclsRequest.aclCreations.asScala.map(CreateAclsRequest.aclBinding)
        val errorResults = mutable.Map[AclBinding, AclCreateResult]()
        val validBindings = new ArrayBuffer[AclBinding]
        allBindings.foreach { acl =>
          val resource = acl.pattern
          val throwable = if (resource.resourceType == ResourceType.CLUSTER && !AuthorizerUtils.isClusterResource(resource.name))
              new InvalidRequestException("The only valid name for the CLUSTER resource is " + CLUSTER_NAME)
          else if (resource.name.isEmpty)
            new InvalidRequestException("Invalid empty resource name")
          else
            null
          if (throwable != null) {
            debug(s"Failed to add acl $acl to $resource", throwable)
            errorResults(acl) = new AclCreateResult(throwable)
          } else
            validBindings += acl
        }

        val createResults = auth.createAcls(request.context, validBindings.asJava).asScala.map(_.toCompletableFuture)

        def sendResponseCallback(): Unit = {
          val aclCreationResults = allBindings.map { acl =>
            val result = errorResults.getOrElse(acl, createResults(validBindings.indexOf(acl)).get)
            val creationResult = new AclCreationResult()
            result.exception.asScala.foreach { throwable =>
              val apiError = ApiError.fromThrowable(throwable)
              creationResult
                .setErrorCode(apiError.error.code)
                .setErrorMessage(apiError.message)
            }
            creationResult
          }
          sendResponseMaybeThrottle(request, requestThrottleMs =>
            new CreateAclsResponse(new CreateAclsResponseData()
              .setThrottleTimeMs(requestThrottleMs)
              .setResults(aclCreationResults.asJava)))
        }

        alterAclsPurgatory.tryCompleteElseWatch(config.connectionsMaxIdleMs, createResults, sendResponseCallback)
    }
  }

  def handleDeleteAcls(request: RequestChannel.Request): Unit = {
    authorizeClusterOperation(request, ALTER)
    val deleteAclsRequest = request.body[DeleteAclsRequest]
    authorizer match {
      case None =>
        sendResponseMaybeThrottle(request, requestThrottleMs =>
          deleteAclsRequest.getErrorResponse(requestThrottleMs,
            new SecurityDisabledException("No Authorizer is configured on the broker.")))
      case Some(auth) =>

        val deleteResults = auth.deleteAcls(request.context, deleteAclsRequest.filters)
          .asScala.map(_.toCompletableFuture).toList

        def sendResponseCallback(): Unit = {
          val filterResults = deleteResults.map(_.get).map(DeleteAclsResponse.filterResult).asJava
          sendResponseMaybeThrottle(request, requestThrottleMs =>
            new DeleteAclsResponse(new DeleteAclsResponseData()
              .setThrottleTimeMs(requestThrottleMs)
              .setFilterResults(filterResults)))
        }
        alterAclsPurgatory.tryCompleteElseWatch(config.connectionsMaxIdleMs, deleteResults, sendResponseCallback)
    }
  }

  def handleOffsetForLeaderEpochRequest(request: RequestChannel.Request): Unit = {
    val offsetForLeaderEpoch = request.body[OffsetsForLeaderEpochRequest]
    val requestInfo = offsetForLeaderEpoch.epochsByTopicPartition.asScala

    // The OffsetsForLeaderEpoch API was initially only used for inter-broker communication and required
    // cluster permission. With KIP-320, the consumer now also uses this API to check for log truncation
    // following a leader change, so we also allow topic describe permission.
    val (authorizedPartitions, unauthorizedPartitions) =
      if (authorize(request.context, CLUSTER_ACTION, CLUSTER, CLUSTER_NAME, logIfDenied = false))
        (requestInfo, Map.empty[TopicPartition, OffsetsForLeaderEpochRequest.PartitionData])
      else partitionMapByAuthorized(request.context, DESCRIBE, TOPIC, requestInfo)(_.topic)

    val endOffsetsForAuthorizedPartitions = replicaManager.lastOffsetForLeaderEpoch(authorizedPartitions)
    val endOffsetsForUnauthorizedPartitions = unauthorizedPartitions.map { case (k, _) =>
      k -> new EpochEndOffset(Errors.TOPIC_AUTHORIZATION_FAILED, EpochEndOffset.UNDEFINED_EPOCH,
        EpochEndOffset.UNDEFINED_EPOCH_OFFSET)
    }

    val endOffsetsForAllPartitions = endOffsetsForAuthorizedPartitions ++ endOffsetsForUnauthorizedPartitions
    sendResponseMaybeThrottle(request, requestThrottleMs =>
      new OffsetsForLeaderEpochResponse(requestThrottleMs, endOffsetsForAllPartitions.asJava))
  }

  def handleAlterConfigsRequest(request: RequestChannel.Request): Unit = {
    val alterConfigsRequest = request.body[AlterConfigsRequest]
    val (authorizedResources, unauthorizedResources) = alterConfigsRequest.configs.asScala.toMap.partition { case (resource, _) =>
      resource.`type` match {
        case ConfigResource.Type.BROKER_LOGGER =>
          throw new InvalidRequestException(s"AlterConfigs is deprecated and does not support the resource type ${ConfigResource.Type.BROKER_LOGGER}")
        case ConfigResource.Type.BROKER =>
          authorize(request.context, ALTER_CONFIGS, CLUSTER, CLUSTER_NAME)
        case ConfigResource.Type.TOPIC =>
          authorize(request.context, ALTER_CONFIGS, TOPIC, resource.name)
        case rt => throw new InvalidRequestException(s"Unexpected resource type $rt")
      }
    }
    val authorizedResult = adminManager.alterConfigs(authorizedResources, alterConfigsRequest.validateOnly)
    val unauthorizedResult = unauthorizedResources.keys.map { resource =>
      resource -> configsAuthorizationApiError(resource)
    }
    def responseCallback(requestThrottleMs: Int): AlterConfigsResponse = {
      val data = new AlterConfigsResponseData()
        .setThrottleTimeMs(requestThrottleMs)
      (authorizedResult ++ unauthorizedResult).foreach{ case (resource, error) =>
        data.responses().add(new AlterConfigsResourceResponse()
          .setErrorCode(error.error.code)
          .setErrorMessage(error.message)
          .setResourceName(resource.name)
          .setResourceType(resource.`type`.id))
      }
      new AlterConfigsResponse(data)
    }
    sendResponseMaybeThrottle(request, responseCallback)
  }

  def handleAlterPartitionReassignmentsRequest(request: RequestChannel.Request): Unit = {
    authorizeClusterOperation(request, ALTER)
    val alterPartitionReassignmentsRequest = request.body[AlterPartitionReassignmentsRequest]

    def sendResponseCallback(result: Either[Map[TopicPartition, ApiError], ApiError]): Unit = {
      val responseData = result match {
        case Right(topLevelError) =>
          new AlterPartitionReassignmentsResponseData().setErrorMessage(topLevelError.message).setErrorCode(topLevelError.error.code)

        case Left(assignments) =>
          val topicResponses = assignments.groupBy(_._1.topic).map {
            case (topic, reassignmentsByTp) =>
              val partitionResponses = reassignmentsByTp.map {
                case (topicPartition, error) =>
                  new ReassignablePartitionResponse().setPartitionIndex(topicPartition.partition)
                    .setErrorCode(error.error.code).setErrorMessage(error.message)
              }
              new ReassignableTopicResponse().setName(topic).setPartitions(partitionResponses.toList.asJava)
          }
          new AlterPartitionReassignmentsResponseData().setResponses(topicResponses.toList.asJava)
      }

      sendResponseMaybeThrottle(request, requestThrottleMs =>
        new AlterPartitionReassignmentsResponse(responseData.setThrottleTimeMs(requestThrottleMs))
      )
    }

    val reassignments = alterPartitionReassignmentsRequest.data.topics.asScala.flatMap {
      reassignableTopic => reassignableTopic.partitions.asScala.map {
        reassignablePartition =>
          val tp = new TopicPartition(reassignableTopic.name, reassignablePartition.partitionIndex)
          if (reassignablePartition.replicas == null)
            tp -> None // revert call
          else
            tp -> Some(reassignablePartition.replicas.asScala.map(_.toInt))
      }
    }.toMap

    controller.alterPartitionReassignments(reassignments, sendResponseCallback)
  }

  def handleListPartitionReassignmentsRequest(request: RequestChannel.Request): Unit = {
    authorizeClusterOperation(request, DESCRIBE)
    val listPartitionReassignmentsRequest = request.body[ListPartitionReassignmentsRequest]

    def sendResponseCallback(result: Either[Map[TopicPartition, ReplicaAssignment], ApiError]): Unit = {
      val responseData = result match {
        case Right(error) => new ListPartitionReassignmentsResponseData().setErrorMessage(error.message).setErrorCode(error.error.code)

        case Left(assignments) =>
          val topicReassignments = assignments.groupBy(_._1.topic).map {
            case (topic, reassignmentsByTp) =>
              val partitionReassignments = reassignmentsByTp.map {
                case (topicPartition, assignment) =>
                  new ListPartitionReassignmentsResponseData.OngoingPartitionReassignment()
                    .setPartitionIndex(topicPartition.partition)
                    .setAddingReplicas(assignment.addingReplicas.toList.asJava.asInstanceOf[java.util.List[java.lang.Integer]])
                    .setRemovingReplicas(assignment.removingReplicas.toList.asJava.asInstanceOf[java.util.List[java.lang.Integer]])
                    .setReplicas(assignment.replicas.toList.asJava.asInstanceOf[java.util.List[java.lang.Integer]])
              }.toList

              new ListPartitionReassignmentsResponseData.OngoingTopicReassignment().setName(topic)
                .setPartitions(partitionReassignments.asJava)
          }.toList

          new ListPartitionReassignmentsResponseData().setTopics(topicReassignments.asJava)
      }

      sendResponseMaybeThrottle(request, requestThrottleMs =>
        new ListPartitionReassignmentsResponse(responseData.setThrottleTimeMs(requestThrottleMs))
      )
    }

    val partitionsOpt = listPartitionReassignmentsRequest.data.topics match {
      case topics: Any =>
        Some(topics.iterator().asScala.flatMap { topic =>
          topic.partitionIndexes.iterator().asScala
            .map { tp => new TopicPartition(topic.name(), tp) }
        }.toSet)
      case _ => None
    }

    controller.listPartitionReassignments(partitionsOpt, sendResponseCallback)
  }

  private def configsAuthorizationApiError(resource: ConfigResource): ApiError = {
    val error = resource.`type` match {
      case ConfigResource.Type.BROKER | ConfigResource.Type.BROKER_LOGGER => Errors.CLUSTER_AUTHORIZATION_FAILED
      case ConfigResource.Type.TOPIC => Errors.TOPIC_AUTHORIZATION_FAILED
      case rt => throw new InvalidRequestException(s"Unexpected resource type $rt for resource ${resource.name}")
    }
    new ApiError(error, null)
  }

  def handleIncrementalAlterConfigsRequest(request: RequestChannel.Request): Unit = {
    val alterConfigsRequest = request.body[IncrementalAlterConfigsRequest]

    val configs = alterConfigsRequest.data.resources.iterator.asScala.map { alterConfigResource =>
      val configResource = new ConfigResource(ConfigResource.Type.forId(alterConfigResource.resourceType),
        alterConfigResource.resourceName)
      configResource -> alterConfigResource.configs.iterator.asScala.map {
        alterConfig => new AlterConfigOp(new ConfigEntry(alterConfig.name, alterConfig.value),
          OpType.forId(alterConfig.configOperation))
      }.toBuffer
    }.toMap

    val (authorizedResources, unauthorizedResources) = configs.partition { case (resource, _) =>
      resource.`type` match {
        case ConfigResource.Type.BROKER | ConfigResource.Type.BROKER_LOGGER =>
          authorize(request.context, ALTER_CONFIGS, CLUSTER, CLUSTER_NAME)
        case ConfigResource.Type.TOPIC =>
          authorize(request.context, ALTER_CONFIGS, TOPIC, resource.name)
        case rt => throw new InvalidRequestException(s"Unexpected resource type $rt")
      }
    }

    val authorizedResult = adminManager.incrementalAlterConfigs(authorizedResources, alterConfigsRequest.data.validateOnly)
    val unauthorizedResult = unauthorizedResources.keys.map { resource =>
      resource -> configsAuthorizationApiError(resource)
    }

    sendResponseMaybeThrottle(request, requestThrottleMs => new IncrementalAlterConfigsResponse(
      requestThrottleMs, (authorizedResult ++ unauthorizedResult).asJava))
  }

  def handleDescribeConfigsRequest(request: RequestChannel.Request): Unit = {
    val describeConfigsRequest = request.body[DescribeConfigsRequest]
    val (authorizedResources, unauthorizedResources) = describeConfigsRequest.data.resources.asScala.partition { resource =>
      ConfigResource.Type.forId(resource.resourceType) match {
        case ConfigResource.Type.BROKER | ConfigResource.Type.BROKER_LOGGER =>
          authorize(request.context, DESCRIBE_CONFIGS, CLUSTER, CLUSTER_NAME)
        case ConfigResource.Type.TOPIC =>
          authorize(request.context, DESCRIBE_CONFIGS, TOPIC, resource.resourceName)
        case rt => throw new InvalidRequestException(s"Unexpected resource type $rt for resource ${resource.resourceName}")
      }
    }
    val authorizedConfigs = adminManager.describeConfigs(authorizedResources.toList, describeConfigsRequest.data.includeSynonyms, describeConfigsRequest.data.includeDocumentation)
    val unauthorizedConfigs = unauthorizedResources.map { resource =>
      val error = ConfigResource.Type.forId(resource.resourceType) match {
        case ConfigResource.Type.BROKER | ConfigResource.Type.BROKER_LOGGER => Errors.CLUSTER_AUTHORIZATION_FAILED
        case ConfigResource.Type.TOPIC => Errors.TOPIC_AUTHORIZATION_FAILED
        case rt => throw new InvalidRequestException(s"Unexpected resource type $rt for resource ${resource.resourceName}")
      }
      new DescribeConfigsResponseData.DescribeConfigsResult().setErrorCode(error.code)
        .setErrorMessage(error.message)
        .setConfigs(Collections.emptyList[DescribeConfigsResponseData.DescribeConfigsResourceResult])
        .setResourceName(resource.resourceName)
        .setResourceType(resource.resourceType)
    }

    sendResponseMaybeThrottle(request, requestThrottleMs =>
      new DescribeConfigsResponse(new DescribeConfigsResponseData().setThrottleTimeMs(requestThrottleMs)
        .setResults((authorizedConfigs ++ unauthorizedConfigs).asJava)))
  }

  def handleAlterReplicaLogDirsRequest(request: RequestChannel.Request): Unit = {
    val alterReplicaDirsRequest = request.body[AlterReplicaLogDirsRequest]
    if (authorize(request.context, ALTER, CLUSTER, CLUSTER_NAME)) {
      val result = replicaManager.alterReplicaLogDirs(alterReplicaDirsRequest.partitionDirs.asScala)
      sendResponseMaybeThrottle(request, requestThrottleMs =>
        new AlterReplicaLogDirsResponse(new AlterReplicaLogDirsResponseData()
          .setResults(result.groupBy(_._1.topic).map {
            case (topic, errors) => new AlterReplicaLogDirsResponseData.AlterReplicaLogDirTopicResult()
              .setTopicName(topic)
              .setPartitions(errors.map {
                case (tp, error) => new AlterReplicaLogDirsResponseData.AlterReplicaLogDirPartitionResult()
                  .setPartitionIndex(tp.partition)
                  .setErrorCode(error.code)
              }.toList.asJava)
          }.toList.asJava)
          .setThrottleTimeMs(requestThrottleMs)))
    } else {
      sendResponseMaybeThrottle(request, requestThrottleMs =>
        alterReplicaDirsRequest.getErrorResponse(requestThrottleMs, Errors.CLUSTER_AUTHORIZATION_FAILED.exception))
    }
  }

  def handleDescribeLogDirsRequest(request: RequestChannel.Request): Unit = {
    val describeLogDirsDirRequest = request.body[DescribeLogDirsRequest]
    val logDirInfos = {
      if (authorize(request.context, DESCRIBE, CLUSTER, CLUSTER_NAME)) {
        val partitions =
          if (describeLogDirsDirRequest.isAllTopicPartitions)
            replicaManager.logManager.allLogs.map(_.topicPartition).toSet
          else
            describeLogDirsDirRequest.data.topics.asScala.flatMap(
              logDirTopic => logDirTopic.partitionIndex.asScala.map(partitionIndex =>
                new TopicPartition(logDirTopic.topic, partitionIndex))).toSet

        replicaManager.describeLogDirs(partitions)
      } else {
        List.empty[DescribeLogDirsResponseData.DescribeLogDirsResult]
      }
    }
    sendResponseMaybeThrottle(request, throttleTimeMs => new DescribeLogDirsResponse(new DescribeLogDirsResponseData()
      .setThrottleTimeMs(throttleTimeMs)
      .setResults(logDirInfos.asJava)))
  }

  def handleCreateTokenRequest(request: RequestChannel.Request): Unit = {
    val createTokenRequest = request.body[CreateDelegationTokenRequest]

    // the callback for sending a create token response
    def sendResponseCallback(createResult: CreateTokenResult): Unit = {
      trace(s"Sending create token response for correlation id ${request.header.correlationId} " +
        s"to client ${request.header.clientId}.")
      sendResponseMaybeThrottle(request, requestThrottleMs =>
        CreateDelegationTokenResponse.prepareResponse(requestThrottleMs, createResult.error, request.context.principal, createResult.issueTimestamp,
          createResult.expiryTimestamp, createResult.maxTimestamp, createResult.tokenId, ByteBuffer.wrap(createResult.hmac)))
    }

    if (!allowTokenRequests(request))
      sendResponseMaybeThrottle(request, requestThrottleMs =>
        CreateDelegationTokenResponse.prepareResponse(requestThrottleMs, Errors.DELEGATION_TOKEN_REQUEST_NOT_ALLOWED, request.context.principal))
    else {
      val renewerList = createTokenRequest.data.renewers.asScala.toList.map(entry =>
        new KafkaPrincipal(entry.principalType, entry.principalName))

      if (renewerList.exists(principal => principal.getPrincipalType != KafkaPrincipal.USER_TYPE)) {
        sendResponseMaybeThrottle(request, requestThrottleMs =>
          CreateDelegationTokenResponse.prepareResponse(requestThrottleMs, Errors.INVALID_PRINCIPAL_TYPE, request.context.principal))
      }
      else {
        tokenManager.createToken(
          request.context.principal,
          renewerList,
          createTokenRequest.data.maxLifetimeMs,
          sendResponseCallback
        )
      }
    }
  }

  def handleRenewTokenRequest(request: RequestChannel.Request): Unit = {
    val renewTokenRequest = request.body[RenewDelegationTokenRequest]

    // the callback for sending a renew token response
    def sendResponseCallback(error: Errors, expiryTimestamp: Long): Unit = {
      trace("Sending renew token response for correlation id %d to client %s."
        .format(request.header.correlationId, request.header.clientId))
      sendResponseMaybeThrottle(request, requestThrottleMs =>
        new RenewDelegationTokenResponse(
             new RenewDelegationTokenResponseData()
               .setThrottleTimeMs(requestThrottleMs)
               .setErrorCode(error.code)
               .setExpiryTimestampMs(expiryTimestamp)))
    }

    if (!allowTokenRequests(request))
      sendResponseCallback(Errors.DELEGATION_TOKEN_REQUEST_NOT_ALLOWED, DelegationTokenManager.ErrorTimestamp)
    else {
      tokenManager.renewToken(
        request.context.principal,
        ByteBuffer.wrap(renewTokenRequest.data.hmac),
        renewTokenRequest.data.renewPeriodMs,
        sendResponseCallback
      )
    }
  }

  def handleExpireTokenRequest(request: RequestChannel.Request): Unit = {
    val expireTokenRequest = request.body[ExpireDelegationTokenRequest]

    // the callback for sending a expire token response
    def sendResponseCallback(error: Errors, expiryTimestamp: Long): Unit = {
      trace("Sending expire token response for correlation id %d to client %s."
        .format(request.header.correlationId, request.header.clientId))
      sendResponseMaybeThrottle(request, requestThrottleMs =>
        new ExpireDelegationTokenResponse(
            new ExpireDelegationTokenResponseData()
              .setThrottleTimeMs(requestThrottleMs)
              .setErrorCode(error.code)
              .setExpiryTimestampMs(expiryTimestamp)))
    }

    if (!allowTokenRequests(request))
      sendResponseCallback(Errors.DELEGATION_TOKEN_REQUEST_NOT_ALLOWED, DelegationTokenManager.ErrorTimestamp)
    else {
      tokenManager.expireToken(
        request.context.principal,
        expireTokenRequest.hmac(),
        expireTokenRequest.expiryTimePeriod(),
        sendResponseCallback
      )
    }
  }

  def handleDescribeTokensRequest(request: RequestChannel.Request): Unit = {
    val describeTokenRequest = request.body[DescribeDelegationTokenRequest]

    // the callback for sending a describe token response
    def sendResponseCallback(error: Errors, tokenDetails: List[DelegationToken]): Unit = {
      sendResponseMaybeThrottle(request, requestThrottleMs =>
        new DescribeDelegationTokenResponse(requestThrottleMs, error, tokenDetails.asJava))
      trace("Sending describe token response for correlation id %d to client %s."
        .format(request.header.correlationId, request.header.clientId))
    }

    if (!allowTokenRequests(request))
      sendResponseCallback(Errors.DELEGATION_TOKEN_REQUEST_NOT_ALLOWED, List.empty)
    else if (!config.tokenAuthEnabled)
      sendResponseCallback(Errors.DELEGATION_TOKEN_AUTH_DISABLED, List.empty)
    else {
      val requestPrincipal = request.context.principal

      if (describeTokenRequest.ownersListEmpty()) {
        sendResponseCallback(Errors.NONE, List())
      }
      else {
        val owners = if (describeTokenRequest.data.owners == null)
          None
        else
          Some(describeTokenRequest.data.owners.asScala.map(p => new KafkaPrincipal(p.principalType(), p.principalName)).toList)
        def authorizeToken(tokenId: String) = authorize(request.context, DESCRIBE, DELEGATION_TOKEN, tokenId)
        def eligible(token: TokenInformation) = DelegationTokenManager.filterToken(requestPrincipal, owners, token, authorizeToken)
        val tokens =  tokenManager.getTokens(eligible)
        sendResponseCallback(Errors.NONE, tokens)
      }
    }
  }

  def allowTokenRequests(request: RequestChannel.Request): Boolean = {
    val protocol = request.context.securityProtocol
    if (request.context.principal.tokenAuthenticated ||
      protocol == SecurityProtocol.PLAINTEXT ||
      // disallow requests from 1-way SSL
      (protocol == SecurityProtocol.SSL && request.context.principal == KafkaPrincipal.ANONYMOUS))
      false
    else
      true
  }

  def handleElectReplicaLeader(request: RequestChannel.Request): Unit = {

    val electionRequest = request.body[ElectLeadersRequest]

    def sendResponseCallback(
      error: ApiError
    )(
      results: Map[TopicPartition, ApiError]
    ): Unit = {
      sendResponseMaybeThrottle(request, requestThrottleMs => {
        val adjustedResults = if (electionRequest.data.topicPartitions == null) {
          /* When performing elections across all of the partitions we should only return
           * partitions for which there was an eleciton or resulted in an error. In other
           * words, partitions that didn't need election because they ready have the correct
           * leader are not returned to the client.
           */
          results.filter { case (_, error) =>
            error.error != Errors.ELECTION_NOT_NEEDED
          }
        } else results

        val electionResults = new util.ArrayList[ReplicaElectionResult]()
        adjustedResults
          .groupBy { case (tp, _) => tp.topic }
          .forKeyValue { (topic, ps) =>
            val electionResult = new ReplicaElectionResult()

            electionResult.setTopic(topic)
            ps.forKeyValue { (topicPartition, error) =>
              val partitionResult = new PartitionResult()
              partitionResult.setPartitionId(topicPartition.partition)
              partitionResult.setErrorCode(error.error.code)
              partitionResult.setErrorMessage(error.message)
              electionResult.partitionResult.add(partitionResult)
            }

            electionResults.add(electionResult)
          }

        new ElectLeadersResponse(
          requestThrottleMs,
          error.error.code,
          electionResults,
          electionRequest.version
        )
      })
    }

    if (!authorize(request.context, ALTER, CLUSTER, CLUSTER_NAME)) {
      val error = new ApiError(Errors.CLUSTER_AUTHORIZATION_FAILED, null)
      val partitionErrors: Map[TopicPartition, ApiError] =
        electionRequest.topicPartitions.iterator.map(partition => partition -> error).toMap

      sendResponseCallback(error)(partitionErrors)
    } else {
      val partitions = if (electionRequest.data.topicPartitions == null) {
        metadataCache.getAllPartitions()
      } else {
        electionRequest.topicPartitions
      }

      replicaManager.electLeaders(
        controller,
        partitions,
        electionRequest.electionType,
        sendResponseCallback(ApiError.NONE),
        electionRequest.data.timeoutMs
      )
    }
  }

  def handleOffsetDeleteRequest(request: RequestChannel.Request): Unit = {
    val offsetDeleteRequest = request.body[OffsetDeleteRequest]
    val groupId = offsetDeleteRequest.data.groupId

    if (authorize(request.context, DELETE, GROUP, groupId)) {
      val topics = offsetDeleteRequest.data.topics.asScala
      val authorizedTopics = filterByAuthorized(request.context, READ, TOPIC, topics)(_.name)

      val topicPartitionErrors = mutable.Map[TopicPartition, Errors]()
      val topicPartitions = mutable.ArrayBuffer[TopicPartition]()

      for (topic <- topics) {
        for (partition <- topic.partitions.asScala) {
          val tp = new TopicPartition(topic.name, partition.partitionIndex)
          if (!authorizedTopics.contains(topic.name))
            topicPartitionErrors(tp) = Errors.TOPIC_AUTHORIZATION_FAILED
          else if (!metadataCache.contains(tp))
            topicPartitionErrors(tp) = Errors.UNKNOWN_TOPIC_OR_PARTITION
          else
            topicPartitions += tp
        }
      }

      val (groupError, authorizedTopicPartitionsErrors) = groupCoordinator.handleDeleteOffsets(
        groupId, topicPartitions)

      topicPartitionErrors ++= authorizedTopicPartitionsErrors

      sendResponseMaybeThrottle(request, requestThrottleMs => {
        if (groupError != Errors.NONE)
          offsetDeleteRequest.getErrorResponse(requestThrottleMs, groupError)
        else {
          val topics = new OffsetDeleteResponseData.OffsetDeleteResponseTopicCollection
          topicPartitionErrors.groupBy(_._1.topic).forKeyValue { (topic, topicPartitions) =>
            val partitions = new OffsetDeleteResponseData.OffsetDeleteResponsePartitionCollection
            topicPartitions.forKeyValue { (topicPartition, error) =>
              partitions.add(
                new OffsetDeleteResponseData.OffsetDeleteResponsePartition()
                  .setPartitionIndex(topicPartition.partition)
                  .setErrorCode(error.code)
              )
            }
            topics.add(new OffsetDeleteResponseData.OffsetDeleteResponseTopic()
              .setName(topic)
              .setPartitions(partitions))
          }

          new OffsetDeleteResponse(new OffsetDeleteResponseData()
            .setTopics(topics)
            .setThrottleTimeMs(requestThrottleMs))
        }
      })
    } else {
      sendResponseMaybeThrottle(request, requestThrottleMs =>
        offsetDeleteRequest.getErrorResponse(requestThrottleMs, Errors.GROUP_AUTHORIZATION_FAILED))
    }
  }

  def handleDescribeClientQuotasRequest(request: RequestChannel.Request): Unit = {
    val describeClientQuotasRequest = request.body[DescribeClientQuotasRequest]

    if (authorize(request.context, DESCRIBE_CONFIGS, CLUSTER, CLUSTER_NAME)) {
      val result = adminManager.describeClientQuotas(describeClientQuotasRequest.filter).map { case (quotaEntity, quotaConfigs) =>
        quotaEntity -> quotaConfigs.map { case (key, value) => key -> Double.box(value) }.asJava
      }.asJava
      sendResponseMaybeThrottle(request, requestThrottleMs =>
        new DescribeClientQuotasResponse(result, requestThrottleMs))
    } else {
      sendResponseMaybeThrottle(request, requestThrottleMs =>
        describeClientQuotasRequest.getErrorResponse(requestThrottleMs, Errors.CLUSTER_AUTHORIZATION_FAILED.exception))
    }
  }

  def handleAlterClientQuotasRequest(request: RequestChannel.Request): Unit = {
    val alterClientQuotasRequest = request.body[AlterClientQuotasRequest]

    if (authorize(request.context, ALTER_CONFIGS, CLUSTER, CLUSTER_NAME)) {
      val result = adminManager.alterClientQuotas(alterClientQuotasRequest.entries().asScala.toSeq,
        alterClientQuotasRequest.validateOnly()).asJava
      sendResponseMaybeThrottle(request, requestThrottleMs =>
        new AlterClientQuotasResponse(result, requestThrottleMs))
    } else {
      sendResponseMaybeThrottle(request, requestThrottleMs =>
        alterClientQuotasRequest.getErrorResponse(requestThrottleMs, Errors.CLUSTER_AUTHORIZATION_FAILED.exception))
    }
  }

  def handleDescribeUserScramCredentialsRequest(request: RequestChannel.Request): Unit = {
    val describeUserScramCredentialsRequest = request.body[DescribeUserScramCredentialsRequest]

    if (authorize(request.context, DESCRIBE, CLUSTER, CLUSTER_NAME)) {
      val result = adminManager.describeUserScramCredentials(
        Option(describeUserScramCredentialsRequest.data.users).map(_.asScala.map(_.name).toList))
      sendResponseMaybeThrottle(request, requestThrottleMs =>
        new DescribeUserScramCredentialsResponse(result.setThrottleTimeMs(requestThrottleMs)))
    } else {
      sendResponseMaybeThrottle(request, requestThrottleMs =>
        describeUserScramCredentialsRequest.getErrorResponse(requestThrottleMs, Errors.CLUSTER_AUTHORIZATION_FAILED.exception))
    }
  }

  def handleAlterUserScramCredentialsRequest(request: RequestChannel.Request): Unit = {
    val alterUserScramCredentialsRequest = request.body[AlterUserScramCredentialsRequest]

    if (!controller.isActive) {
      sendResponseMaybeThrottle(request, requestThrottleMs =>
        alterUserScramCredentialsRequest.getErrorResponse(requestThrottleMs, Errors.NOT_CONTROLLER.exception))
    } else if (authorize(request.context, ALTER, CLUSTER, CLUSTER_NAME)) {
      val result = adminManager.alterUserScramCredentials(
        alterUserScramCredentialsRequest.data.upsertions().asScala, alterUserScramCredentialsRequest.data.deletions().asScala)
      sendResponseMaybeThrottle(request, requestThrottleMs =>
        new AlterUserScramCredentialsResponse(result.setThrottleTimeMs(requestThrottleMs)))
    } else {
      sendResponseMaybeThrottle(request, requestThrottleMs =>
        alterUserScramCredentialsRequest.getErrorResponse(requestThrottleMs, Errors.CLUSTER_AUTHORIZATION_FAILED.exception))
    }
  }

  def handleAlterIsrRequest(request: RequestChannel.Request): Unit = {
    val alterIsrRequest = request.body[AlterIsrRequest]

    if (!authorize(request.context, CLUSTER_ACTION, CLUSTER, CLUSTER_NAME)) {
      sendResponseMaybeThrottle(request, requestThrottleMs =>
        alterIsrRequest.getErrorResponse(requestThrottleMs, Errors.CLUSTER_AUTHORIZATION_FAILED.exception))
    } else if (!controller.isActive) {
      sendResponseMaybeThrottle(request, requestThrottleMs =>
        alterIsrRequest.getErrorResponse(requestThrottleMs, Errors.NOT_CONTROLLER.exception()))
    } else {
      controller.alterIsrs(alterIsrRequest.data,
        alterIsrResp => sendResponseMaybeThrottle(request, requestThrottleMs =>
          new AlterIsrResponse(alterIsrResp.setThrottleTimeMs(requestThrottleMs))
        )
      )
    }
  }

  def handleUpdateFeatures(request: RequestChannel.Request): Unit = {
    val updateFeaturesRequest = request.body[UpdateFeaturesRequest]

    def sendResponseCallback(errors: Either[ApiError, Map[String, ApiError]]): Unit = {
      def createResponse(throttleTimeMs: Int): UpdateFeaturesResponse = {
        errors match {
          case Left(topLevelError) =>
            UpdateFeaturesResponse.createWithErrors(
              topLevelError,
              Collections.emptyMap(),
              throttleTimeMs)
          case Right(featureUpdateErrors) =>
            UpdateFeaturesResponse.createWithErrors(
              ApiError.NONE,
              featureUpdateErrors.asJava,
              throttleTimeMs)
        }
      }
      sendResponseMaybeThrottle(request, requestThrottleMs => createResponse(requestThrottleMs))
    }

    if (!authorize(request.context, ALTER, CLUSTER, CLUSTER_NAME)) {
      sendResponseCallback(Left(new ApiError(Errors.CLUSTER_AUTHORIZATION_FAILED)))
    } else if (!controller.isActive) {
      sendResponseCallback(Left(new ApiError(Errors.NOT_CONTROLLER)))
    } else if (!config.isFeatureVersioningSupported) {
      sendResponseCallback(Left(new ApiError(Errors.INVALID_REQUEST, "Feature versioning system is disabled.")))
    } else {
      controller.updateFeatures(updateFeaturesRequest, sendResponseCallback)
    }
  }

  // private package for testing
  private[server] def authorize(requestContext: RequestContext,
                                operation: AclOperation,
                                resourceType: ResourceType,
                                resourceName: String,
                                logIfAllowed: Boolean = true,
                                logIfDenied: Boolean = true,
                                refCount: Int = 1): Boolean = {
    authorizer.forall { authZ =>
      val resource = new ResourcePattern(resourceType, resourceName, PatternType.LITERAL)
      val actions = Collections.singletonList(new Action(operation, resource, refCount, logIfAllowed, logIfDenied))
      authZ.authorize(requestContext, actions).get(0) == AuthorizationResult.ALLOWED
    }
  }

  private def authorizeByResourceType(requestContext: RequestContext,
                                      operation: AclOperation,
                                      resourceType: ResourceType): Boolean = {
    authorizer.forall { authZ =>
      authZ.authorizeByResourceType(requestContext, operation, resourceType) == AuthorizationResult.ALLOWED
    }
  }

  // private package for testing
  private[server] def filterByAuthorized[T](requestContext: RequestContext,
                                            operation: AclOperation,
                                            resourceType: ResourceType,
                                            resources: Iterable[T],
                                            logIfAllowed: Boolean = true,
                                            logIfDenied: Boolean = true)(resourceName: T => String): Set[String] = {
    authorizer match {
      case Some(authZ) =>
        val resourceNameToCount = CoreUtils.groupMapReduce(resources)(resourceName)(_ => 1)(_ + _)
        val actions = resourceNameToCount.iterator.map { case (resourceName, count) =>
          val resource = new ResourcePattern(resourceType, resourceName, PatternType.LITERAL)
          new Action(operation, resource, count, logIfAllowed, logIfDenied)
        }.toBuffer
        authZ.authorize(requestContext, actions.asJava).asScala
          .zip(resourceNameToCount.keySet)
          .collect { case (authzResult, resourceName) if authzResult == AuthorizationResult.ALLOWED =>
            resourceName
          }.toSet
      case None => resources.iterator.map(resourceName).toSet
    }
  }

  private def partitionSeqByAuthorized[T](requestContext: RequestContext,
                                        operation: AclOperation,
                                        resourceType: ResourceType,
                                        resources: Seq[T],
                                        logIfAllowed: Boolean = true,
                                        logIfDenied: Boolean = true)(resourceName: T => String): (Seq[T], Seq[T]) = {
    authorizer match {
      case Some(_) =>
        val authorizedResourceNames = filterByAuthorized(requestContext, operation, resourceType,
          resources, logIfAllowed, logIfDenied)(resourceName)
        resources.partition(resource => authorizedResourceNames.contains(resourceName(resource)))
      case None => (resources, Seq.empty)
    }
  }

  private def partitionMapByAuthorized[K, V](requestContext: RequestContext,
                                             operation: AclOperation,
                                             resourceType: ResourceType,
                                             resources: Map[K, V],
                                             logIfAllowed: Boolean = true,
                                             logIfDenied: Boolean = true)(resourceName: K => String): (Map[K, V], Map[K, V]) = {
    authorizer match {
      case Some(_) =>
        val authorizedResourceNames = filterByAuthorized(requestContext, operation, resourceType,
          resources.keySet, logIfAllowed, logIfDenied)(resourceName)
        resources.partition { case (k, _) => authorizedResourceNames.contains(resourceName(k)) }
      case None => (resources, Map.empty)
    }
  }

  private def authorizeClusterOperation(request: RequestChannel.Request, operation: AclOperation): Unit = {
    if (!authorize(request.context, operation, CLUSTER, CLUSTER_NAME))
      throw new ClusterAuthorizationException(s"Request $request is not authorized.")
  }

  private def authorizedOperations(request: RequestChannel.Request, resource: Resource): Int = {
    val supportedOps = AclEntry.supportedOperations(resource.resourceType).toList
    val authorizedOps = authorizer match {
      case Some(authZ) =>
        val resourcePattern = new ResourcePattern(resource.resourceType, resource.name, PatternType.LITERAL)
        val actions = supportedOps.map { op => new Action(op, resourcePattern, 1, false, false) }
        authZ.authorize(request.context, actions.asJava).asScala
          .zip(supportedOps)
          .filter(_._1 == AuthorizationResult.ALLOWED)
          .map(_._2).toSet
      case None =>
        supportedOps.toSet
    }
    Utils.to32BitField(authorizedOps.map(operation => operation.code.asInstanceOf[JByte]).asJava)
  }

  private def updateRecordConversionStats(request: RequestChannel.Request,
                                          tp: TopicPartition,
                                          conversionStats: RecordConversionStats): Unit = {
    val conversionCount = conversionStats.numRecordsConverted
    if (conversionCount > 0) {
      request.header.apiKey match {
        case ApiKeys.PRODUCE =>
          brokerTopicStats.topicStats(tp.topic).produceMessageConversionsRate.mark(conversionCount)
          brokerTopicStats.allTopicsStats.produceMessageConversionsRate.mark(conversionCount)
        case ApiKeys.FETCH =>
          brokerTopicStats.topicStats(tp.topic).fetchMessageConversionsRate.mark(conversionCount)
          brokerTopicStats.allTopicsStats.fetchMessageConversionsRate.mark(conversionCount)
        case _ =>
          throw new IllegalStateException("Message conversion info is recorded only for Produce/Fetch requests")
      }
      request.messageConversionsTimeNanos = conversionStats.conversionTimeNanos
    }
    request.temporaryMemoryBytes = conversionStats.temporaryMemoryBytes
  }

  private def handleError(request: RequestChannel.Request, e: Throwable): Unit = {
    val mayThrottle = e.isInstanceOf[ClusterAuthorizationException] || !request.header.apiKey.clusterAction
    error("Error when handling request: " +
      s"clientId=${request.header.clientId}, " +
      s"correlationId=${request.header.correlationId}, " +
      s"api=${request.header.apiKey}, " +
      s"version=${request.header.apiVersion}, " +
      s"body=${request.body[AbstractRequest]}", e)
    if (mayThrottle)
      sendErrorResponseMaybeThrottle(request, e)
    else
      sendErrorResponseExemptThrottle(request, e)
  }

  private def sendForwardedResponse(
    request: RequestChannel.Request,
    response: AbstractResponse
  ): Unit = {
    // For forwarded requests, we take the throttle time from the broker that
    // the request was forwarded to
    val throttleTimeMs = response.throttleTimeMs()
    quotas.request.throttle(request, throttleTimeMs, requestChannel.sendResponse)
    sendResponse(request, Some(response), None)
  }

  // Throttle the channel if the request quota is enabled but has been violated. Regardless of throttling, send the
  // response immediately.
  private def sendResponseMaybeThrottle(request: RequestChannel.Request,
                                        createResponse: Int => AbstractResponse): Unit = {
    val throttleTimeMs = maybeRecordAndGetThrottleTimeMs(request)
    // Only throttle non-forwarded requests
    if (!request.isForwarded)
      quotas.request.throttle(request, throttleTimeMs, requestChannel.sendResponse)
    sendResponse(request, Some(createResponse(throttleTimeMs)), None)
  }

  private def sendErrorResponseMaybeThrottle(request: RequestChannel.Request, error: Throwable): Unit = {
    val throttleTimeMs = maybeRecordAndGetThrottleTimeMs(request)
    // Only throttle non-forwarded requests or cluster authorization failures
    if (error.isInstanceOf[ClusterAuthorizationException] || !request.isForwarded)
      quotas.request.throttle(request, throttleTimeMs, requestChannel.sendResponse)
    sendErrorOrCloseConnection(request, error, throttleTimeMs)
  }

  private def maybeRecordAndGetThrottleTimeMs(request: RequestChannel.Request): Int = {
    val throttleTimeMs = quotas.request.maybeRecordAndGetThrottleTimeMs(request, time.milliseconds())
    request.apiThrottleTimeMs = throttleTimeMs
    throttleTimeMs
  }

  /**
   * Throttle the channel if the controller mutations quota or the request quota have been violated.
   * Regardless of throttling, send the response immediately.
   */
  private def sendResponseMaybeThrottleWithControllerQuota(controllerMutationQuota: ControllerMutationQuota,
                                                           request: RequestChannel.Request,
                                                           createResponse: Int => AbstractResponse): Unit = {
    val timeMs = time.milliseconds
    val controllerThrottleTimeMs = controllerMutationQuota.throttleTime
    val requestThrottleTimeMs = quotas.request.maybeRecordAndGetThrottleTimeMs(request, timeMs)
    val maxThrottleTimeMs = Math.max(controllerThrottleTimeMs, requestThrottleTimeMs)
    // Only throttle non-forwarded requests
    if (maxThrottleTimeMs > 0 && !request.isForwarded) {
      request.apiThrottleTimeMs = maxThrottleTimeMs
      if (controllerThrottleTimeMs > requestThrottleTimeMs) {
        quotas.controllerMutation.throttle(request, controllerThrottleTimeMs, requestChannel.sendResponse)
      } else {
        quotas.request.throttle(request, requestThrottleTimeMs, requestChannel.sendResponse)
      }
    }

    sendResponse(request, Some(createResponse(maxThrottleTimeMs)), None)
  }

  private def sendResponseExemptThrottle(request: RequestChannel.Request,
                                         response: AbstractResponse,
                                         onComplete: Option[Send => Unit] = None): Unit = {
    quotas.request.maybeRecordExempt(request)
    sendResponse(request, Some(response), onComplete)
  }

  private def sendErrorResponseExemptThrottle(request: RequestChannel.Request, error: Throwable): Unit = {
    quotas.request.maybeRecordExempt(request)
    sendErrorOrCloseConnection(request, error, 0)
  }

  private def sendErrorOrCloseConnection(request: RequestChannel.Request, error: Throwable, throttleMs: Int): Unit = {
    val requestBody = request.body[AbstractRequest]
    val response = requestBody.getErrorResponse(throttleMs, error)
    if (response == null)
      closeConnection(request, requestBody.errorCounts(error))
    else
      sendResponse(request, Some(response), None)
  }

  private def sendNoOpResponseExemptThrottle(request: RequestChannel.Request): Unit = {
    quotas.request.maybeRecordExempt(request)
    sendResponse(request, None, None)
  }

  private def closeConnection(request: RequestChannel.Request, errorCounts: java.util.Map[Errors, Integer]): Unit = {
    // This case is used when the request handler has encountered an error, but the client
    // does not expect a response (e.g. when produce request has acks set to 0)
    requestChannel.updateErrorMetrics(request.header.apiKey, errorCounts.asScala)
    requestChannel.sendResponse(new RequestChannel.CloseConnectionResponse(request))
  }

  private def sendResponse(request: RequestChannel.Request,
                           responseOpt: Option[AbstractResponse],
                           onComplete: Option[Send => Unit]): Unit = {
    // Update error metrics for each error code in the response including Errors.NONE
    responseOpt.foreach(response => requestChannel.updateErrorMetrics(request.header.apiKey, response.errorCounts.asScala))

    val response = responseOpt match {
      case Some(response) =>
        new RequestChannel.SendResponse(
          request,
          request.buildResponseSend(response),
          request.responseString(response),
          onComplete
        )
      case None =>
        new RequestChannel.NoOpResponse(request)
    }

    requestChannel.sendResponse(response)
  }

  private def isBrokerEpochStale(brokerEpochInRequest: Long): Boolean = {
    // Broker epoch in LeaderAndIsr/UpdateMetadata/StopReplica request is unknown
    // if the controller hasn't been upgraded to use KIP-380
    if (brokerEpochInRequest == AbstractControlRequest.UNKNOWN_BROKER_EPOCH) false
    else {
      // brokerEpochInRequest > controller.brokerEpoch is possible in rare scenarios where the controller gets notified
      // about the new broker epoch and sends a control request with this epoch before the broker learns about it
      brokerEpochInRequest < controller.brokerEpoch
    }
  }

}<|MERGE_RESOLUTION|>--- conflicted
+++ resolved
@@ -579,14 +579,6 @@
         sendErrorResponseMaybeThrottle(request, Errors.TRANSACTIONAL_ID_AUTHORIZATION_FAILED.exception)
         return
       }
-<<<<<<< HEAD
-=======
-      // Note that authorization to a transactionalId implies ProducerId authorization
-
-    } else if (hasIdempotentRecords && !authorize(request.context, IDEMPOTENT_WRITE, CLUSTER, CLUSTER_NAME)) {
-      sendErrorResponseMaybeThrottle(request, Errors.CLUSTER_AUTHORIZATION_FAILED.exception)
-      return
->>>>>>> 9412fc11
     }
 
     val unauthorizedTopicResponses = mutable.Map[TopicPartition, PartitionResponse]()
