/**
  * Licensed to the Apache Software Foundation (ASF) under one or more
  * contributor license agreements.  See the NOTICE file distributed with
  * this work for additional information regarding copyright ownership.
  * The ASF licenses this file to You under the Apache License, Version 2.0
  * (the "License"); you may not use this file except in compliance with
  * the License.  You may obtain a copy of the License at
  *
  * http://www.apache.org/licenses/LICENSE-2.0
  *
  * Unless required by applicable law or agreed to in writing, software
  * distributed under the License is distributed on an "AS IS" BASIS,
  * WITHOUT WARRANTIES OR CONDITIONS OF ANY KIND, either express or implied.
  * See the License for the specific language governing permissions and
  * limitations under the License.
  */

package kafka.server

import java.{lang, util}
import java.util.concurrent.TimeUnit
import java.util.{Collections, Properties}
import kafka.cluster.EndPoint
import kafka.utils.CoreUtils.parseCsvList
import kafka.utils.{CoreUtils, Logging}
import kafka.utils.Implicits._
import org.apache.kafka.clients.CommonClientConfigs
import org.apache.kafka.common.Reconfigurable
import org.apache.kafka.common.config.{AbstractConfig, ConfigDef, ConfigException, ConfigResource, SaslConfigs, TopicConfig}
import org.apache.kafka.common.config.ConfigDef.{ConfigKey, ValidList}
import org.apache.kafka.common.config.types.Password
import org.apache.kafka.common.network.ListenerName
import org.apache.kafka.common.record.{CompressionType, LegacyRecord, Records, TimestampType}
import org.apache.kafka.common.security.auth.KafkaPrincipalSerde
import org.apache.kafka.common.security.auth.SecurityProtocol
import org.apache.kafka.common.utils.Utils
import org.apache.kafka.coordinator.group.ConsumerGroupMigrationPolicy
import org.apache.kafka.coordinator.group.Group.GroupType
import org.apache.kafka.coordinator.group.GroupCoordinatorConfig
import org.apache.kafka.coordinator.group.assignor.PartitionAssignor
import org.apache.kafka.coordinator.transaction.{TransactionLogConfigs, TransactionStateManagerConfigs}
import org.apache.kafka.network.SocketServerConfigs
import org.apache.kafka.raft.QuorumConfig
import org.apache.kafka.security.authorizer.AuthorizerUtils
import org.apache.kafka.security.PasswordEncoderConfigs
import org.apache.kafka.server.ProcessRole
import org.apache.kafka.server.authorizer.Authorizer
import org.apache.kafka.server.common.{MetadataVersion, MetadataVersionValidator}
import org.apache.kafka.server.common.MetadataVersion._
import org.apache.kafka.server.config.{Defaults, KRaftConfigs, KafkaSecurityConfigs, QuotaConfigs, ReplicationConfigs, ServerLogConfigs, ServerTopicConfigSynonyms, ZkConfigs}
import org.apache.kafka.server.log.remote.storage.RemoteLogManagerConfig
import org.apache.kafka.server.record.BrokerCompressionType
import org.apache.kafka.server.util.Csv
import org.apache.kafka.storage.internals.log.{CleanerConfig, LogConfig}
import org.apache.kafka.storage.internals.log.LogConfig.MessageFormatVersion
import org.apache.zookeeper.client.ZKClientConfig

import scala.annotation.nowarn
import scala.compat.java8.OptionConverters._
import scala.jdk.CollectionConverters._
import scala.collection.{Map, Seq}

object KafkaConfig {

  def main(args: Array[String]): Unit = {
    System.out.println(configDef.toHtml(4, (config: String) => "brokerconfigs_" + config,
      DynamicBrokerConfig.dynamicConfigUpdateModes))
  }

  private[kafka] def zooKeeperClientProperty(clientConfig: ZKClientConfig, kafkaPropName: String): Option[String] = {
    Option(clientConfig.getProperty(ZkConfigs.ZK_SSL_CONFIG_TO_SYSTEM_PROPERTY_MAP.get(kafkaPropName)))
  }

  private[kafka] def setZooKeeperClientProperty(clientConfig: ZKClientConfig, kafkaPropName: String, kafkaPropValue: Any): Unit = {
    clientConfig.setProperty(ZkConfigs.ZK_SSL_CONFIG_TO_SYSTEM_PROPERTY_MAP.get(kafkaPropName),
      kafkaPropName match {
        case ZkConfigs.ZK_SSL_ENDPOINT_IDENTIFICATION_ALGORITHM_CONFIG => (kafkaPropValue.toString.toUpperCase == "HTTPS").toString
        case ZkConfigs.ZK_SSL_ENABLED_PROTOCOLS_CONFIG | ZkConfigs.ZK_SSL_CIPHER_SUITES_CONFIG => kafkaPropValue match {
          case list: java.util.List[_] => list.asScala.mkString(",")
          case _ => kafkaPropValue.toString
        }
        case _ => kafkaPropValue.toString
    })
  }

  // For ZooKeeper TLS client authentication to be enabled the client must (at a minimum) configure itself as using TLS
  // with both a client connection socket and a key store location explicitly set.
  private[kafka] def zkTlsClientAuthEnabled(zkClientConfig: ZKClientConfig): Boolean = {
    zooKeeperClientProperty(zkClientConfig, ZkConfigs.ZK_SSL_CLIENT_ENABLE_CONFIG).contains("true") &&
      zooKeeperClientProperty(zkClientConfig, ZkConfigs.ZK_CLIENT_CNXN_SOCKET_CONFIG).isDefined &&
      zooKeeperClientProperty(zkClientConfig, ZkConfigs.ZK_SSL_KEY_STORE_LOCATION_CONFIG).isDefined
  }

  /** ********* General Configuration ***********/
  val BrokerIdGenerationEnableProp = "broker.id.generation.enable"
  val MaxReservedBrokerIdProp = "reserved.broker.max.id"
  val BrokerIdProp = "broker.id"
  val MessageMaxBytesProp = "message.max.bytes"
  val NumNetworkThreadsProp = "num.network.threads"
  val NumIoThreadsProp = "num.io.threads"
  val BackgroundThreadsProp = "background.threads"
  val NumReplicaAlterLogDirsThreadsProp = "num.replica.alter.log.dirs.threads"
  val QueuedMaxRequestsProp = "queued.max.requests"
  val QueuedMaxBytesProp = "queued.max.request.bytes"
  val RequestTimeoutMsProp = CommonClientConfigs.REQUEST_TIMEOUT_MS_CONFIG
  val ConnectionSetupTimeoutMsProp = CommonClientConfigs.SOCKET_CONNECTION_SETUP_TIMEOUT_MS_CONFIG
  val ConnectionSetupTimeoutMaxMsProp = CommonClientConfigs.SOCKET_CONNECTION_SETUP_TIMEOUT_MAX_MS_CONFIG
  val DeleteTopicEnableProp = "delete.topic.enable"
  val CompressionTypeProp = ServerTopicConfigSynonyms.serverSynonym(TopicConfig.COMPRESSION_TYPE_CONFIG)

  /************* Authorizer Configuration ***********/
  val AuthorizerClassNameProp = "authorizer.class.name"
  val EarlyStartListenersProp = "early.start.listeners"

  /***************** rack configuration *************/
  val RackProp = "broker.rack"

  /** ********* Controlled shutdown configuration ***********/
  val ControlledShutdownMaxRetriesProp = "controlled.shutdown.max.retries"
  val ControlledShutdownRetryBackoffMsProp = "controlled.shutdown.retry.backoff.ms"
  val ControlledShutdownEnableProp = "controlled.shutdown.enable"

  /** ********* Fetch Configuration **************/
  val MaxIncrementalFetchSessionCacheSlots = "max.incremental.fetch.session.cache.slots"
  val FetchMaxBytes = "fetch.max.bytes"

  /** ********* Request Limit Configuration **************/
  val MaxRequestPartitionSizeLimit = "max.request.partition.size.limit"

  /** ********* Kafka Metrics Configuration ***********/
  val MetricSampleWindowMsProp = CommonClientConfigs.METRICS_SAMPLE_WINDOW_MS_CONFIG
  val MetricNumSamplesProp: String = CommonClientConfigs.METRICS_NUM_SAMPLES_CONFIG
  val MetricReporterClassesProp: String = CommonClientConfigs.METRIC_REPORTER_CLASSES_CONFIG
  val MetricRecordingLevelProp: String = CommonClientConfigs.METRICS_RECORDING_LEVEL_CONFIG
  @deprecated
  val AutoIncludeJmxReporterProp: String = CommonClientConfigs.AUTO_INCLUDE_JMX_REPORTER_CONFIG

  /** ********* Kafka Yammer Metrics Reporters Configuration ***********/
  val KafkaMetricsReporterClassesProp = "kafka.metrics.reporters"
  val KafkaMetricsPollingIntervalSecondsProp = "kafka.metrics.polling.interval.secs"

  /** ********* Kafka Client Telemetry Metrics Configuration ***********/
  val ClientTelemetryMaxBytesProp = "telemetry.max.bytes"

  /** ********* Delegation Token Configuration ****************/
  val DelegationTokenSecretKeyAliasProp = "delegation.token.master.key"
  val DelegationTokenSecretKeyProp = "delegation.token.secret.key"
  val DelegationTokenMaxLifeTimeProp = "delegation.token.max.lifetime.ms"
  val DelegationTokenExpiryTimeMsProp = "delegation.token.expiry.time.ms"
  val DelegationTokenExpiryCheckIntervalMsProp = "delegation.token.expiry.check.interval.ms"

  /** Internal Configurations **/
  val UnstableApiVersionsEnableProp = "unstable.api.versions.enable"
  val UnstableMetadataVersionsEnableProp = "unstable.metadata.versions.enable"

  /* Documentation */
  /** ********* General Configuration ***********/
  val BrokerIdGenerationEnableDoc = s"Enable automatic broker id generation on the server. When enabled the value configured for $MaxReservedBrokerIdProp should be reviewed."
  val MaxReservedBrokerIdDoc = "Max number that can be used for a broker.id"
  val BrokerIdDoc = "The broker id for this server. If unset, a unique broker id will be generated." +
  "To avoid conflicts between ZooKeeper generated broker id's and user configured broker id's, generated broker ids " +
  "start from " + MaxReservedBrokerIdProp + " + 1."
  val MessageMaxBytesDoc = TopicConfig.MAX_MESSAGE_BYTES_DOC +
    s"This can be set per topic with the topic level <code>${TopicConfig.MAX_MESSAGE_BYTES_CONFIG}</code> config."
  val NumNetworkThreadsDoc = s"The number of threads that the server uses for receiving requests from the network and sending responses to the network. Noted: each listener (except for controller listener) creates its own thread pool."
  val NumIoThreadsDoc = "The number of threads that the server uses for processing requests, which may include disk I/O"
  val NumReplicaAlterLogDirsThreadsDoc = "The number of threads that can move replicas between log directories, which may include disk I/O"
  val BackgroundThreadsDoc = "The number of threads to use for various background processing tasks"
  val QueuedMaxRequestsDoc = "The number of queued requests allowed for data-plane, before blocking the network threads"
  val QueuedMaxRequestBytesDoc = "The number of queued bytes allowed before no more requests are read"
  val RequestTimeoutMsDoc = CommonClientConfigs.REQUEST_TIMEOUT_MS_DOC
  val ConnectionSetupTimeoutMsDoc = CommonClientConfigs.SOCKET_CONNECTION_SETUP_TIMEOUT_MS_DOC
  val ConnectionSetupTimeoutMaxMsDoc = CommonClientConfigs.SOCKET_CONNECTION_SETUP_TIMEOUT_MAX_MS_DOC
  val DeleteTopicEnableDoc = "Enables delete topic. Delete topic through the admin tool will have no effect if this config is turned off"
  val CompressionTypeDoc = "Specify the final compression type for a given topic. This configuration accepts the standard compression codecs " +
    "('gzip', 'snappy', 'lz4', 'zstd'). It additionally accepts 'uncompressed' which is equivalent to no compression; and " +
    "'producer' which means retain the original compression codec set by the producer."

  /************* Authorizer Configuration ***********/
  val AuthorizerClassNameDoc = s"The fully qualified name of a class that implements <code>${classOf[Authorizer].getName}</code>" +
    " interface, which is used by the broker for authorization."
  val EarlyStartListenersDoc = "A comma-separated list of listener names which may be started before the authorizer has finished " +
   "initialization. This is useful when the authorizer is dependent on the cluster itself for bootstrapping, as is the case for " +
   "the StandardAuthorizer (which stores ACLs in the metadata log.) By default, all listeners included in controller.listener.names " +
   "will also be early start listeners. A listener should not appear in this list if it accepts external traffic."

  /************* Rack Configuration **************/
  val RackDoc = "Rack of the broker. This will be used in rack aware replication assignment for fault tolerance. Examples: <code>RACK1</code>, <code>us-east-1d</code>"

  /** ********* Controlled shutdown configuration ***********/
  val ControlledShutdownMaxRetriesDoc = "Controlled shutdown can fail for multiple reasons. This determines the number of retries when such failure happens"
  val ControlledShutdownRetryBackoffMsDoc = "Before each retry, the system needs time to recover from the state that caused the previous failure (Controller fail over, replica lag etc). This config determines the amount of time to wait before retrying."
  val ControlledShutdownEnableDoc = "Enable controlled shutdown of the server."

  /** ********* Fetch Configuration **************/
  val MaxIncrementalFetchSessionCacheSlotsDoc = "The maximum number of incremental fetch sessions that we will maintain."
  val FetchMaxBytesDoc = "The maximum number of bytes we will return for a fetch request. Must be at least 1024."

  /** ********* Request Limit Configuration **************/
  val MaxRequestPartitionSizeLimitDoc = "The maximum number of partitions can be served in one request."

  /** ********* Kafka Metrics Configuration ***********/
  val MetricSampleWindowMsDoc = CommonClientConfigs.METRICS_SAMPLE_WINDOW_MS_DOC
  val MetricNumSamplesDoc = CommonClientConfigs.METRICS_NUM_SAMPLES_DOC
  val MetricReporterClassesDoc = CommonClientConfigs.METRIC_REPORTER_CLASSES_DOC
  val MetricRecordingLevelDoc = CommonClientConfigs.METRICS_RECORDING_LEVEL_DOC
  val AutoIncludeJmxReporterDoc = CommonClientConfigs.AUTO_INCLUDE_JMX_REPORTER_DOC


  /** ********* Kafka Yammer Metrics Reporter Configuration ***********/
  val KafkaMetricsReporterClassesDoc = "A list of classes to use as Yammer metrics custom reporters." +
    " The reporters should implement <code>kafka.metrics.KafkaMetricsReporter</code> trait. If a client wants" +
    " to expose JMX operations on a custom reporter, the custom reporter needs to additionally implement an MBean" +
    " trait that extends <code>kafka.metrics.KafkaMetricsReporterMBean</code> trait so that the registered MBean is compliant with" +
    " the standard MBean convention."

  val KafkaMetricsPollingIntervalSecondsDoc = s"The metrics polling interval (in seconds) which can be used" +
    s" in $KafkaMetricsReporterClassesProp implementations."

  /** ********* Kafka Client Telemetry Metrics Configuration ***********/
  val ClientTelemetryMaxBytesDoc = "The maximum size (after compression if compression is used) of" +
    " telemetry metrics pushed from a client to the broker. The default value is 1048576 (1 MB)."

  /** ********* Delegation Token Configuration ****************/
  val DelegationTokenSecretKeyAliasDoc = s"DEPRECATED: An alias for $DelegationTokenSecretKeyProp, which should be used instead of this config."
  val DelegationTokenSecretKeyDoc = "Secret key to generate and verify delegation tokens. The same key must be configured across all the brokers. " +
    " If using Kafka with KRaft, the key must also be set across all controllers. " +
    " If the key is not set or set to empty string, brokers will disable the delegation token support."
  val DelegationTokenMaxLifeTimeDoc = "The token has a maximum lifetime beyond which it cannot be renewed anymore. Default value 7 days."
  val DelegationTokenExpiryTimeMsDoc = "The token validity time in milliseconds before the token needs to be renewed. Default value 1 day."
  val DelegationTokenExpiryCheckIntervalDoc = "Scan interval to remove expired delegation tokens."

  @nowarn("cat=deprecation")
  val configDef = {
    import ConfigDef.Importance._
    import ConfigDef.Range._
    import ConfigDef.Type._
    import ConfigDef.ValidString._

    new ConfigDef()

      /** ********* Zookeeper Configuration ***********/
      .define(ZkConfigs.ZK_CONNECT_CONFIG, STRING, null, HIGH, ZkConfigs.ZK_CONNECT_DOC)
      .define(ZkConfigs.ZK_SESSION_TIMEOUT_MS_CONFIG, INT, ZkConfigs.ZK_SESSION_TIMEOUT_MS, HIGH, ZkConfigs.ZK_SESSION_TIMEOUT_MS_DOC)
      .define(ZkConfigs.ZK_CONNECTION_TIMEOUT_MS_CONFIG, INT, null, HIGH, ZkConfigs.ZK_CONNECTION_TIMEOUT_MS_DOC)
      .define(ZkConfigs.ZK_ENABLE_SECURE_ACLS_CONFIG, BOOLEAN, ZkConfigs.ZK_ENABLE_SECURE_ACLS, HIGH, ZkConfigs.ZK_ENABLE_SECURE_ACLS_DOC)
      .define(ZkConfigs.ZK_MAX_IN_FLIGHT_REQUESTS_CONFIG, INT, ZkConfigs.ZK_MAX_IN_FLIGHT_REQUESTS, atLeast(1), HIGH, ZkConfigs.ZK_MAX_IN_FLIGHT_REQUESTS_DOC)
      .define(ZkConfigs.ZK_SSL_CLIENT_ENABLE_CONFIG, BOOLEAN, ZkConfigs.ZK_SSL_CLIENT_ENABLE, MEDIUM, ZkConfigs.ZK_SSL_CLIENT_ENABLE_DOC)
      .define(ZkConfigs.ZK_CLIENT_CNXN_SOCKET_CONFIG, STRING, null, MEDIUM, ZkConfigs.ZK_CLIENT_CNXN_SOCKET_DOC)
      .define(ZkConfigs.ZK_SSL_KEY_STORE_LOCATION_CONFIG, STRING, null, MEDIUM, ZkConfigs.ZK_SSL_KEY_STORE_LOCATION_DOC)
      .define(ZkConfigs.ZK_SSL_KEY_STORE_PASSWORD_CONFIG, PASSWORD, null, MEDIUM, ZkConfigs.ZK_SSL_KEY_STORE_PASSWORD_DOC)
      .define(ZkConfigs.ZK_SSL_KEY_STORE_TYPE_CONFIG, STRING, null, MEDIUM, ZkConfigs.ZK_SSL_KEY_STORE_TYPE_DOC)
      .define(ZkConfigs.ZK_SSL_TRUST_STORE_LOCATION_CONFIG, STRING, null, MEDIUM, ZkConfigs.ZK_SSL_TRUST_STORE_LOCATION_DOC)
      .define(ZkConfigs.ZK_SSL_TRUST_STORE_PASSWORD_CONFIG, PASSWORD, null, MEDIUM, ZkConfigs.ZK_SSL_TRUST_STORE_PASSWORD_DOC)
      .define(ZkConfigs.ZK_SSL_TRUST_STORE_TYPE_CONFIG, STRING, null, MEDIUM, ZkConfigs.ZK_SSL_TRUST_STORE_TYPE_DOC)
      .define(ZkConfigs.ZK_SSL_PROTOCOL_CONFIG, STRING, ZkConfigs.ZK_SSL_PROTOCOL, LOW, ZkConfigs.ZK_SSL_PROTOCOL_DOC)
      .define(ZkConfigs.ZK_SSL_ENABLED_PROTOCOLS_CONFIG, LIST, null, LOW, ZkConfigs.ZK_SSL_ENABLED_PROTOCOLS_DOC)
      .define(ZkConfigs.ZK_SSL_CIPHER_SUITES_CONFIG, LIST, null, LOW, ZkConfigs.ZK_SSL_CIPHER_SUITES_DOC)
      .define(ZkConfigs.ZK_SSL_ENDPOINT_IDENTIFICATION_ALGORITHM_CONFIG, STRING, ZkConfigs.ZK_SSL_ENDPOINT_IDENTIFICATION_ALGORITHM, LOW, ZkConfigs.ZK_SSL_ENDPOINT_IDENTIFICATION_ALGORITHM_DOC)
      .define(ZkConfigs.ZK_SSL_CRL_ENABLE_CONFIG, BOOLEAN, ZkConfigs.ZK_SSL_CRL_ENABLE, LOW, ZkConfigs.ZK_SSL_CRL_ENABLE_DOC)
      .define(ZkConfigs.ZK_SSL_OCSP_ENABLE_CONFIG, BOOLEAN, ZkConfigs.ZK_SSL_OCSP_ENABLE, LOW, ZkConfigs.ZK_SSL_OCSP_ENABLE_DOC)

      /** ********* General Configuration ***********/
      .define(BrokerIdGenerationEnableProp, BOOLEAN, Defaults.BROKER_ID_GENERATION_ENABLE, MEDIUM, BrokerIdGenerationEnableDoc)
      .define(MaxReservedBrokerIdProp, INT, Defaults.MAX_RESERVED_BROKER_ID, atLeast(0), MEDIUM, MaxReservedBrokerIdDoc)
      .define(BrokerIdProp, INT, Defaults.BROKER_ID, HIGH, BrokerIdDoc)
      .define(MessageMaxBytesProp, INT, LogConfig.DEFAULT_MAX_MESSAGE_BYTES, atLeast(0), HIGH, MessageMaxBytesDoc)
      .define(NumNetworkThreadsProp, INT, Defaults.NUM_NETWORK_THREADS, atLeast(1), HIGH, NumNetworkThreadsDoc)
      .define(NumIoThreadsProp, INT, Defaults.NUM_IO_THREADS, atLeast(1), HIGH, NumIoThreadsDoc)
      .define(NumReplicaAlterLogDirsThreadsProp, INT, null, HIGH, NumReplicaAlterLogDirsThreadsDoc)
      .define(BackgroundThreadsProp, INT, Defaults.BACKGROUND_THREADS, atLeast(1), HIGH, BackgroundThreadsDoc)
      .define(QueuedMaxRequestsProp, INT, Defaults.QUEUED_MAX_REQUESTS, atLeast(1), HIGH, QueuedMaxRequestsDoc)
      .define(QueuedMaxBytesProp, LONG, Defaults.QUEUED_MAX_REQUEST_BYTES, MEDIUM, QueuedMaxRequestBytesDoc)
      .define(RequestTimeoutMsProp, INT, Defaults.REQUEST_TIMEOUT_MS, HIGH, RequestTimeoutMsDoc)
      .define(ConnectionSetupTimeoutMsProp, LONG, Defaults.CONNECTION_SETUP_TIMEOUT_MS, MEDIUM, ConnectionSetupTimeoutMsDoc)
      .define(ConnectionSetupTimeoutMaxMsProp, LONG, Defaults.CONNECTION_SETUP_TIMEOUT_MAX_MS, MEDIUM, ConnectionSetupTimeoutMaxMsDoc)

      /*
       * KRaft mode configs.
       */
      .define(KRaftConfigs.METADATA_SNAPSHOT_MAX_NEW_RECORD_BYTES_CONFIG, LONG, KRaftConfigs.METADATA_SNAPSHOT_MAX_NEW_RECORD_BYTES, atLeast(1), HIGH, KRaftConfigs.METADATA_SNAPSHOT_MAX_NEW_RECORD_BYTES_DOC)
      .define(KRaftConfigs.METADATA_SNAPSHOT_MAX_INTERVAL_MS_CONFIG, LONG, KRaftConfigs.METADATA_SNAPSHOT_MAX_INTERVAL_MS_DEFAULT, atLeast(0), HIGH, KRaftConfigs.METADATA_SNAPSHOT_MAX_INTERVAL_MS_DOC)
      .define(KRaftConfigs.PROCESS_ROLES_CONFIG, LIST, Collections.emptyList(), ValidList.in("broker", "controller"), HIGH, KRaftConfigs.PROCESS_ROLES_DOC)
      .define(KRaftConfigs.NODE_ID_CONFIG, INT, KRaftConfigs.EMPTY_NODE_ID, null, HIGH, KRaftConfigs.NODE_ID_DOC)
      .define(KRaftConfigs.INITIAL_BROKER_REGISTRATION_TIMEOUT_MS_CONFIG, INT, KRaftConfigs.INITIAL_BROKER_REGISTRATION_TIMEOUT_MS_DEFAULT, null, MEDIUM, KRaftConfigs.INITIAL_BROKER_REGISTRATION_TIMEOUT_MS_DOC)
      .define(KRaftConfigs.BROKER_HEARTBEAT_INTERVAL_MS_CONFIG, INT, KRaftConfigs.BROKER_HEARTBEAT_INTERVAL_MS_DEFAULT, null, MEDIUM, KRaftConfigs.BROKER_HEARTBEAT_INTERVAL_MS_DOC)
      .define(KRaftConfigs.BROKER_SESSION_TIMEOUT_MS_CONFIG, INT, KRaftConfigs.BROKER_SESSION_TIMEOUT_MS_DEFAULT, null, MEDIUM, KRaftConfigs.BROKER_SESSION_TIMEOUT_MS_DOC)
      .define(KRaftConfigs.CONTROLLER_LISTENER_NAMES_CONFIG, STRING, null, null, HIGH, KRaftConfigs.CONTROLLER_LISTENER_NAMES_DOC)
      .define(KRaftConfigs.SASL_MECHANISM_CONTROLLER_PROTOCOL_CONFIG, STRING, SaslConfigs.DEFAULT_SASL_MECHANISM, null, HIGH, KRaftConfigs.SASL_MECHANISM_CONTROLLER_PROTOCOL_DOC)
      .define(KRaftConfigs.METADATA_LOG_DIR_CONFIG, STRING, null, null, HIGH, KRaftConfigs.METADATA_LOG_DIR_DOC)
      .define(KRaftConfigs.METADATA_LOG_SEGMENT_BYTES_CONFIG, INT, LogConfig.DEFAULT_SEGMENT_BYTES, atLeast(Records.LOG_OVERHEAD), HIGH, KRaftConfigs.METADATA_LOG_SEGMENT_BYTES_DOC)
      .defineInternal(KRaftConfigs.METADATA_LOG_SEGMENT_MIN_BYTES_CONFIG, INT, 8 * 1024 * 1024, atLeast(Records.LOG_OVERHEAD), HIGH, KRaftConfigs.METADATA_LOG_SEGMENT_MIN_BYTES_DOC)
      .define(KRaftConfigs.METADATA_LOG_SEGMENT_MILLIS_CONFIG, LONG, LogConfig.DEFAULT_SEGMENT_MS, null, HIGH, KRaftConfigs.METADATA_LOG_SEGMENT_MILLIS_DOC)
      .define(KRaftConfigs.METADATA_MAX_RETENTION_BYTES_CONFIG, LONG, KRaftConfigs.METADATA_MAX_RETENTION_BYTES_DEFAULT, null, HIGH, KRaftConfigs.METADATA_MAX_RETENTION_BYTES_DOC)
      .define(KRaftConfigs.METADATA_MAX_RETENTION_MILLIS_CONFIG, LONG, LogConfig.DEFAULT_RETENTION_MS, null, HIGH, KRaftConfigs.METADATA_MAX_RETENTION_MILLIS_DOC)
      .define(KRaftConfigs.METADATA_MAX_IDLE_INTERVAL_MS_CONFIG, INT, KRaftConfigs.METADATA_MAX_IDLE_INTERVAL_MS_DEFAULT, atLeast(0), LOW, KRaftConfigs.METADATA_MAX_IDLE_INTERVAL_MS_DOC)
      .defineInternal(KRaftConfigs.SERVER_MAX_STARTUP_TIME_MS_CONFIG, LONG, KRaftConfigs.SERVER_MAX_STARTUP_TIME_MS_DEFAULT, atLeast(0), MEDIUM, KRaftConfigs.SERVER_MAX_STARTUP_TIME_MS_DOC)
      .define(KRaftConfigs.MIGRATION_ENABLED_CONFIG, BOOLEAN, false, HIGH, KRaftConfigs.MIGRATION_ENABLED_DOC)
      .define(KRaftConfigs.ELR_ENABLED_CONFIG, BOOLEAN, false, HIGH, KRaftConfigs.ELR_ENABLED_DOC)
      .defineInternal(KRaftConfigs.MIGRATION_METADATA_MIN_BATCH_SIZE_CONFIG, INT, KRaftConfigs.MIGRATION_METADATA_MIN_BATCH_SIZE_DEFAULT, atLeast(1),
        MEDIUM, KRaftConfigs.MIGRATION_METADATA_MIN_BATCH_SIZE_DOC)

      /************* Authorizer Configuration ***********/
      .define(AuthorizerClassNameProp, STRING, Defaults.AUTHORIZER_CLASS_NAME, new ConfigDef.NonNullValidator(), LOW, AuthorizerClassNameDoc)
      .define(EarlyStartListenersProp, STRING, null,  HIGH, EarlyStartListenersDoc)

      /** ********* Socket Server Configuration ***********/
      .define(SocketServerConfigs.LISTENERS_CONFIG, STRING, SocketServerConfigs.LISTENERS_DEFAULT, HIGH, SocketServerConfigs.LISTENERS_DOC)
      .define(SocketServerConfigs.ADVERTISED_LISTENERS_CONFIG, STRING, null, HIGH, SocketServerConfigs.ADVERTISED_LISTENERS_DOC)
      .define(SocketServerConfigs.LISTENER_SECURITY_PROTOCOL_MAP_CONFIG, STRING, SocketServerConfigs.LISTENER_SECURITY_PROTOCOL_MAP_DEFAULT, LOW, SocketServerConfigs.LISTENER_SECURITY_PROTOCOL_MAP_DOC)
      .define(SocketServerConfigs.CONTROL_PLANE_LISTENER_NAME_CONFIG, STRING, null, HIGH, SocketServerConfigs.CONTROL_PLANE_LISTENER_NAME_DOC)
      .define(SocketServerConfigs.SOCKET_SEND_BUFFER_BYTES_CONFIG, INT, SocketServerConfigs.SOCKET_SEND_BUFFER_BYTES_DEFAULT, HIGH, SocketServerConfigs.SOCKET_SEND_BUFFER_BYTES_DOC)
      .define(SocketServerConfigs.SOCKET_RECEIVE_BUFFER_BYTES_CONFIG, INT, SocketServerConfigs.SOCKET_RECEIVE_BUFFER_BYTES_DEFAULT, HIGH, SocketServerConfigs.SOCKET_RECEIVE_BUFFER_BYTES_DOC)
      .define(SocketServerConfigs.SOCKET_REQUEST_MAX_BYTES_CONFIG, INT, SocketServerConfigs.SOCKET_REQUEST_MAX_BYTES_DEFAULT, atLeast(1), HIGH, SocketServerConfigs.SOCKET_REQUEST_MAX_BYTES_DOC)
      .define(SocketServerConfigs.SOCKET_LISTEN_BACKLOG_SIZE_CONFIG, INT, SocketServerConfigs.SOCKET_LISTEN_BACKLOG_SIZE_DEFAULT, atLeast(1), MEDIUM, SocketServerConfigs.SOCKET_LISTEN_BACKLOG_SIZE_DOC)
      .define(SocketServerConfigs.MAX_CONNECTIONS_PER_IP_CONFIG, INT, SocketServerConfigs.MAX_CONNECTIONS_PER_IP_DEFAULT, atLeast(0), MEDIUM, SocketServerConfigs.MAX_CONNECTIONS_PER_IP_DOC)
      .define(SocketServerConfigs.MAX_CONNECTIONS_PER_IP_OVERRIDES_CONFIG, STRING, SocketServerConfigs.MAX_CONNECTIONS_PER_IP_OVERRIDES_DEFAULT, MEDIUM, SocketServerConfigs.MAX_CONNECTIONS_PER_IP_OVERRIDES_DOC)
      .define(SocketServerConfigs.MAX_CONNECTIONS_CONFIG, INT, SocketServerConfigs.MAX_CONNECTIONS_DEFAULT, atLeast(0), MEDIUM, SocketServerConfigs.MAX_CONNECTIONS_DOC)
      .define(SocketServerConfigs.MAX_CONNECTION_CREATION_RATE_CONFIG, INT, SocketServerConfigs.MAX_CONNECTION_CREATION_RATE_DEFAULT, atLeast(0), MEDIUM, SocketServerConfigs.MAX_CONNECTION_CREATION_RATE_DOC)
      .define(SocketServerConfigs.CONNECTIONS_MAX_IDLE_MS_CONFIG, LONG, SocketServerConfigs.CONNECTIONS_MAX_IDLE_MS_DEFAULT, MEDIUM, SocketServerConfigs.CONNECTIONS_MAX_IDLE_MS_DOC)
      .define(SocketServerConfigs.FAILED_AUTHENTICATION_DELAY_MS_CONFIG, INT, SocketServerConfigs.FAILED_AUTHENTICATION_DELAY_MS_DEFAULT, atLeast(0), LOW, SocketServerConfigs.FAILED_AUTHENTICATION_DELAY_MS_DOC)

      /************ Rack Configuration ******************/
      .define(RackProp, STRING, null, MEDIUM, RackDoc)

      /** ********* Log Configuration ***********/
      .define(ServerLogConfigs.NUM_PARTITIONS_CONFIG, INT, ServerLogConfigs.NUM_PARTITIONS_DEFAULT, atLeast(1), MEDIUM, ServerLogConfigs.NUM_PARTITIONS_DOC)
      .define(ServerLogConfigs.LOG_DIR_CONFIG, STRING, ServerLogConfigs.LOG_DIR_DEFAULT, HIGH, ServerLogConfigs.LOG_DIR_DOC)
      .define(ServerLogConfigs.LOG_DIRS_CONFIG, STRING, null, HIGH, ServerLogConfigs.LOG_DIRS_DOC)
      .define(ServerLogConfigs.LOG_SEGMENT_BYTES_CONFIG, INT, LogConfig.DEFAULT_SEGMENT_BYTES, atLeast(LegacyRecord.RECORD_OVERHEAD_V0), HIGH, ServerLogConfigs.LOG_SEGMENT_BYTES_DOC)

      .define(ServerLogConfigs.LOG_ROLL_TIME_MILLIS_CONFIG, LONG, null, HIGH, ServerLogConfigs.LOG_ROLL_TIME_MILLIS_DOC)
      .define(ServerLogConfigs.LOG_ROLL_TIME_HOURS_CONFIG, INT, TimeUnit.MILLISECONDS.toHours(LogConfig.DEFAULT_SEGMENT_MS).toInt, atLeast(1), HIGH, ServerLogConfigs.LOG_ROLL_TIME_HOURS_DOC)

      .define(ServerLogConfigs.LOG_ROLL_TIME_JITTER_MILLIS_CONFIG, LONG, null, HIGH, ServerLogConfigs.LOG_ROLL_TIME_JITTER_MILLIS_DOC)
      .define(ServerLogConfigs.LOG_ROLL_TIME_JITTER_HOURS_CONFIG, INT, TimeUnit.MILLISECONDS.toHours(LogConfig.DEFAULT_SEGMENT_JITTER_MS).toInt, atLeast(0), HIGH, ServerLogConfigs.LOG_ROLL_TIME_JITTER_HOURS_DOC)

      .define(ServerLogConfigs.LOG_RETENTION_TIME_MILLIS_CONFIG, LONG, null, HIGH, ServerLogConfigs.LOG_RETENTION_TIME_MILLIS_DOC)
      .define(ServerLogConfigs.LOG_RETENTION_TIME_MINUTES_CONFIG, INT, null, HIGH, ServerLogConfigs.LOG_RETENTION_TIME_MINUTES_DOC)
      .define(ServerLogConfigs.LOG_RETENTION_TIME_HOURS_CONFIG, INT, TimeUnit.MILLISECONDS.toHours(LogConfig.DEFAULT_RETENTION_MS).toInt, HIGH, ServerLogConfigs.LOG_RETENTION_TIME_HOURS_DOC)

      .define(ServerLogConfigs.LOG_RETENTION_BYTES_CONFIG, LONG, ServerLogConfigs.LOG_RETENTION_BYTES_DEFAULT, HIGH, ServerLogConfigs.LOG_RETENTION_BYTES_DOC)
      .define(ServerLogConfigs.LOG_CLEANUP_INTERVAL_MS_CONFIG, LONG, ServerLogConfigs.LOG_CLEANUP_INTERVAL_MS_DEFAULT, atLeast(1), MEDIUM, ServerLogConfigs.LOG_CLEANUP_INTERVAL_MS_DOC)
      .define(ServerLogConfigs.LOG_CLEANUP_POLICY_CONFIG, LIST, ServerLogConfigs.LOG_CLEANUP_POLICY_DEFAULT, ValidList.in(TopicConfig.CLEANUP_POLICY_COMPACT, TopicConfig.CLEANUP_POLICY_DELETE), MEDIUM, ServerLogConfigs.LOG_CLEANUP_POLICY_DOC)
      .define(CleanerConfig.LOG_CLEANER_THREADS_PROP, INT, CleanerConfig.LOG_CLEANER_THREADS, atLeast(0), MEDIUM, CleanerConfig.LOG_CLEANER_THREADS_DOC)
      .define(CleanerConfig.LOG_CLEANER_IO_MAX_BYTES_PER_SECOND_PROP, DOUBLE, CleanerConfig.LOG_CLEANER_IO_MAX_BYTES_PER_SECOND, MEDIUM, CleanerConfig.LOG_CLEANER_IO_MAX_BYTES_PER_SECOND_DOC)
      .define(CleanerConfig.LOG_CLEANER_DEDUPE_BUFFER_SIZE_PROP, LONG, CleanerConfig.LOG_CLEANER_DEDUPE_BUFFER_SIZE, MEDIUM, CleanerConfig.LOG_CLEANER_DEDUPE_BUFFER_SIZE_DOC)
      .define(CleanerConfig.LOG_CLEANER_IO_BUFFER_SIZE_PROP, INT, CleanerConfig.LOG_CLEANER_IO_BUFFER_SIZE, atLeast(0), MEDIUM, CleanerConfig.LOG_CLEANER_IO_BUFFER_SIZE_DOC)
      .define(CleanerConfig.LOG_CLEANER_DEDUPE_BUFFER_LOAD_FACTOR_PROP, DOUBLE, CleanerConfig.LOG_CLEANER_DEDUPE_BUFFER_LOAD_FACTOR, MEDIUM, CleanerConfig.LOG_CLEANER_DEDUPE_BUFFER_LOAD_FACTOR_DOC)
      .define(CleanerConfig.LOG_CLEANER_BACKOFF_MS_PROP, LONG, CleanerConfig.LOG_CLEANER_BACKOFF_MS, atLeast(0), MEDIUM, CleanerConfig.LOG_CLEANER_BACKOFF_MS_DOC)
      .define(CleanerConfig.LOG_CLEANER_MIN_CLEAN_RATIO_PROP, DOUBLE, LogConfig.DEFAULT_MIN_CLEANABLE_DIRTY_RATIO, between(0, 1), MEDIUM, CleanerConfig.LOG_CLEANER_MIN_CLEAN_RATIO_DOC)
      .define(CleanerConfig.LOG_CLEANER_ENABLE_PROP, BOOLEAN, CleanerConfig.LOG_CLEANER_ENABLE, MEDIUM, CleanerConfig.LOG_CLEANER_ENABLE_DOC)
      .define(CleanerConfig.LOG_CLEANER_DELETE_RETENTION_MS_PROP, LONG, LogConfig.DEFAULT_DELETE_RETENTION_MS, atLeast(0), MEDIUM, CleanerConfig.LOG_CLEANER_DELETE_RETENTION_MS_DOC)
      .define(CleanerConfig.LOG_CLEANER_MIN_COMPACTION_LAG_MS_PROP, LONG, LogConfig.DEFAULT_MIN_COMPACTION_LAG_MS, atLeast(0), MEDIUM, CleanerConfig.LOG_CLEANER_MIN_COMPACTION_LAG_MS_DOC)
      .define(CleanerConfig.LOG_CLEANER_MAX_COMPACTION_LAG_MS_PROP, LONG, LogConfig.DEFAULT_MAX_COMPACTION_LAG_MS, atLeast(1), MEDIUM, CleanerConfig.LOG_CLEANER_MAX_COMPACTION_LAG_MS_DOC)
      .define(ServerLogConfigs.LOG_INDEX_SIZE_MAX_BYTES_CONFIG, INT, ServerLogConfigs.LOG_INDEX_SIZE_MAX_BYTES_DEFAULT, atLeast(4), MEDIUM, ServerLogConfigs.LOG_INDEX_SIZE_MAX_BYTES_DOC)
      .define(ServerLogConfigs.LOG_INDEX_INTERVAL_BYTES_CONFIG, INT, ServerLogConfigs.LOG_INDEX_INTERVAL_BYTES_DEFAULT, atLeast(0), MEDIUM, ServerLogConfigs.LOG_INDEX_INTERVAL_BYTES_DOC)
      .define(ServerLogConfigs.LOG_FLUSH_INTERVAL_MESSAGES_CONFIG, LONG, ServerLogConfigs.LOG_FLUSH_INTERVAL_MESSAGES_DEFAULT, atLeast(1), HIGH, ServerLogConfigs.LOG_FLUSH_INTERVAL_MESSAGES_DOC)
      .define(ServerLogConfigs.LOG_DELETE_DELAY_MS_CONFIG, LONG, ServerLogConfigs.LOG_DELETE_DELAY_MS_DEFAULT, atLeast(0), HIGH, ServerLogConfigs.LOG_DELETE_DELAY_MS_DOC)
      .define(ServerLogConfigs.LOG_FLUSH_SCHEDULER_INTERVAL_MS_CONFIG, LONG, ServerLogConfigs.LOG_FLUSH_SCHEDULER_INTERVAL_MS_DEFAULT, HIGH, ServerLogConfigs.LOG_FLUSH_SCHEDULER_INTERVAL_MS_DOC)
      .define(ServerLogConfigs.LOG_FLUSH_INTERVAL_MS_CONFIG, LONG, null, HIGH, ServerLogConfigs.LOG_FLUSH_INTERVAL_MS_DOC)
      .define(ServerLogConfigs.LOG_FLUSH_OFFSET_CHECKPOINT_INTERVAL_MS_CONFIG, INT, ServerLogConfigs.LOG_FLUSH_OFFSET_CHECKPOINT_INTERVAL_MS_DEFAULT, atLeast(0), HIGH, ServerLogConfigs.LOG_FLUSH_OFFSET_CHECKPOINT_INTERVAL_MS_DOC)
      .define(ServerLogConfigs.LOG_FLUSH_START_OFFSET_CHECKPOINT_INTERVAL_MS_CONFIG, INT, ServerLogConfigs.LOG_FLUSH_START_OFFSET_CHECKPOINT_INTERVAL_MS_DEFAULT, atLeast(0), HIGH, ServerLogConfigs.LOG_FLUSH_START_OFFSET_CHECKPOINT_INTERVAL_MS_DOC)
      .define(ServerLogConfigs.LOG_PRE_ALLOCATE_CONFIG, BOOLEAN, LogConfig.DEFAULT_PREALLOCATE, MEDIUM, ServerLogConfigs.LOG_PRE_ALLOCATE_ENABLE_DOC)
      .define(ServerLogConfigs.NUM_RECOVERY_THREADS_PER_DATA_DIR_CONFIG, INT, ServerLogConfigs.NUM_RECOVERY_THREADS_PER_DATA_DIR_DEFAULT, atLeast(1), HIGH, ServerLogConfigs.NUM_RECOVERY_THREADS_PER_DATA_DIR_DOC)
      .define(ServerLogConfigs.AUTO_CREATE_TOPICS_ENABLE_CONFIG, BOOLEAN, ServerLogConfigs.AUTO_CREATE_TOPICS_ENABLE_DEFAULT, HIGH, ServerLogConfigs.AUTO_CREATE_TOPICS_ENABLE_DOC)
      .define(ServerLogConfigs.MIN_IN_SYNC_REPLICAS_CONFIG, INT, ServerLogConfigs.MIN_IN_SYNC_REPLICAS_DEFAULT, atLeast(1), HIGH, ServerLogConfigs.MIN_IN_SYNC_REPLICAS_DOC)
      .define(ServerLogConfigs.LOG_MESSAGE_FORMAT_VERSION_CONFIG, STRING, ServerLogConfigs.LOG_MESSAGE_FORMAT_VERSION_DEFAULT, new MetadataVersionValidator(), MEDIUM, ServerLogConfigs.LOG_MESSAGE_FORMAT_VERSION_DOC)
      .define(ServerLogConfigs.LOG_MESSAGE_TIMESTAMP_TYPE_CONFIG, STRING, ServerLogConfigs.LOG_MESSAGE_TIMESTAMP_TYPE_DEFAULT, ConfigDef.ValidString.in("CreateTime", "LogAppendTime"), MEDIUM, ServerLogConfigs.LOG_MESSAGE_TIMESTAMP_TYPE_DOC)
      .define(ServerLogConfigs.LOG_MESSAGE_TIMESTAMP_DIFFERENCE_MAX_MS_CONFIG, LONG, ServerLogConfigs.LOG_MESSAGE_TIMESTAMP_DIFFERENCE_MAX_MS_DEFAULT, atLeast(0), MEDIUM, ServerLogConfigs.LOG_MESSAGE_TIMESTAMP_DIFFERENCE_MAX_MS_DOC)
      .define(ServerLogConfigs.LOG_MESSAGE_TIMESTAMP_BEFORE_MAX_MS_CONFIG, LONG, ServerLogConfigs.LOG_MESSAGE_TIMESTAMP_BEFORE_MAX_MS_DEFAULT, atLeast(0), MEDIUM, ServerLogConfigs.LOG_MESSAGE_TIMESTAMP_BEFORE_MAX_MS_DOC)
      .define(ServerLogConfigs.LOG_MESSAGE_TIMESTAMP_AFTER_MAX_MS_CONFIG, LONG, ServerLogConfigs.LOG_MESSAGE_TIMESTAMP_AFTER_MAX_MS_DEFAULT, atLeast(0), MEDIUM, ServerLogConfigs.LOG_MESSAGE_TIMESTAMP_AFTER_MAX_MS_DOC)
      .define(ServerLogConfigs.CREATE_TOPIC_POLICY_CLASS_NAME_CONFIG, CLASS, null, LOW, ServerLogConfigs.CREATE_TOPIC_POLICY_CLASS_NAME_DOC)
      .define(ServerLogConfigs.ALTER_CONFIG_POLICY_CLASS_NAME_CONFIG, CLASS, null, LOW, ServerLogConfigs.ALTER_CONFIG_POLICY_CLASS_NAME_DOC)
      .define(ServerLogConfigs.LOG_MESSAGE_DOWNCONVERSION_ENABLE_CONFIG, BOOLEAN, ServerLogConfigs.LOG_MESSAGE_DOWNCONVERSION_ENABLE_DEFAULT, LOW, ServerLogConfigs.LOG_MESSAGE_DOWNCONVERSION_ENABLE_DOC)
      .defineInternal(ServerLogConfigs.LOG_INITIAL_TASK_DELAY_MS_CONFIG, LONG, ServerLogConfigs.LOG_INITIAL_TASK_DELAY_MS_DEFAULT, atLeast(0), LOW, ServerLogConfigs.LOG_INITIAL_TASK_DELAY_MS_DOC)

      /** ********* Replication configuration ***********/
      .define(ReplicationConfigs.CONTROLLER_SOCKET_TIMEOUT_MS_CONFIG, INT, ReplicationConfigs.CONTROLLER_SOCKET_TIMEOUT_MS_DEFAULT, MEDIUM, ReplicationConfigs.CONTROLLER_SOCKET_TIMEOUT_MS_DOC)
      .define(ReplicationConfigs.DEFAULT_REPLICATION_FACTOR_CONFIG, INT, ReplicationConfigs.REPLICATION_FACTOR_DEFAULT, MEDIUM, ReplicationConfigs.DEFAULT_REPLICATION_FACTOR_DOC)
      .define(ReplicationConfigs.REPLICA_LAG_TIME_MAX_MS_CONFIG, LONG, ReplicationConfigs.REPLICA_LAG_TIME_MAX_MS_DEFAULT, HIGH, ReplicationConfigs.REPLICA_LAG_TIME_MAX_MS_DOC)
      .define(ReplicationConfigs.REPLICA_SOCKET_TIMEOUT_MS_CONFIG, INT, ReplicationConfigs.REPLICA_SOCKET_TIMEOUT_MS_DEFAULT, HIGH, ReplicationConfigs.REPLICA_SOCKET_TIMEOUT_MS_DOC)
      .define(ReplicationConfigs.REPLICA_SOCKET_RECEIVE_BUFFER_BYTES_CONFIG, INT, ReplicationConfigs.REPLICA_SOCKET_RECEIVE_BUFFER_BYTES_DEFAULT, HIGH, ReplicationConfigs.REPLICA_SOCKET_RECEIVE_BUFFER_BYTES_DOC)
      .define(ReplicationConfigs.REPLICA_FETCH_MAX_BYTES_CONFIG, INT, ReplicationConfigs.REPLICA_FETCH_MAX_BYTES_DEFAULT, atLeast(0), MEDIUM, ReplicationConfigs.REPLICA_FETCH_MAX_BYTES_DOC)
      .define(ReplicationConfigs.REPLICA_FETCH_WAIT_MAX_MS_CONFIG, INT, ReplicationConfigs.REPLICA_FETCH_WAIT_MAX_MS_DEFAULT, HIGH, ReplicationConfigs.REPLICA_FETCH_WAIT_MAX_MS_DOC)
      .define(ReplicationConfigs.REPLICA_FETCH_BACKOFF_MS_CONFIG, INT, ReplicationConfigs.REPLICA_FETCH_BACKOFF_MS_DEFAULT, atLeast(0), MEDIUM, ReplicationConfigs.REPLICA_FETCH_BACKOFF_MS_DOC)
      .define(ReplicationConfigs.REPLICA_FETCH_MIN_BYTES_CONFIG, INT, ReplicationConfigs.REPLICA_FETCH_MIN_BYTES_DEFAULT, HIGH, ReplicationConfigs.REPLICA_FETCH_MIN_BYTES_DOC)
      .define(ReplicationConfigs.REPLICA_FETCH_RESPONSE_MAX_BYTES_CONFIG, INT, ReplicationConfigs.REPLICA_FETCH_RESPONSE_MAX_BYTES_DEFAULT, atLeast(0), MEDIUM, ReplicationConfigs.REPLICA_FETCH_RESPONSE_MAX_BYTES_DOC)
      .define(ReplicationConfigs.NUM_REPLICA_FETCHERS_CONFIG, INT, ReplicationConfigs.NUM_REPLICA_FETCHERS_DEFAULT, HIGH, ReplicationConfigs.NUM_REPLICA_FETCHERS_DOC)
      .define(ReplicationConfigs.REPLICA_HIGH_WATERMARK_CHECKPOINT_INTERVAL_MS_CONFIG, LONG, ReplicationConfigs.REPLICA_HIGH_WATERMARK_CHECKPOINT_INTERVAL_MS_DEFAULT, HIGH, ReplicationConfigs.REPLICA_HIGH_WATERMARK_CHECKPOINT_INTERVAL_MS_DOC)
      .define(ReplicationConfigs.FETCH_PURGATORY_PURGE_INTERVAL_REQUESTS_CONFIG, INT, ReplicationConfigs.FETCH_PURGATORY_PURGE_INTERVAL_REQUESTS_DEFAULT, MEDIUM, ReplicationConfigs.FETCH_PURGATORY_PURGE_INTERVAL_REQUESTS_DOC)
      .define(ReplicationConfigs.PRODUCER_PURGATORY_PURGE_INTERVAL_REQUESTS_CONFIG, INT, ReplicationConfigs.PRODUCER_PURGATORY_PURGE_INTERVAL_REQUESTS_DEFAULT, MEDIUM, ReplicationConfigs.PRODUCER_PURGATORY_PURGE_INTERVAL_REQUESTS_DOC)
      .define(ReplicationConfigs.DELETE_RECORDS_PURGATORY_PURGE_INTERVAL_REQUESTS_CONFIG, INT, ReplicationConfigs.DELETE_RECORDS_PURGATORY_PURGE_INTERVAL_REQUESTS_DEFAULT, MEDIUM, ReplicationConfigs.DELETE_RECORDS_PURGATORY_PURGE_INTERVAL_REQUESTS_DOC)
      .define(ReplicationConfigs.AUTO_LEADER_REBALANCE_ENABLE_CONFIG, BOOLEAN, ReplicationConfigs.AUTO_LEADER_REBALANCE_ENABLE_DEFAULT, HIGH, ReplicationConfigs.AUTO_LEADER_REBALANCE_ENABLE_DOC)
      .define(ReplicationConfigs.LEADER_IMBALANCE_PER_BROKER_PERCENTAGE_CONFIG, INT, ReplicationConfigs.LEADER_IMBALANCE_PER_BROKER_PERCENTAGE_DEFAULT, HIGH, ReplicationConfigs.LEADER_IMBALANCE_PER_BROKER_PERCENTAGE_DOC)
      .define(ReplicationConfigs.LEADER_IMBALANCE_CHECK_INTERVAL_SECONDS_CONFIG, LONG, ReplicationConfigs.LEADER_IMBALANCE_CHECK_INTERVAL_SECONDS_DEFAULT, atLeast(1), HIGH, ReplicationConfigs.LEADER_IMBALANCE_CHECK_INTERVAL_SECONDS_DOC)
      .define(ReplicationConfigs.UNCLEAN_LEADER_ELECTION_ENABLE_CONFIG, BOOLEAN, LogConfig.DEFAULT_UNCLEAN_LEADER_ELECTION_ENABLE, HIGH, ReplicationConfigs.UNCLEAN_LEADER_ELECTION_ENABLE_DOC)
      .define(ReplicationConfigs.INTER_BROKER_SECURITY_PROTOCOL_CONFIG, STRING, ReplicationConfigs.INTER_BROKER_SECURITY_PROTOCOL_DEFAULT, in(Utils.enumOptions(classOf[SecurityProtocol]):_*), MEDIUM, ReplicationConfigs.INTER_BROKER_SECURITY_PROTOCOL_DOC)
      .define(ReplicationConfigs.INTER_BROKER_PROTOCOL_VERSION_CONFIG, STRING, ReplicationConfigs.INTER_BROKER_PROTOCOL_VERSION_DEFAULT, new MetadataVersionValidator(), MEDIUM, ReplicationConfigs.INTER_BROKER_PROTOCOL_VERSION_DOC)
      .define(ReplicationConfigs.INTER_BROKER_LISTENER_NAME_CONFIG, STRING, null, MEDIUM, ReplicationConfigs.INTER_BROKER_LISTENER_NAME_DOC)
      .define(ReplicationConfigs.REPLICA_SELECTOR_CLASS_CONFIG, STRING, null, MEDIUM, ReplicationConfigs.REPLICA_SELECTOR_CLASS_DOC)


      /** ********* Controlled shutdown configuration ***********/
      .define(ControlledShutdownMaxRetriesProp, INT, Defaults.CONTROLLED_SHUTDOWN_MAX_RETRIES, MEDIUM, ControlledShutdownMaxRetriesDoc)
      .define(ControlledShutdownRetryBackoffMsProp, LONG, Defaults.CONTROLLED_SHUTDOWN_RETRY_BACKOFF_MS, MEDIUM, ControlledShutdownRetryBackoffMsDoc)
      .define(ControlledShutdownEnableProp, BOOLEAN, Defaults.CONTROLLED_SHUTDOWN_ENABLE, MEDIUM, ControlledShutdownEnableDoc)

      /** ********* Group coordinator configuration ***********/
      .define(GroupCoordinatorConfig.GROUP_MIN_SESSION_TIMEOUT_MS_CONFIG, INT, GroupCoordinatorConfig.GROUP_MIN_SESSION_TIMEOUT_MS_DEFAULT, MEDIUM, GroupCoordinatorConfig.GROUP_MIN_SESSION_TIMEOUT_MS_DOC)
      .define(GroupCoordinatorConfig.GROUP_MAX_SESSION_TIMEOUT_MS_CONFIG, INT, GroupCoordinatorConfig.GROUP_MAX_SESSION_TIMEOUT_MS_DEFAULT, MEDIUM, GroupCoordinatorConfig.GROUP_MAX_SESSION_TIMEOUT_MS_DOC)
      .define(GroupCoordinatorConfig.GROUP_INITIAL_REBALANCE_DELAY_MS_CONFIG, INT, GroupCoordinatorConfig.GROUP_INITIAL_REBALANCE_DELAY_MS_DEFAULT, MEDIUM, GroupCoordinatorConfig.GROUP_INITIAL_REBALANCE_DELAY_MS_DOC)
      .define(GroupCoordinatorConfig.GROUP_MAX_SIZE_CONFIG, INT, GroupCoordinatorConfig.GROUP_MAX_SIZE_DEFAULT, atLeast(1), MEDIUM, GroupCoordinatorConfig.GROUP_MAX_SIZE_DOC)

      /** New group coordinator configs */
      .define(GroupCoordinatorConfig.GROUP_COORDINATOR_REBALANCE_PROTOCOLS_CONFIG, LIST, GroupCoordinatorConfig.GROUP_COORDINATOR_REBALANCE_PROTOCOLS_DEFAULT,
        ConfigDef.ValidList.in(Utils.enumOptions(classOf[GroupType]):_*), MEDIUM, GroupCoordinatorConfig.GROUP_COORDINATOR_REBALANCE_PROTOCOLS_DOC)
      .define(GroupCoordinatorConfig.GROUP_COORDINATOR_NUM_THREADS_CONFIG, INT, GroupCoordinatorConfig.GROUP_COORDINATOR_NUM_THREADS_DEFAULT, atLeast(1), MEDIUM, GroupCoordinatorConfig.GROUP_COORDINATOR_NUM_THREADS_DOC)
      // Internal configuration used by integration and system tests.
      .defineInternal(GroupCoordinatorConfig.NEW_GROUP_COORDINATOR_ENABLE_CONFIG, BOOLEAN, GroupCoordinatorConfig.NEW_GROUP_COORDINATOR_ENABLE_DEFAULT, null, MEDIUM, GroupCoordinatorConfig.NEW_GROUP_COORDINATOR_ENABLE_DOC)

      /** Consumer groups configs */
      .define(GroupCoordinatorConfig.CONSUMER_GROUP_SESSION_TIMEOUT_MS_CONFIG, INT, GroupCoordinatorConfig.CONSUMER_GROUP_SESSION_TIMEOUT_MS_DEFAULT, atLeast(1), MEDIUM, GroupCoordinatorConfig.CONSUMER_GROUP_SESSION_TIMEOUT_MS_DOC)
      .define(GroupCoordinatorConfig.CONSUMER_GROUP_MIN_SESSION_TIMEOUT_MS_CONFIG, INT, GroupCoordinatorConfig.CONSUMER_GROUP_MIN_SESSION_TIMEOUT_MS_DEFAULT, atLeast(1), MEDIUM, GroupCoordinatorConfig.CONSUMER_GROUP_MIN_SESSION_TIMEOUT_MS_DOC)
      .define(GroupCoordinatorConfig.CONSUMER_GROUP_MAX_SESSION_TIMEOUT_MS_CONFIG, INT, GroupCoordinatorConfig.CONSUMER_GROUP_MAX_SESSION_TIMEOUT_MS_DEFAULT, atLeast(1), MEDIUM, GroupCoordinatorConfig.CONSUMER_GROUP_MAX_SESSION_TIMEOUT_MS_DOC)
      .define(GroupCoordinatorConfig.CONSUMER_GROUP_HEARTBEAT_INTERVAL_MS_CONFIG, INT, GroupCoordinatorConfig.CONSUMER_GROUP_HEARTBEAT_INTERVAL_MS_DEFAULT, atLeast(1), MEDIUM, GroupCoordinatorConfig.CONSUMER_GROUP_HEARTBEAT_INTERVAL_MS_DOC)
      .define(GroupCoordinatorConfig.CONSUMER_GROUP_MIN_HEARTBEAT_INTERVAL_MS_CONFIG, INT, GroupCoordinatorConfig.CONSUMER_GROUP_MIN_HEARTBEAT_INTERVAL_MS_DEFAULT, atLeast(1), MEDIUM, GroupCoordinatorConfig.CONSUMER_GROUP_MIN_HEARTBEAT_INTERVAL_MS_DOC)
      .define(GroupCoordinatorConfig.CONSUMER_GROUP_MAX_HEARTBEAT_INTERVAL_MS_CONFIG, INT, GroupCoordinatorConfig.CONSUMER_GROUP_MAX_HEARTBEAT_INTERVAL_MS_DEFAULT, atLeast(1), MEDIUM, GroupCoordinatorConfig.CONSUMER_GROUP_MAX_HEARTBEAT_INTERVAL_MS_DOC)
      .define(GroupCoordinatorConfig.CONSUMER_GROUP_MAX_SIZE_CONFIG, INT, GroupCoordinatorConfig.CONSUMER_GROUP_MAX_SIZE_DEFAULT, atLeast(1), MEDIUM, GroupCoordinatorConfig.CONSUMER_GROUP_MAX_SIZE_DOC)
      .define(GroupCoordinatorConfig.CONSUMER_GROUP_ASSIGNORS_CONFIG, LIST, GroupCoordinatorConfig.CONSUMER_GROUP_ASSIGNORS_DEFAULT, null, MEDIUM, GroupCoordinatorConfig.CONSUMER_GROUP_ASSIGNORS_DOC)
      .defineInternal(GroupCoordinatorConfig.CONSUMER_GROUP_MIGRATION_POLICY_CONFIG, STRING, GroupCoordinatorConfig.CONSUMER_GROUP_MIGRATION_POLICY_DEFAULT, ConfigDef.CaseInsensitiveValidString.in(Utils.enumOptions(classOf[ConsumerGroupMigrationPolicy]): _*), MEDIUM, GroupCoordinatorConfig.CONSUMER_GROUP_MIGRATION_POLICY_DOC)

      /** ********* Offset management configuration ***********/
      .define(GroupCoordinatorConfig.OFFSET_METADATA_MAX_SIZE_CONFIG, INT, GroupCoordinatorConfig.OFFSET_METADATA_MAX_SIZE_DEFAULT, HIGH, GroupCoordinatorConfig.OFFSET_METADATA_MAX_SIZE_DOC)
      .define(GroupCoordinatorConfig.OFFSETS_LOAD_BUFFER_SIZE_CONFIG, INT, GroupCoordinatorConfig.OFFSETS_LOAD_BUFFER_SIZE_DEFAULT, atLeast(1), HIGH, GroupCoordinatorConfig.OFFSETS_LOAD_BUFFER_SIZE_DOC)
      .define(GroupCoordinatorConfig.OFFSETS_TOPIC_REPLICATION_FACTOR_CONFIG, SHORT, GroupCoordinatorConfig.OFFSETS_TOPIC_REPLICATION_FACTOR_DEFAULT, atLeast(1), HIGH, GroupCoordinatorConfig.OFFSETS_TOPIC_REPLICATION_FACTOR_DOC)
      .define(GroupCoordinatorConfig.OFFSETS_TOPIC_PARTITIONS_CONFIG, INT, GroupCoordinatorConfig.OFFSETS_TOPIC_PARTITIONS_DEFAULT, atLeast(1), HIGH, GroupCoordinatorConfig.OFFSETS_TOPIC_PARTITIONS_DOC)
      .define(GroupCoordinatorConfig.OFFSETS_TOPIC_SEGMENT_BYTES_CONFIG, INT, GroupCoordinatorConfig.OFFSETS_TOPIC_SEGMENT_BYTES_DEFAULT, atLeast(1), HIGH, GroupCoordinatorConfig.OFFSETS_TOPIC_SEGMENT_BYTES_DOC)
      .define(GroupCoordinatorConfig.OFFSETS_TOPIC_COMPRESSION_CODEC_CONFIG, INT, GroupCoordinatorConfig.OFFSETS_TOPIC_COMPRESSION_CODEC_DEFAULT.id.toInt, HIGH, GroupCoordinatorConfig.OFFSETS_TOPIC_COMPRESSION_CODEC_DOC)
      .define(GroupCoordinatorConfig.OFFSETS_RETENTION_MINUTES_CONFIG, INT, GroupCoordinatorConfig.OFFSETS_RETENTION_MINUTES_DEFAULT, atLeast(1), HIGH, GroupCoordinatorConfig.OFFSETS_RETENTION_MINUTES_DOC)
      .define(GroupCoordinatorConfig.OFFSETS_RETENTION_CHECK_INTERVAL_MS_CONFIG, LONG, GroupCoordinatorConfig.OFFSETS_RETENTION_CHECK_INTERVAL_MS_DEFAULT, atLeast(1), HIGH, GroupCoordinatorConfig.OFFSETS_RETENTION_CHECK_INTERVAL_MS_DOC)
      .define(GroupCoordinatorConfig.OFFSET_COMMIT_TIMEOUT_MS_CONFIG, INT, GroupCoordinatorConfig.OFFSET_COMMIT_TIMEOUT_MS_DEFAULT, atLeast(1), HIGH, GroupCoordinatorConfig.OFFSET_COMMIT_TIMEOUT_MS_DOC)
      .define(GroupCoordinatorConfig.OFFSET_COMMIT_REQUIRED_ACKS_CONFIG, SHORT, GroupCoordinatorConfig.OFFSET_COMMIT_REQUIRED_ACKS_DEFAULT, HIGH, GroupCoordinatorConfig.OFFSET_COMMIT_REQUIRED_ACKS_DOC)
      .define(DeleteTopicEnableProp, BOOLEAN, Defaults.DELETE_TOPIC_ENABLE, HIGH, DeleteTopicEnableDoc)
      .define(CompressionTypeProp, STRING, LogConfig.DEFAULT_COMPRESSION_TYPE, in(BrokerCompressionType.names.asScala.toSeq:_*), HIGH, CompressionTypeDoc)

      /** ********* Transaction management configuration ***********/
      .define(TransactionStateManagerConfigs.TRANSACTIONAL_ID_EXPIRATION_MS_CONFIG, INT, TransactionStateManagerConfigs.TRANSACTIONAL_ID_EXPIRATION_MS_DEFAULT, atLeast(1), HIGH, TransactionStateManagerConfigs.TRANSACTIONAL_ID_EXPIRATION_MS_DOC)
      .define(TransactionStateManagerConfigs.TRANSACTIONS_MAX_TIMEOUT_MS_CONFIG, INT, TransactionStateManagerConfigs.TRANSACTIONS_MAX_TIMEOUT_MS_DEFAULT, atLeast(1), HIGH, TransactionStateManagerConfigs.TRANSACTIONS_MAX_TIMEOUT_MS_DOC)
      .define(TransactionLogConfigs.TRANSACTIONS_TOPIC_MIN_ISR_CONFIG, INT, TransactionLogConfigs.TRANSACTIONS_TOPIC_MIN_ISR_DEFAULT, atLeast(1), HIGH, TransactionLogConfigs.TRANSACTIONS_TOPIC_MIN_ISR_DOC)
      .define(TransactionLogConfigs.TRANSACTIONS_LOAD_BUFFER_SIZE_CONFIG, INT, TransactionLogConfigs.TRANSACTIONS_LOAD_BUFFER_SIZE_DEFAULT, atLeast(1), HIGH, TransactionLogConfigs.TRANSACTIONS_LOAD_BUFFER_SIZE_DOC)
      .define(TransactionLogConfigs.TRANSACTIONS_TOPIC_REPLICATION_FACTOR_CONFIG, SHORT, TransactionLogConfigs.TRANSACTIONS_TOPIC_REPLICATION_FACTOR_DEFAULT, atLeast(1), HIGH, TransactionLogConfigs.TRANSACTIONS_TOPIC_REPLICATION_FACTOR_DOC)
      .define(TransactionLogConfigs.TRANSACTIONS_TOPIC_PARTITIONS_CONFIG, INT, TransactionLogConfigs.TRANSACTIONS_TOPIC_PARTITIONS_DEFAULT, atLeast(1), HIGH, TransactionLogConfigs.TRANSACTIONS_TOPIC_PARTITIONS_DOC)
      .define(TransactionLogConfigs.TRANSACTIONS_TOPIC_SEGMENT_BYTES_CONFIG, INT, TransactionLogConfigs.TRANSACTIONS_TOPIC_SEGMENT_BYTES_DEFAULT, atLeast(1), HIGH, TransactionLogConfigs.TRANSACTIONS_TOPIC_SEGMENT_BYTES_DOC)
      .define(TransactionStateManagerConfigs.TRANSACTIONS_ABORT_TIMED_OUT_TRANSACTION_CLEANUP_INTERVAL_MS_CONFIG, INT, TransactionStateManagerConfigs.TRANSACTIONS_ABORT_TIMED_OUT_TRANSACTION_CLEANUP_INTERVAL_MS_DEFAULT, atLeast(1), LOW, TransactionStateManagerConfigs.TRANSACTIONS_ABORT_TIMED_OUT_TRANSACTIONS_INTERVAL_MS_DOC)
      .define(TransactionStateManagerConfigs.TRANSACTIONS_REMOVE_EXPIRED_TRANSACTIONAL_ID_CLEANUP_INTERVAL_MS_CONFIG, INT, TransactionStateManagerConfigs.TRANSACTIONS_REMOVE_EXPIRED_TRANSACTIONAL_ID_CLEANUP_INTERVAL_MS_DEFAULT, atLeast(1), LOW, TransactionStateManagerConfigs.TRANSACTIONS_REMOVE_EXPIRED_TRANSACTIONS_INTERVAL_MS_DOC)

      .define(TransactionLogConfigs.TRANSACTION_PARTITION_VERIFICATION_ENABLE_CONFIG, BOOLEAN, TransactionLogConfigs.TRANSACTION_PARTITION_VERIFICATION_ENABLE_DEFAULT, LOW, TransactionLogConfigs.TRANSACTION_PARTITION_VERIFICATION_ENABLE_DOC)

      .define(TransactionLogConfigs.PRODUCER_ID_EXPIRATION_MS_CONFIG, INT, TransactionLogConfigs.PRODUCER_ID_EXPIRATION_MS_DEFAULT, atLeast(1), LOW, TransactionLogConfigs.PRODUCER_ID_EXPIRATION_MS_DOC)
      // Configuration for testing only as default value should be sufficient for typical usage
      .defineInternal(TransactionLogConfigs.PRODUCER_ID_EXPIRATION_CHECK_INTERVAL_MS_CONFIG, INT, TransactionLogConfigs.PRODUCER_ID_EXPIRATION_CHECK_INTERVAL_MS_DEFAULT, atLeast(1), LOW, TransactionLogConfigs.PRODUCER_ID_EXPIRATION_CHECK_INTERVAL_MS_DOC)

      /** ********* Fetch Configuration **************/
      .define(MaxIncrementalFetchSessionCacheSlots, INT, Defaults.MAX_INCREMENTAL_FETCH_SESSION_CACHE_SLOTS, atLeast(0), MEDIUM, MaxIncrementalFetchSessionCacheSlotsDoc)
      .define(FetchMaxBytes, INT, Defaults.FETCH_MAX_BYTES, atLeast(1024), MEDIUM, FetchMaxBytesDoc)

      /** ********* Request Limit Configuration ***********/
      .define(MaxRequestPartitionSizeLimit, INT, Defaults.MAX_REQUEST_PARTITION_SIZE_LIMIT, atLeast(1), MEDIUM, MaxRequestPartitionSizeLimitDoc)

      /** ********* Kafka Metrics Configuration ***********/
      .define(MetricNumSamplesProp, INT, Defaults.METRIC_NUM_SAMPLES, atLeast(1), LOW, MetricNumSamplesDoc)
      .define(MetricSampleWindowMsProp, LONG, Defaults.METRIC_SAMPLE_WINDOW_MS, atLeast(1), LOW, MetricSampleWindowMsDoc)
      .define(MetricReporterClassesProp, LIST, Defaults.METRIC_REPORTER_CLASSES, LOW, MetricReporterClassesDoc)
      .define(MetricRecordingLevelProp, STRING, Defaults.METRIC_RECORDING_LEVEL, LOW, MetricRecordingLevelDoc)
      .define(AutoIncludeJmxReporterProp, BOOLEAN, Defaults.AUTO_INCLUDE_JMX_REPORTER, LOW, AutoIncludeJmxReporterDoc)

      /** ********* Kafka Yammer Metrics Reporter Configuration for docs ***********/
      .define(KafkaMetricsReporterClassesProp, LIST, Defaults.KAFKA_METRIC_REPORTER_CLASSES, LOW, KafkaMetricsReporterClassesDoc)
      .define(KafkaMetricsPollingIntervalSecondsProp, INT, Defaults.KAFKA_METRICS_POLLING_INTERVAL_SECONDS, atLeast(1), LOW, KafkaMetricsPollingIntervalSecondsDoc)

      /** ********* Kafka Client Telemetry Metrics Configuration ***********/
      .define(ClientTelemetryMaxBytesProp, INT, Defaults.CLIENT_TELEMETRY_MAX_BYTES, atLeast(1), LOW, ClientTelemetryMaxBytesDoc)

      /** ********* Quota configuration ***********/
      .define(QuotaConfigs.NUM_QUOTA_SAMPLES_CONFIG, INT, QuotaConfigs.NUM_QUOTA_SAMPLES_DEFAULT, atLeast(1), LOW, QuotaConfigs.NUM_QUOTA_SAMPLES_DOC)
      .define(QuotaConfigs.NUM_REPLICATION_QUOTA_SAMPLES_CONFIG, INT, QuotaConfigs.NUM_QUOTA_SAMPLES_DEFAULT, atLeast(1), LOW, QuotaConfigs.NUM_REPLICATION_QUOTA_SAMPLES_DOC)
      .define(QuotaConfigs.NUM_ALTER_LOG_DIRS_REPLICATION_QUOTA_SAMPLES_CONFIG, INT, QuotaConfigs.NUM_QUOTA_SAMPLES_DEFAULT, atLeast(1), LOW, QuotaConfigs.NUM_ALTER_LOG_DIRS_REPLICATION_QUOTA_SAMPLES_DOC)
      .define(QuotaConfigs.NUM_CONTROLLER_QUOTA_SAMPLES_CONFIG, INT, QuotaConfigs.NUM_QUOTA_SAMPLES_DEFAULT, atLeast(1), LOW, QuotaConfigs.NUM_CONTROLLER_QUOTA_SAMPLES_DOC)
      .define(QuotaConfigs.QUOTA_WINDOW_SIZE_SECONDS_CONFIG, INT, QuotaConfigs.QUOTA_WINDOW_SIZE_SECONDS_DEFAULT, atLeast(1), LOW, QuotaConfigs.QUOTA_WINDOW_SIZE_SECONDS_DOC)
      .define(QuotaConfigs.REPLICATION_QUOTA_WINDOW_SIZE_SECONDS_CONFIG, INT, QuotaConfigs.QUOTA_WINDOW_SIZE_SECONDS_DEFAULT, atLeast(1), LOW, QuotaConfigs.REPLICATION_QUOTA_WINDOW_SIZE_SECONDS_DOC)
      .define(QuotaConfigs.ALTER_LOG_DIRS_REPLICATION_QUOTA_WINDOW_SIZE_SECONDS_CONFIG, INT, QuotaConfigs.QUOTA_WINDOW_SIZE_SECONDS_DEFAULT, atLeast(1), LOW, QuotaConfigs.ALTER_LOG_DIRS_REPLICATION_QUOTA_WINDOW_SIZE_SECONDS_DOC)
      .define(QuotaConfigs.CONTROLLER_QUOTA_WINDOW_SIZE_SECONDS_CONFIG, INT, QuotaConfigs.QUOTA_WINDOW_SIZE_SECONDS_DEFAULT, atLeast(1), LOW, QuotaConfigs.CONTROLLER_QUOTA_WINDOW_SIZE_SECONDS_DOC)
      .define(QuotaConfigs.CLIENT_QUOTA_CALLBACK_CLASS_CONFIG, CLASS, null, LOW, QuotaConfigs.CLIENT_QUOTA_CALLBACK_CLASS_DOC)

      /** ********* General Security Configuration ****************/
      .define(KafkaSecurityConfigs.CONNECTIONS_MAX_REAUTH_MS_CONFIG, LONG, KafkaSecurityConfigs.CONNECTIONS_MAX_REAUTH_MS_DEFAULT, MEDIUM, KafkaSecurityConfigs.CONNECTIONS_MAX_REAUTH_MS_DOC)
      .define(KafkaSecurityConfigs.SASL_SERVER_MAX_RECEIVE_SIZE_CONFIG, INT, KafkaSecurityConfigs.SASL_SERVER_MAX_RECEIVE_SIZE_DEFAULT, MEDIUM, KafkaSecurityConfigs.SASL_SERVER_MAX_RECEIVE_SIZE_DOC)
      .define(KafkaSecurityConfigs.SECURITY_PROVIDER_CLASS_CONFIG, STRING, null, LOW, KafkaSecurityConfigs.SECURITY_PROVIDERS_DOC)

      /** ********* SSL Configuration ****************/
      .define(KafkaSecurityConfigs.PRINCIPAL_BUILDER_CLASS_CONFIG, CLASS, KafkaSecurityConfigs.PRINCIPAL_BUILDER_CLASS_DEFAULT, MEDIUM, KafkaSecurityConfigs.PRINCIPAL_BUILDER_CLASS_DOC)
      .define(KafkaSecurityConfigs.SSL_PROTOCOL_CONFIG, STRING, KafkaSecurityConfigs.SSL_PROTOCOL_DEFAULT, MEDIUM, KafkaSecurityConfigs.SSL_PROTOCOL_DOC)
      .define(KafkaSecurityConfigs.SSL_PROVIDER_CONFIG, STRING, null, MEDIUM, KafkaSecurityConfigs.SSL_PROVIDER_DOC)
      .define(KafkaSecurityConfigs.SSL_ENABLED_PROTOCOLS_CONFIG, LIST, KafkaSecurityConfigs.SSL_ENABLED_PROTOCOLS_DEFAULTS, MEDIUM, KafkaSecurityConfigs.SSL_ENABLED_PROTOCOLS_DOC)
      .define(KafkaSecurityConfigs.SSL_KEYSTORE_TYPE_CONFIG, STRING, KafkaSecurityConfigs.SSL_KEYSTORE_TYPE_DEFAULT, MEDIUM, KafkaSecurityConfigs.SSL_KEYSTORE_TYPE_DOC)
      .define(KafkaSecurityConfigs.SSL_KEYSTORE_LOCATION_CONFIG, STRING, null, MEDIUM, KafkaSecurityConfigs.SSL_KEYSTORE_LOCATION_DOC)
      .define(KafkaSecurityConfigs.SSL_KEYSTORE_PASSWORD_CONFIG, PASSWORD, null, MEDIUM, KafkaSecurityConfigs.SSL_KEYSTORE_PASSWORD_DOC)
      .define(KafkaSecurityConfigs.SSL_KEY_PASSWORD_CONFIG, PASSWORD, null, MEDIUM, KafkaSecurityConfigs.SSL_KEY_PASSWORD_DOC)
      .define(KafkaSecurityConfigs.SSL_KEYSTORE_KEY_CONFIG, PASSWORD, null, MEDIUM, KafkaSecurityConfigs.SSL_KEYSTORE_KEY_DOC)
      .define(KafkaSecurityConfigs.SSL_KEYSTORE_CERTIFICATE_CHAIN_CONFIG, PASSWORD, null, MEDIUM, KafkaSecurityConfigs.SSL_KEYSTORE_CERTIFICATE_CHAIN_DOC)
      .define(KafkaSecurityConfigs.SSL_TRUSTSTORE_TYPE_CONFIG, STRING, KafkaSecurityConfigs.SSL_TRUSTSTORE_TYPE_DEFAULT, MEDIUM, KafkaSecurityConfigs.SSL_TRUSTSTORE_TYPE_DOC)
      .define(KafkaSecurityConfigs.SSL_TRUSTSTORE_LOCATION_CONFIG, STRING, null, MEDIUM, KafkaSecurityConfigs.SSL_TRUSTSTORE_LOCATION_DOC)
      .define(KafkaSecurityConfigs.SSL_TRUSTSTORE_PASSWORD_CONFIG, PASSWORD, null, MEDIUM, KafkaSecurityConfigs.SSL_TRUSTSTORE_PASSWORD_DOC)
      .define(KafkaSecurityConfigs.SSL_TRUSTSTORE_CERTIFICATES_CONFIG, PASSWORD, null, MEDIUM, KafkaSecurityConfigs.SSL_TRUSTSTORE_CERTIFICATES_DOC)
      .define(KafkaSecurityConfigs.SSL_KEYMANAGER_ALGORITHM_CONFIG, STRING, KafkaSecurityConfigs.SSL_KEYMANAGER_ALGORITHM_DEFAULT, MEDIUM, KafkaSecurityConfigs.SSL_KEYMANAGER_ALGORITHM_DOC)
      .define(KafkaSecurityConfigs.SSL_TRUSTMANAGER_ALGORITHM_CONFIG, STRING, KafkaSecurityConfigs.SSL_TRUSTMANAGER_ALGORITHM_DEFAULT, MEDIUM, KafkaSecurityConfigs.SSL_TRUSTMANAGER_ALGORITHM_DOC)
      .define(KafkaSecurityConfigs.SSL_ENDPOINT_IDENTIFICATION_ALGORITHM_CONFIG, STRING, KafkaSecurityConfigs.SSL_ENDPOINT_IDENTIFICATION_ALGORITHM_DEFAULT, LOW, KafkaSecurityConfigs.SSL_ENDPOINT_IDENTIFICATION_ALGORITHM_DOC)
      .define(KafkaSecurityConfigs.SSL_SECURE_RANDOM_IMPLEMENTATION_CONFIG, STRING, null, LOW, KafkaSecurityConfigs.SSL_SECURE_RANDOM_IMPLEMENTATION_DOC)
      .define(KafkaSecurityConfigs.SSL_CLIENT_AUTH_CONFIG, STRING, KafkaSecurityConfigs.SSL_CLIENT_AUTH_DEFAULT, in(KafkaSecurityConfigs.SSL_CLIENT_AUTHENTICATION_VALID_VALUES:_*), MEDIUM, KafkaSecurityConfigs.SSL_CLIENT_AUTH_DOC)
      .define(KafkaSecurityConfigs.SSL_CIPHER_SUITES_CONFIG, LIST, Collections.emptyList(), MEDIUM, KafkaSecurityConfigs.SSL_CIPHER_SUITES_DOC)
      .define(KafkaSecurityConfigs.SSL_PRINCIPAL_MAPPING_RULES_CONFIG, STRING, KafkaSecurityConfigs.SSL_PRINCIPAL_MAPPING_RULES_DEFAULT, LOW, KafkaSecurityConfigs.SSL_PRINCIPAL_MAPPING_RULES_DOC)
      .define(KafkaSecurityConfigs.SSL_ENGINE_FACTORY_CLASS_CONFIG, CLASS, null, LOW, KafkaSecurityConfigs.SSL_ENGINE_FACTORY_CLASS_DOC)
      .define(KafkaSecurityConfigs.SSL_ALLOW_DN_CHANGES_CONFIG, BOOLEAN, KafkaSecurityConfigs.SSL_ALLOW_DN_CHANGES_DEFAULT, LOW, KafkaSecurityConfigs.SSL_ALLOW_DN_CHANGES_DOC)
      .define(KafkaSecurityConfigs.SSL_ALLOW_SAN_CHANGES_CONFIG, BOOLEAN, KafkaSecurityConfigs.SSL_ALLOW_SAN_CHANGES_DEFAULT, LOW, KafkaSecurityConfigs.SSL_ALLOW_SAN_CHANGES_DOC)

      /** ********* Sasl Configuration ****************/
      .define(KafkaSecurityConfigs.SASL_MECHANISM_INTER_BROKER_PROTOCOL_CONFIG, STRING, KafkaSecurityConfigs.SASL_MECHANISM_INTER_BROKER_PROTOCOL_DEFAULT, MEDIUM, KafkaSecurityConfigs.SASL_MECHANISM_INTER_BROKER_PROTOCOL_DOC)
      .define(KafkaSecurityConfigs.SASL_JAAS_CONFIG, PASSWORD, null, MEDIUM, KafkaSecurityConfigs.SASL_JAAS_CONFIG_DOC)
      .define(KafkaSecurityConfigs.SASL_ENABLED_MECHANISMS_CONFIG, LIST, KafkaSecurityConfigs.SASL_ENABLED_MECHANISMS_DEFAULT, MEDIUM, KafkaSecurityConfigs.SASL_ENABLED_MECHANISMS_DOC)
      .define(KafkaSecurityConfigs.SASL_SERVER_CALLBACK_HANDLER_CLASS_CONFIG, CLASS, null, MEDIUM, KafkaSecurityConfigs.SASL_SERVER_CALLBACK_HANDLER_CLASS_DOC)
      .define(KafkaSecurityConfigs.SASL_CLIENT_CALLBACK_HANDLER_CLASS_CONFIG, CLASS, null, MEDIUM, KafkaSecurityConfigs.SASL_CLIENT_CALLBACK_HANDLER_CLASS_DOC)
      .define(KafkaSecurityConfigs.SASL_LOGIN_CLASS_CONFIG, CLASS, null, MEDIUM, KafkaSecurityConfigs.SASL_LOGIN_CLASS_DOC)
      .define(KafkaSecurityConfigs.SASL_LOGIN_CALLBACK_HANDLER_CLASS_CONFIG, CLASS, null, MEDIUM, KafkaSecurityConfigs.SASL_LOGIN_CALLBACK_HANDLER_CLASS_DOC)
      .define(KafkaSecurityConfigs.SASL_KERBEROS_SERVICE_NAME_CONFIG, STRING, null, MEDIUM, KafkaSecurityConfigs.SASL_KERBEROS_SERVICE_NAME_DOC)
      .define(KafkaSecurityConfigs.SASL_KERBEROS_KINIT_CMD_CONFIG, STRING, KafkaSecurityConfigs.SASL_KERBEROS_KINIT_CMD_DEFAULT, MEDIUM, KafkaSecurityConfigs.SASL_KERBEROS_KINIT_CMD_DOC)
      .define(KafkaSecurityConfigs.SASL_KERBEROS_TICKET_RENEW_WINDOW_FACTOR_CONFIG, DOUBLE, KafkaSecurityConfigs.SASL_KERBEROS_TICKET_RENEW_WINDOW_FACTOR_DEFAULT, MEDIUM, KafkaSecurityConfigs.SASL_KERBEROS_TICKET_RENEW_WINDOW_FACTOR_DOC)
      .define(KafkaSecurityConfigs.SASL_KERBEROS_TICKET_RENEW_JITTER_CONFIG, DOUBLE, KafkaSecurityConfigs.SASL_KERBEROS_TICKET_RENEW_JITTER_DEFAULT, MEDIUM, KafkaSecurityConfigs.SASL_KERBEROS_TICKET_RENEW_JITTER_DOC)
      .define(KafkaSecurityConfigs.SASL_KERBEROS_MIN_TIME_BEFORE_RELOGIN_CONFIG, LONG, KafkaSecurityConfigs.SASL_KERBEROS_MIN_TIME_BEFORE_RELOGIN_DEFAULT, MEDIUM, KafkaSecurityConfigs.SASL_KERBEROS_MIN_TIME_BEFORE_RELOGIN_DOC)
      .define(KafkaSecurityConfigs.SASL_KERBEROS_PRINCIPAL_TO_LOCAL_RULES_CONFIG, LIST, KafkaSecurityConfigs.SASL_KERBEROS_PRINCIPAL_TO_LOCAL_RULES_DEFAULT, MEDIUM, KafkaSecurityConfigs.SASL_KERBEROS_PRINCIPAL_TO_LOCAL_RULES_DOC)
      .define(KafkaSecurityConfigs.SASL_LOGIN_REFRESH_WINDOW_FACTOR_CONFIG, DOUBLE, KafkaSecurityConfigs.SASL_LOGIN_REFRESH_WINDOW_FACTOR_DEFAULT, MEDIUM, KafkaSecurityConfigs.SASL_LOGIN_REFRESH_WINDOW_FACTOR_DOC)
      .define(KafkaSecurityConfigs.SASL_LOGIN_REFRESH_WINDOW_JITTER_CONFIG, DOUBLE, KafkaSecurityConfigs.SASL_LOGIN_REFRESH_WINDOW_JITTER_DEFAULT, MEDIUM, KafkaSecurityConfigs.SASL_LOGIN_REFRESH_WINDOW_JITTER_DOC)
      .define(KafkaSecurityConfigs.SASL_LOGIN_REFRESH_MIN_PERIOD_SECONDS_CONFIG, SHORT, KafkaSecurityConfigs.SASL_LOGIN_REFRESH_MIN_PERIOD_SECONDS_DEFAULT, MEDIUM, KafkaSecurityConfigs.SASL_LOGIN_REFRESH_MIN_PERIOD_SECONDS_DOC)
      .define(KafkaSecurityConfigs.SASL_LOGIN_REFRESH_BUFFER_SECONDS_CONFIG, SHORT, KafkaSecurityConfigs.SASL_LOGIN_REFRESH_BUFFER_SECONDS_DEFAULT, MEDIUM, KafkaSecurityConfigs.SASL_LOGIN_REFRESH_BUFFER_SECONDS_DOC)
      .define(KafkaSecurityConfigs.SASL_LOGIN_CONNECT_TIMEOUT_MS_CONFIG, INT, null, LOW, KafkaSecurityConfigs.SASL_LOGIN_CONNECT_TIMEOUT_MS_DOC)
      .define(KafkaSecurityConfigs.SASL_LOGIN_READ_TIMEOUT_MS_CONFIG, INT, null, LOW, KafkaSecurityConfigs.SASL_LOGIN_READ_TIMEOUT_MS_DOC)
      .define(KafkaSecurityConfigs.SASL_LOGIN_RETRY_BACKOFF_MAX_MS_CONFIG, LONG, KafkaSecurityConfigs.SASL_LOGIN_RETRY_BACKOFF_MAX_MS_DEFAULT, LOW, KafkaSecurityConfigs.SASL_LOGIN_RETRY_BACKOFF_MAX_MS_DOC)
      .define(KafkaSecurityConfigs.SASL_LOGIN_RETRY_BACKOFF_MS_CONFIG, LONG, KafkaSecurityConfigs.SASL_LOGIN_RETRY_BACKOFF_MS_DEFAULT, LOW, KafkaSecurityConfigs.SASL_LOGIN_RETRY_BACKOFF_MS_DOC)
      .define(KafkaSecurityConfigs.SASL_OAUTHBEARER_SCOPE_CLAIM_NAME_CONFIG, STRING, KafkaSecurityConfigs.SASL_OAUTHBEARER_SCOPE_CLAIM_NAME_DEFAULT, LOW, KafkaSecurityConfigs.SASL_OAUTHBEARER_SCOPE_CLAIM_NAME_DOC)
      .define(KafkaSecurityConfigs.SASL_OAUTHBEARER_SUB_CLAIM_NAME_CONFIG, STRING, KafkaSecurityConfigs.SASL_OAUTHBEARER_SUB_CLAIM_NAME_DEFAULT, LOW, KafkaSecurityConfigs.SASL_OAUTHBEARER_SUB_CLAIM_NAME_DOC)
      .define(KafkaSecurityConfigs.SASL_OAUTHBEARER_TOKEN_ENDPOINT_URL_CONFIG, STRING, null, MEDIUM, KafkaSecurityConfigs.SASL_OAUTHBEARER_TOKEN_ENDPOINT_URL_DOC)
      .define(KafkaSecurityConfigs.SASL_OAUTHBEARER_JWKS_ENDPOINT_URL_CONFIG, STRING, null, MEDIUM, KafkaSecurityConfigs.SASL_OAUTHBEARER_JWKS_ENDPOINT_URL_DOC)
      .define(KafkaSecurityConfigs.SASL_OAUTHBEARER_JWKS_ENDPOINT_REFRESH_MS_CONFIG, LONG, KafkaSecurityConfigs.SASL_OAUTHBEARER_JWKS_ENDPOINT_REFRESH_MS_DEFAULT, LOW, KafkaSecurityConfigs.SASL_OAUTHBEARER_JWKS_ENDPOINT_REFRESH_MS_DOC)
      .define(KafkaSecurityConfigs.SASL_OAUTHBEARER_JWKS_ENDPOINT_RETRY_BACKOFF_MS_CONFIG, LONG, KafkaSecurityConfigs.SASL_OAUTHBEARER_JWKS_ENDPOINT_RETRY_BACKOFF_MS_DEFAULT, LOW, KafkaSecurityConfigs.SASL_OAUTHBEARER_JWKS_ENDPOINT_RETRY_BACKOFF_MS_DOC)
      .define(KafkaSecurityConfigs.SASL_OAUTHBEARER_JWKS_ENDPOINT_RETRY_BACKOFF_MAX_MS_CONFIG, LONG, KafkaSecurityConfigs.SASL_OAUTHBEARER_JWKS_ENDPOINT_RETRY_BACKOFF_MAX_MS_DEFAULT, LOW, KafkaSecurityConfigs.SASL_OAUTHBEARER_JWKS_ENDPOINT_RETRY_BACKOFF_MAX_MS_DOC)
      .define(KafkaSecurityConfigs.SASL_OAUTHBEARER_CLOCK_SKEW_SECONDS_CONFIG, INT, KafkaSecurityConfigs.SASL_OAUTHBEARER_CLOCK_SKEW_SECONDS_DEFAULT, LOW, KafkaSecurityConfigs.SASL_OAUTHBEARER_CLOCK_SKEW_SECONDS_DOC)
      .define(KafkaSecurityConfigs.SASL_OAUTHBEARER_EXPECTED_AUDIENCE_CONFIG, LIST, null, LOW, KafkaSecurityConfigs.SASL_OAUTHBEARER_EXPECTED_AUDIENCE_DOC)
      .define(KafkaSecurityConfigs.SASL_OAUTHBEARER_EXPECTED_ISSUER_CONFIG, STRING, null, LOW, KafkaSecurityConfigs.SASL_OAUTHBEARER_EXPECTED_ISSUER_DOC)

      /** ********* Delegation Token Configuration ****************/
      .define(DelegationTokenSecretKeyAliasProp, PASSWORD, null, MEDIUM, DelegationTokenSecretKeyAliasDoc)
      .define(DelegationTokenSecretKeyProp, PASSWORD, null, MEDIUM, DelegationTokenSecretKeyDoc)
      .define(DelegationTokenMaxLifeTimeProp, LONG, Defaults.DELEGATION_TOKEN_MAX_LIFE_TIME_MS, atLeast(1), MEDIUM, DelegationTokenMaxLifeTimeDoc)
      .define(DelegationTokenExpiryTimeMsProp, LONG, Defaults.DELEGATION_TOKEN_EXPIRY_TIME_MS, atLeast(1), MEDIUM, DelegationTokenExpiryTimeMsDoc)
      .define(DelegationTokenExpiryCheckIntervalMsProp, LONG, Defaults.DELEGATION_TOKEN_EXPIRY_CHECK_INTERVAL_MS, atLeast(1), LOW, DelegationTokenExpiryCheckIntervalDoc)

      /** ********* Password encryption configuration for dynamic configs *********/
      .define(PasswordEncoderConfigs.PASSWORD_ENCODER_SECRET_CONFIG, PASSWORD, null, MEDIUM, PasswordEncoderConfigs.PASSWORD_ENCODER_SECRET_DOC)
      .define(PasswordEncoderConfigs.PASSWORD_ENCODER_OLD_SECRET_CONFIG, PASSWORD, null, MEDIUM, PasswordEncoderConfigs.PASSWORD_ENCODER_OLD_SECRET_DOC)
      .define(PasswordEncoderConfigs.PASSWORD_ENCODER_KEYFACTORY_ALGORITHM_CONFIG, STRING, null, LOW, PasswordEncoderConfigs.PASSWORD_ENCODER_KEYFACTORY_ALGORITHM_DOC)
      .define(PasswordEncoderConfigs.PASSWORD_ENCODER_CIPHER_ALGORITHM_CONFIG, STRING, PasswordEncoderConfigs.PASSWORD_ENCODER_CIPHER_ALGORITHM_DEFAULT, LOW, PasswordEncoderConfigs.PASSWORD_ENCODER_CIPHER_ALGORITHM_DOC)
      .define(PasswordEncoderConfigs.PASSWORD_ENCODER_KEY_LENGTH_CONFIG, INT, PasswordEncoderConfigs.PASSWORD_ENCODER_KEY_LENGTH_DEFAULT, atLeast(8), LOW, PasswordEncoderConfigs.PASSWORD_ENCODER_KEY_LENGTH_DOC)
      .define(PasswordEncoderConfigs.PASSWORD_ENCODER_ITERATIONS_CONFIG, INT, PasswordEncoderConfigs.PASSWORD_ENCODER_ITERATIONS_DEFAULT, atLeast(1024), LOW, PasswordEncoderConfigs.PASSWORD_ENCODER_ITERATIONS_DOC)

      /** ********* Raft Quorum Configuration *********/
      .define(QuorumConfig.QUORUM_VOTERS_CONFIG, LIST, Defaults.QUORUM_VOTERS, new QuorumConfig.ControllerQuorumVotersValidator(), HIGH, QuorumConfig.QUORUM_VOTERS_DOC)
      .define(QuorumConfig.QUORUM_ELECTION_TIMEOUT_MS_CONFIG, INT, Defaults.QUORUM_ELECTION_TIMEOUT_MS, null, HIGH, QuorumConfig.QUORUM_ELECTION_TIMEOUT_MS_DOC)
      .define(QuorumConfig.QUORUM_FETCH_TIMEOUT_MS_CONFIG, INT, Defaults.QUORUM_FETCH_TIMEOUT_MS, null, HIGH, QuorumConfig.QUORUM_FETCH_TIMEOUT_MS_DOC)
      .define(QuorumConfig.QUORUM_ELECTION_BACKOFF_MAX_MS_CONFIG, INT, Defaults.QUORUM_ELECTION_BACKOFF_MS, null, HIGH, QuorumConfig.QUORUM_ELECTION_BACKOFF_MAX_MS_DOC)
      .define(QuorumConfig.QUORUM_LINGER_MS_CONFIG, INT, Defaults.QUORUM_LINGER_MS, null, MEDIUM, QuorumConfig.QUORUM_LINGER_MS_DOC)
      .define(QuorumConfig.QUORUM_REQUEST_TIMEOUT_MS_CONFIG, INT, Defaults.QUORUM_REQUEST_TIMEOUT_MS, null, MEDIUM, QuorumConfig.QUORUM_REQUEST_TIMEOUT_MS_DOC)
      .define(QuorumConfig.QUORUM_RETRY_BACKOFF_MS_CONFIG, INT, Defaults.QUORUM_RETRY_BACKOFF_MS, null, LOW, QuorumConfig.QUORUM_RETRY_BACKOFF_MS_DOC)

      /** Internal Configurations **/
      // This indicates whether unreleased APIs should be advertised by this node.
      .defineInternal(UnstableApiVersionsEnableProp, BOOLEAN, false, HIGH)
      // This indicates whether unreleased MetadataVersions should be enabled on this node.
      .defineInternal(UnstableMetadataVersionsEnableProp, BOOLEAN, false, HIGH)
  }

  /** ********* Remote Log Management Configuration *********/
  RemoteLogManagerConfig.CONFIG_DEF.configKeys().values().forEach(key => configDef.define(key))

  def configNames: Seq[String] = configDef.names.asScala.toBuffer.sorted
  private[server] def defaultValues: Map[String, _] = configDef.defaultValues.asScala
  private[server] def configKeys: Map[String, ConfigKey] = configDef.configKeys.asScala

  def fromProps(props: Properties): KafkaConfig =
    fromProps(props, true)

  def fromProps(props: Properties, doLog: Boolean): KafkaConfig =
    new KafkaConfig(props, doLog)

  def fromProps(defaults: Properties, overrides: Properties): KafkaConfig =
    fromProps(defaults, overrides, true)

  def fromProps(defaults: Properties, overrides: Properties, doLog: Boolean): KafkaConfig = {
    val props = new Properties()
    props ++= defaults
    props ++= overrides
    fromProps(props, doLog)
  }

  def apply(props: java.util.Map[_, _], doLog: Boolean = true): KafkaConfig = new KafkaConfig(props, doLog)

  private def typeOf(name: String): Option[ConfigDef.Type] = Option(configDef.configKeys.get(name)).map(_.`type`)

  def configType(configName: String): Option[ConfigDef.Type] = {
    val configType = configTypeExact(configName)
    if (configType.isDefined) {
      return configType
    }
    typeOf(configName) match {
      case Some(t) => Some(t)
      case None =>
        DynamicBrokerConfig.brokerConfigSynonyms(configName, matchListenerOverride = true).flatMap(typeOf).headOption
    }
  }

  private def configTypeExact(exactName: String): Option[ConfigDef.Type] = {
    val configType = typeOf(exactName).orNull
    if (configType != null) {
      Some(configType)
    } else {
      val configKey = DynamicConfig.Broker.brokerConfigDef.configKeys().get(exactName)
      if (configKey != null) {
        Some(configKey.`type`)
      } else {
        None
      }
    }
  }

  def maybeSensitive(configType: Option[ConfigDef.Type]): Boolean = {
    // If we can't determine the config entry type, treat it as a sensitive config to be safe
    configType.isEmpty || configType.contains(ConfigDef.Type.PASSWORD)
  }

  def loggableValue(resourceType: ConfigResource.Type, name: String, value: String): String = {
    val maybeSensitive = resourceType match {
      case ConfigResource.Type.BROKER => KafkaConfig.maybeSensitive(KafkaConfig.configType(name))
      case ConfigResource.Type.TOPIC => KafkaConfig.maybeSensitive(LogConfig.configType(name).asScala)
      case ConfigResource.Type.BROKER_LOGGER => false
      case ConfigResource.Type.CLIENT_METRICS => false
      case _ => true
    }
    if (maybeSensitive) Password.HIDDEN else value
  }

  /**
   * Copy a configuration map, populating some keys that we want to treat as synonyms.
   */
  def populateSynonyms(input: util.Map[_, _]): util.Map[Any, Any] = {
    val output = new util.HashMap[Any, Any](input)
    val brokerId = output.get(KafkaConfig.BrokerIdProp)
    val nodeId = output.get(KRaftConfigs.NODE_ID_CONFIG)
    if (brokerId == null && nodeId != null) {
      output.put(KafkaConfig.BrokerIdProp, nodeId)
    } else if (brokerId != null && nodeId == null) {
      output.put(KRaftConfigs.NODE_ID_CONFIG, brokerId)
    }
    output
  }
}

class KafkaConfig private(doLog: Boolean, val props: java.util.Map[_, _], dynamicConfigOverride: Option[DynamicBrokerConfig])
  extends AbstractConfig(KafkaConfig.configDef, props, Utils.castToStringObjectMap(props), doLog) with Logging {

  def this(props: java.util.Map[_, _]) = this(true, KafkaConfig.populateSynonyms(props), None)
  def this(props: java.util.Map[_, _], doLog: Boolean) = this(doLog, KafkaConfig.populateSynonyms(props), None)
  def this(props: java.util.Map[_, _], doLog: Boolean, dynamicConfigOverride: Option[DynamicBrokerConfig]) =
    this(doLog, KafkaConfig.populateSynonyms(props), dynamicConfigOverride)

  // Cache the current config to avoid acquiring read lock to access from dynamicConfig
  @volatile private var currentConfig = this
  val processRoles: Set[ProcessRole] = parseProcessRoles()
  private[server] val dynamicConfig = dynamicConfigOverride.getOrElse(new DynamicBrokerConfig(this))

  private[server] def updateCurrentConfig(newConfig: KafkaConfig): Unit = {
    this.currentConfig = newConfig
  }

  // The following captures any system properties impacting ZooKeeper TLS configuration
  // and defines the default values this instance will use if no explicit config is given.
  // We make it part of each instance rather than the object to facilitate testing.
  private val zkClientConfigViaSystemProperties = new ZKClientConfig()

  override def originals: util.Map[String, AnyRef] =
    if (this eq currentConfig) super.originals else currentConfig.originals
  override def values: util.Map[String, _] =
    if (this eq currentConfig) super.values else currentConfig.values
  override def nonInternalValues: util.Map[String, _] =
    if (this eq currentConfig) super.nonInternalValues else currentConfig.nonInternalValues
  override def originalsStrings: util.Map[String, String] =
    if (this eq currentConfig) super.originalsStrings else currentConfig.originalsStrings
  override def originalsWithPrefix(prefix: String): util.Map[String, AnyRef] =
    if (this eq currentConfig) super.originalsWithPrefix(prefix) else currentConfig.originalsWithPrefix(prefix)
  override def valuesWithPrefixOverride(prefix: String): util.Map[String, AnyRef] =
    if (this eq currentConfig) super.valuesWithPrefixOverride(prefix) else currentConfig.valuesWithPrefixOverride(prefix)
  override def get(key: String): AnyRef =
    if (this eq currentConfig) super.get(key) else currentConfig.get(key)

  //  During dynamic update, we use the values from this config, these are only used in DynamicBrokerConfig
  private[server] def originalsFromThisConfig: util.Map[String, AnyRef] = super.originals
  private[server] def valuesFromThisConfig: util.Map[String, _] = super.values
  def valuesFromThisConfigWithPrefixOverride(prefix: String): util.Map[String, AnyRef] =
    super.valuesWithPrefixOverride(prefix)

  /** ********* Zookeeper Configuration ***********/
  val zkConnect: String = getString(ZkConfigs.ZK_CONNECT_CONFIG)
  val zkSessionTimeoutMs: Int = getInt(ZkConfigs.ZK_SESSION_TIMEOUT_MS_CONFIG)
  val zkConnectionTimeoutMs: Int =
    Option(getInt(ZkConfigs.ZK_CONNECTION_TIMEOUT_MS_CONFIG)).map(_.toInt).getOrElse(getInt(ZkConfigs.ZK_SESSION_TIMEOUT_MS_CONFIG))
  val zkEnableSecureAcls: Boolean = getBoolean(ZkConfigs.ZK_ENABLE_SECURE_ACLS_CONFIG)
  val zkMaxInFlightRequests: Int = getInt(ZkConfigs.ZK_MAX_IN_FLIGHT_REQUESTS_CONFIG)

  private val _remoteLogManagerConfig = new RemoteLogManagerConfig(this)
  def remoteLogManagerConfig = _remoteLogManagerConfig

  private def zkBooleanConfigOrSystemPropertyWithDefaultValue(propKey: String): Boolean = {
    // Use the system property if it exists and the Kafka config value was defaulted rather than actually provided
    // Need to translate any system property value from true/false (String) to true/false (Boolean)
    val actuallyProvided = originals.containsKey(propKey)
    if (actuallyProvided) getBoolean(propKey) else {
      val sysPropValue = KafkaConfig.zooKeeperClientProperty(zkClientConfigViaSystemProperties, propKey)
      sysPropValue match {
        case Some("true") => true
        case Some(_) => false
        case _ => getBoolean(propKey) // not specified so use the default value
      }
    }
  }

  private def zkStringConfigOrSystemPropertyWithDefaultValue(propKey: String): String = {
    // Use the system property if it exists and the Kafka config value was defaulted rather than actually provided
    val actuallyProvided = originals.containsKey(propKey)
    if (actuallyProvided) getString(propKey) else {
      KafkaConfig.zooKeeperClientProperty(zkClientConfigViaSystemProperties, propKey) match {
        case Some(v) => v
        case _ => getString(propKey) // not specified so use the default value
      }
    }
  }

  private def zkOptionalStringConfigOrSystemProperty(propKey: String): Option[String] = {
    Option(getString(propKey)).orElse {
      KafkaConfig.zooKeeperClientProperty(zkClientConfigViaSystemProperties, propKey)
    }
  }
  private def zkPasswordConfigOrSystemProperty(propKey: String): Option[Password] = {
    Option(getPassword(propKey)).orElse {
      KafkaConfig.zooKeeperClientProperty(zkClientConfigViaSystemProperties, propKey).map(new Password(_))
    }
  }
  private def zkListConfigOrSystemProperty(propKey: String): Option[util.List[String]] = {
    Option(getList(propKey)).orElse {
      KafkaConfig.zooKeeperClientProperty(zkClientConfigViaSystemProperties, propKey).map { sysProp =>
        sysProp.split("\\s*,\\s*").toBuffer.asJava
      }
    }
  }

  val zkSslClientEnable = zkBooleanConfigOrSystemPropertyWithDefaultValue(ZkConfigs.ZK_SSL_CLIENT_ENABLE_CONFIG)
  val zkClientCnxnSocketClassName = zkOptionalStringConfigOrSystemProperty(ZkConfigs.ZK_CLIENT_CNXN_SOCKET_CONFIG)
  val zkSslKeyStoreLocation = zkOptionalStringConfigOrSystemProperty(ZkConfigs.ZK_SSL_KEY_STORE_LOCATION_CONFIG)
  val zkSslKeyStorePassword = zkPasswordConfigOrSystemProperty(ZkConfigs.ZK_SSL_KEY_STORE_PASSWORD_CONFIG)
  val zkSslKeyStoreType = zkOptionalStringConfigOrSystemProperty(ZkConfigs.ZK_SSL_KEY_STORE_TYPE_CONFIG)
  val zkSslTrustStoreLocation = zkOptionalStringConfigOrSystemProperty(ZkConfigs.ZK_SSL_TRUST_STORE_LOCATION_CONFIG)
  val zkSslTrustStorePassword = zkPasswordConfigOrSystemProperty(ZkConfigs.ZK_SSL_TRUST_STORE_PASSWORD_CONFIG)
  val zkSslTrustStoreType = zkOptionalStringConfigOrSystemProperty(ZkConfigs.ZK_SSL_TRUST_STORE_TYPE_CONFIG)
  val ZkSslProtocol = zkStringConfigOrSystemPropertyWithDefaultValue(ZkConfigs.ZK_SSL_PROTOCOL_CONFIG)
  val ZkSslEnabledProtocols = zkListConfigOrSystemProperty(ZkConfigs.ZK_SSL_ENABLED_PROTOCOLS_CONFIG)
  val ZkSslCipherSuites = zkListConfigOrSystemProperty(ZkConfigs.ZK_SSL_CIPHER_SUITES_CONFIG)
  val ZkSslEndpointIdentificationAlgorithm = {
    // Use the system property if it exists and the Kafka config value was defaulted rather than actually provided
    // Need to translate any system property value from true/false to HTTPS/<blank>
    val kafkaProp = ZkConfigs.ZK_SSL_ENDPOINT_IDENTIFICATION_ALGORITHM_CONFIG
    val actuallyProvided = originals.containsKey(kafkaProp)
    if (actuallyProvided)
      getString(kafkaProp)
    else {
      KafkaConfig.zooKeeperClientProperty(zkClientConfigViaSystemProperties, kafkaProp) match {
        case Some("true") => "HTTPS"
        case Some(_) => ""
        case None => getString(kafkaProp) // not specified so use the default value
      }
    }
  }
  val ZkSslCrlEnable = zkBooleanConfigOrSystemPropertyWithDefaultValue(ZkConfigs.ZK_SSL_CRL_ENABLE_CONFIG)
  val ZkSslOcspEnable = zkBooleanConfigOrSystemPropertyWithDefaultValue(ZkConfigs.ZK_SSL_OCSP_ENABLE_CONFIG)
  /** ********* General Configuration ***********/
  val brokerIdGenerationEnable: Boolean = getBoolean(KafkaConfig.BrokerIdGenerationEnableProp)
  val maxReservedBrokerId: Int = getInt(KafkaConfig.MaxReservedBrokerIdProp)
  var brokerId: Int = getInt(KafkaConfig.BrokerIdProp)
  val nodeId: Int = getInt(KRaftConfigs.NODE_ID_CONFIG)
  val initialRegistrationTimeoutMs: Int = getInt(KRaftConfigs.INITIAL_BROKER_REGISTRATION_TIMEOUT_MS_CONFIG)
  val brokerHeartbeatIntervalMs: Int = getInt(KRaftConfigs.BROKER_HEARTBEAT_INTERVAL_MS_CONFIG)
  val brokerSessionTimeoutMs: Int = getInt(KRaftConfigs.BROKER_SESSION_TIMEOUT_MS_CONFIG)

  def requiresZookeeper: Boolean = processRoles.isEmpty
  def usesSelfManagedQuorum: Boolean = processRoles.nonEmpty

  val migrationEnabled: Boolean = getBoolean(KRaftConfigs.MIGRATION_ENABLED_CONFIG)
  val migrationMetadataMinBatchSize: Int = getInt(KRaftConfigs.MIGRATION_METADATA_MIN_BATCH_SIZE_CONFIG)

  val elrEnabled: Boolean = getBoolean(KRaftConfigs.ELR_ENABLED_CONFIG)

  private def parseProcessRoles(): Set[ProcessRole] = {
    val roles = getList(KRaftConfigs.PROCESS_ROLES_CONFIG).asScala.map {
      case "broker" => ProcessRole.BrokerRole
      case "controller" => ProcessRole.ControllerRole
      case role => throw new ConfigException(s"Unknown process role '$role'" +
        " (only 'broker' and 'controller' are allowed roles)")
    }

    val distinctRoles: Set[ProcessRole] = roles.toSet

    if (distinctRoles.size != roles.size) {
      throw new ConfigException(s"Duplicate role names found in `${KRaftConfigs.PROCESS_ROLES_CONFIG}`: $roles")
    }

    distinctRoles
  }

  def isKRaftCombinedMode: Boolean = {
    processRoles == Set(ProcessRole.BrokerRole, ProcessRole.ControllerRole)
  }

  def metadataLogDir: String = {
    Option(getString(KRaftConfigs.METADATA_LOG_DIR_CONFIG)) match {
      case Some(dir) => dir
      case None => logDirs.head
    }
  }

  def metadataLogSegmentBytes = getInt(KRaftConfigs.METADATA_LOG_SEGMENT_BYTES_CONFIG)
  def metadataLogSegmentMillis = getLong(KRaftConfigs.METADATA_LOG_SEGMENT_MILLIS_CONFIG)
  def metadataRetentionBytes = getLong(KRaftConfigs.METADATA_MAX_RETENTION_BYTES_CONFIG)
  def metadataRetentionMillis = getLong(KRaftConfigs.METADATA_MAX_RETENTION_MILLIS_CONFIG)
  val serverMaxStartupTimeMs = getLong(KRaftConfigs.SERVER_MAX_STARTUP_TIME_MS_CONFIG)

  def numNetworkThreads = getInt(KafkaConfig.NumNetworkThreadsProp)
  def backgroundThreads = getInt(KafkaConfig.BackgroundThreadsProp)
  val queuedMaxRequests = getInt(KafkaConfig.QueuedMaxRequestsProp)
  val queuedMaxBytes = getLong(KafkaConfig.QueuedMaxBytesProp)
  def numIoThreads = getInt(KafkaConfig.NumIoThreadsProp)
  def messageMaxBytes = getInt(KafkaConfig.MessageMaxBytesProp)
  val requestTimeoutMs = getInt(KafkaConfig.RequestTimeoutMsProp)
  val connectionSetupTimeoutMs = getLong(KafkaConfig.ConnectionSetupTimeoutMsProp)
  val connectionSetupTimeoutMaxMs = getLong(KafkaConfig.ConnectionSetupTimeoutMaxMsProp)

  def getNumReplicaAlterLogDirsThreads: Int = {
    val numThreads: Integer = Option(getInt(KafkaConfig.NumReplicaAlterLogDirsThreadsProp)).getOrElse(logDirs.size)
    numThreads
  }

  /************* Metadata Configuration ***********/
  val metadataSnapshotMaxNewRecordBytes = getLong(KRaftConfigs.METADATA_SNAPSHOT_MAX_NEW_RECORD_BYTES_CONFIG)
  val metadataSnapshotMaxIntervalMs = getLong(KRaftConfigs.METADATA_SNAPSHOT_MAX_INTERVAL_MS_CONFIG)
  val metadataMaxIdleIntervalNs: Option[Long] = {
    val value = TimeUnit.NANOSECONDS.convert(getInt(KRaftConfigs.METADATA_MAX_IDLE_INTERVAL_MS_CONFIG).toLong, TimeUnit.MILLISECONDS)
    if (value > 0) Some(value) else None
  }

  /************* Authorizer Configuration ***********/
  def createNewAuthorizer(): Option[Authorizer] = {
    val className = getString(KafkaConfig.AuthorizerClassNameProp)
    if (className == null || className.isEmpty)
      None
    else {
      Some(AuthorizerUtils.createAuthorizer(className))
    }
  }

  val earlyStartListeners: Set[ListenerName] = {
    val listenersSet = listeners.map(_.listenerName).toSet
    val controllerListenersSet = controllerListeners.map(_.listenerName).toSet
    Option(getString(KafkaConfig.EarlyStartListenersProp)) match {
      case None => controllerListenersSet
      case Some(str) =>
        str.split(",").map(_.trim()).filterNot(_.isEmpty).map { str =>
          val listenerName = new ListenerName(str)
          if (!listenersSet.contains(listenerName) && !controllerListenersSet.contains(listenerName))
            throw new ConfigException(s"${KafkaConfig.EarlyStartListenersProp} contains " +
              s"listener ${listenerName.value()}, but this is not contained in " +
              s"${SocketServerConfigs.LISTENERS_CONFIG} or ${KRaftConfigs.CONTROLLER_LISTENER_NAMES_CONFIG}")
          listenerName
        }.toSet
    }
  }

  /** ********* Socket Server Configuration ***********/
  val socketSendBufferBytes = getInt(SocketServerConfigs.SOCKET_SEND_BUFFER_BYTES_CONFIG)
  val socketReceiveBufferBytes = getInt(SocketServerConfigs.SOCKET_RECEIVE_BUFFER_BYTES_CONFIG)
  val socketRequestMaxBytes = getInt(SocketServerConfigs.SOCKET_REQUEST_MAX_BYTES_CONFIG)
  val socketListenBacklogSize = getInt(SocketServerConfigs.SOCKET_LISTEN_BACKLOG_SIZE_CONFIG)
  val maxConnectionsPerIp = getInt(SocketServerConfigs.MAX_CONNECTIONS_PER_IP_CONFIG)
  val maxConnectionsPerIpOverrides: Map[String, Int] =
    getMap(SocketServerConfigs.MAX_CONNECTIONS_PER_IP_OVERRIDES_CONFIG, getString(SocketServerConfigs.MAX_CONNECTIONS_PER_IP_OVERRIDES_CONFIG)).map { case (k, v) => (k, v.toInt)}
  def maxConnections = getInt(SocketServerConfigs.MAX_CONNECTIONS_CONFIG)
  def maxConnectionCreationRate = getInt(SocketServerConfigs.MAX_CONNECTION_CREATION_RATE_CONFIG)
  val connectionsMaxIdleMs = getLong(SocketServerConfigs.CONNECTIONS_MAX_IDLE_MS_CONFIG)
  val failedAuthenticationDelayMs = getInt(SocketServerConfigs.FAILED_AUTHENTICATION_DELAY_MS_CONFIG)

  /***************** rack configuration **************/
  val rack = Option(getString(KafkaConfig.RackProp))
  val replicaSelectorClassName = Option(getString(ReplicationConfigs.REPLICA_SELECTOR_CLASS_CONFIG))

  /** ********* Log Configuration ***********/
  val autoCreateTopicsEnable = getBoolean(ServerLogConfigs.AUTO_CREATE_TOPICS_ENABLE_CONFIG)
  val numPartitions = getInt(ServerLogConfigs.NUM_PARTITIONS_CONFIG)
  val logDirs = CoreUtils.parseCsvList(Option(getString(ServerLogConfigs.LOG_DIRS_CONFIG)).getOrElse(getString(ServerLogConfigs.LOG_DIR_CONFIG)))
  def logSegmentBytes = getInt(ServerLogConfigs.LOG_SEGMENT_BYTES_CONFIG)
  def logFlushIntervalMessages = getLong(ServerLogConfigs.LOG_FLUSH_INTERVAL_MESSAGES_CONFIG)
  val logCleanerThreads = getInt(CleanerConfig.LOG_CLEANER_THREADS_PROP)
  def numRecoveryThreadsPerDataDir = getInt(ServerLogConfigs.NUM_RECOVERY_THREADS_PER_DATA_DIR_CONFIG)
  val logFlushSchedulerIntervalMs = getLong(ServerLogConfigs.LOG_FLUSH_SCHEDULER_INTERVAL_MS_CONFIG)
  val logFlushOffsetCheckpointIntervalMs = getInt(ServerLogConfigs.LOG_FLUSH_OFFSET_CHECKPOINT_INTERVAL_MS_CONFIG).toLong
  val logFlushStartOffsetCheckpointIntervalMs = getInt(ServerLogConfigs.LOG_FLUSH_START_OFFSET_CHECKPOINT_INTERVAL_MS_CONFIG).toLong
  val logCleanupIntervalMs = getLong(ServerLogConfigs.LOG_CLEANUP_INTERVAL_MS_CONFIG)
  def logCleanupPolicy = getList(ServerLogConfigs.LOG_CLEANUP_POLICY_CONFIG)

  val offsetsRetentionMinutes = getInt(GroupCoordinatorConfig.OFFSETS_RETENTION_MINUTES_CONFIG)
  val offsetsRetentionCheckIntervalMs = getLong(GroupCoordinatorConfig.OFFSETS_RETENTION_CHECK_INTERVAL_MS_CONFIG)
  def logRetentionBytes = getLong(ServerLogConfigs.LOG_RETENTION_BYTES_CONFIG)
  val logCleanerDedupeBufferSize = getLong(CleanerConfig.LOG_CLEANER_DEDUPE_BUFFER_SIZE_PROP)
  val logCleanerDedupeBufferLoadFactor = getDouble(CleanerConfig.LOG_CLEANER_DEDUPE_BUFFER_LOAD_FACTOR_PROP)
  val logCleanerIoBufferSize = getInt(CleanerConfig.LOG_CLEANER_IO_BUFFER_SIZE_PROP)
  val logCleanerIoMaxBytesPerSecond = getDouble(CleanerConfig.LOG_CLEANER_IO_MAX_BYTES_PER_SECOND_PROP)
  def logCleanerDeleteRetentionMs = getLong(CleanerConfig.LOG_CLEANER_DELETE_RETENTION_MS_PROP)
  def logCleanerMinCompactionLagMs = getLong(CleanerConfig.LOG_CLEANER_MIN_COMPACTION_LAG_MS_PROP)
  def logCleanerMaxCompactionLagMs = getLong(CleanerConfig.LOG_CLEANER_MAX_COMPACTION_LAG_MS_PROP)
  val logCleanerBackoffMs = getLong(CleanerConfig.LOG_CLEANER_BACKOFF_MS_PROP)
  def logCleanerMinCleanRatio = getDouble(CleanerConfig.LOG_CLEANER_MIN_CLEAN_RATIO_PROP)
  val logCleanerEnable = getBoolean(CleanerConfig.LOG_CLEANER_ENABLE_PROP)
  def logIndexSizeMaxBytes = getInt(ServerLogConfigs.LOG_INDEX_SIZE_MAX_BYTES_CONFIG)
  def logIndexIntervalBytes = getInt(ServerLogConfigs.LOG_INDEX_INTERVAL_BYTES_CONFIG)
  def logDeleteDelayMs = getLong(ServerLogConfigs.LOG_DELETE_DELAY_MS_CONFIG)
  def logRollTimeMillis: java.lang.Long = Option(getLong(ServerLogConfigs.LOG_ROLL_TIME_MILLIS_CONFIG)).getOrElse(60 * 60 * 1000L * getInt(ServerLogConfigs.LOG_ROLL_TIME_HOURS_CONFIG))
  def logRollTimeJitterMillis: java.lang.Long = Option(getLong(ServerLogConfigs.LOG_ROLL_TIME_JITTER_MILLIS_CONFIG)).getOrElse(60 * 60 * 1000L * getInt(ServerLogConfigs.LOG_ROLL_TIME_JITTER_HOURS_CONFIG))
  def logFlushIntervalMs: java.lang.Long = Option(getLong(ServerLogConfigs.LOG_FLUSH_INTERVAL_MS_CONFIG)).getOrElse(getLong(ServerLogConfigs.LOG_FLUSH_SCHEDULER_INTERVAL_MS_CONFIG))
  def minInSyncReplicas = getInt(ServerLogConfigs.MIN_IN_SYNC_REPLICAS_CONFIG)
  def logPreAllocateEnable: java.lang.Boolean = getBoolean(ServerLogConfigs.LOG_PRE_ALLOCATE_CONFIG)
  def logInitialTaskDelayMs: java.lang.Long = Option(getLong(ServerLogConfigs.LOG_INITIAL_TASK_DELAY_MS_CONFIG)).getOrElse(ServerLogConfigs.LOG_INITIAL_TASK_DELAY_MS_DEFAULT)

  // We keep the user-provided String as `MetadataVersion.fromVersionString` can choose a slightly different version (eg if `0.10.0`
  // is passed, `0.10.0-IV0` may be picked)
  @nowarn("cat=deprecation")
  private val logMessageFormatVersionString = getString(ServerLogConfigs.LOG_MESSAGE_FORMAT_VERSION_CONFIG)

  /* See `TopicConfig.MESSAGE_FORMAT_VERSION_CONFIG` for details */
  @deprecated("3.0")
  lazy val logMessageFormatVersion =
    if (LogConfig.shouldIgnoreMessageFormatVersion(interBrokerProtocolVersion))
      MetadataVersion.fromVersionString(ServerLogConfigs.LOG_MESSAGE_FORMAT_VERSION_DEFAULT)
    else MetadataVersion.fromVersionString(logMessageFormatVersionString)

  def logMessageTimestampType = TimestampType.forName(getString(ServerLogConfigs.LOG_MESSAGE_TIMESTAMP_TYPE_CONFIG))

  /* See `TopicConfig.MESSAGE_TIMESTAMP_DIFFERENCE_MAX_MS_CONFIG` for details */
  @deprecated("3.6")
  def logMessageTimestampDifferenceMaxMs: Long = getLong(ServerLogConfigs.LOG_MESSAGE_TIMESTAMP_DIFFERENCE_MAX_MS_CONFIG)

  // In the transition period before logMessageTimestampDifferenceMaxMs is removed, to maintain backward compatibility,
  // we are using its value if logMessageTimestampBeforeMaxMs default value hasn't changed.
  // See `TopicConfig.MESSAGE_FORMAT_VERSION_CONFIG` for deprecation details
  @nowarn("cat=deprecation")
  def logMessageTimestampBeforeMaxMs: Long = {
    val messageTimestampBeforeMaxMs: Long = getLong(ServerLogConfigs.LOG_MESSAGE_TIMESTAMP_BEFORE_MAX_MS_CONFIG)
    if (messageTimestampBeforeMaxMs != ServerLogConfigs.LOG_MESSAGE_TIMESTAMP_DIFFERENCE_MAX_MS_DEFAULT) {
      messageTimestampBeforeMaxMs
    } else {
      logMessageTimestampDifferenceMaxMs
    }
  }

  // In the transition period before logMessageTimestampDifferenceMaxMs is removed, to maintain backward compatibility,
  // we are using its value if logMessageTimestampAfterMaxMs default value hasn't changed.
  // See `TopicConfig.MESSAGE_FORMAT_VERSION_CONFIG` for deprecation details
  @nowarn("cat=deprecation")
  def logMessageTimestampAfterMaxMs: Long = {
    val messageTimestampAfterMaxMs: Long = getLong(ServerLogConfigs.LOG_MESSAGE_TIMESTAMP_AFTER_MAX_MS_CONFIG)
    if (messageTimestampAfterMaxMs != Long.MaxValue) {
      messageTimestampAfterMaxMs
    } else {
      logMessageTimestampDifferenceMaxMs
    }
  }

  def logMessageDownConversionEnable: Boolean = getBoolean(ServerLogConfigs.LOG_MESSAGE_DOWNCONVERSION_ENABLE_CONFIG)

  /** ********* Replication configuration ***********/
  val controllerSocketTimeoutMs: Int = getInt(ReplicationConfigs.CONTROLLER_SOCKET_TIMEOUT_MS_CONFIG)
  val defaultReplicationFactor: Int = getInt(ReplicationConfigs.DEFAULT_REPLICATION_FACTOR_CONFIG)
  val replicaLagTimeMaxMs = getLong(ReplicationConfigs.REPLICA_LAG_TIME_MAX_MS_CONFIG)
  val replicaSocketTimeoutMs = getInt(ReplicationConfigs.REPLICA_SOCKET_TIMEOUT_MS_CONFIG)
  val replicaSocketReceiveBufferBytes = getInt(ReplicationConfigs.REPLICA_SOCKET_RECEIVE_BUFFER_BYTES_CONFIG)
  val replicaFetchMaxBytes = getInt(ReplicationConfigs.REPLICA_FETCH_MAX_BYTES_CONFIG)
  val replicaFetchWaitMaxMs = getInt(ReplicationConfigs.REPLICA_FETCH_WAIT_MAX_MS_CONFIG)
  val replicaFetchMinBytes = getInt(ReplicationConfigs.REPLICA_FETCH_MIN_BYTES_CONFIG)
  val replicaFetchResponseMaxBytes = getInt(ReplicationConfigs.REPLICA_FETCH_RESPONSE_MAX_BYTES_CONFIG)
  val replicaFetchBackoffMs = getInt(ReplicationConfigs.REPLICA_FETCH_BACKOFF_MS_CONFIG)
  def numReplicaFetchers = getInt(ReplicationConfigs.NUM_REPLICA_FETCHERS_CONFIG)
  val replicaHighWatermarkCheckpointIntervalMs = getLong(ReplicationConfigs.REPLICA_HIGH_WATERMARK_CHECKPOINT_INTERVAL_MS_CONFIG)
  val fetchPurgatoryPurgeIntervalRequests = getInt(ReplicationConfigs.FETCH_PURGATORY_PURGE_INTERVAL_REQUESTS_CONFIG)
  val producerPurgatoryPurgeIntervalRequests = getInt(ReplicationConfigs.PRODUCER_PURGATORY_PURGE_INTERVAL_REQUESTS_CONFIG)
  val deleteRecordsPurgatoryPurgeIntervalRequests = getInt(ReplicationConfigs.DELETE_RECORDS_PURGATORY_PURGE_INTERVAL_REQUESTS_CONFIG)
  val autoLeaderRebalanceEnable = getBoolean(ReplicationConfigs.AUTO_LEADER_REBALANCE_ENABLE_CONFIG)
  val leaderImbalancePerBrokerPercentage = getInt(ReplicationConfigs.LEADER_IMBALANCE_PER_BROKER_PERCENTAGE_CONFIG)
  val leaderImbalanceCheckIntervalSeconds: Long = getLong(ReplicationConfigs.LEADER_IMBALANCE_CHECK_INTERVAL_SECONDS_CONFIG)
  def uncleanLeaderElectionEnable: java.lang.Boolean = getBoolean(ReplicationConfigs.UNCLEAN_LEADER_ELECTION_ENABLE_CONFIG)

  // We keep the user-provided String as `MetadataVersion.fromVersionString` can choose a slightly different version (eg if `0.10.0`
  // is passed, `0.10.0-IV0` may be picked)
  val interBrokerProtocolVersionString = getString(ReplicationConfigs.INTER_BROKER_PROTOCOL_VERSION_CONFIG)
  val interBrokerProtocolVersion = if (processRoles.isEmpty) {
    MetadataVersion.fromVersionString(interBrokerProtocolVersionString)
  } else {
    if (originals.containsKey(ReplicationConfigs.INTER_BROKER_PROTOCOL_VERSION_CONFIG)) {
      // A user-supplied IBP was given
      val configuredVersion = MetadataVersion.fromVersionString(interBrokerProtocolVersionString)
      if (!configuredVersion.isKRaftSupported) {
        throw new ConfigException(s"A non-KRaft version $interBrokerProtocolVersionString given for ${ReplicationConfigs.INTER_BROKER_PROTOCOL_VERSION_CONFIG}. " +
          s"The minimum version is ${MetadataVersion.MINIMUM_KRAFT_VERSION}")
      } else {
        warn(s"${ReplicationConfigs.INTER_BROKER_PROTOCOL_VERSION_CONFIG} is deprecated in KRaft mode as of 3.3 and will only " +
          s"be read when first upgrading from a KRaft prior to 3.3. See kafka-storage.sh help for details on setting " +
          s"the metadata.version for a new KRaft cluster.")
      }
    }
    // In KRaft mode, we pin this value to the minimum KRaft-supported version. This prevents inadvertent usage of
    // the static IBP config in broker components running in KRaft mode
    MetadataVersion.MINIMUM_KRAFT_VERSION
  }

  /** ********* Controlled shutdown configuration ***********/
  val controlledShutdownMaxRetries = getInt(KafkaConfig.ControlledShutdownMaxRetriesProp)
  val controlledShutdownRetryBackoffMs = getLong(KafkaConfig.ControlledShutdownRetryBackoffMsProp)
  val controlledShutdownEnable = getBoolean(KafkaConfig.ControlledShutdownEnableProp)

  /** ********* Feature configuration ***********/
  def isFeatureVersioningSupported = interBrokerProtocolVersion.isFeatureVersioningSupported

  /** ********* Group coordinator configuration ***********/
  val groupMinSessionTimeoutMs = getInt(GroupCoordinatorConfig.GROUP_MIN_SESSION_TIMEOUT_MS_CONFIG)
  val groupMaxSessionTimeoutMs = getInt(GroupCoordinatorConfig.GROUP_MAX_SESSION_TIMEOUT_MS_CONFIG)
  val groupInitialRebalanceDelay = getInt(GroupCoordinatorConfig.GROUP_INITIAL_REBALANCE_DELAY_MS_CONFIG)
  val groupMaxSize = getInt(GroupCoordinatorConfig.GROUP_MAX_SIZE_CONFIG)

  /** New group coordinator configs */
  val groupCoordinatorRebalanceProtocols = {
    val protocols = getList(GroupCoordinatorConfig.GROUP_COORDINATOR_REBALANCE_PROTOCOLS_CONFIG)
      .asScala.map(_.toUpperCase).map(GroupType.valueOf).toSet
    if (!protocols.contains(GroupType.CLASSIC)) {
      throw new ConfigException(s"Disabling the '${GroupType.CLASSIC}' protocol is not supported.")
    }
    if (protocols.contains(GroupType.CONSUMER)) {
      warn(s"The new '${GroupType.CONSUMER}' rebalance protocol is enabled along with the new group coordinator. " +
        "This is part of the early access of KIP-848 and MUST NOT be used in production.")
    }
    protocols
  }
  // The new group coordinator is enabled in two cases: 1) The internal configuration to enable
  // it is explicitly set; or 2) the consumer rebalance protocol is enabled.
  val isNewGroupCoordinatorEnabled = getBoolean(GroupCoordinatorConfig.NEW_GROUP_COORDINATOR_ENABLE_CONFIG) ||
    groupCoordinatorRebalanceProtocols.contains(GroupType.CONSUMER)
  val groupCoordinatorNumThreads = getInt(GroupCoordinatorConfig.GROUP_COORDINATOR_NUM_THREADS_CONFIG)

  /** Consumer group configs */
  val consumerGroupSessionTimeoutMs = getInt(GroupCoordinatorConfig.CONSUMER_GROUP_SESSION_TIMEOUT_MS_CONFIG)
  val consumerGroupMinSessionTimeoutMs = getInt(GroupCoordinatorConfig.CONSUMER_GROUP_MIN_SESSION_TIMEOUT_MS_CONFIG)
  val consumerGroupMaxSessionTimeoutMs = getInt(GroupCoordinatorConfig.CONSUMER_GROUP_MAX_SESSION_TIMEOUT_MS_CONFIG)
  val consumerGroupHeartbeatIntervalMs = getInt(GroupCoordinatorConfig.CONSUMER_GROUP_HEARTBEAT_INTERVAL_MS_CONFIG)
  val consumerGroupMinHeartbeatIntervalMs = getInt(GroupCoordinatorConfig.CONSUMER_GROUP_MIN_HEARTBEAT_INTERVAL_MS_CONFIG)
  val consumerGroupMaxHeartbeatIntervalMs = getInt(GroupCoordinatorConfig.CONSUMER_GROUP_MAX_HEARTBEAT_INTERVAL_MS_CONFIG)
  val consumerGroupMaxSize = getInt(GroupCoordinatorConfig.CONSUMER_GROUP_MAX_SIZE_CONFIG)
  val consumerGroupAssignors = getConfiguredInstances(GroupCoordinatorConfig.CONSUMER_GROUP_ASSIGNORS_CONFIG, classOf[PartitionAssignor])
  val consumerGroupMigrationPolicy = ConsumerGroupMigrationPolicy.parse(getString(GroupCoordinatorConfig.CONSUMER_GROUP_MIGRATION_POLICY_CONFIG))

  /** ********* Offset management configuration ***********/
  val offsetMetadataMaxSize = getInt(GroupCoordinatorConfig.OFFSET_METADATA_MAX_SIZE_CONFIG)
  val offsetsLoadBufferSize = getInt(GroupCoordinatorConfig.OFFSETS_LOAD_BUFFER_SIZE_CONFIG)
  val offsetsTopicReplicationFactor = getShort(GroupCoordinatorConfig.OFFSETS_TOPIC_REPLICATION_FACTOR_CONFIG)
  val offsetsTopicPartitions = getInt(GroupCoordinatorConfig.OFFSETS_TOPIC_PARTITIONS_CONFIG)
  val offsetCommitTimeoutMs = getInt(GroupCoordinatorConfig.OFFSET_COMMIT_TIMEOUT_MS_CONFIG)
  val offsetCommitRequiredAcks = getShort(GroupCoordinatorConfig.OFFSET_COMMIT_REQUIRED_ACKS_CONFIG)
  val offsetsTopicSegmentBytes = getInt(GroupCoordinatorConfig.OFFSETS_TOPIC_SEGMENT_BYTES_CONFIG)
  val offsetsTopicCompressionType = Option(getInt(GroupCoordinatorConfig.OFFSETS_TOPIC_COMPRESSION_CODEC_CONFIG)).map(value => CompressionType.forId(value)).orNull

  /** ********* Transaction management configuration ***********/
  val transactionalIdExpirationMs = getInt(TransactionStateManagerConfigs.TRANSACTIONAL_ID_EXPIRATION_MS_CONFIG)
  val transactionMaxTimeoutMs = getInt(TransactionStateManagerConfigs.TRANSACTIONS_MAX_TIMEOUT_MS_CONFIG)
  val transactionTopicMinISR = getInt(TransactionLogConfigs.TRANSACTIONS_TOPIC_MIN_ISR_CONFIG)
  val transactionsLoadBufferSize = getInt(TransactionLogConfigs.TRANSACTIONS_LOAD_BUFFER_SIZE_CONFIG)
  val transactionTopicReplicationFactor = getShort(TransactionLogConfigs.TRANSACTIONS_TOPIC_REPLICATION_FACTOR_CONFIG)
  val transactionTopicPartitions = getInt(TransactionLogConfigs.TRANSACTIONS_TOPIC_PARTITIONS_CONFIG)
  val transactionTopicSegmentBytes = getInt(TransactionLogConfigs.TRANSACTIONS_TOPIC_SEGMENT_BYTES_CONFIG)
  val transactionAbortTimedOutTransactionCleanupIntervalMs = getInt(TransactionStateManagerConfigs.TRANSACTIONS_ABORT_TIMED_OUT_TRANSACTION_CLEANUP_INTERVAL_MS_CONFIG)
  val transactionRemoveExpiredTransactionalIdCleanupIntervalMs = getInt(TransactionStateManagerConfigs.TRANSACTIONS_REMOVE_EXPIRED_TRANSACTIONAL_ID_CLEANUP_INTERVAL_MS_CONFIG)

  def transactionPartitionVerificationEnable = getBoolean(TransactionLogConfigs.TRANSACTION_PARTITION_VERIFICATION_ENABLE_CONFIG)

  def producerIdExpirationMs = getInt(TransactionLogConfigs.PRODUCER_ID_EXPIRATION_MS_CONFIG)
  val producerIdExpirationCheckIntervalMs = getInt(TransactionLogConfigs.PRODUCER_ID_EXPIRATION_CHECK_INTERVAL_MS_CONFIG)

  /** ********* Metric Configuration **************/
  val metricNumSamples = getInt(KafkaConfig.MetricNumSamplesProp)
  val metricSampleWindowMs = getLong(KafkaConfig.MetricSampleWindowMsProp)
  val metricRecordingLevel = getString(KafkaConfig.MetricRecordingLevelProp)

  /** ********* Kafka Client Telemetry Metrics Configuration ***********/
  val clientTelemetryMaxBytes: Int = getInt(KafkaConfig.ClientTelemetryMaxBytesProp)

  /** ********* SSL/SASL Configuration **************/
  // Security configs may be overridden for listeners, so it is not safe to use the base values
  // Hence the base SSL/SASL configs are not fields of KafkaConfig, listener configs should be
  // retrieved using KafkaConfig#valuesWithPrefixOverride
  private def saslEnabledMechanisms(listenerName: ListenerName): Set[String] = {
    val value = valuesWithPrefixOverride(listenerName.configPrefix).get(KafkaSecurityConfigs.SASL_ENABLED_MECHANISMS_CONFIG)
    if (value != null)
      value.asInstanceOf[util.List[String]].asScala.toSet
    else
      Set.empty[String]
  }

  def interBrokerListenerName = getInterBrokerListenerNameAndSecurityProtocol._1
  def interBrokerSecurityProtocol = getInterBrokerListenerNameAndSecurityProtocol._2
  def controlPlaneListenerName = getControlPlaneListenerNameAndSecurityProtocol.map { case (listenerName, _) => listenerName }
  def controlPlaneSecurityProtocol = getControlPlaneListenerNameAndSecurityProtocol.map { case (_, securityProtocol) => securityProtocol }
  def saslMechanismInterBrokerProtocol = getString(KafkaSecurityConfigs.SASL_MECHANISM_INTER_BROKER_PROTOCOL_CONFIG)
  val saslInterBrokerHandshakeRequestEnable = interBrokerProtocolVersion.isSaslInterBrokerHandshakeRequestEnabled

  /** ********* DelegationToken Configuration **************/
  val delegationTokenSecretKey = Option(getPassword(KafkaConfig.DelegationTokenSecretKeyProp))
    .getOrElse(getPassword(KafkaConfig.DelegationTokenSecretKeyAliasProp))
  val tokenAuthEnabled = delegationTokenSecretKey != null && delegationTokenSecretKey.value.nonEmpty
  val delegationTokenMaxLifeMs = getLong(KafkaConfig.DelegationTokenMaxLifeTimeProp)
  val delegationTokenExpiryTimeMs = getLong(KafkaConfig.DelegationTokenExpiryTimeMsProp)
  val delegationTokenExpiryCheckIntervalMs = getLong(KafkaConfig.DelegationTokenExpiryCheckIntervalMsProp)

  /** ********* Password encryption configuration for dynamic configs *********/
  def passwordEncoderSecret = Option(getPassword(PasswordEncoderConfigs.PASSWORD_ENCODER_SECRET_CONFIG))
  def passwordEncoderOldSecret = Option(getPassword(PasswordEncoderConfigs.PASSWORD_ENCODER_OLD_SECRET_CONFIG))
  def passwordEncoderCipherAlgorithm = getString(PasswordEncoderConfigs.PASSWORD_ENCODER_CIPHER_ALGORITHM_CONFIG)
  def passwordEncoderKeyFactoryAlgorithm = getString(PasswordEncoderConfigs.PASSWORD_ENCODER_KEYFACTORY_ALGORITHM_CONFIG)
  def passwordEncoderKeyLength = getInt(PasswordEncoderConfigs.PASSWORD_ENCODER_KEY_LENGTH_CONFIG)
  def passwordEncoderIterations = getInt(PasswordEncoderConfigs.PASSWORD_ENCODER_ITERATIONS_CONFIG)

  /** ********* Quota Configuration **************/
  val numQuotaSamples = getInt(QuotaConfigs.NUM_QUOTA_SAMPLES_CONFIG)
  val quotaWindowSizeSeconds = getInt(QuotaConfigs.QUOTA_WINDOW_SIZE_SECONDS_CONFIG)
  val numReplicationQuotaSamples = getInt(QuotaConfigs.NUM_REPLICATION_QUOTA_SAMPLES_CONFIG)
  val replicationQuotaWindowSizeSeconds = getInt(QuotaConfigs.REPLICATION_QUOTA_WINDOW_SIZE_SECONDS_CONFIG)
  val numAlterLogDirsReplicationQuotaSamples = getInt(QuotaConfigs.NUM_ALTER_LOG_DIRS_REPLICATION_QUOTA_SAMPLES_CONFIG)
  val alterLogDirsReplicationQuotaWindowSizeSeconds = getInt(QuotaConfigs.ALTER_LOG_DIRS_REPLICATION_QUOTA_WINDOW_SIZE_SECONDS_CONFIG)
  val numControllerQuotaSamples = getInt(QuotaConfigs.NUM_CONTROLLER_QUOTA_SAMPLES_CONFIG)
  val controllerQuotaWindowSizeSeconds = getInt(QuotaConfigs.CONTROLLER_QUOTA_WINDOW_SIZE_SECONDS_CONFIG)

  /** ********* Fetch Configuration **************/
  val maxIncrementalFetchSessionCacheSlots = getInt(KafkaConfig.MaxIncrementalFetchSessionCacheSlots)
  val fetchMaxBytes = getInt(KafkaConfig.FetchMaxBytes)

  /** ********* Request Limit Configuration ***********/
  val maxRequestPartitionSizeLimit = getInt(KafkaConfig.MaxRequestPartitionSizeLimit)

  val deleteTopicEnable = getBoolean(KafkaConfig.DeleteTopicEnableProp)
  def compressionType = getString(KafkaConfig.CompressionTypeProp)

  /** ********* Raft Quorum Configuration *********/
  val quorumVoters = getList(QuorumConfig.QUORUM_VOTERS_CONFIG)
  val quorumElectionTimeoutMs = getInt(QuorumConfig.QUORUM_ELECTION_TIMEOUT_MS_CONFIG)
  val quorumFetchTimeoutMs = getInt(QuorumConfig.QUORUM_FETCH_TIMEOUT_MS_CONFIG)
  val quorumElectionBackoffMs = getInt(QuorumConfig.QUORUM_ELECTION_BACKOFF_MAX_MS_CONFIG)
  val quorumLingerMs = getInt(QuorumConfig.QUORUM_LINGER_MS_CONFIG)
  val quorumRequestTimeoutMs = getInt(QuorumConfig.QUORUM_REQUEST_TIMEOUT_MS_CONFIG)
  val quorumRetryBackoffMs = getInt(QuorumConfig.QUORUM_RETRY_BACKOFF_MS_CONFIG)

  /** Internal Configurations **/
  val unstableApiVersionsEnabled = getBoolean(KafkaConfig.UnstableApiVersionsEnableProp)
  val unstableMetadataVersionsEnabled = getBoolean(KafkaConfig.UnstableMetadataVersionsEnableProp)

  def addReconfigurable(reconfigurable: Reconfigurable): Unit = {
    dynamicConfig.addReconfigurable(reconfigurable)
  }

  def removeReconfigurable(reconfigurable: Reconfigurable): Unit = {
    dynamicConfig.removeReconfigurable(reconfigurable)
  }

  def logRetentionTimeMillis: Long = {
    val millisInMinute = 60L * 1000L
    val millisInHour = 60L * millisInMinute

    val millis: java.lang.Long =
      Option(getLong(ServerLogConfigs.LOG_RETENTION_TIME_MILLIS_CONFIG)).getOrElse(
        Option(getInt(ServerLogConfigs.LOG_RETENTION_TIME_MINUTES_CONFIG)) match {
          case Some(mins) => millisInMinute * mins
          case None => getInt(ServerLogConfigs.LOG_RETENTION_TIME_HOURS_CONFIG) * millisInHour
        })

    if (millis < 0) return -1
    millis
  }

  private def getMap(propName: String, propValue: String): Map[String, String] = {
    try {
      Csv.parseCsvMap(propValue).asScala
    } catch {
      case e: Exception => throw new IllegalArgumentException("Error parsing configuration property '%s': %s".format(propName, e.getMessage))
    }
  }

  def listeners: Seq[EndPoint] =
    CoreUtils.listenerListToEndPoints(getString(SocketServerConfigs.LISTENERS_CONFIG), effectiveListenerSecurityProtocolMap)

  def controllerListenerNames: Seq[String] = {
    val value = Option(getString(KRaftConfigs.CONTROLLER_LISTENER_NAMES_CONFIG)).getOrElse("")
    if (value.isEmpty) {
      Seq.empty
    } else {
      value.split(",")
    }
  }

  def controllerListeners: Seq[EndPoint] =
    listeners.filter(l => controllerListenerNames.contains(l.listenerName.value()))

  def saslMechanismControllerProtocol: String = getString(KRaftConfigs.SASL_MECHANISM_CONTROLLER_PROTOCOL_CONFIG)

  def controlPlaneListener: Option[EndPoint] = {
    controlPlaneListenerName.map { listenerName =>
      listeners.filter(endpoint => endpoint.listenerName.value() == listenerName.value()).head
    }
  }

  def dataPlaneListeners: Seq[EndPoint] = {
    listeners.filterNot { listener =>
      val name = listener.listenerName.value()
      name.equals(getString(SocketServerConfigs.CONTROL_PLANE_LISTENER_NAME_CONFIG)) ||
        controllerListenerNames.contains(name)
    }
  }

  // Use advertised listeners if defined, fallback to listeners otherwise
  def effectiveAdvertisedListeners: Seq[EndPoint] = {
    val advertisedListenersProp = getString(SocketServerConfigs.ADVERTISED_LISTENERS_CONFIG)
    if (advertisedListenersProp != null)
      CoreUtils.listenerListToEndPoints(advertisedListenersProp, effectiveListenerSecurityProtocolMap, requireDistinctPorts=false)
    else
      listeners.filterNot(l => controllerListenerNames.contains(l.listenerName.value()))
  }

  private def getInterBrokerListenerNameAndSecurityProtocol: (ListenerName, SecurityProtocol) = {
    Option(getString(ReplicationConfigs.INTER_BROKER_LISTENER_NAME_CONFIG)) match {
      case Some(_) if originals.containsKey(ReplicationConfigs.INTER_BROKER_SECURITY_PROTOCOL_CONFIG) =>
        throw new ConfigException(s"Only one of ${ReplicationConfigs.INTER_BROKER_LISTENER_NAME_CONFIG} and " +
          s"${ReplicationConfigs.INTER_BROKER_SECURITY_PROTOCOL_CONFIG} should be set.")
      case Some(name) =>
        val listenerName = ListenerName.normalised(name)
        val securityProtocol = effectiveListenerSecurityProtocolMap.getOrElse(listenerName,
          throw new ConfigException(s"Listener with name ${listenerName.value} defined in " +
            s"${ReplicationConfigs.INTER_BROKER_LISTENER_NAME_CONFIG} not found in ${SocketServerConfigs.LISTENER_SECURITY_PROTOCOL_MAP_CONFIG}."))
        (listenerName, securityProtocol)
      case None =>
        val securityProtocol = getSecurityProtocol(getString(ReplicationConfigs.INTER_BROKER_SECURITY_PROTOCOL_CONFIG),
          ReplicationConfigs.INTER_BROKER_SECURITY_PROTOCOL_CONFIG)
        (ListenerName.forSecurityProtocol(securityProtocol), securityProtocol)
    }
  }

  private def getControlPlaneListenerNameAndSecurityProtocol: Option[(ListenerName, SecurityProtocol)] = {
    Option(getString(SocketServerConfigs.CONTROL_PLANE_LISTENER_NAME_CONFIG)) match {
      case Some(name) =>
        val listenerName = ListenerName.normalised(name)
        val securityProtocol = effectiveListenerSecurityProtocolMap.getOrElse(listenerName,
          throw new ConfigException(s"Listener with ${listenerName.value} defined in " +
            s"${SocketServerConfigs.CONTROL_PLANE_LISTENER_NAME_CONFIG} not found in ${SocketServerConfigs.LISTENER_SECURITY_PROTOCOL_MAP_CONFIG}."))
        Some(listenerName, securityProtocol)

      case None => None
   }
  }

  private def getSecurityProtocol(protocolName: String, configName: String): SecurityProtocol = {
    try SecurityProtocol.forName(protocolName)
    catch {
      case _: IllegalArgumentException =>
        throw new ConfigException(s"Invalid security protocol `$protocolName` defined in $configName")
    }
  }

  def effectiveListenerSecurityProtocolMap: Map[ListenerName, SecurityProtocol] = {
    val mapValue = getMap(SocketServerConfigs.LISTENER_SECURITY_PROTOCOL_MAP_CONFIG, getString(SocketServerConfigs.LISTENER_SECURITY_PROTOCOL_MAP_CONFIG))
      .map { case (listenerName, protocolName) =>
        ListenerName.normalised(listenerName) -> getSecurityProtocol(protocolName, SocketServerConfigs.LISTENER_SECURITY_PROTOCOL_MAP_CONFIG)
      }
    if (usesSelfManagedQuorum && !originals.containsKey(SocketServerConfigs.LISTENER_SECURITY_PROTOCOL_MAP_CONFIG)) {
      // Nothing was specified explicitly for listener.security.protocol.map, so we are using the default value,
      // and we are using KRaft.
      // Add PLAINTEXT mappings for controller listeners as long as there is no SSL or SASL_{PLAINTEXT,SSL} in use
      def isSslOrSasl(name: String): Boolean = name.equals(SecurityProtocol.SSL.name) || name.equals(SecurityProtocol.SASL_SSL.name) || name.equals(SecurityProtocol.SASL_PLAINTEXT.name)
      // check controller listener names (they won't appear in listeners when process.roles=broker)
      // as well as listeners for occurrences of SSL or SASL_*
      if (controllerListenerNames.exists(isSslOrSasl) ||
        parseCsvList(getString(SocketServerConfigs.LISTENERS_CONFIG)).exists(listenerValue => isSslOrSasl(EndPoint.parseListenerName(listenerValue)))) {
        mapValue // don't add default mappings since we found something that is SSL or SASL_*
      } else {
        // add the PLAINTEXT mappings for all controller listener names that are not explicitly PLAINTEXT
        mapValue ++ controllerListenerNames.filterNot(SecurityProtocol.PLAINTEXT.name.equals(_)).map(
          new ListenerName(_) -> SecurityProtocol.PLAINTEXT)
      }
    } else {
      mapValue
    }
  }

  // Topic IDs are used with all self-managed quorum clusters and ZK cluster with IBP greater than or equal to 2.8
  def usesTopicId: Boolean =
    usesSelfManagedQuorum || interBrokerProtocolVersion.isTopicIdsSupported


  val isRemoteLogStorageSystemEnabled: lang.Boolean = getBoolean(RemoteLogManagerConfig.REMOTE_LOG_STORAGE_SYSTEM_ENABLE_PROP)
  def logLocalRetentionBytes: java.lang.Long = getLong(RemoteLogManagerConfig.LOG_LOCAL_RETENTION_BYTES_PROP)

  def logLocalRetentionMs: java.lang.Long = getLong(RemoteLogManagerConfig.LOG_LOCAL_RETENTION_MS_PROP)

  validateValues()

  @nowarn("cat=deprecation")
  private def validateValues(): Unit = {
    if (nodeId != brokerId) {
      throw new ConfigException(s"You must set `${KRaftConfigs.NODE_ID_CONFIG}` to the same value as `${KafkaConfig.BrokerIdProp}`.")
    }
    if (requiresZookeeper) {
      if (zkConnect == null) {
        throw new ConfigException(s"Missing required configuration `${ZkConfigs.ZK_CONNECT_CONFIG}` which has no default value.")
      }
      if (brokerIdGenerationEnable) {
        require(brokerId >= -1 && brokerId <= maxReservedBrokerId, "broker.id must be greater than or equal to -1 and not greater than reserved.broker.max.id")
      } else {
        require(brokerId >= 0, "broker.id must be greater than or equal to 0")
      }
    } else {
      // KRaft-based metadata quorum
      if (nodeId < 0) {
        throw new ConfigException(s"Missing configuration `${KRaftConfigs.NODE_ID_CONFIG}` which is required " +
          s"when `process.roles` is defined (i.e. when running in KRaft mode).")
      }
      if (migrationEnabled) {
        if (zkConnect == null) {
          throw new ConfigException(s"If using `${KRaftConfigs.MIGRATION_ENABLED_CONFIG}` in KRaft mode, `${ZkConfigs.ZK_CONNECT_CONFIG}` must also be set.")
        }
      }
    }
    require(logRollTimeMillis >= 1, "log.roll.ms must be greater than or equal to 1")
    require(logRollTimeJitterMillis >= 0, "log.roll.jitter.ms must be greater than or equal to 0")
    require(logRetentionTimeMillis >= 1 || logRetentionTimeMillis == -1, "log.retention.ms must be unlimited (-1) or, greater than or equal to 1")
    require(logDirs.nonEmpty, "At least one log directory must be defined via log.dirs or log.dir.")
    if (isRemoteLogStorageSystemEnabled && logDirs.size > 1) {
      throw new ConfigException(s"Multiple log directories `${logDirs.mkString(",")}` are not supported when remote log storage is enabled")
    }
    require(logCleanerDedupeBufferSize / logCleanerThreads > 1024 * 1024, "log.cleaner.dedupe.buffer.size must be at least 1MB per cleaner thread.")
    require(replicaFetchWaitMaxMs <= replicaSocketTimeoutMs, "replica.socket.timeout.ms should always be at least replica.fetch.wait.max.ms" +
      " to prevent unnecessary socket timeouts")
    require(replicaFetchWaitMaxMs <= replicaLagTimeMaxMs, "replica.fetch.wait.max.ms should always be less than or equal to replica.lag.time.max.ms" +
      " to prevent frequent changes in ISR")
    require(offsetCommitRequiredAcks >= -1 && offsetCommitRequiredAcks <= offsetsTopicReplicationFactor,
      "offsets.commit.required.acks must be greater or equal -1 and less or equal to offsets.topic.replication.factor")
    val advertisedListenerNames = effectiveAdvertisedListeners.map(_.listenerName).toSet

    // validate KRaft-related configs
    val voterIds = QuorumConfig.parseVoterIds(quorumVoters)
    def validateNonEmptyQuorumVotersForKRaft(): Unit = {
<<<<<<< HEAD
      if (voterIds.isEmpty) {
        throw new ConfigException(s"If using ${KafkaConfig.ProcessRolesProp}, ${KafkaConfig.QuorumVotersProp} must contain a parseable set of voters.")
      }
    }
    def validateNonEmptyQuorumVotersForMigration(): Unit = {
      if (voterIds.isEmpty) {
        throw new ConfigException(s"If using ${KafkaConfig.MigrationEnabledProp}, ${KafkaConfig.QuorumVotersProp} must contain a parseable set of voters.")
=======
      if (voterAddressSpecsByNodeId.isEmpty) {
        throw new ConfigException(s"If using ${KRaftConfigs.PROCESS_ROLES_CONFIG}, ${QuorumConfig.QUORUM_VOTERS_CONFIG} must contain a parseable set of voters.")
      }
    }
    def validateNonEmptyQuorumVotersForMigration(): Unit = {
      if (voterAddressSpecsByNodeId.isEmpty) {
        throw new ConfigException(s"If using ${KRaftConfigs.MIGRATION_ENABLED_CONFIG}, ${QuorumConfig.QUORUM_VOTERS_CONFIG} must contain a parseable set of voters.")
>>>>>>> 5de5d967
      }
    }
    def validateControlPlaneListenerEmptyForKRaft(): Unit = {
      require(controlPlaneListenerName.isEmpty,
        s"${SocketServerConfigs.CONTROL_PLANE_LISTENER_NAME_CONFIG} is not supported in KRaft mode.")
    }
    def validateAdvertisedListenersDoesNotContainControllerListenersForKRaftBroker(): Unit = {
      require(!advertisedListenerNames.exists(aln => controllerListenerNames.contains(aln.value())),
        s"The advertised.listeners config must not contain KRaft controller listeners from ${KRaftConfigs.CONTROLLER_LISTENER_NAMES_CONFIG} when ${KRaftConfigs.PROCESS_ROLES_CONFIG} contains the broker role because Kafka clients that send requests via advertised listeners do not send requests to KRaft controllers -- they only send requests to KRaft brokers.")
    }
    def validateControllerQuorumVotersMustContainNodeIdForKRaftController(): Unit = {
<<<<<<< HEAD
      require(voterIds.contains(nodeId),
        s"If ${KafkaConfig.ProcessRolesProp} contains the 'controller' role, the node id $nodeId must be included in the set of voters ${KafkaConfig.QuorumVotersProp}=${voterIds.asScala.toSet}")
=======
      require(voterAddressSpecsByNodeId.containsKey(nodeId),
        s"If ${KRaftConfigs.PROCESS_ROLES_CONFIG} contains the 'controller' role, the node id $nodeId must be included in the set of voters ${QuorumConfig.QUORUM_VOTERS_CONFIG}=${voterAddressSpecsByNodeId.asScala.keySet.toSet}")
>>>>>>> 5de5d967
    }
    def validateControllerListenerExistsForKRaftController(): Unit = {
      require(controllerListeners.nonEmpty,
        s"${KRaftConfigs.CONTROLLER_LISTENER_NAMES_CONFIG} must contain at least one value appearing in the '${SocketServerConfigs.LISTENERS_CONFIG}' configuration when running the KRaft controller role")
    }
    def validateControllerListenerNamesMustAppearInListenersForKRaftController(): Unit = {
      val listenerNameValues = listeners.map(_.listenerName.value).toSet
      require(controllerListenerNames.forall(cln => listenerNameValues.contains(cln)),
        s"${KRaftConfigs.CONTROLLER_LISTENER_NAMES_CONFIG} must only contain values appearing in the '${SocketServerConfigs.LISTENERS_CONFIG}' configuration when running the KRaft controller role")
    }
    def validateAdvertisedListenersNonEmptyForBroker(): Unit = {
      require(advertisedListenerNames.nonEmpty,
        "There must be at least one advertised listener." + (
          if (processRoles.contains(ProcessRole.BrokerRole)) s" Perhaps all listeners appear in ${KRaftConfigs.CONTROLLER_LISTENER_NAMES_CONFIG}?" else ""))
    }
    if (processRoles == Set(ProcessRole.BrokerRole)) {
      // KRaft broker-only
      validateNonEmptyQuorumVotersForKRaft()
      validateControlPlaneListenerEmptyForKRaft()
      validateAdvertisedListenersDoesNotContainControllerListenersForKRaftBroker()
      // nodeId must not appear in controller.quorum.voters
<<<<<<< HEAD
      require(!voterIds.contains(nodeId),
        s"If ${KafkaConfig.ProcessRolesProp} contains just the 'broker' role, the node id $nodeId must not be included in the set of voters ${KafkaConfig.QuorumVotersProp}=${voterIds.asScala.toSet}")
=======
      require(!voterAddressSpecsByNodeId.containsKey(nodeId),
        s"If ${KRaftConfigs.PROCESS_ROLES_CONFIG} contains just the 'broker' role, the node id $nodeId must not be included in the set of voters ${QuorumConfig.QUORUM_VOTERS_CONFIG}=${voterAddressSpecsByNodeId.asScala.keySet.toSet}")
>>>>>>> 5de5d967
      // controller.listener.names must be non-empty...
      require(controllerListenerNames.nonEmpty,
        s"${KRaftConfigs.CONTROLLER_LISTENER_NAMES_CONFIG} must contain at least one value when running KRaft with just the broker role")
      // controller.listener.names are forbidden in listeners...
      require(controllerListeners.isEmpty,
        s"${KRaftConfigs.CONTROLLER_LISTENER_NAMES_CONFIG} must not contain a value appearing in the '${SocketServerConfigs.LISTENERS_CONFIG}' configuration when running KRaft with just the broker role")
      // controller.listener.names must all appear in listener.security.protocol.map
      controllerListenerNames.foreach { name =>
        val listenerName = ListenerName.normalised(name)
        if (!effectiveListenerSecurityProtocolMap.contains(listenerName)) {
          throw new ConfigException(s"Controller listener with name ${listenerName.value} defined in " +
            s"${KRaftConfigs.CONTROLLER_LISTENER_NAMES_CONFIG} not found in ${SocketServerConfigs.LISTENER_SECURITY_PROTOCOL_MAP_CONFIG}  (an explicit security mapping for each controller listener is required if ${SocketServerConfigs.LISTENER_SECURITY_PROTOCOL_MAP_CONFIG} is non-empty, or if there are security protocols other than PLAINTEXT in use)")
        }
      }
      // warn that only the first controller listener is used if there is more than one
      if (controllerListenerNames.size > 1) {
        warn(s"${KRaftConfigs.CONTROLLER_LISTENER_NAMES_CONFIG} has multiple entries; only the first will be used since ${KRaftConfigs.PROCESS_ROLES_CONFIG}=broker: ${controllerListenerNames.asJava}")
      }
      validateAdvertisedListenersNonEmptyForBroker()
    } else if (processRoles == Set(ProcessRole.ControllerRole)) {
      // KRaft controller-only
      validateNonEmptyQuorumVotersForKRaft()
      validateControlPlaneListenerEmptyForKRaft()
      // advertised listeners must be empty when only the controller is configured
      require(
        getString(SocketServerConfigs.ADVERTISED_LISTENERS_CONFIG) == null,
        s"The ${SocketServerConfigs.ADVERTISED_LISTENERS_CONFIG} config must be empty when ${KRaftConfigs.PROCESS_ROLES_CONFIG}=controller"
      )
      // listeners should only contain listeners also enumerated in the controller listener
      require(
        effectiveAdvertisedListeners.isEmpty,
        s"The ${SocketServerConfigs.LISTENERS_CONFIG} config must only contain KRaft controller listeners from ${KRaftConfigs.CONTROLLER_LISTENER_NAMES_CONFIG} when ${KRaftConfigs.PROCESS_ROLES_CONFIG}=controller"
      )
      validateControllerQuorumVotersMustContainNodeIdForKRaftController()
      validateControllerListenerExistsForKRaftController()
      validateControllerListenerNamesMustAppearInListenersForKRaftController()
    } else if (isKRaftCombinedMode) {
      // KRaft combined broker and controller
      validateNonEmptyQuorumVotersForKRaft()
      validateControlPlaneListenerEmptyForKRaft()
      validateAdvertisedListenersDoesNotContainControllerListenersForKRaftBroker()
      validateControllerQuorumVotersMustContainNodeIdForKRaftController()
      validateControllerListenerExistsForKRaftController()
      validateControllerListenerNamesMustAppearInListenersForKRaftController()
      validateAdvertisedListenersNonEmptyForBroker()
    } else {
      // ZK-based
      if (migrationEnabled) {
        validateNonEmptyQuorumVotersForMigration()
        require(controllerListenerNames.nonEmpty,
          s"${KRaftConfigs.CONTROLLER_LISTENER_NAMES_CONFIG} must not be empty when running in ZooKeeper migration mode: ${controllerListenerNames.asJava}")
        require(interBrokerProtocolVersion.isMigrationSupported, s"Cannot enable ZooKeeper migration without setting " +
          s"'${ReplicationConfigs.INTER_BROKER_PROTOCOL_VERSION_CONFIG}' to 3.4 or higher")
        if (logDirs.size > 1) {
          require(interBrokerProtocolVersion.isDirectoryAssignmentSupported,
            s"Cannot enable ZooKeeper migration with multiple log directories (aka JBOD) without setting " +
            s"'${ReplicationConfigs.INTER_BROKER_PROTOCOL_VERSION_CONFIG}' to ${MetadataVersion.IBP_3_7_IV2} or higher")
        }
      } else {
        // controller listener names must be empty when not in KRaft mode
        require(controllerListenerNames.isEmpty,
          s"${KRaftConfigs.CONTROLLER_LISTENER_NAMES_CONFIG} must be empty when not running in KRaft mode: ${controllerListenerNames.asJava}")
      }
      validateAdvertisedListenersNonEmptyForBroker()
    }

    val listenerNames = listeners.map(_.listenerName).toSet
    if (processRoles.isEmpty || processRoles.contains(ProcessRole.BrokerRole)) {
      // validations for all broker setups (i.e. ZooKeeper and KRaft broker-only and KRaft co-located)
      validateAdvertisedListenersNonEmptyForBroker()
      require(advertisedListenerNames.contains(interBrokerListenerName),
        s"${ReplicationConfigs.INTER_BROKER_LISTENER_NAME_CONFIG} must be a listener name defined in ${SocketServerConfigs.ADVERTISED_LISTENERS_CONFIG}. " +
          s"The valid options based on currently configured listeners are ${advertisedListenerNames.map(_.value).mkString(",")}")
      require(advertisedListenerNames.subsetOf(listenerNames),
        s"${SocketServerConfigs.ADVERTISED_LISTENERS_CONFIG} listener names must be equal to or a subset of the ones defined in ${SocketServerConfigs.LISTENERS_CONFIG}. " +
          s"Found ${advertisedListenerNames.map(_.value).mkString(",")}. The valid options based on the current configuration " +
          s"are ${listenerNames.map(_.value).mkString(",")}"
      )
    }

    require(!effectiveAdvertisedListeners.exists(endpoint => endpoint.host=="0.0.0.0"),
      s"${SocketServerConfigs.ADVERTISED_LISTENERS_CONFIG} cannot use the nonroutable meta-address 0.0.0.0. "+
      s"Use a routable IP address.")

    // validate control.plane.listener.name config
    if (controlPlaneListenerName.isDefined) {
      require(advertisedListenerNames.contains(controlPlaneListenerName.get),
        s"${SocketServerConfigs.CONTROL_PLANE_LISTENER_NAME_CONFIG} must be a listener name defined in ${SocketServerConfigs.ADVERTISED_LISTENERS_CONFIG}. " +
        s"The valid options based on currently configured listeners are ${advertisedListenerNames.map(_.value).mkString(",")}")
      // controlPlaneListenerName should be different from interBrokerListenerName
      require(!controlPlaneListenerName.get.value().equals(interBrokerListenerName.value()),
        s"${SocketServerConfigs.CONTROL_PLANE_LISTENER_NAME_CONFIG}, when defined, should have a different value from the inter broker listener name. " +
        s"Currently they both have the value ${controlPlaneListenerName.get}")
    }

    val messageFormatVersion = new MessageFormatVersion(logMessageFormatVersionString, interBrokerProtocolVersionString)
    if (messageFormatVersion.shouldWarn)
      warn(createBrokerWarningMessage)

    val recordVersion = logMessageFormatVersion.highestSupportedRecordVersion
    require(interBrokerProtocolVersion.highestSupportedRecordVersion().value >= recordVersion.value,
      s"log.message.format.version $logMessageFormatVersionString can only be used when inter.broker.protocol.version " +
      s"is set to version ${MetadataVersion.minSupportedFor(recordVersion).shortVersion} or higher")

    if (offsetsTopicCompressionType == CompressionType.ZSTD)
      require(interBrokerProtocolVersion.highestSupportedRecordVersion().value >= IBP_2_1_IV0.highestSupportedRecordVersion().value,
        "offsets.topic.compression.codec zstd can only be used when inter.broker.protocol.version " +
        s"is set to version ${IBP_2_1_IV0.shortVersion} or higher")

    val interBrokerUsesSasl = interBrokerSecurityProtocol == SecurityProtocol.SASL_PLAINTEXT || interBrokerSecurityProtocol == SecurityProtocol.SASL_SSL
    require(!interBrokerUsesSasl || saslInterBrokerHandshakeRequestEnable || saslMechanismInterBrokerProtocol == SaslConfigs.GSSAPI_MECHANISM,
      s"Only GSSAPI mechanism is supported for inter-broker communication with SASL when inter.broker.protocol.version is set to $interBrokerProtocolVersionString")
    require(!interBrokerUsesSasl || saslEnabledMechanisms(interBrokerListenerName).contains(saslMechanismInterBrokerProtocol),
      s"${KafkaSecurityConfigs.SASL_MECHANISM_INTER_BROKER_PROTOCOL_CONFIG} must be included in ${KafkaSecurityConfigs.SASL_ENABLED_MECHANISMS_CONFIG} when SASL is used for inter-broker communication")
    require(queuedMaxBytes <= 0 || queuedMaxBytes >= socketRequestMaxBytes,
      s"${KafkaConfig.QueuedMaxBytesProp} must be larger or equal to ${SocketServerConfigs.SOCKET_RECEIVE_BUFFER_BYTES_CONFIG}")

    if (maxConnectionsPerIp == 0)
      require(maxConnectionsPerIpOverrides.nonEmpty, s"${SocketServerConfigs.MAX_CONNECTIONS_PER_IP_CONFIG} can be set to zero only if" +
        s" ${SocketServerConfigs.MAX_CONNECTIONS_PER_IP_OVERRIDES_CONFIG} property is set.")

    val invalidAddresses = maxConnectionsPerIpOverrides.keys.filterNot(address => Utils.validHostPattern(address))
    if (invalidAddresses.nonEmpty)
      throw new IllegalArgumentException(s"${SocketServerConfigs.MAX_CONNECTIONS_PER_IP_OVERRIDES_CONFIG} contains invalid addresses : ${invalidAddresses.mkString(",")}")

    if (connectionsMaxIdleMs >= 0)
      require(failedAuthenticationDelayMs < connectionsMaxIdleMs,
        s"${SocketServerConfigs.FAILED_AUTHENTICATION_DELAY_MS_CONFIG}=$failedAuthenticationDelayMs should always be less than" +
        s" ${SocketServerConfigs.CONNECTIONS_MAX_IDLE_MS_CONFIG}=$connectionsMaxIdleMs to prevent failed" +
        s" authentication responses from timing out")

    val principalBuilderClass = getClass(KafkaSecurityConfigs.PRINCIPAL_BUILDER_CLASS_CONFIG)
    require(principalBuilderClass != null, s"${KafkaSecurityConfigs.PRINCIPAL_BUILDER_CLASS_CONFIG} must be non-null")
    require(classOf[KafkaPrincipalSerde].isAssignableFrom(principalBuilderClass),
      s"${KafkaSecurityConfigs.PRINCIPAL_BUILDER_CLASS_CONFIG} must implement KafkaPrincipalSerde")

    // New group coordinator configs validation.
    require(consumerGroupMaxHeartbeatIntervalMs >= consumerGroupMinHeartbeatIntervalMs,
      s"${GroupCoordinatorConfig.CONSUMER_GROUP_MAX_HEARTBEAT_INTERVAL_MS_CONFIG} must be greater than or equals " +
      s"to ${GroupCoordinatorConfig.CONSUMER_GROUP_MIN_HEARTBEAT_INTERVAL_MS_CONFIG}")
    require(consumerGroupHeartbeatIntervalMs >= consumerGroupMinHeartbeatIntervalMs,
      s"${GroupCoordinatorConfig.CONSUMER_GROUP_HEARTBEAT_INTERVAL_MS_CONFIG} must be greater than or equals " +
      s"to ${GroupCoordinatorConfig.CONSUMER_GROUP_MIN_HEARTBEAT_INTERVAL_MS_CONFIG}")
    require(consumerGroupHeartbeatIntervalMs <= consumerGroupMaxHeartbeatIntervalMs,
      s"${GroupCoordinatorConfig.CONSUMER_GROUP_HEARTBEAT_INTERVAL_MS_CONFIG} must be less than or equals " +
      s"to ${GroupCoordinatorConfig.CONSUMER_GROUP_MAX_HEARTBEAT_INTERVAL_MS_CONFIG}")

    require(consumerGroupMaxSessionTimeoutMs >= consumerGroupMinSessionTimeoutMs,
      s"${GroupCoordinatorConfig.CONSUMER_GROUP_MAX_SESSION_TIMEOUT_MS_CONFIG} must be greater than or equals " +
      s"to ${GroupCoordinatorConfig.CONSUMER_GROUP_MIN_SESSION_TIMEOUT_MS_CONFIG}")
    require(consumerGroupSessionTimeoutMs >= consumerGroupMinSessionTimeoutMs,
      s"${GroupCoordinatorConfig.CONSUMER_GROUP_SESSION_TIMEOUT_MS_CONFIG} must be greater than or equals " +
      s"to ${GroupCoordinatorConfig.CONSUMER_GROUP_MIN_SESSION_TIMEOUT_MS_CONFIG}")
    require(consumerGroupSessionTimeoutMs <= consumerGroupMaxSessionTimeoutMs,
      s"${GroupCoordinatorConfig.CONSUMER_GROUP_SESSION_TIMEOUT_MS_CONFIG} must be less than or equals " +
      s"to ${GroupCoordinatorConfig.CONSUMER_GROUP_MAX_SESSION_TIMEOUT_MS_CONFIG}")
  }

  /**
   * Copy the subset of properties that are relevant to Logs. The individual properties
   * are listed here since the names are slightly different in each Config class...
   */
  @nowarn("cat=deprecation")
  def extractLogConfigMap: java.util.Map[String, Object] = {
    val logProps = new java.util.HashMap[String, Object]()
    logProps.put(TopicConfig.SEGMENT_BYTES_CONFIG, logSegmentBytes)
    logProps.put(TopicConfig.SEGMENT_MS_CONFIG, logRollTimeMillis)
    logProps.put(TopicConfig.SEGMENT_JITTER_MS_CONFIG, logRollTimeJitterMillis)
    logProps.put(TopicConfig.SEGMENT_INDEX_BYTES_CONFIG, logIndexSizeMaxBytes)
    logProps.put(TopicConfig.FLUSH_MESSAGES_INTERVAL_CONFIG, logFlushIntervalMessages)
    logProps.put(TopicConfig.FLUSH_MS_CONFIG, logFlushIntervalMs)
    logProps.put(TopicConfig.RETENTION_BYTES_CONFIG, logRetentionBytes)
    logProps.put(TopicConfig.RETENTION_MS_CONFIG, logRetentionTimeMillis: java.lang.Long)
    logProps.put(TopicConfig.MAX_MESSAGE_BYTES_CONFIG, messageMaxBytes)
    logProps.put(TopicConfig.INDEX_INTERVAL_BYTES_CONFIG, logIndexIntervalBytes)
    logProps.put(TopicConfig.DELETE_RETENTION_MS_CONFIG, logCleanerDeleteRetentionMs)
    logProps.put(TopicConfig.MIN_COMPACTION_LAG_MS_CONFIG, logCleanerMinCompactionLagMs)
    logProps.put(TopicConfig.MAX_COMPACTION_LAG_MS_CONFIG, logCleanerMaxCompactionLagMs)
    logProps.put(TopicConfig.FILE_DELETE_DELAY_MS_CONFIG, logDeleteDelayMs)
    logProps.put(TopicConfig.MIN_CLEANABLE_DIRTY_RATIO_CONFIG, logCleanerMinCleanRatio)
    logProps.put(TopicConfig.CLEANUP_POLICY_CONFIG, logCleanupPolicy)
    logProps.put(TopicConfig.MIN_IN_SYNC_REPLICAS_CONFIG, minInSyncReplicas)
    logProps.put(TopicConfig.COMPRESSION_TYPE_CONFIG, compressionType)
    logProps.put(TopicConfig.UNCLEAN_LEADER_ELECTION_ENABLE_CONFIG, uncleanLeaderElectionEnable)
    logProps.put(TopicConfig.PREALLOCATE_CONFIG, logPreAllocateEnable)
    logProps.put(TopicConfig.MESSAGE_FORMAT_VERSION_CONFIG, logMessageFormatVersion.version)
    logProps.put(TopicConfig.MESSAGE_TIMESTAMP_TYPE_CONFIG, logMessageTimestampType.name)
    logProps.put(TopicConfig.MESSAGE_TIMESTAMP_DIFFERENCE_MAX_MS_CONFIG, logMessageTimestampDifferenceMaxMs: java.lang.Long)
    logProps.put(TopicConfig.MESSAGE_TIMESTAMP_BEFORE_MAX_MS_CONFIG, logMessageTimestampBeforeMaxMs: java.lang.Long)
    logProps.put(TopicConfig.MESSAGE_TIMESTAMP_AFTER_MAX_MS_CONFIG, logMessageTimestampAfterMaxMs: java.lang.Long)
    logProps.put(TopicConfig.MESSAGE_DOWNCONVERSION_ENABLE_CONFIG, logMessageDownConversionEnable: java.lang.Boolean)
    logProps.put(TopicConfig.LOCAL_LOG_RETENTION_MS_CONFIG, logLocalRetentionMs)
    logProps.put(TopicConfig.LOCAL_LOG_RETENTION_BYTES_CONFIG, logLocalRetentionBytes)
    logProps
  }

  @nowarn("cat=deprecation")
  private def createBrokerWarningMessage: String = {
    s"Broker configuration ${ServerLogConfigs.LOG_MESSAGE_FORMAT_VERSION_CONFIG} with value $logMessageFormatVersionString is ignored " +
      s"because the inter-broker protocol version `$interBrokerProtocolVersionString` is greater or equal than 3.0. " +
      "This configuration is deprecated and it will be removed in Apache Kafka 4.0."
  }
}<|MERGE_RESOLUTION|>--- conflicted
+++ resolved
@@ -1381,23 +1381,13 @@
     // validate KRaft-related configs
     val voterIds = QuorumConfig.parseVoterIds(quorumVoters)
     def validateNonEmptyQuorumVotersForKRaft(): Unit = {
-<<<<<<< HEAD
       if (voterIds.isEmpty) {
-        throw new ConfigException(s"If using ${KafkaConfig.ProcessRolesProp}, ${KafkaConfig.QuorumVotersProp} must contain a parseable set of voters.")
+        throw new ConfigException(s"If using ${KRaftConfigs.PROCESS_ROLES_CONFIG}, ${QuorumConfig.QUORUM_VOTERS_CONFIG} must contain a parseable set of voters.")
       }
     }
     def validateNonEmptyQuorumVotersForMigration(): Unit = {
       if (voterIds.isEmpty) {
-        throw new ConfigException(s"If using ${KafkaConfig.MigrationEnabledProp}, ${KafkaConfig.QuorumVotersProp} must contain a parseable set of voters.")
-=======
-      if (voterAddressSpecsByNodeId.isEmpty) {
-        throw new ConfigException(s"If using ${KRaftConfigs.PROCESS_ROLES_CONFIG}, ${QuorumConfig.QUORUM_VOTERS_CONFIG} must contain a parseable set of voters.")
-      }
-    }
-    def validateNonEmptyQuorumVotersForMigration(): Unit = {
-      if (voterAddressSpecsByNodeId.isEmpty) {
         throw new ConfigException(s"If using ${KRaftConfigs.MIGRATION_ENABLED_CONFIG}, ${QuorumConfig.QUORUM_VOTERS_CONFIG} must contain a parseable set of voters.")
->>>>>>> 5de5d967
       }
     }
     def validateControlPlaneListenerEmptyForKRaft(): Unit = {
@@ -1409,13 +1399,8 @@
         s"The advertised.listeners config must not contain KRaft controller listeners from ${KRaftConfigs.CONTROLLER_LISTENER_NAMES_CONFIG} when ${KRaftConfigs.PROCESS_ROLES_CONFIG} contains the broker role because Kafka clients that send requests via advertised listeners do not send requests to KRaft controllers -- they only send requests to KRaft brokers.")
     }
     def validateControllerQuorumVotersMustContainNodeIdForKRaftController(): Unit = {
-<<<<<<< HEAD
       require(voterIds.contains(nodeId),
-        s"If ${KafkaConfig.ProcessRolesProp} contains the 'controller' role, the node id $nodeId must be included in the set of voters ${KafkaConfig.QuorumVotersProp}=${voterIds.asScala.toSet}")
-=======
-      require(voterAddressSpecsByNodeId.containsKey(nodeId),
-        s"If ${KRaftConfigs.PROCESS_ROLES_CONFIG} contains the 'controller' role, the node id $nodeId must be included in the set of voters ${QuorumConfig.QUORUM_VOTERS_CONFIG}=${voterAddressSpecsByNodeId.asScala.keySet.toSet}")
->>>>>>> 5de5d967
+        s"If ${KRaftConfigs.PROCESS_ROLES_CONFIG} contains the 'controller' role, the node id $nodeId must be included in the set of voters ${QuorumConfig.QUORUM_VOTERS_CONFIG}=${voterIds.asScala.toSet}")
     }
     def validateControllerListenerExistsForKRaftController(): Unit = {
       require(controllerListeners.nonEmpty,
@@ -1437,13 +1422,8 @@
       validateControlPlaneListenerEmptyForKRaft()
       validateAdvertisedListenersDoesNotContainControllerListenersForKRaftBroker()
       // nodeId must not appear in controller.quorum.voters
-<<<<<<< HEAD
       require(!voterIds.contains(nodeId),
-        s"If ${KafkaConfig.ProcessRolesProp} contains just the 'broker' role, the node id $nodeId must not be included in the set of voters ${KafkaConfig.QuorumVotersProp}=${voterIds.asScala.toSet}")
-=======
-      require(!voterAddressSpecsByNodeId.containsKey(nodeId),
-        s"If ${KRaftConfigs.PROCESS_ROLES_CONFIG} contains just the 'broker' role, the node id $nodeId must not be included in the set of voters ${QuorumConfig.QUORUM_VOTERS_CONFIG}=${voterAddressSpecsByNodeId.asScala.keySet.toSet}")
->>>>>>> 5de5d967
+        s"If ${KRaftConfigs.PROCESS_ROLES_CONFIG} contains just the 'broker' role, the node id $nodeId must not be included in the set of voters ${QuorumConfig.QUORUM_VOTERS_CONFIG}=${voterIds.asScala.toSet}")
       // controller.listener.names must be non-empty...
       require(controllerListenerNames.nonEmpty,
         s"${KRaftConfigs.CONTROLLER_LISTENER_NAMES_CONFIG} must contain at least one value when running KRaft with just the broker role")
