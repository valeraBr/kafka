/**
 * Licensed to the Apache Software Foundation (ASF) under one or more
 * contributor license agreements.  See the NOTICE file distributed with
 * this work for additional information regarding copyright ownership.
 * The ASF licenses this file to You under the Apache License, Version 2.0
 * (the "License"); you may not use this file except in compliance with
 * the License.  You may obtain a copy of the License at
 *
 *    http://www.apache.org/licenses/LICENSE-2.0
 *
 * Unless required by applicable law or agreed to in writing, software
 * distributed under the License is distributed on an "AS IS" BASIS,
 * WITHOUT WARRANTIES OR CONDITIONS OF ANY KIND, either express or implied.
 * See the License for the specific language governing permissions and
 * limitations under the License.
 */

package kafka.server

import java.net.InetAddress
import java.util
import java.util.concurrent.atomic.AtomicBoolean
import java.util.concurrent.locks.ReentrantLock
import java.util.concurrent.{CompletableFuture, ExecutionException, TimeUnit, TimeoutException}

import kafka.cluster.Broker.ServerInfo
import kafka.coordinator.group.GroupCoordinator
import kafka.coordinator.transaction.{ProducerIdManager, TransactionCoordinator}
import kafka.log.LogManager
import kafka.network.{DataPlaneAcceptor, SocketServer}
import kafka.raft.RaftManager
import kafka.security.CredentialProvider
import kafka.server.KafkaRaftServer.ControllerRole
import kafka.server.metadata.{BrokerMetadataListener, BrokerMetadataPublisher, BrokerMetadataSnapshotter, ClientQuotaMetadataManager, KRaftMetadataCache, SnapshotWriterBuilder}
import kafka.utils.{CoreUtils, KafkaScheduler}
import org.apache.kafka.common.feature.SupportedVersionRange
import org.apache.kafka.common.message.ApiMessageType.ListenerType
import org.apache.kafka.common.message.BrokerRegistrationRequestData.{Listener, ListenerCollection}
import org.apache.kafka.common.metrics.Metrics
import org.apache.kafka.common.network.ListenerName
import org.apache.kafka.common.security.auth.SecurityProtocol
import org.apache.kafka.common.security.scram.internals.ScramMechanism
import org.apache.kafka.common.security.token.delegation.internals.DelegationTokenCache
import org.apache.kafka.common.utils.{AppInfoParser, LogContext, Time, Utils}
import org.apache.kafka.common.{ClusterResource, Endpoint}
import org.apache.kafka.metadata.{BrokerState, VersionRange}
import org.apache.kafka.raft.RaftConfig.AddressSpec
import org.apache.kafka.raft.{RaftClient, RaftConfig}
import org.apache.kafka.server.authorizer.Authorizer
import org.apache.kafka.server.common.ApiMessageAndVersion
import org.apache.kafka.server.metrics.KafkaYammerMetrics
import org.apache.kafka.snapshot.SnapshotWriter

import scala.collection.{Map, Seq}
import scala.compat.java8.OptionConverters._
import scala.jdk.CollectionConverters._


class BrokerSnapshotWriterBuilder(raftClient: RaftClient[ApiMessageAndVersion])
    extends SnapshotWriterBuilder {
  override def build(committedOffset: Long,
                     committedEpoch: Int,
                     lastContainedLogTime: Long): SnapshotWriter[ApiMessageAndVersion] = {
    raftClient.createSnapshot(committedOffset, committedEpoch, lastContainedLogTime).
        asScala.getOrElse(
      throw new RuntimeException("A snapshot already exists with " +
        s"committedOffset=${committedOffset}, committedEpoch=${committedEpoch}, " +
        s"lastContainedLogTime=${lastContainedLogTime}")
    )
  }
}

/**
 * A Kafka broker that runs in KRaft (Kafka Raft) mode.
 */
class BrokerServer(
  val config: KafkaConfig,
  val metaProps: MetaProperties,
  val raftManager: RaftManager[ApiMessageAndVersion],
  val time: Time,
  val metrics: Metrics,
  val threadNamePrefix: Option[String],
  val initialOfflineDirs: Seq[String],
  val controllerQuorumVotersFuture: CompletableFuture[util.Map[Integer, AddressSpec]],
  val supportedFeatures: util.Map[String, VersionRange]
) extends KafkaBroker {

  override def brokerState: BrokerState = lifecycleManager.state

  import kafka.server.Server._

  private val logContext: LogContext = new LogContext(s"[BrokerServer id=${config.nodeId}] ")

  this.logIdent = logContext.logPrefix

  @volatile private var lifecycleManager: BrokerLifecycleManager = null

  private val isShuttingDown = new AtomicBoolean(false)

  val lock = new ReentrantLock()
  val awaitShutdownCond = lock.newCondition()
  var status: ProcessStatus = SHUTDOWN

  @volatile var dataPlaneRequestProcessor: KafkaApis = null
  var controlPlaneRequestProcessor: KafkaApis = null

  var authorizer: Option[Authorizer] = None
  @volatile var socketServer: SocketServer = null
  var dataPlaneRequestHandlerPool: KafkaRequestHandlerPool = null

  var logDirFailureChannel: LogDirFailureChannel = null
  var logManager: LogManager = null

  var tokenManager: DelegationTokenManager = null

  var dynamicConfigHandlers: Map[String, ConfigHandler] = null

  @volatile private[this] var _replicaManager: ReplicaManager = null

  var credentialProvider: CredentialProvider = null
  var tokenCache: DelegationTokenCache = null

  @volatile var groupCoordinator: GroupCoordinator = null

  var transactionCoordinator: TransactionCoordinator = null

  var clientToControllerChannelManager: BrokerToControllerChannelManager = null

  var forwardingManager: ForwardingManager = null

  var alterIsrManager: AlterIsrManager = null

  var autoTopicCreationManager: AutoTopicCreationManager = null

  var kafkaScheduler: KafkaScheduler = null

  @volatile var metadataCache: KRaftMetadataCache = null

  var quotaManagers: QuotaFactory.QuotaManagers = null

  var clientQuotaMetadataManager: ClientQuotaMetadataManager = null

  @volatile var brokerTopicStats: BrokerTopicStats = null

  val clusterId: String = metaProps.clusterId

  var metadataSnapshotter: Option[BrokerMetadataSnapshotter] = None

  var metadataListener: BrokerMetadataListener = null

  var metadataPublisher: BrokerMetadataPublisher = null

<<<<<<< HEAD
  var brokerFeatures: BrokerFeatures = null

  def kafkaYammerMetrics: kafka.metrics.KafkaYammerMetrics = KafkaYammerMetrics.INSTANCE
=======
  def kafkaYammerMetrics: KafkaYammerMetrics = KafkaYammerMetrics.INSTANCE
>>>>>>> 1bdd35d8

  private def maybeChangeStatus(from: ProcessStatus, to: ProcessStatus): Boolean = {
    lock.lock()
    try {
      if (status != from) return false
      info(s"Transition from $status to $to")

      status = to
      if (to == SHUTTING_DOWN) {
        isShuttingDown.set(true)
      } else if (to == SHUTDOWN) {
        isShuttingDown.set(false)
        awaitShutdownCond.signalAll()
      }
    } finally {
      lock.unlock()
    }
    true
  }

  def replicaManager: ReplicaManager = _replicaManager

  override def startup(): Unit = {
    if (!maybeChangeStatus(SHUTDOWN, STARTING)) return
    try {
      info("Starting broker")

      config.dynamicConfig.initialize(zkClientOpt = None)

      lifecycleManager = new BrokerLifecycleManager(config, time, threadNamePrefix)

      /* start scheduler */
      kafkaScheduler = new KafkaScheduler(config.backgroundThreads)
      kafkaScheduler.startup()

      /* register broker metrics */
      brokerTopicStats = new BrokerTopicStats

      quotaManagers = QuotaFactory.instantiate(config, metrics, time, threadNamePrefix.getOrElse(""))

      logDirFailureChannel = new LogDirFailureChannel(config.logDirs.size)

      metadataCache = MetadataCache.kRaftMetadataCache(config.nodeId)

      // Create log manager, but don't start it because we need to delay any potential unclean shutdown log recovery
      // until we catch up on the metadata log and have up-to-date topic and broker configs.
      logManager = LogManager(config, initialOfflineDirs, metadataCache, kafkaScheduler, time,
        brokerTopicStats, logDirFailureChannel, keepPartitionMetadataFile = true)

      // Enable delegation token cache for all SCRAM mechanisms to simplify dynamic update.
      // This keeps the cache up-to-date if new SCRAM mechanisms are enabled dynamically.
      tokenCache = new DelegationTokenCache(ScramMechanism.mechanismNames)
      credentialProvider = new CredentialProvider(ScramMechanism.mechanismNames, tokenCache)

      val controllerNodes = RaftConfig.voterConnectionsToNodes(controllerQuorumVotersFuture.get()).asScala
      val controllerNodeProvider = RaftControllerNodeProvider(raftManager, config, controllerNodes)

      clientToControllerChannelManager = BrokerToControllerChannelManager(
        controllerNodeProvider,
        time,
        metrics,
        config,
        channelName = "forwarding",
        threadNamePrefix,
        retryTimeoutMs = 60000
      )
      clientToControllerChannelManager.start()
      forwardingManager = new ForwardingManagerImpl(clientToControllerChannelManager)

      brokerFeatures = BrokerFeatures.createDefault()

      val featureCache: FinalizedFeatureCache = new FinalizedFeatureCache(brokerFeatures)

      val apiVersionManager = ApiVersionManager(
        ListenerType.BROKER,
        config,
        Some(forwardingManager),
        brokerFeatures,
        featureCache
      )

      // Create and start the socket server acceptor threads so that the bound port is known.
      // Delay starting processors until the end of the initialization sequence to ensure
      // that credentials have been loaded before processing authentications.
      socketServer = new SocketServer(config, metrics, time, credentialProvider, apiVersionManager)
      socketServer.startup(startProcessingRequests = false)

      clientQuotaMetadataManager = new ClientQuotaMetadataManager(quotaManagers, socketServer.connectionQuotas)

      val alterIsrChannelManager = BrokerToControllerChannelManager(
        controllerNodeProvider,
        time,
        metrics,
        config,
        channelName = "alterIsr",
        threadNamePrefix,
        retryTimeoutMs = Long.MaxValue
      )
      alterIsrManager = new DefaultAlterIsrManager(
        controllerChannelManager = alterIsrChannelManager,
        scheduler = kafkaScheduler,
        time = time,
        brokerId = config.nodeId,
        brokerEpochSupplier = () => lifecycleManager.brokerEpoch,
        ibpVersion = config.interBrokerProtocolVersion
      )
      alterIsrManager.start()

      this._replicaManager = new ReplicaManager(
        config = config,
        metrics = metrics,
        time = time,
        scheduler = kafkaScheduler,
        logManager = logManager,
        quotaManagers = quotaManagers,
        metadataCache = metadataCache,
        logDirFailureChannel = logDirFailureChannel,
        alterIsrManager = alterIsrManager,
        brokerTopicStats = brokerTopicStats,
        isShuttingDown = isShuttingDown,
        zkClient = None,
        threadNamePrefix = threadNamePrefix)

      /* start token manager */
      if (config.tokenAuthEnabled) {
        throw new UnsupportedOperationException("Delegation tokens are not supported")
      }
      tokenManager = new DelegationTokenManager(config, tokenCache, time , null)
      tokenManager.startup() // does nothing, we just need a token manager in order to compile right now...

      // Create group coordinator, but don't start it until we've started replica manager.
      // Hardcode Time.SYSTEM for now as some Streams tests fail otherwise, it would be good to fix the underlying issue
      groupCoordinator = GroupCoordinator(config, replicaManager, Time.SYSTEM, metrics)

      val producerIdManagerSupplier = () => ProducerIdManager.rpc(
        config.brokerId,
        brokerEpochSupplier = () => lifecycleManager.brokerEpoch,
        clientToControllerChannelManager,
        config.requestTimeoutMs
      )

      // Create transaction coordinator, but don't start it until we've started replica manager.
      // Hardcode Time.SYSTEM for now as some Streams tests fail otherwise, it would be good to fix the underlying issue
      transactionCoordinator = TransactionCoordinator(config, replicaManager,
        new KafkaScheduler(threads = 1, threadNamePrefix = "transaction-log-manager-"),
        producerIdManagerSupplier, metrics, metadataCache, Time.SYSTEM)

      autoTopicCreationManager = new DefaultAutoTopicCreationManager(
        config, Some(clientToControllerChannelManager), None, None,
        groupCoordinator, transactionCoordinator)

      /* Add all reconfigurables for config change notification before starting the metadata listener */
      config.dynamicConfig.addReconfigurables(this)

      dynamicConfigHandlers = Map[String, ConfigHandler](
        ConfigType.Topic -> new TopicConfigHandler(logManager, config, quotaManagers, None),
        ConfigType.Broker -> new BrokerConfigHandler(config, quotaManagers))

      if (!config.processRoles.contains(ControllerRole)) {
        // If no controller is defined, we rely on the broker to generate snapshots.
        metadataSnapshotter = Some(new BrokerMetadataSnapshotter(
          config.nodeId,
          time,
          threadNamePrefix,
          new BrokerSnapshotWriterBuilder(raftManager.client)
        ))
      }

      metadataListener = new BrokerMetadataListener(config.nodeId,
                                                    time,
                                                    threadNamePrefix,
                                                    config.metadataSnapshotMaxNewRecordBytes,
                                                    metadataSnapshotter
      )

      val networkListeners = new ListenerCollection()
      config.effectiveAdvertisedListeners.foreach { ep =>
        networkListeners.add(new Listener().
          setHost(if (Utils.isBlank(ep.host)) InetAddress.getLocalHost.getCanonicalHostName else ep.host).
          setName(ep.listenerName.value()).
          setPort(if (ep.port == 0) socketServer.boundPort(ep.listenerName) else ep.port).
          setSecurityProtocol(ep.securityProtocol.id))
      }

      val featuresRemapped = brokerFeatures.supportedFeatures.features().asScala.map {
        case (k: String, v: SupportedVersionRange) =>
          k -> VersionRange.of(v.min, v.max)
      }.asJava

      lifecycleManager.start(() => metadataListener.highestMetadataOffset,
        BrokerToControllerChannelManager(controllerNodeProvider, time, metrics, config,
          "heartbeat", threadNamePrefix, config.brokerSessionTimeoutMs.toLong),
        metaProps.clusterId, networkListeners, featuresRemapped)

      // Register a listener with the Raft layer to receive metadata event notifications
      raftManager.register(metadataListener)

      val endpoints = new util.ArrayList[Endpoint](networkListeners.size())
      var interBrokerListener: Endpoint = null
      networkListeners.iterator().forEachRemaining(listener => {
        val endPoint = new Endpoint(listener.name(),
          SecurityProtocol.forId(listener.securityProtocol()),
          listener.host(), listener.port())
        endpoints.add(endPoint)
        if (listener.name().equals(config.interBrokerListenerName.value())) {
          interBrokerListener = endPoint
        }
      })
      if (interBrokerListener == null) {
        throw new RuntimeException("Unable to find inter-broker listener " +
          config.interBrokerListenerName.value() + ". Found listener(s): " +
          endpoints.asScala.map(ep => ep.listenerName().orElse("(none)")).mkString(", "))
      }
      val authorizerInfo = ServerInfo(new ClusterResource(clusterId),
        config.nodeId, endpoints, interBrokerListener)

      /* Get the authorizer and initialize it if one is specified.*/
      authorizer = config.authorizer
      authorizer.foreach(_.configure(config.originals))
      val authorizerFutures: Map[Endpoint, CompletableFuture[Void]] = authorizer match {
        case Some(authZ) =>
          authZ.start(authorizerInfo).asScala.map { case (ep, cs) =>
            ep -> cs.toCompletableFuture
          }
        case None =>
          authorizerInfo.endpoints.asScala.map { ep =>
            ep -> CompletableFuture.completedFuture[Void](null)
          }.toMap
      }

      val fetchManager = new FetchManager(Time.SYSTEM,
        new FetchSessionCache(config.maxIncrementalFetchSessionCacheSlots,
          KafkaServer.MIN_INCREMENTAL_FETCH_SESSION_EVICTION_MS))

      // Create the request processor objects.
      val raftSupport = RaftSupport(forwardingManager, metadataCache)
      dataPlaneRequestProcessor = new KafkaApis(
        requestChannel = socketServer.dataPlaneRequestChannel,
        metadataSupport = raftSupport,
        replicaManager = replicaManager,
        groupCoordinator = groupCoordinator,
        txnCoordinator = transactionCoordinator,
        autoTopicCreationManager = autoTopicCreationManager,
        brokerId = config.nodeId,
        config = config,
        configRepository = metadataCache,
        metadataCache = metadataCache,
        metrics = metrics,
        authorizer = authorizer,
        quotas = quotaManagers,
        fetchManager = fetchManager,
        brokerTopicStats = brokerTopicStats,
        clusterId = clusterId,
        time = time,
        tokenManager = tokenManager,
        apiVersionManager = apiVersionManager)

      dataPlaneRequestHandlerPool = new KafkaRequestHandlerPool(config.nodeId,
        socketServer.dataPlaneRequestChannel, dataPlaneRequestProcessor, time,
        config.numIoThreads, s"${DataPlaneAcceptor.MetricPrefix}RequestHandlerAvgIdlePercent",
        DataPlaneAcceptor.ThreadPrefix)

      // Block until we've caught up with the latest metadata from the controller quorum.
      lifecycleManager.initialCatchUpFuture.get()

      // Apply the metadata log changes that we've accumulated.
      metadataPublisher = new BrokerMetadataPublisher(config,
        metadataCache,
        logManager,
        replicaManager,
        groupCoordinator,
        transactionCoordinator,
        clientQuotaMetadataManager,
        featureCache,
        dynamicConfigHandlers.toMap,
        authorizer)

      // Tell the metadata listener to start publishing its output, and wait for the first
      // publish operation to complete. This first operation will initialize logManager,
      // replicaManager, groupCoordinator, and txnCoordinator. The log manager may perform
      // a potentially lengthy recovery-from-unclean-shutdown operation here, if required.
      metadataListener.startPublishing(metadataPublisher).get()

      // Log static broker configurations.
      new KafkaConfig(config.originals(), true)

      // Enable inbound TCP connections.
      socketServer.startProcessingRequests(authorizerFutures)

      // We're now ready to unfence the broker. This also allows this broker to transition
      // from RECOVERY state to RUNNING state, once the controller unfences the broker.
      lifecycleManager.setReadyToUnfence()

      maybeChangeStatus(STARTING, STARTED)
    } catch {
      case e: Throwable =>
        maybeChangeStatus(STARTING, STARTED)
        fatal("Fatal error during broker startup. Prepare to shutdown", e)
        shutdown()
        throw if (e.isInstanceOf[ExecutionException]) e.getCause else e
    }
  }

  override def shutdown(): Unit = {
    if (!maybeChangeStatus(STARTED, SHUTTING_DOWN)) return
    try {
      info("shutting down")

      if (config.controlledShutdownEnable) {
        // Shut down the broker metadata listener, so that we don't get added to any
        // more ISRs.
        if (metadataListener !=  null) {
          metadataListener.beginShutdown()
        }
        lifecycleManager.beginControlledShutdown()
        try {
          lifecycleManager.controlledShutdownFuture.get(5L, TimeUnit.MINUTES)
        } catch {
          case _: TimeoutException =>
            error("Timed out waiting for the controller to approve controlled shutdown")
          case e: Throwable =>
            error("Got unexpected exception waiting for controlled shutdown future", e)
        }
      }
      lifecycleManager.beginShutdown()

      // Stop socket server to stop accepting any more connections and requests.
      // Socket server will be shutdown towards the end of the sequence.
      if (socketServer != null) {
        CoreUtils.swallow(socketServer.stopProcessingRequests(), this)
      }
      if (dataPlaneRequestHandlerPool != null)
        CoreUtils.swallow(dataPlaneRequestHandlerPool.shutdown(), this)
      if (dataPlaneRequestProcessor != null)
        CoreUtils.swallow(dataPlaneRequestProcessor.close(), this)
      if (controlPlaneRequestProcessor != null)
        CoreUtils.swallow(controlPlaneRequestProcessor.close(), this)
      CoreUtils.swallow(authorizer.foreach(_.close()), this)
      if (metadataListener !=  null) {
        CoreUtils.swallow(metadataListener.close(), this)
      }
      metadataSnapshotter.foreach(snapshotter => CoreUtils.swallow(snapshotter.close(), this))

      /**
       * We must shutdown the scheduler early because otherwise, the scheduler could touch other
       * resources that might have been shutdown and cause exceptions.
       * For example, if we didn't shutdown the scheduler first, when LogManager was closing
       * partitions one by one, the scheduler might concurrently delete old segments due to
       * retention. However, the old segments could have been closed by the LogManager, which would
       * cause an IOException and subsequently mark logdir as offline. As a result, the broker would
       * not flush the remaining partitions or write the clean shutdown marker. Ultimately, the
       * broker would have to take hours to recover the log during restart.
       */
      if (kafkaScheduler != null)
        CoreUtils.swallow(kafkaScheduler.shutdown(), this)

      if (transactionCoordinator != null)
        CoreUtils.swallow(transactionCoordinator.shutdown(), this)
      if (groupCoordinator != null)
        CoreUtils.swallow(groupCoordinator.shutdown(), this)

      if (tokenManager != null)
        CoreUtils.swallow(tokenManager.shutdown(), this)

      if (replicaManager != null)
        CoreUtils.swallow(replicaManager.shutdown(), this)

      if (alterIsrManager != null)
        CoreUtils.swallow(alterIsrManager.shutdown(), this)

      if (clientToControllerChannelManager != null)
        CoreUtils.swallow(clientToControllerChannelManager.shutdown(), this)

      if (logManager != null)
        CoreUtils.swallow(logManager.shutdown(), this)

      if (quotaManagers != null)
        CoreUtils.swallow(quotaManagers.shutdown(), this)

      if (socketServer != null)
        CoreUtils.swallow(socketServer.shutdown(), this)
      if (metrics != null)
        CoreUtils.swallow(metrics.close(), this)
      if (brokerTopicStats != null)
        CoreUtils.swallow(brokerTopicStats.close(), this)

      // Clear all reconfigurable instances stored in DynamicBrokerConfig
      config.dynamicConfig.clear()

      isShuttingDown.set(false)

      CoreUtils.swallow(lifecycleManager.close(), this)

      CoreUtils.swallow(AppInfoParser.unregisterAppInfo(MetricsPrefix, config.nodeId.toString, metrics), this)
      info("shut down completed")
    } catch {
      case e: Throwable =>
        fatal("Fatal error during broker shutdown.", e)
        throw e
    } finally {
      maybeChangeStatus(SHUTTING_DOWN, SHUTDOWN)
    }
  }

  override def awaitShutdown(): Unit = {
    lock.lock()
    try {
      while (true) {
        if (status == SHUTDOWN) return
        awaitShutdownCond.awaitUninterruptibly()
      }
    } finally {
      lock.unlock()
    }
  }

  override def boundPort(listenerName: ListenerName): Int = socketServer.boundPort(listenerName)

}<|MERGE_RESOLUTION|>--- conflicted
+++ resolved
@@ -150,13 +150,9 @@
 
   var metadataPublisher: BrokerMetadataPublisher = null
 
-<<<<<<< HEAD
   var brokerFeatures: BrokerFeatures = null
 
-  def kafkaYammerMetrics: kafka.metrics.KafkaYammerMetrics = KafkaYammerMetrics.INSTANCE
-=======
   def kafkaYammerMetrics: KafkaYammerMetrics = KafkaYammerMetrics.INSTANCE
->>>>>>> 1bdd35d8
 
   private def maybeChangeStatus(from: ProcessStatus, to: ProcessStatus): Boolean = {
     lock.lock()
