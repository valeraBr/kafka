/**
 * Licensed to the Apache Software Foundation (ASF) under one or more
 * contributor license agreements.  See the NOTICE file distributed with
 * this work for additional information regarding copyright ownership.
 * The ASF licenses this file to You under the Apache License, Version 2.0
 * (the "License"); you may not use this file except in compliance with
 * the License.  You may obtain a copy of the License at
 *
 *    http://www.apache.org/licenses/LICENSE-2.0
 *
 * Unless required by applicable law or agreed to in writing, software
 * distributed under the License is distributed on an "AS IS" BASIS,
 * WITHOUT WARRANTIES OR CONDITIONS OF ANY KIND, either express or implied.
 * See the License for the specific language governing permissions and
 * limitations under the License.
 */

package kafka.server

import kafka.cluster.EndPoint
import kafka.coordinator.group.{CoordinatorLoaderImpl, CoordinatorPartitionWriter, GroupCoordinatorAdapter}
import kafka.coordinator.transaction.{ProducerIdManager, TransactionCoordinator}
import kafka.log.LogManager
import kafka.log.remote.RemoteLogManager
import kafka.network.{DataPlaneAcceptor, SocketServer}
import kafka.raft.KafkaRaftManager
import kafka.security.CredentialProvider
import kafka.server.metadata.{AclPublisher, BrokerMetadataPublisher, ClientQuotaMetadataManager, DelegationTokenPublisher, DynamicClientQuotaPublisher, DynamicConfigPublisher, KRaftMetadataCache, ScramPublisher}
import kafka.utils.CoreUtils
import org.apache.kafka.common.config.ConfigException
import org.apache.kafka.common.feature.SupportedVersionRange
import org.apache.kafka.common.message.ApiMessageType.ListenerType
import org.apache.kafka.common.network.ListenerName
import org.apache.kafka.common.security.scram.internals.ScramMechanism
import org.apache.kafka.common.security.token.delegation.internals.DelegationTokenCache
import org.apache.kafka.common.utils.{LogContext, Time}
import org.apache.kafka.common.{ClusterResource, KafkaException, TopicPartition}
import org.apache.kafka.coordinator.group
import org.apache.kafka.coordinator.group.metrics.GroupCoordinatorRuntimeMetrics
import org.apache.kafka.coordinator.group.util.SystemTimerReaper
import org.apache.kafka.coordinator.group.{GroupCoordinator, GroupCoordinatorConfig, GroupCoordinatorService, RecordSerde}
import org.apache.kafka.image.publisher.MetadataPublisher
import org.apache.kafka.metadata.{BrokerState, ListenerInfo, VersionRange}
import org.apache.kafka.raft.RaftConfig
import org.apache.kafka.server.authorizer.Authorizer
import org.apache.kafka.server.common.ApiMessageAndVersion
import org.apache.kafka.server.log.remote.storage.RemoteLogManagerConfig
import org.apache.kafka.server.metrics.KafkaYammerMetrics
import org.apache.kafka.server.network.{EndpointReadyFutures, KafkaAuthorizerServerInfo}
import org.apache.kafka.server.util.timer.SystemTimer
import org.apache.kafka.server.util.{Deadline, FutureUtils, KafkaScheduler}
import org.apache.kafka.storage.internals.log.LogDirFailureChannel

import java.util
import java.util.Optional
import java.util.concurrent.atomic.AtomicBoolean
import java.util.concurrent.locks.ReentrantLock
import java.util.concurrent.{CompletableFuture, ExecutionException, TimeUnit, TimeoutException}
import scala.collection.{Map, Seq}
import scala.compat.java8.OptionConverters.RichOptionForJava8
import scala.jdk.CollectionConverters._


/**
 * A Kafka broker that runs in KRaft (Kafka Raft) mode.
 */
class BrokerServer(
  val sharedServer: SharedServer,
  val initialOfflineDirs: Seq[String],
) extends KafkaBroker {
  val config = sharedServer.brokerConfig
  val time = sharedServer.time
  def metrics = sharedServer.metrics

  // Get raftManager from SharedServer. It will be initialized during startup.
  def raftManager: KafkaRaftManager[ApiMessageAndVersion] = sharedServer.raftManager

  override def brokerState: BrokerState = Option(lifecycleManager).
    flatMap(m => Some(m.state)).getOrElse(BrokerState.NOT_RUNNING)

  import kafka.server.Server._

  private val logContext: LogContext = new LogContext(s"[BrokerServer id=${config.nodeId}] ")

  this.logIdent = logContext.logPrefix

  @volatile var lifecycleManager: BrokerLifecycleManager = _

  private val isShuttingDown = new AtomicBoolean(false)

  val lock = new ReentrantLock()
  val awaitShutdownCond = lock.newCondition()
  var status: ProcessStatus = SHUTDOWN

  @volatile var dataPlaneRequestProcessor: KafkaApis = _
  var controlPlaneRequestProcessor: KafkaApis = _

  var authorizer: Option[Authorizer] = None
  @volatile var socketServer: SocketServer = _
  var dataPlaneRequestHandlerPool: KafkaRequestHandlerPool = _

  var logDirFailureChannel: LogDirFailureChannel = _
  var logManager: LogManager = _
  var remoteLogManagerOpt: Option[RemoteLogManager] = None

  var tokenManager: DelegationTokenManager = _

  var dynamicConfigHandlers: Map[String, ConfigHandler] = _

  @volatile private[this] var _replicaManager: ReplicaManager = _

  var credentialProvider: CredentialProvider = _
  var tokenCache: DelegationTokenCache = _

  @volatile var groupCoordinator: GroupCoordinator = _

  var transactionCoordinator: TransactionCoordinator = _

  var clientToControllerChannelManager: NodeToControllerChannelManager = _

  var forwardingManager: ForwardingManager = _

  var alterPartitionManager: AlterPartitionManager = _

  var autoTopicCreationManager: AutoTopicCreationManager = _

  var kafkaScheduler: KafkaScheduler = _

  @volatile var metadataCache: KRaftMetadataCache = _

  var quotaManagers: QuotaFactory.QuotaManagers = _

  var clientQuotaMetadataManager: ClientQuotaMetadataManager = _

  @volatile var brokerTopicStats: BrokerTopicStats = _

  val clusterId: String = sharedServer.metaProps.clusterId

  var brokerMetadataPublisher: BrokerMetadataPublisher = _

  val brokerFeatures: BrokerFeatures = BrokerFeatures.createDefault()

  def kafkaYammerMetrics: KafkaYammerMetrics = KafkaYammerMetrics.INSTANCE

  val metadataPublishers: util.List[MetadataPublisher] = new util.ArrayList[MetadataPublisher]()

  private def maybeChangeStatus(from: ProcessStatus, to: ProcessStatus): Boolean = {
    lock.lock()
    try {
      if (status != from) return false
      info(s"Transition from $status to $to")

      status = to
      if (to == SHUTTING_DOWN) {
        isShuttingDown.set(true)
      } else if (to == SHUTDOWN) {
        isShuttingDown.set(false)
        awaitShutdownCond.signalAll()
      }
    } finally {
      lock.unlock()
    }
    true
  }

  def replicaManager: ReplicaManager = _replicaManager

  override def startup(): Unit = {
    if (!maybeChangeStatus(SHUTDOWN, STARTING)) return
    val startupDeadline = Deadline.fromDelay(time, config.serverMaxStartupTimeMs, TimeUnit.MILLISECONDS)
    try {
      sharedServer.startForBroker()

      info("Starting broker")

      config.dynamicConfig.initialize(zkClientOpt = None)

      lifecycleManager = new BrokerLifecycleManager(config,
        time,
        s"broker-${config.nodeId}-",
        isZkBroker = false)

      /* start scheduler */
      kafkaScheduler = new KafkaScheduler(config.backgroundThreads)
      kafkaScheduler.startup()

      /* register broker metrics */
      brokerTopicStats = new BrokerTopicStats(java.util.Optional.of(config))

      quotaManagers = QuotaFactory.instantiate(config, metrics, time, s"broker-${config.nodeId}-")

      logDirFailureChannel = new LogDirFailureChannel(config.logDirs.size)

      metadataCache = MetadataCache.kRaftMetadataCache(config.nodeId)

      // Create log manager, but don't start it because we need to delay any potential unclean shutdown log recovery
      // until we catch up on the metadata log and have up-to-date topic and broker configs.
      logManager = LogManager(config, initialOfflineDirs, metadataCache, kafkaScheduler, time,
        brokerTopicStats, logDirFailureChannel, keepPartitionMetadataFile = true)

      remoteLogManagerOpt = createRemoteLogManager()

      // Enable delegation token cache for all SCRAM mechanisms to simplify dynamic update.
      // This keeps the cache up-to-date if new SCRAM mechanisms are enabled dynamically.
      tokenCache = new DelegationTokenCache(ScramMechanism.mechanismNames)
      credentialProvider = new CredentialProvider(ScramMechanism.mechanismNames, tokenCache)

      val voterConnections = FutureUtils.waitWithLogging(logger.underlying, logIdent,
        "controller quorum voters future",
        sharedServer.controllerQuorumVotersFuture,
        startupDeadline, time)
      val controllerNodes = RaftConfig.voterConnectionsToNodes(voterConnections).asScala
      val controllerNodeProvider = RaftControllerNodeProvider(raftManager, config, controllerNodes)

      clientToControllerChannelManager = NodeToControllerChannelManager(
        controllerNodeProvider,
        time,
        metrics,
        config,
        channelName = "forwarding",
        s"broker-${config.nodeId}-",
        retryTimeoutMs = 60000
      )
      clientToControllerChannelManager.start()
      forwardingManager = new ForwardingManagerImpl(clientToControllerChannelManager)


      val apiVersionManager = ApiVersionManager(
        ListenerType.BROKER,
        config,
        Some(forwardingManager),
        brokerFeatures,
        metadataCache
      )

      // Create and start the socket server acceptor threads so that the bound port is known.
      // Delay starting processors until the end of the initialization sequence to ensure
      // that credentials have been loaded before processing authentications.
      socketServer = new SocketServer(config, metrics, time, credentialProvider, apiVersionManager)

      clientQuotaMetadataManager = new ClientQuotaMetadataManager(quotaManagers, socketServer.connectionQuotas)

      val listenerInfo = ListenerInfo.create(Optional.of(config.interBrokerListenerName.value()),
          config.effectiveAdvertisedListeners.map(_.toJava).asJava).
            withWildcardHostnamesResolved().
            withEphemeralPortsCorrected(name => socketServer.boundPort(new ListenerName(name)))

      alterPartitionManager = AlterPartitionManager(
        config,
        metadataCache,
        scheduler = kafkaScheduler,
        controllerNodeProvider,
        time = time,
        metrics,
        s"broker-${config.nodeId}-",
        brokerEpochSupplier = () => lifecycleManager.brokerEpoch
      )
      alterPartitionManager.start()

      val addPartitionsLogContext = new LogContext(s"[AddPartitionsToTxnManager broker=${config.brokerId}]")
      val addPartitionsToTxnNetworkClient = NetworkUtils.buildNetworkClient("AddPartitionsManager", config, metrics, time, addPartitionsLogContext)
      val addPartitionsToTxnManager = new AddPartitionsToTxnManager(
        config,
        addPartitionsToTxnNetworkClient,
        metadataCache,
        // The transaction coordinator is not created at this point so we must
        // use a lambda here.
        transactionalId => transactionCoordinator.partitionFor(transactionalId),
        time
      )

      this._replicaManager = new ReplicaManager(
        config = config,
        metrics = metrics,
        time = time,
        scheduler = kafkaScheduler,
        logManager = logManager,
        remoteLogManager = remoteLogManagerOpt,
        quotaManagers = quotaManagers,
        metadataCache = metadataCache,
        logDirFailureChannel = logDirFailureChannel,
        alterPartitionManager = alterPartitionManager,
        brokerTopicStats = brokerTopicStats,
        isShuttingDown = isShuttingDown,
        zkClient = None,
        threadNamePrefix = None, // The ReplicaManager only runs on the broker, and already includes the ID in thread names.
        delayedRemoteFetchPurgatoryParam = None,
        brokerEpochSupplier = () => lifecycleManager.brokerEpoch,
        addPartitionsToTxnManager = Some(addPartitionsToTxnManager)
      )

      /* start token manager */
      tokenManager = new DelegationTokenManager(config, tokenCache, time)
      tokenManager.startup()

      groupCoordinator = createGroupCoordinator()

      val producerIdManagerSupplier = () => ProducerIdManager.rpc(
        config.brokerId,
        time,
        brokerEpochSupplier = () => lifecycleManager.brokerEpoch,
        clientToControllerChannelManager
      )

      // Create transaction coordinator, but don't start it until we've started replica manager.
      // Hardcode Time.SYSTEM for now as some Streams tests fail otherwise, it would be good to fix the underlying issue
      transactionCoordinator = TransactionCoordinator(config, replicaManager,
        new KafkaScheduler(1, true, "transaction-log-manager-"),
        producerIdManagerSupplier, metrics, metadataCache, Time.SYSTEM)

      autoTopicCreationManager = new DefaultAutoTopicCreationManager(
        config, Some(clientToControllerChannelManager), None, None,
        groupCoordinator, transactionCoordinator)

      dynamicConfigHandlers = Map[String, ConfigHandler](
        ConfigType.Topic -> new TopicConfigHandler(replicaManager, config, quotaManagers, None),
        ConfigType.Broker -> new BrokerConfigHandler(config, quotaManagers))

      val featuresRemapped = brokerFeatures.supportedFeatures.features().asScala.map {
        case (k: String, v: SupportedVersionRange) =>
          k -> VersionRange.of(v.min, v.max)
      }.asJava

      val brokerLifecycleChannelManager = NodeToControllerChannelManager(
        controllerNodeProvider,
        time,
        metrics,
        config,
        "heartbeat",
        s"broker-${config.nodeId}-",
        config.brokerSessionTimeoutMs / 2 // KAFKA-14392
      )
      lifecycleManager.start(
        () => sharedServer.loader.lastAppliedOffset(),
        brokerLifecycleChannelManager,
        sharedServer.metaProps.clusterId,
        listenerInfo.toBrokerRegistrationRequest,
        featuresRemapped,
        logManager.readBrokerEpochFromCleanShutdownFiles()
      )
      // If the BrokerLifecycleManager's initial catch-up future fails, it means we timed out
      // or are shutting down before we could catch up. Therefore, also fail the firstPublishFuture.
      lifecycleManager.initialCatchUpFuture.whenComplete((_, e) => {
        if (e != null) brokerMetadataPublisher.firstPublishFuture.completeExceptionally(e)
      })

      // Create and initialize an authorizer if one is configured.
      authorizer = config.createNewAuthorizer()
      authorizer.foreach(_.configure(config.originals))

      val fetchManager = new FetchManager(Time.SYSTEM,
        new FetchSessionCache(config.maxIncrementalFetchSessionCacheSlots,
          KafkaServer.MIN_INCREMENTAL_FETCH_SESSION_EVICTION_MS))

      // Create the request processor objects.
      val raftSupport = RaftSupport(forwardingManager, metadataCache)
      dataPlaneRequestProcessor = new KafkaApis(
        requestChannel = socketServer.dataPlaneRequestChannel,
        metadataSupport = raftSupport,
        replicaManager = replicaManager,
        groupCoordinator = groupCoordinator,
        txnCoordinator = transactionCoordinator,
        autoTopicCreationManager = autoTopicCreationManager,
        brokerId = config.nodeId,
        config = config,
        configRepository = metadataCache,
        metadataCache = metadataCache,
        metrics = metrics,
        authorizer = authorizer,
        quotas = quotaManagers,
        fetchManager = fetchManager,
        brokerTopicStats = brokerTopicStats,
        clusterId = clusterId,
        time = time,
        tokenManager = tokenManager,
        apiVersionManager = apiVersionManager)

      dataPlaneRequestHandlerPool = new KafkaRequestHandlerPool(config.nodeId,
        socketServer.dataPlaneRequestChannel, dataPlaneRequestProcessor, time,
        config.numIoThreads, s"${DataPlaneAcceptor.MetricPrefix}RequestHandlerAvgIdlePercent",
        DataPlaneAcceptor.ThreadPrefix)

      brokerMetadataPublisher = new BrokerMetadataPublisher(config,
        metadataCache,
        logManager,
        replicaManager,
        groupCoordinator,
        transactionCoordinator,
        new DynamicConfigPublisher(
          config,
          sharedServer.metadataPublishingFaultHandler,
          dynamicConfigHandlers.toMap,
        "broker"),
        new DynamicClientQuotaPublisher(
          config,
          sharedServer.metadataPublishingFaultHandler,
          "broker",
          clientQuotaMetadataManager),
        new ScramPublisher(
          config,
          sharedServer.metadataPublishingFaultHandler,
          "broker",
          credentialProvider),
        new DelegationTokenPublisher(
          config,
          sharedServer.metadataPublishingFaultHandler,
          "broker",
          tokenManager),
        new AclPublisher(
          config.nodeId,
          sharedServer.metadataPublishingFaultHandler,
          "broker",
          authorizer
        ),
        sharedServer.initialBrokerMetadataLoadFaultHandler,
        sharedServer.metadataPublishingFaultHandler)
      metadataPublishers.add(brokerMetadataPublisher)

      // Register parts of the broker that can be reconfigured via dynamic configs.  This needs to
      // be done before we publish the dynamic configs, so that we don't miss anything.
      config.dynamicConfig.addReconfigurables(this)

      // Install all the metadata publishers.
      FutureUtils.waitWithLogging(logger.underlying, logIdent,
        "the broker metadata publishers to be installed",
        sharedServer.loader.installPublishers(metadataPublishers), startupDeadline, time)

      // Wait for this broker to contact the quorum, and for the active controller to acknowledge
      // us as caught up. It will do this by returning a heartbeat response with isCaughtUp set to
      // true. The BrokerLifecycleManager tracks this.
      FutureUtils.waitWithLogging(logger.underlying, logIdent,
        "the controller to acknowledge that we are caught up",
        lifecycleManager.initialCatchUpFuture, startupDeadline, time)

      // Wait for the first metadata update to be published. Metadata updates are not published
      // until we read at least up to the high water mark of the cluster metadata partition.
      // Usually, we publish the initial metadata before lifecycleManager.initialCatchUpFuture
      // is completed, so this check is not necessary. But this is a simple check to make
      // completely sure.
      FutureUtils.waitWithLogging(logger.underlying, logIdent,
        "the initial broker metadata update to be published",
        brokerMetadataPublisher.firstPublishFuture , startupDeadline, time)

      // Now that we have loaded some metadata, we can log a reasonably up-to-date broker
      // configuration.  Keep in mind that KafkaConfig.originals is a mutable field that gets set
      // by the dynamic configuration publisher. Ironically, KafkaConfig.originals does not
      // contain the original configuration values.
      new KafkaConfig(config.originals(), true)

      // Start RemoteLogManager before broker start serving the requests.
      remoteLogManagerOpt.foreach { rlm =>
        val listenerName = config.remoteLogManagerConfig.remoteLogMetadataManagerListenerName()
        if (listenerName != null) {
          val endpoint = listenerInfo.listeners().values().stream
            .filter(e =>
              e.listenerName().isPresent &&
              ListenerName.normalised(e.listenerName().get()).equals(ListenerName.normalised(listenerName))
            )
            .findFirst()
            .orElseThrow(() => new ConfigException(RemoteLogManagerConfig.REMOTE_LOG_METADATA_MANAGER_LISTENER_NAME_PROP,
              listenerName, "Should be set as a listener name within valid broker listener name list: " + listenerInfo.listeners().values()))
          rlm.onEndPointCreated(EndPoint.fromJava(endpoint))
        }
        rlm.startup()
      }

      // We're now ready to unfence the broker. This also allows this broker to transition
      // from RECOVERY state to RUNNING state, once the controller unfences the broker.
      FutureUtils.waitWithLogging(logger.underlying, logIdent,
        "the broker to be unfenced",
        lifecycleManager.setReadyToUnfence(), startupDeadline, time)

      // Enable inbound TCP connections. Each endpoint will be started only once its matching
      // authorizer future is completed.
      val endpointReadyFutures = {
        val builder = new EndpointReadyFutures.Builder()
        builder.build(authorizer.asJava,
          new KafkaAuthorizerServerInfo(
            new ClusterResource(clusterId),
            config.nodeId,
            listenerInfo.listeners().values(),
            listenerInfo.firstListener(),
            config.earlyStartListeners.map(_.value()).asJava))
      }
      val authorizerFutures = endpointReadyFutures.futures().asScala.toMap
      val enableRequestProcessingFuture = socketServer.enableRequestProcessing(authorizerFutures)

      // Block here until all the authorizer futures are complete.
      FutureUtils.waitWithLogging(logger.underlying, logIdent,
        "all of the authorizer futures to be completed",
        CompletableFuture.allOf(authorizerFutures.values.toSeq: _*), startupDeadline, time)

      // Wait for all the SocketServer ports to be open, and the Acceptors to be started.
      FutureUtils.waitWithLogging(logger.underlying, logIdent,
        "all of the SocketServer Acceptors to be started",
        enableRequestProcessingFuture, startupDeadline, time)

      maybeChangeStatus(STARTING, STARTED)
    } catch {
      case e: Throwable =>
        maybeChangeStatus(STARTING, STARTED)
        fatal("Fatal error during broker startup. Prepare to shutdown", e)
        shutdown()
        throw if (e.isInstanceOf[ExecutionException]) e.getCause else e
    }
  }

  private def createGroupCoordinator(): GroupCoordinator = {
    // Create group coordinator, but don't start it until we've started replica manager.
    // Hardcode Time.SYSTEM for now as some Streams tests fail otherwise, it would be good
    // to fix the underlying issue.
    if (config.isNewGroupCoordinatorEnabled) {
      val time = Time.SYSTEM
      val serde = new RecordSerde
      val groupCoordinatorConfig = new GroupCoordinatorConfig(
        config.groupCoordinatorNumThreads,
        config.consumerGroupSessionTimeoutMs,
        config.consumerGroupHeartbeatIntervalMs,
        config.consumerGroupMaxSize,
        config.consumerGroupAssignors,
        config.offsetsTopicSegmentBytes,
        config.offsetMetadataMaxSize,
        config.groupMaxSize,
        config.groupInitialRebalanceDelay,
        GroupCoordinatorConfig.GENERIC_GROUP_NEW_MEMBER_JOIN_TIMEOUT_MS,
        config.groupMinSessionTimeoutMs,
        config.groupMaxSessionTimeoutMs,
        config.offsetsRetentionCheckIntervalMs,
        config.offsetsRetentionMinutes * 60 * 1000L
      )
      val timer = new SystemTimerReaper(
        "group-coordinator-reaper",
        new SystemTimer("group-coordinator")
      )
      val loader = new CoordinatorLoaderImpl[group.Record](
        time,
        replicaManager,
        serde,
        config.offsetsLoadBufferSize
      )
      val writer = new CoordinatorPartitionWriter[group.Record](
        replicaManager,
        serde,
        config.offsetsTopicCompressionType,
        time
      )
      new GroupCoordinatorService.Builder(config.brokerId, groupCoordinatorConfig)
        .withTime(time)
        .withTimer(timer)
        .withLoader(loader)
        .withWriter(writer)
        .withCoordinatorRuntimeMetrics(new GroupCoordinatorRuntimeMetrics(metrics))
        .build()
    } else {
      GroupCoordinatorAdapter(
        config,
        replicaManager,
        Time.SYSTEM,
        metrics
      )
    }
  }

  protected def createRemoteLogManager(): Option[RemoteLogManager] = {
    if (config.remoteLogManagerConfig.enableRemoteStorageSystem()) {
      if (config.logDirs.size > 1) {
        throw new KafkaException("Tiered storage is not supported with multiple log dirs.");
      }

      Some(new RemoteLogManager(config.remoteLogManagerConfig, config.brokerId, config.logDirs.head, clusterId, time,
<<<<<<< HEAD
        (tp: TopicPartition) => logManager.getLog(tp).asJava, brokerTopicStats, metadataCache));
=======
        (tp: TopicPartition) => logManager.getLog(tp).asJava,
        (tp: TopicPartition, remoteLogStartOffset: java.lang.Long) => {
          logManager.getLog(tp).foreach { log =>
            log.updateLogStartOffsetFromRemoteTier(remoteLogStartOffset)
          }
        },
        brokerTopicStats))
>>>>>>> b559942c
    } else {
      None
    }
  }

  override def shutdown(): Unit = {
    if (!maybeChangeStatus(STARTED, SHUTTING_DOWN)) return
    try {
      info("shutting down")

      if (config.controlledShutdownEnable) {
        if (replicaManager != null)
          replicaManager.beginControlledShutdown()

        lifecycleManager.beginControlledShutdown()
        try {
          lifecycleManager.controlledShutdownFuture.get(5L, TimeUnit.MINUTES)
        } catch {
          case _: TimeoutException =>
            error("Timed out waiting for the controller to approve controlled shutdown")
          case e: Throwable =>
            error("Got unexpected exception waiting for controlled shutdown future", e)
        }
      }
      lifecycleManager.beginShutdown()
      // Stop socket server to stop accepting any more connections and requests.
      // Socket server will be shutdown towards the end of the sequence.
      if (socketServer != null) {
        CoreUtils.swallow(socketServer.stopProcessingRequests(), this)
      }
      metadataPublishers.forEach(p => sharedServer.loader.removeAndClosePublisher(p).get())
      metadataPublishers.clear()
      if (dataPlaneRequestHandlerPool != null)
        CoreUtils.swallow(dataPlaneRequestHandlerPool.shutdown(), this)
      if (dataPlaneRequestProcessor != null)
        CoreUtils.swallow(dataPlaneRequestProcessor.close(), this)
      if (controlPlaneRequestProcessor != null)
        CoreUtils.swallow(controlPlaneRequestProcessor.close(), this)
      CoreUtils.swallow(authorizer.foreach(_.close()), this)

      /**
       * We must shutdown the scheduler early because otherwise, the scheduler could touch other
       * resources that might have been shutdown and cause exceptions.
       * For example, if we didn't shutdown the scheduler first, when LogManager was closing
       * partitions one by one, the scheduler might concurrently delete old segments due to
       * retention. However, the old segments could have been closed by the LogManager, which would
       * cause an IOException and subsequently mark logdir as offline. As a result, the broker would
       * not flush the remaining partitions or write the clean shutdown marker. Ultimately, the
       * broker would have to take hours to recover the log during restart.
       */
      if (kafkaScheduler != null)
        CoreUtils.swallow(kafkaScheduler.shutdown(), this)

      if (transactionCoordinator != null)
        CoreUtils.swallow(transactionCoordinator.shutdown(), this)
      if (groupCoordinator != null)
        CoreUtils.swallow(groupCoordinator.shutdown(), this)

      if (tokenManager != null)
        CoreUtils.swallow(tokenManager.shutdown(), this)

      if (replicaManager != null)
        CoreUtils.swallow(replicaManager.shutdown(), this)

      if (alterPartitionManager != null)
        CoreUtils.swallow(alterPartitionManager.shutdown(), this)

      if (clientToControllerChannelManager != null)
        CoreUtils.swallow(clientToControllerChannelManager.shutdown(), this)

      if (logManager != null)
        CoreUtils.swallow(logManager.shutdown(lifecycleManager.brokerEpoch), this)

      // Close remote log manager to give a chance to any of its underlying clients
      // (especially in RemoteStorageManager and RemoteLogMetadataManager) to close gracefully.
      CoreUtils.swallow(remoteLogManagerOpt.foreach(_.close()), this)

      if (quotaManagers != null)
        CoreUtils.swallow(quotaManagers.shutdown(), this)

      if (socketServer != null)
        CoreUtils.swallow(socketServer.shutdown(), this)
      if (brokerTopicStats != null)
        CoreUtils.swallow(brokerTopicStats.close(), this)

      isShuttingDown.set(false)

      CoreUtils.swallow(lifecycleManager.close(), this)
      CoreUtils.swallow(config.dynamicConfig.clear(), this)
      sharedServer.stopForBroker()
      info("shut down completed")
    } catch {
      case e: Throwable =>
        fatal("Fatal error during broker shutdown.", e)
        throw e
    } finally {
      maybeChangeStatus(SHUTTING_DOWN, SHUTDOWN)
    }
  }

  override def awaitShutdown(): Unit = {
    lock.lock()
    try {
      while (true) {
        if (status == SHUTDOWN) return
        awaitShutdownCond.awaitUninterruptibly()
      }
    } finally {
      lock.unlock()
    }
  }

  override def boundPort(listenerName: ListenerName): Int = socketServer.boundPort(listenerName)

}<|MERGE_RESOLUTION|>--- conflicted
+++ resolved
@@ -568,9 +568,6 @@
       }
 
       Some(new RemoteLogManager(config.remoteLogManagerConfig, config.brokerId, config.logDirs.head, clusterId, time,
-<<<<<<< HEAD
-        (tp: TopicPartition) => logManager.getLog(tp).asJava, brokerTopicStats, metadataCache));
-=======
         (tp: TopicPartition) => logManager.getLog(tp).asJava,
         (tp: TopicPartition, remoteLogStartOffset: java.lang.Long) => {
           logManager.getLog(tp).foreach { log =>
@@ -578,7 +575,6 @@
           }
         },
         brokerTopicStats))
->>>>>>> b559942c
     } else {
       None
     }
