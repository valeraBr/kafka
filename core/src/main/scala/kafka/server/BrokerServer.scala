--- conflicted
+++ resolved
@@ -17,21 +17,14 @@
 
 package kafka.server
 
-<<<<<<< HEAD
 import kafka.api.KAFKA_3_1_IV1
 
-=======
 import java.net.InetAddress
->>>>>>> 22aa9d2c
 import java.util
 import java.util.concurrent.atomic.AtomicBoolean
 import java.util.concurrent.locks.ReentrantLock
 import java.util.concurrent.{CompletableFuture, TimeUnit, TimeoutException}
-<<<<<<< HEAD
-import java.net.InetAddress
-=======
-
->>>>>>> 22aa9d2c
+
 import kafka.cluster.Broker.ServerInfo
 import kafka.coordinator.group.GroupCoordinator
 import kafka.coordinator.transaction.{ProducerIdManager, TransactionCoordinator}
@@ -43,12 +36,8 @@
 import kafka.server.KafkaRaftServer.ControllerRole
 import kafka.server.metadata.{BrokerMetadataListener, BrokerMetadataPublisher, BrokerMetadataSnapshotter, ClientQuotaMetadataManager, KRaftMetadataCache, MetadataVersionManager, SnapshotWriterBuilder}
 import kafka.utils.{CoreUtils, KafkaScheduler}
-<<<<<<< HEAD
 import org.apache.kafka.common.config.ConfigException
 import org.apache.kafka.common.feature.SupportedVersionRange
-import org.apache.kafka.snapshot.SnapshotWriter
-=======
->>>>>>> 22aa9d2c
 import org.apache.kafka.common.message.ApiMessageType.ListenerType
 import org.apache.kafka.common.message.BrokerRegistrationRequestData.{Listener, ListenerCollection}
 import org.apache.kafka.common.metrics.Metrics
@@ -354,17 +343,13 @@
           setPort(if (ep.port == 0) socketServer.boundPort(ep.listenerName) else ep.port).
           setSecurityProtocol(ep.securityProtocol.id))
       }
-<<<<<<< HEAD
 
       val featuresRemapped = brokerFeatures.supportedFeatures.features().asScala.map {
         case (k: String, v: SupportedVersionRange) =>
           k -> VersionRange.of(v.min, v.max)
       }.asJava
 
-      lifecycleManager.start(() => metadataListener.highestMetadataOffset(),
-=======
       lifecycleManager.start(() => metadataListener.highestMetadataOffset,
->>>>>>> 22aa9d2c
         BrokerToControllerChannelManager(controllerNodeProvider, time, metrics, config,
           "heartbeat", threadNamePrefix, config.brokerSessionTimeoutMs.toLong),
         metaProps.clusterId, networkListeners, featuresRemapped)
