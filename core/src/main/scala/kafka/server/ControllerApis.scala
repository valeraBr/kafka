--- conflicted
+++ resolved
@@ -19,13 +19,9 @@
 
 import java.util
 import java.util.Collections
-<<<<<<< HEAD
-import java.util.concurrent.ExecutionException
-=======
 import java.util.Map.Entry
 import java.util.concurrent.{CompletableFuture, ExecutionException}
 import java.util.concurrent.TimeUnit.{MILLISECONDS, NANOSECONDS}
->>>>>>> ad91c5ed
 import kafka.network.RequestChannel
 import kafka.raft.RaftManager
 import kafka.server.QuotaFactory.QuotaManagers
@@ -98,13 +94,9 @@
         case ApiKeys.UNREGISTER_BROKER => handleUnregisterBroker(request)
         case ApiKeys.ALTER_CLIENT_QUOTAS => handleAlterClientQuotas(request)
         case ApiKeys.INCREMENTAL_ALTER_CONFIGS => handleIncrementalAlterConfigs(request)
-<<<<<<< HEAD
-        case ApiKeys.ENVELOPE => handleEnvelopeRequest(request, requestLocal)
-=======
         case ApiKeys.ALTER_PARTITION_REASSIGNMENTS => handleAlterPartitionReassignments(request)
         case ApiKeys.LIST_PARTITION_REASSIGNMENTS => handleListPartitionReassignments(request)
-        case ApiKeys.ENVELOPE => handleEnvelopeRequest(request)
->>>>>>> ad91c5ed
+        case ApiKeys.ENVELOPE => handleEnvelopeRequest(request, requestLocal)
         case ApiKeys.SASL_HANDSHAKE => handleSaslHandshakeRequest(request)
         case ApiKeys.SASL_AUTHENTICATE => handleSaslAuthenticateRequest(request)
         case ApiKeys.CREATE_PARTITIONS => handleCreatePartitions(request)
