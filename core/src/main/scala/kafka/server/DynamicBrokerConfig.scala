/**
  * Licensed to the Apache Software Foundation (ASF) under one or more
  * contributor license agreements.  See the NOTICE file distributed with
  * this work for additional information regarding copyright ownership.
  * The ASF licenses this file to You under the Apache License, Version 2.0
  * (the "License"); you may not use this file except in compliance with
  * the License.  You may obtain a copy of the License at
  *
  * http://www.apache.org/licenses/LICENSE-2.0
  *
  * Unless required by applicable law or agreed to in writing, software
  * distributed under the License is distributed on an "AS IS" BASIS,
  * WITHOUT WARRANTIES OR CONDITIONS OF ANY KIND, either express or implied.
  * See the License for the specific language governing permissions and
  * limitations under the License.
  */

package kafka.server

import java.util
import java.util.{Collections, Properties}
import java.util.concurrent.locks.ReentrantReadWriteLock

import kafka.cluster.EndPoint
import kafka.log.{LogCleaner, LogConfig, LogManager}
import kafka.network.SocketServer
import kafka.server.DynamicBrokerConfig._
import kafka.utils.{CoreUtils, Logging, PasswordEncoder}
import kafka.utils.Implicits._
import kafka.zk.{AdminZkClient, KafkaZkClient}
import org.apache.kafka.common.Reconfigurable
import org.apache.kafka.common.config.{AbstractConfig, ConfigDef, ConfigException, SslConfigs}
import org.apache.kafka.common.metrics.MetricsReporter
import org.apache.kafka.common.config.types.Password
import org.apache.kafka.common.network.{ListenerName, ListenerReconfigurable}
import org.apache.kafka.common.security.authenticator.LoginManager
import org.apache.kafka.common.utils.{ConfigUtils, Utils}

import scala.collection._
import scala.jdk.CollectionConverters._

/**
  * Dynamic broker configurations are stored in ZooKeeper and may be defined at two levels:
  * <ul>
  *   <li>Per-broker configs persisted at <tt>/configs/brokers/{brokerId}</tt>: These can be described/altered
  *       using AdminClient using the resource name brokerId.</li>
  *   <li>Cluster-wide defaults persisted at <tt>/configs/brokers/&lt;default&gt;</tt>: These can be described/altered
  *       using AdminClient using an empty resource name.</li>
  * </ul>
  * The order of precedence for broker configs is:
  * <ol>
  *   <li>DYNAMIC_BROKER_CONFIG: stored in ZK at /configs/brokers/{brokerId}</li>
  *   <li>DYNAMIC_DEFAULT_BROKER_CONFIG: stored in ZK at /configs/brokers/&lt;default&gt;</li>
  *   <li>STATIC_BROKER_CONFIG: properties that broker is started up with, typically from server.properties file</li>
  *   <li>DEFAULT_CONFIG: Default configs defined in KafkaConfig</li>
  * </ol>
  * Log configs use topic config overrides if defined and fallback to broker defaults using the order of precedence above.
  * Topic config overrides may use a different config name from the default broker config.
  * See [[kafka.log.LogConfig#TopicConfigSynonyms]] for the mapping.
  * <p>
  * AdminClient returns all config synonyms in the order of precedence when configs are described with
  * <code>includeSynonyms</code>. In addition to configs that may be defined with the same name at different levels,
  * some configs have additional synonyms.
  * </p>
  * <ul>
  *   <li>Listener configs may be defined using the prefix <tt>listener.name.{listenerName}.{configName}</tt>. These may be
  *       configured as dynamic or static broker configs. Listener configs have higher precedence than the base configs
  *       that don't specify the listener name. Listeners without a listener config use the base config. Base configs
  *       may be defined only as STATIC_BROKER_CONFIG or DEFAULT_CONFIG and cannot be updated dynamically.<li>
  *   <li>Some configs may be defined using multiple properties. For example, <tt>log.roll.ms</tt> and
  *       <tt>log.roll.hours</tt> refer to the same config that may be defined in milliseconds or hours. The order of
  *       precedence of these synonyms is described in the docs of these configs in [[kafka.server.KafkaConfig]].</li>
  * </ul>
  *
  */
object DynamicBrokerConfig {

  private[server] val DynamicSecurityConfigs = SslConfigs.RECONFIGURABLE_CONFIGS.asScala

  val AllDynamicConfigs = DynamicSecurityConfigs ++
    LogCleaner.ReconfigurableConfigs ++
    DynamicLogConfig.ReconfigurableConfigs ++
    DynamicThreadPool.ReconfigurableConfigs ++
    Set(KafkaConfig.MetricReporterClassesProp) ++
    DynamicListenerConfig.ReconfigurableConfigs ++
    SocketServer.ReconfigurableConfigs

  private val ClusterLevelListenerConfigs = Set(KafkaConfig.MaxConnectionsProp, KafkaConfig.MaxConnectionCreationRateProp)
  private val PerBrokerConfigs = (DynamicSecurityConfigs ++ DynamicListenerConfig.ReconfigurableConfigs).diff(
    ClusterLevelListenerConfigs)
  private val ListenerMechanismConfigs = Set(KafkaConfig.SaslJaasConfigProp,
    KafkaConfig.SaslLoginCallbackHandlerClassProp,
    KafkaConfig.SaslLoginClassProp,
    KafkaConfig.SaslServerCallbackHandlerClassProp,
    KafkaConfig.ConnectionsMaxReauthMsProp)

  private val ReloadableFileConfigs = Set(SslConfigs.SSL_KEYSTORE_LOCATION_CONFIG, SslConfigs.SSL_TRUSTSTORE_LOCATION_CONFIG)

  val ListenerConfigRegex = """listener\.name\.[^.]*\.(.*)""".r

  private val DynamicPasswordConfigs = {
    val passwordConfigs = KafkaConfig.configKeys.filter(_._2.`type` == ConfigDef.Type.PASSWORD).keySet
    AllDynamicConfigs.intersect(passwordConfigs)
  }

  def isPasswordConfig(name: String): Boolean = DynamicBrokerConfig.DynamicPasswordConfigs.exists(name.endsWith)

  def brokerConfigSynonyms(name: String, matchListenerOverride: Boolean): List[String] = {
    name match {
      case KafkaConfig.LogRollTimeMillisProp | KafkaConfig.LogRollTimeHoursProp =>
        List(KafkaConfig.LogRollTimeMillisProp, KafkaConfig.LogRollTimeHoursProp)
      case KafkaConfig.LogRollTimeJitterMillisProp | KafkaConfig.LogRollTimeJitterHoursProp =>
        List(KafkaConfig.LogRollTimeJitterMillisProp, KafkaConfig.LogRollTimeJitterHoursProp)
      case KafkaConfig.LogFlushIntervalMsProp => // LogFlushSchedulerIntervalMsProp is used as default
        List(KafkaConfig.LogFlushIntervalMsProp, KafkaConfig.LogFlushSchedulerIntervalMsProp)
      case KafkaConfig.LogRetentionTimeMillisProp | KafkaConfig.LogRetentionTimeMinutesProp | KafkaConfig.LogRetentionTimeHoursProp =>
        List(KafkaConfig.LogRetentionTimeMillisProp, KafkaConfig.LogRetentionTimeMinutesProp, KafkaConfig.LogRetentionTimeHoursProp)
      case ListenerConfigRegex(baseName) if matchListenerOverride =>
        // `ListenerMechanismConfigs` are specified as listenerPrefix.mechanism.<configName>
        // and other listener configs are specified as listenerPrefix.<configName>
        // Add <configName> as a synonym in both cases.
        val mechanismConfig = ListenerMechanismConfigs.find(baseName.endsWith)
        List(name, mechanismConfig.getOrElse(baseName))
      case _ => List(name)
    }
  }

  def validateConfigs(props: Properties, perBrokerConfig: Boolean): Unit = {
    def checkInvalidProps(invalidPropNames: Set[String], errorMessage: String): Unit = {
      if (invalidPropNames.nonEmpty)
        throw new ConfigException(s"$errorMessage: $invalidPropNames")
    }
    checkInvalidProps(nonDynamicConfigs(props), "Cannot update these configs dynamically")
    checkInvalidProps(securityConfigsWithoutListenerPrefix(props),
      "These security configs can be dynamically updated only per-listener using the listener prefix")
    validateConfigTypes(props)
    if (!perBrokerConfig) {
      checkInvalidProps(perBrokerConfigs(props),
        "Cannot update these configs at default cluster level, broker id must be specified")
    }
  }

  private def perBrokerConfigs(props: Properties): Set[String] = {
    val configNames = props.asScala.keySet
    def perBrokerListenerConfig(name: String): Boolean = {
      name match {
        case ListenerConfigRegex(baseName) => !ClusterLevelListenerConfigs.contains(baseName)
        case _ => false
      }
    }
    configNames.intersect(PerBrokerConfigs) ++ configNames.filter(perBrokerListenerConfig)
  }

  private def nonDynamicConfigs(props: Properties): Set[String] = {
    props.asScala.keySet.intersect(DynamicConfig.Broker.nonDynamicProps)
  }

  private def securityConfigsWithoutListenerPrefix(props: Properties): Set[String] = {
    DynamicSecurityConfigs.filter(props.containsKey)
  }

  private def validateConfigTypes(props: Properties): Unit = {
    val baseProps = new Properties
    props.asScala.foreach {
      case (ListenerConfigRegex(baseName), v) => baseProps.put(baseName, v)
      case (k, v) => baseProps.put(k, v)
    }
    DynamicConfig.Broker.validate(baseProps)
  }

  private[server] def addDynamicConfigs(configDef: ConfigDef): Unit = {
    KafkaConfig.configKeys.forKeyValue { (configName, config) =>
      if (AllDynamicConfigs.contains(configName)) {
        configDef.define(config.name, config.`type`, config.defaultValue, config.validator,
          config.importance, config.documentation, config.group, config.orderInGroup, config.width,
          config.displayName, config.dependents, config.recommender)
      }
    }
  }

  private[server] def dynamicConfigUpdateModes: util.Map[String, String] = {
    AllDynamicConfigs.map { name =>
      val mode = if (PerBrokerConfigs.contains(name)) "per-broker" else "cluster-wide"
      (name -> mode)
    }.toMap.asJava
  }

  private[server] def resolveVariableConfigs(propsOriginal: Properties): Properties = {
    val props = new Properties
    val config = new AbstractConfig(new ConfigDef(), propsOriginal, false)
    config.originals.asScala.filter(!_._1.startsWith(AbstractConfig.CONFIG_PROVIDERS_CONFIG)).foreach {case (key: String, value: Object) => {
      props.put(key, value)
    }}
    props
  }
}

class DynamicBrokerConfig(private val kafkaConfig: KafkaConfig) extends Logging {

  private[server] val staticBrokerConfigs = ConfigDef.convertToStringMapWithPasswordValues(kafkaConfig.originalsFromThisConfig).asScala
  private[server] val staticDefaultConfigs = ConfigDef.convertToStringMapWithPasswordValues(KafkaConfig.defaultValues.asJava).asScala
  private val dynamicBrokerConfigs = mutable.Map[String, String]()
  private val dynamicDefaultConfigs = mutable.Map[String, String]()
  private val reconfigurables = mutable.Buffer[Reconfigurable]()
  private val brokerReconfigurables = mutable.Buffer[BrokerReconfigurable]()
  private val lock = new ReentrantReadWriteLock
  private var currentConfig = kafkaConfig
  private val dynamicConfigPasswordEncoder = maybeCreatePasswordEncoder(kafkaConfig.passwordEncoderSecret)

  private[server] def initialize(zkClient: KafkaZkClient): Unit = {
    currentConfig = new KafkaConfig(kafkaConfig.props, false, None)
    val adminZkClient = new AdminZkClient(zkClient)
    updateDefaultConfig(adminZkClient.fetchEntityConfig(ConfigType.Broker, ConfigEntityName.Default))
    val props = adminZkClient.fetchEntityConfig(ConfigType.Broker, kafkaConfig.brokerId.toString)
    val brokerConfig = maybeReEncodePasswords(props, adminZkClient)
    updateBrokerConfig(kafkaConfig.brokerId, brokerConfig)
  }

  /**
   * Clear all cached values. This is used to clear state on broker shutdown to avoid
   * exceptions in tests when broker is restarted. These fields are re-initialized when
   * broker starts up.
   */
  private[server] def clear(): Unit = {
    dynamicBrokerConfigs.clear()
    dynamicDefaultConfigs.clear()
    reconfigurables.clear()
    brokerReconfigurables.clear()
  }

  /**
   * Add reconfigurables to be notified when a dynamic broker config is updated.
   *
   * `Reconfigurable` is the public API used by configurable plugins like metrics reporter
   * and quota callbacks. These are reconfigured before `KafkaConfig` is updated so that
   * the update can be aborted if `reconfigure()` fails with an exception.
   *
   * `BrokerReconfigurable` is used for internal reconfigurable classes. These are
   * reconfigured after `KafkaConfig` is updated so that they can access `KafkaConfig`
   * directly. They are provided both old and new configs.
   */
  def addReconfigurables(kafkaServer: KafkaBroker): Unit = {
    kafkaServer.authorizer match {
      case Some(authz: Reconfigurable) => addReconfigurable(authz)
      case _ =>
    }
    addReconfigurable(kafkaServer.kafkaYammerMetrics)
    addReconfigurable(new DynamicMetricsReporters(kafkaConfig.brokerId, kafkaServer))
    addReconfigurable(new DynamicClientQuotaCallback(kafkaConfig.brokerId, kafkaServer))

    addBrokerReconfigurable(new DynamicThreadPool(kafkaServer))
    if (kafkaServer.logManager.cleaner != null)
      addBrokerReconfigurable(kafkaServer.logManager.cleaner)
    addBrokerReconfigurable(new DynamicLogConfig(kafkaServer.logManager, kafkaServer))
    addBrokerReconfigurable(new DynamicListenerConfig(kafkaServer))
    addBrokerReconfigurable(kafkaServer.socketServer)
  }

  def addReconfigurable(reconfigurable: Reconfigurable): Unit = CoreUtils.inWriteLock(lock) {
    verifyReconfigurableConfigs(reconfigurable.reconfigurableConfigs.asScala)
    reconfigurables += reconfigurable
  }

  def addBrokerReconfigurable(reconfigurable: BrokerReconfigurable): Unit = CoreUtils.inWriteLock(lock) {
    verifyReconfigurableConfigs(reconfigurable.reconfigurableConfigs)
    brokerReconfigurables += reconfigurable
  }

  def removeReconfigurable(reconfigurable: Reconfigurable): Unit = CoreUtils.inWriteLock(lock) {
    reconfigurables -= reconfigurable
  }

  private def verifyReconfigurableConfigs(configNames: Set[String]): Unit = CoreUtils.inWriteLock(lock) {
    val nonDynamic = configNames.filter(DynamicConfig.Broker.nonDynamicProps.contains)
    require(nonDynamic.isEmpty, s"Reconfigurable contains non-dynamic configs $nonDynamic")
  }

  // Visibility for testing
  private[server] def currentKafkaConfig: KafkaConfig = CoreUtils.inReadLock(lock) {
    currentConfig
  }

  private[server] def currentDynamicBrokerConfigs: Map[String, String] = CoreUtils.inReadLock(lock) {
    dynamicBrokerConfigs.clone()
  }

  private[server] def currentDynamicDefaultConfigs: Map[String, String] = CoreUtils.inReadLock(lock) {
    dynamicDefaultConfigs.clone()
  }

  private[server] def updateBrokerConfig(brokerId: Int, persistentProps: Properties): Unit = CoreUtils.inWriteLock(lock) {
    try {
      val props = fromPersistentProps(persistentProps, perBrokerConfig = true)
      dynamicBrokerConfigs.clear()
      dynamicBrokerConfigs ++= props.asScala
      updateCurrentConfig()
    } catch {
      case e: Exception => error(s"Per-broker configs of $brokerId could not be applied: ${persistentProps.keys()}", e)
    }
  }

  private[server] def updateDefaultConfig(persistentProps: Properties): Unit = CoreUtils.inWriteLock(lock) {
    try {
      val props = fromPersistentProps(persistentProps, perBrokerConfig = false)
      dynamicDefaultConfigs.clear()
      dynamicDefaultConfigs ++= props.asScala
      updateCurrentConfig()
    } catch {
      case e: Exception => error(s"Cluster default configs could not be applied: ${persistentProps.keys()}", e)
    }
  }

  /**
   * All config updates through ZooKeeper are triggered through actual changes in values stored in ZooKeeper.
   * For some configs like SSL keystores and truststores, we also want to reload the store if it was modified
   * in-place, even though the actual value of the file path and password haven't changed. This scenario alone
   * is handled here when a config update request using admin client is processed by ZkAdminManager. If any of
   * the SSL configs have changed, then the update will not be done here, but will be handled later when ZK
   * changes are processed. At the moment, only listener configs are considered for reloading.
   */
  private[server] def reloadUpdatedFilesWithoutConfigChange(newProps: Properties): Unit = CoreUtils.inWriteLock(lock) {
    reconfigurables
      .filter(reconfigurable => ReloadableFileConfigs.exists(reconfigurable.reconfigurableConfigs.contains))
      .foreach {
        case reconfigurable: ListenerReconfigurable =>
          val kafkaProps = validatedKafkaProps(newProps, perBrokerConfig = true)
          val newConfig = new KafkaConfig(kafkaProps.asJava, false, None)
          processListenerReconfigurable(reconfigurable, newConfig, Collections.emptyMap(), validateOnly = false, reloadOnly = true)
        case reconfigurable =>
          trace(s"Files will not be reloaded without config change for $reconfigurable")
      }
  }

  private def maybeCreatePasswordEncoder(secret: Option[Password]): Option[PasswordEncoder] = {
   secret.map { secret =>
      new PasswordEncoder(secret,
        kafkaConfig.passwordEncoderKeyFactoryAlgorithm,
        kafkaConfig.passwordEncoderCipherAlgorithm,
        kafkaConfig.passwordEncoderKeyLength,
        kafkaConfig.passwordEncoderIterations)
    }
  }

  private def passwordEncoder: PasswordEncoder = {
    dynamicConfigPasswordEncoder.getOrElse(throw new ConfigException("Password encoder secret not configured"))
  }

  private[server] def toPersistentProps(configProps: Properties, perBrokerConfig: Boolean): Properties = {
    val props = configProps.clone().asInstanceOf[Properties]

    def encodePassword(configName: String, value: String): Unit = {
      if (value != null) {
        if (!perBrokerConfig)
          throw new ConfigException("Password config can be defined only at broker level")
        props.setProperty(configName, passwordEncoder.encode(new Password(value)))
      }
    }
    configProps.asScala.forKeyValue { (name, value) =>
      if (isPasswordConfig(name))
        encodePassword(name, value)
    }
    props
  }

  private[server] def fromPersistentProps(persistentProps: Properties,
                                          perBrokerConfig: Boolean): Properties = {
    val props = persistentProps.clone().asInstanceOf[Properties]

    // Remove all invalid configs from `props`
    removeInvalidConfigs(props, perBrokerConfig)
    def removeInvalidProps(invalidPropNames: Set[String], errorMessage: String): Unit = {
      if (invalidPropNames.nonEmpty) {
        invalidPropNames.foreach(props.remove)
        error(s"$errorMessage: $invalidPropNames")
      }
    }
    removeInvalidProps(nonDynamicConfigs(props), "Non-dynamic configs configured in ZooKeeper will be ignored")
    removeInvalidProps(securityConfigsWithoutListenerPrefix(props),
      "Security configs can be dynamically updated only using listener prefix, base configs will be ignored")
    if (!perBrokerConfig)
      removeInvalidProps(perBrokerConfigs(props), "Per-broker configs defined at default cluster level will be ignored")

    def decodePassword(configName: String, value: String): Unit = {
      if (value != null) {
        try {
          props.setProperty(configName, passwordEncoder.decode(value).value)
        } catch {
          case e: Exception =>
            error(s"Dynamic password config $configName could not be decoded, ignoring.", e)
            props.remove(configName)
        }
      }
    }

    props.asScala.forKeyValue { (name, value) =>
      if (isPasswordConfig(name))
        decodePassword(name, value)
    }
    props
  }

  // If the secret has changed, password.encoder.old.secret contains the old secret that was used
  // to encode the configs in ZK. Decode passwords using the old secret and update ZK with values
  // encoded using the current secret. Ignore any errors during decoding since old secret may not
  // have been removed during broker restart.
  private def maybeReEncodePasswords(persistentProps: Properties, adminZkClient: AdminZkClient): Properties = {
    val props = persistentProps.clone().asInstanceOf[Properties]
    if (props.asScala.keySet.exists(isPasswordConfig)) {
      maybeCreatePasswordEncoder(kafkaConfig.passwordEncoderOldSecret).foreach { passwordDecoder =>
        persistentProps.asScala.forKeyValue { (configName, value) =>
          if (isPasswordConfig(configName) && value != null) {
            val decoded = try {
              Some(passwordDecoder.decode(value).value)
            } catch {
              case _: Exception =>
                debug(s"Dynamic password config $configName could not be decoded using old secret, new secret will be used.")
                None
            }
            decoded.foreach { value => props.put(configName, passwordEncoder.encode(new Password(value))) }
          }
        }
        adminZkClient.changeBrokerConfig(Some(kafkaConfig.brokerId), props)
      }
    }
    props
  }

  /**
   * Validate the provided configs `propsOverride` and return the full Kafka configs with
   * the configured defaults and these overrides.
   *
   * Note: The caller must acquire the read or write lock before invoking this method.
   */
  private def validatedKafkaProps(propsOverride: Properties, perBrokerConfig: Boolean): Map[String, String] = {
    val propsResolved = DynamicBrokerConfig.resolveVariableConfigs(propsOverride)
    validateConfigs(propsResolved, perBrokerConfig)
    val newProps = mutable.Map[String, String]()
    newProps ++= staticBrokerConfigs
    if (perBrokerConfig) {
      overrideProps(newProps, dynamicDefaultConfigs)
      overrideProps(newProps, propsResolved.asScala)
    } else {
      overrideProps(newProps, propsResolved.asScala)
      overrideProps(newProps, dynamicBrokerConfigs)
    }
    newProps
  }

  private[server] def validate(props: Properties, perBrokerConfig: Boolean): Unit = CoreUtils.inReadLock(lock) {
    val newProps = validatedKafkaProps(props, perBrokerConfig)
    processReconfiguration(newProps, validateOnly = true)
  }

  private def removeInvalidConfigs(props: Properties, perBrokerConfig: Boolean): Unit = {
    try {
      validateConfigTypes(props)
      props.asScala
    } catch {
      case e: Exception =>
        val invalidProps = props.asScala.filter { case (k, v) =>
          val props1 = new Properties
          props1.put(k, v)
          try {
            validateConfigTypes(props1)
            false
          } catch {
            case _: Exception => true
          }
        }
        invalidProps.keys.foreach(props.remove)
        val configSource = if (perBrokerConfig) "broker" else "default cluster"
        error(s"Dynamic $configSource config contains invalid values in: ${invalidProps.keys}, these configs will be ignored", e)
    }
  }

  private[server] def maybeReconfigure(reconfigurable: Reconfigurable, oldConfig: KafkaConfig, newConfig: util.Map[String, _]): Unit = {
    if (reconfigurable.reconfigurableConfigs.asScala.exists(key => oldConfig.originals.get(key) != newConfig.get(key)))
      reconfigurable.reconfigure(newConfig)
  }

  /**
   * Returns the change in configurations between the new props and current props by returning a
   * map of the changed configs, as well as the set of deleted keys
   */
  private def updatedConfigs(newProps: java.util.Map[String, _], currentProps: java.util.Map[String, _]):
  (mutable.Map[String, _], Set[String]) = {
    val changeMap = newProps.asScala.filter {
      case (k, v) => v != currentProps.get(k)
    }
    val deletedKeySet = currentProps.asScala.filter {
      case (k, _) => !newProps.containsKey(k)
    }.keySet
    (changeMap, deletedKeySet)
  }

  /**
    * Updates values in `props` with the new values from `propsOverride`. Synonyms of updated configs
    * are removed from `props` to ensure that the config with the higher precedence is applied. For example,
    * if `log.roll.ms` was defined in server.properties and `log.roll.hours` is configured dynamically,
    * `log.roll.hours` from the dynamic configuration will be used and `log.roll.ms` will be removed from
    * `props` (even though `log.roll.hours` is secondary to `log.roll.ms`).
    */
  private def overrideProps(props: mutable.Map[String, String], propsOverride: mutable.Map[String, String]): Unit = {
    propsOverride.forKeyValue { (k, v) =>
      // Remove synonyms of `k` to ensure the right precedence is applied. But disable `matchListenerOverride`
      // so that base configs corresponding to listener configs are not removed. Base configs should not be removed
      // since they may be used by other listeners. It is ok to retain them in `props` since base configs cannot be
      // dynamically updated and listener-specific configs have the higher precedence.
      brokerConfigSynonyms(k, matchListenerOverride = false).foreach(props.remove)
      props.put(k, v)
    }
  }

  private def updateCurrentConfig(): Unit = {
    val newProps = mutable.Map[String, String]()
    newProps ++= staticBrokerConfigs
    overrideProps(newProps, dynamicDefaultConfigs)
    overrideProps(newProps, dynamicBrokerConfigs)
    val oldConfig = currentConfig
    val (newConfig, brokerReconfigurablesToUpdate) = processReconfiguration(newProps, validateOnly = false)
    if (newConfig ne currentConfig) {
      currentConfig = newConfig
      kafkaConfig.updateCurrentConfig(newConfig)

      // Process BrokerReconfigurable updates after current config is updated
      brokerReconfigurablesToUpdate.foreach(_.reconfigure(oldConfig, newConfig))
    }
  }

  private def processReconfiguration(newProps: Map[String, String], validateOnly: Boolean): (KafkaConfig, List[BrokerReconfigurable]) = {
    val newConfig = new KafkaConfig(newProps.asJava, !validateOnly, None)
    val (changeMap, deletedKeySet) = updatedConfigs(newConfig.originalsFromThisConfig, currentConfig.originals)
    if (changeMap.nonEmpty || deletedKeySet.nonEmpty) {
      try {
        val customConfigs = new util.HashMap[String, Object](newConfig.originalsFromThisConfig) // non-Kafka configs
        newConfig.valuesFromThisConfig.keySet.forEach(customConfigs.remove(_))
        reconfigurables.foreach {
          case listenerReconfigurable: ListenerReconfigurable =>
            processListenerReconfigurable(listenerReconfigurable, newConfig, customConfigs, validateOnly, reloadOnly = false)
          case reconfigurable =>
            if (needsReconfiguration(reconfigurable.reconfigurableConfigs, changeMap.keySet, deletedKeySet))
              processReconfigurable(reconfigurable, changeMap.keySet, newConfig.valuesFromThisConfig, customConfigs, validateOnly)
        }

        // BrokerReconfigurable updates are processed after config is updated. Only do the validation here.
        val brokerReconfigurablesToUpdate = mutable.Buffer[BrokerReconfigurable]()
        brokerReconfigurables.foreach { reconfigurable =>
          if (needsReconfiguration(reconfigurable.reconfigurableConfigs.asJava, changeMap.keySet, deletedKeySet)) {
            reconfigurable.validateReconfiguration(newConfig)
            if (!validateOnly)
              brokerReconfigurablesToUpdate += reconfigurable
          }
        }
        (newConfig, brokerReconfigurablesToUpdate.toList)
      } catch {
        case e: Exception =>
          if (!validateOnly)
            error(s"Failed to update broker configuration with configs : " +
              s"${ConfigUtils.configMapToRedactedString(newConfig.originalsFromThisConfig, KafkaConfig.configDef)}", e)
          throw new ConfigException("Invalid dynamic configuration", e)
      }
    }
    else
      (currentConfig, List.empty)
  }

  private def needsReconfiguration(reconfigurableConfigs: util.Set[String], updatedKeys: Set[String], deletedKeys: Set[String]): Boolean = {
    reconfigurableConfigs.asScala.intersect(updatedKeys).nonEmpty ||
      reconfigurableConfigs.asScala.intersect(deletedKeys).nonEmpty
  }

  private def processListenerReconfigurable(listenerReconfigurable: ListenerReconfigurable,
                                            newConfig: KafkaConfig,
                                            customConfigs: util.Map[String, Object],
                                            validateOnly: Boolean,
                                            reloadOnly:  Boolean): Unit = {
    val listenerName = listenerReconfigurable.listenerName
    val oldValues = currentConfig.valuesWithPrefixOverride(listenerName.configPrefix)
    val newValues = newConfig.valuesFromThisConfigWithPrefixOverride(listenerName.configPrefix)
    val (changeMap, deletedKeys) = updatedConfigs(newValues, oldValues)
    val updatedKeys = changeMap.keySet
    val configsChanged = needsReconfiguration(listenerReconfigurable.reconfigurableConfigs, updatedKeys, deletedKeys)
    // if `reloadOnly`, reconfigure if configs haven't changed. Otherwise reconfigure if configs have changed
    if (reloadOnly != configsChanged)
      processReconfigurable(listenerReconfigurable, updatedKeys, newValues, customConfigs, validateOnly)
  }

  private def processReconfigurable(reconfigurable: Reconfigurable,
                                    updatedConfigNames: Set[String],
                                    allNewConfigs: util.Map[String, _],
                                    newCustomConfigs: util.Map[String, Object],
                                    validateOnly: Boolean): Unit = {
    val newConfigs = new util.HashMap[String, Object]
    allNewConfigs.forEach { (k, v) => newConfigs.put(k, v.asInstanceOf[AnyRef]) }
    newConfigs.putAll(newCustomConfigs)
    try {
      reconfigurable.validateReconfiguration(newConfigs)
    } catch {
      case e: ConfigException => throw e
      case _: Exception =>
        throw new ConfigException(s"Validation of dynamic config update of $updatedConfigNames failed with class ${reconfigurable.getClass}")
    }

    if (!validateOnly) {
      info(s"Reconfiguring $reconfigurable, updated configs: $updatedConfigNames " +
<<<<<<< HEAD
        s"custom configs: ${ConfigUtils.configMapToRedactedString(newCustomConfigs, KafkaConfig.configDef)}")
=======
           s"custom configs: ${ConfigUtils.configMapToRedactedString(newCustomConfigs, KafkaConfig.configDef)}")
>>>>>>> 2594686c
      reconfigurable.reconfigure(newConfigs)
    }
  }
}

trait BrokerReconfigurable {

  def reconfigurableConfigs: Set[String]

  def validateReconfiguration(newConfig: KafkaConfig): Unit

  def reconfigure(oldConfig: KafkaConfig, newConfig: KafkaConfig): Unit
}

object DynamicLogConfig {
  // Exclude message.format.version for now since we need to check that the version
  // is supported on all brokers in the cluster.
  val ExcludedConfigs = Set(KafkaConfig.LogMessageFormatVersionProp)

  val ReconfigurableConfigs = LogConfig.TopicConfigSynonyms.values.toSet -- ExcludedConfigs
  val KafkaConfigToLogConfigName = LogConfig.TopicConfigSynonyms.map { case (k, v) => (v, k) }
}

class DynamicLogConfig(logManager: LogManager, server: KafkaBroker) extends BrokerReconfigurable with Logging {

  override def reconfigurableConfigs: Set[String] = {
    DynamicLogConfig.ReconfigurableConfigs
  }

  override def validateReconfiguration(newConfig: KafkaConfig): Unit = {
    // For update of topic config overrides, only config names and types are validated
    // Names and types have already been validated. For consistency with topic config
    // validation, no additional validation is performed.
  }

  private def updateLogsConfig(newBrokerDefaults: Map[String, Object]): Unit = {
    logManager.brokerConfigUpdated()
    logManager.allLogs.foreach { log =>
      val props = mutable.Map.empty[Any, Any]
      props ++= newBrokerDefaults
      props ++= log.config.originals.asScala.filter { case (k, _) => log.config.overriddenConfigs.contains(k) }

      val logConfig = LogConfig(props.asJava, log.config.overriddenConfigs)
      log.updateConfig(logConfig)
    }
  }

  override def reconfigure(oldConfig: KafkaConfig, newConfig: KafkaConfig): Unit = {
    val currentLogConfig = logManager.currentDefaultConfig
    val origUncleanLeaderElectionEnable = logManager.currentDefaultConfig.uncleanLeaderElectionEnable
    val newBrokerDefaults = new util.HashMap[String, Object](currentLogConfig.originals)
    newConfig.valuesFromThisConfig.forEach { (k, v) =>
      if (DynamicLogConfig.ReconfigurableConfigs.contains(k)) {
        DynamicLogConfig.KafkaConfigToLogConfigName.get(k).foreach { configName =>
          if (v == null)
             newBrokerDefaults.remove(configName)
          else
            newBrokerDefaults.put(configName, v.asInstanceOf[AnyRef])
        }
      }
    }

    logManager.reconfigureDefaultLogConfig(LogConfig(newBrokerDefaults))

    updateLogsConfig(newBrokerDefaults.asScala)

    if (logManager.currentDefaultConfig.uncleanLeaderElectionEnable && !origUncleanLeaderElectionEnable) {
      server match {
        case kafkaServer: KafkaServer => kafkaServer.kafkaController.enableDefaultUncleanLeaderElection()
        case _ =>
      }
    }
  }
}

object DynamicThreadPool {
  val ReconfigurableConfigs = Set(
    KafkaConfig.NumIoThreadsProp,
    KafkaConfig.NumNetworkThreadsProp,
    KafkaConfig.NumReplicaFetchersProp,
    KafkaConfig.NumRecoveryThreadsPerDataDirProp,
    KafkaConfig.BackgroundThreadsProp)
}

class DynamicThreadPool(server: KafkaBroker) extends BrokerReconfigurable {

  override def reconfigurableConfigs: Set[String] = {
    DynamicThreadPool.ReconfigurableConfigs
  }

  override def validateReconfiguration(newConfig: KafkaConfig): Unit = {
    newConfig.values.forEach { (k, v) =>
      if (DynamicThreadPool.ReconfigurableConfigs.contains(k)) {
        val newValue = v.asInstanceOf[Int]
        val oldValue = currentValue(k)
        if (newValue != oldValue) {
          val errorMsg = s"Dynamic thread count update validation failed for $k=$v"
          if (newValue <= 0)
            throw new ConfigException(s"$errorMsg, value should be at least 1")
          if (newValue < oldValue / 2)
            throw new ConfigException(s"$errorMsg, value should be at least half the current value $oldValue")
          if (newValue > oldValue * 2)
            throw new ConfigException(s"$errorMsg, value should not be greater than double the current value $oldValue")
        }
      }
    }
  }

  override def reconfigure(oldConfig: KafkaConfig, newConfig: KafkaConfig): Unit = {
    if (newConfig.numIoThreads != oldConfig.numIoThreads)
      server.dataPlaneRequestHandlerPool.resizeThreadPool(newConfig.numIoThreads)
    if (newConfig.numNetworkThreads != oldConfig.numNetworkThreads)
      server.socketServer.resizeThreadPool(oldConfig.numNetworkThreads, newConfig.numNetworkThreads)
    if (newConfig.numReplicaFetchers != oldConfig.numReplicaFetchers)
      server.replicaManager.replicaFetcherManager.resizeThreadPool(newConfig.numReplicaFetchers)
    if (newConfig.numRecoveryThreadsPerDataDir != oldConfig.numRecoveryThreadsPerDataDir)
      server.logManager.resizeRecoveryThreadPool(newConfig.numRecoveryThreadsPerDataDir)
    if (newConfig.backgroundThreads != oldConfig.backgroundThreads)
      server.kafkaScheduler.resizeThreadPool(newConfig.backgroundThreads)
  }

  private def currentValue(name: String): Int = {
    name match {
      case KafkaConfig.NumIoThreadsProp => server.config.numIoThreads
      case KafkaConfig.NumNetworkThreadsProp => server.config.numNetworkThreads
      case KafkaConfig.NumReplicaFetchersProp => server.config.numReplicaFetchers
      case KafkaConfig.NumRecoveryThreadsPerDataDirProp => server.config.numRecoveryThreadsPerDataDir
      case KafkaConfig.BackgroundThreadsProp => server.config.backgroundThreads
      case n => throw new IllegalStateException(s"Unexpected config $n")
    }
  }
}

class DynamicMetricsReporters(brokerId: Int, server: KafkaBroker) extends Reconfigurable {

  private val dynamicConfig = server.config.dynamicConfig
  private val metrics = server.metrics
  private val propsOverride = Map[String, AnyRef](KafkaConfig.BrokerIdProp -> brokerId.toString)
  private val currentReporters = mutable.Map[String, MetricsReporter]()

  createReporters(dynamicConfig.currentKafkaConfig.getList(KafkaConfig.MetricReporterClassesProp),
    Collections.emptyMap[String, Object])

  private[server] def currentMetricsReporters: List[MetricsReporter] = currentReporters.values.toList

  override def configure(configs: util.Map[String, _]): Unit = {}

  override def reconfigurableConfigs(): util.Set[String] = {
    val configs = new util.HashSet[String]()
    configs.add(KafkaConfig.MetricReporterClassesProp)
    currentReporters.values.foreach {
      case reporter: Reconfigurable => configs.addAll(reporter.reconfigurableConfigs)
      case _ =>
    }
    configs
  }

  override def validateReconfiguration(configs: util.Map[String, _]): Unit = {
    val updatedMetricsReporters = metricsReporterClasses(configs)

    // Ensure all the reporter classes can be loaded and have a default constructor
    updatedMetricsReporters.foreach { className =>
      val clazz = Utils.loadClass(className, classOf[MetricsReporter])
      clazz.getConstructor()
    }

    // Validate the new configuration using every reconfigurable reporter instance that is not being deleted
    currentReporters.values.foreach {
      case reporter: Reconfigurable =>
        if (updatedMetricsReporters.contains(reporter.getClass.getName))
          reporter.validateReconfiguration(configs)
      case _ =>
    }
  }

  override def reconfigure(configs: util.Map[String, _]): Unit = {
    val updatedMetricsReporters = metricsReporterClasses(configs)
    val deleted = currentReporters.keySet.toSet -- updatedMetricsReporters
    deleted.foreach(removeReporter)
    currentReporters.values.foreach {
      case reporter: Reconfigurable => dynamicConfig.maybeReconfigure(reporter, dynamicConfig.currentKafkaConfig, configs)
      case _ =>
    }
    val added = updatedMetricsReporters.filterNot(currentReporters.keySet)
    createReporters(added.asJava, configs)
  }

  private def createReporters(reporterClasses: util.List[String],
                              updatedConfigs: util.Map[String, _]): Unit = {
    val props = new util.HashMap[String, AnyRef]
    updatedConfigs.forEach { (k, v) => props.put(k, v.asInstanceOf[AnyRef]) }
    propsOverride.forKeyValue { (k, v) => props.put(k, v) }
    val reporters = dynamicConfig.currentKafkaConfig.getConfiguredInstances(reporterClasses, classOf[MetricsReporter], props)
    reporters.forEach { reporter =>
      metrics.addReporter(reporter)
      currentReporters += reporter.getClass.getName -> reporter
    }
    KafkaBroker.notifyClusterListeners(server.clusterId, reporters.asScala)
    KafkaBroker.notifyMetricsReporters(server.clusterId, server.config, reporters.asScala)
  }

  private def removeReporter(className: String): Unit = {
    currentReporters.remove(className).foreach(metrics.removeReporter)
  }

  private def metricsReporterClasses(configs: util.Map[String, _]): mutable.Buffer[String] = {
    configs.get(KafkaConfig.MetricReporterClassesProp).asInstanceOf[util.List[String]].asScala
  }
}
object DynamicListenerConfig {

  val ReconfigurableConfigs = Set(
    // Listener configs
    KafkaConfig.AdvertisedListenersProp,
    KafkaConfig.ListenersProp,
    KafkaConfig.ListenerSecurityProtocolMapProp,

    // SSL configs
    KafkaConfig.PrincipalBuilderClassProp,
    KafkaConfig.SslProtocolProp,
    KafkaConfig.SslProviderProp,
    KafkaConfig.SslCipherSuitesProp,
    KafkaConfig.SslEnabledProtocolsProp,
    KafkaConfig.SslKeystoreTypeProp,
    KafkaConfig.SslKeystoreLocationProp,
    KafkaConfig.SslKeystorePasswordProp,
    KafkaConfig.SslKeyPasswordProp,
    KafkaConfig.SslTruststoreTypeProp,
    KafkaConfig.SslTruststoreLocationProp,
    KafkaConfig.SslTruststorePasswordProp,
    KafkaConfig.SslKeyManagerAlgorithmProp,
    KafkaConfig.SslTrustManagerAlgorithmProp,
    KafkaConfig.SslEndpointIdentificationAlgorithmProp,
    KafkaConfig.SslSecureRandomImplementationProp,
    KafkaConfig.SslClientAuthProp,
    KafkaConfig.SslEngineFactoryClassProp,

    // SASL configs
    KafkaConfig.SaslMechanismInterBrokerProtocolProp,
    KafkaConfig.SaslJaasConfigProp,
    KafkaConfig.SaslEnabledMechanismsProp,
    KafkaConfig.SaslKerberosServiceNameProp,
    KafkaConfig.SaslKerberosKinitCmdProp,
    KafkaConfig.SaslKerberosTicketRenewWindowFactorProp,
    KafkaConfig.SaslKerberosTicketRenewJitterProp,
    KafkaConfig.SaslKerberosMinTimeBeforeReloginProp,
    KafkaConfig.SaslKerberosPrincipalToLocalRulesProp,
    KafkaConfig.SaslLoginRefreshWindowFactorProp,
    KafkaConfig.SaslLoginRefreshWindowJitterProp,
    KafkaConfig.SaslLoginRefreshMinPeriodSecondsProp,
    KafkaConfig.SaslLoginRefreshBufferSecondsProp,

    // Connection limit configs
    KafkaConfig.MaxConnectionsProp,
    KafkaConfig.MaxConnectionCreationRateProp
  )
}

class DynamicClientQuotaCallback(brokerId: Int, server: KafkaBroker) extends Reconfigurable {

  override def configure(configs: util.Map[String, _]): Unit = {}

  override def reconfigurableConfigs(): util.Set[String] = {
    val configs = new util.HashSet[String]()
    server.quotaManagers.clientQuotaCallback.foreach {
      case callback: Reconfigurable => configs.addAll(callback.reconfigurableConfigs)
      case _ =>
    }
    configs
  }

  override def validateReconfiguration(configs: util.Map[String, _]): Unit = {
    server.quotaManagers.clientQuotaCallback.foreach {
      case callback: Reconfigurable => callback.validateReconfiguration(configs)
      case _ =>
    }
  }

  override def reconfigure(configs: util.Map[String, _]): Unit = {
    val config = server.config
    server.quotaManagers.clientQuotaCallback.foreach {
      case callback: Reconfigurable =>
        config.dynamicConfig.maybeReconfigure(callback, config.dynamicConfig.currentKafkaConfig, configs)
        true
      case _ => false
    }
  }
}

class DynamicListenerConfig(server: KafkaBroker) extends BrokerReconfigurable with Logging {

  override def reconfigurableConfigs: Set[String] = {
    DynamicListenerConfig.ReconfigurableConfigs
  }

  def validateReconfiguration(newConfig: KafkaConfig): Unit = {
    val oldConfig = server.config
    if (!oldConfig.requiresZookeeper) {
      throw new ConfigException("Dynamic reconfiguration of listeners is not yet supported when using a Raft-based metadata quorum")
    }
    val newListeners = listenersToMap(newConfig.listeners)
    val newAdvertisedListeners = listenersToMap(newConfig.advertisedListeners)
    val oldListeners = listenersToMap(oldConfig.listeners)
    if (!newAdvertisedListeners.keySet.subsetOf(newListeners.keySet))
      throw new ConfigException(s"Advertised listeners '$newAdvertisedListeners' must be a subset of listeners '$newListeners'")
    if (!newListeners.keySet.subsetOf(newConfig.listenerSecurityProtocolMap.keySet))
      throw new ConfigException(s"Listeners '$newListeners' must be subset of listener map '${newConfig.listenerSecurityProtocolMap}'")
    newListeners.keySet.intersect(oldListeners.keySet).foreach { listenerName =>
      def immutableListenerConfigs(kafkaConfig: KafkaConfig, prefix: String): Map[String, AnyRef] = {
        kafkaConfig.originalsWithPrefix(prefix, true).asScala.filter { case (key, _) =>
          // skip the reconfigurable configs
          !DynamicSecurityConfigs.contains(key) && !SocketServer.ListenerReconfigurableConfigs.contains(key)
        }
      }
      if (immutableListenerConfigs(newConfig, listenerName.configPrefix) != immutableListenerConfigs(oldConfig, listenerName.configPrefix))
        throw new ConfigException(s"Configs cannot be updated dynamically for existing listener $listenerName, " +
          "restart broker or create a new listener for update")
      if (oldConfig.listenerSecurityProtocolMap(listenerName) != newConfig.listenerSecurityProtocolMap(listenerName))
        throw new ConfigException(s"Security protocol cannot be updated for existing listener $listenerName")
    }
    if (!newAdvertisedListeners.contains(newConfig.interBrokerListenerName))
      throw new ConfigException(s"Advertised listener must be specified for inter-broker listener ${newConfig.interBrokerListenerName}")
  }

  def reconfigure(oldConfig: KafkaConfig, newConfig: KafkaConfig): Unit = {
    val newListeners = newConfig.listeners
    val newListenerMap = listenersToMap(newListeners)
    val oldListeners = oldConfig.listeners
    val oldListenerMap = listenersToMap(oldListeners)
    val listenersRemoved = oldListeners.filterNot(e => newListenerMap.contains(e.listenerName))
    val listenersAdded = newListeners.filterNot(e => oldListenerMap.contains(e.listenerName))

    // Clear SASL login cache to force re-login
    if (listenersAdded.nonEmpty || listenersRemoved.nonEmpty)
      LoginManager.closeAll()

    server.socketServer.removeListeners(listenersRemoved)
    if (listenersAdded.nonEmpty)
      server.socketServer.addListeners(listenersAdded)

    server match {
      case kafkaServer: KafkaServer => kafkaServer.kafkaController.updateBrokerInfo(kafkaServer.createBrokerInfo)
      case _ =>
    }
  }

  private def listenersToMap(listeners: Seq[EndPoint]): Map[ListenerName, EndPoint] =
    listeners.map(e => (e.listenerName, e)).toMap

}


<|MERGE_RESOLUTION|>--- conflicted
+++ resolved
@@ -603,11 +603,7 @@
 
     if (!validateOnly) {
       info(s"Reconfiguring $reconfigurable, updated configs: $updatedConfigNames " +
-<<<<<<< HEAD
-        s"custom configs: ${ConfigUtils.configMapToRedactedString(newCustomConfigs, KafkaConfig.configDef)}")
-=======
            s"custom configs: ${ConfigUtils.configMapToRedactedString(newCustomConfigs, KafkaConfig.configDef)}")
->>>>>>> 2594686c
       reconfigurable.reconfigure(newConfigs)
     }
   }
