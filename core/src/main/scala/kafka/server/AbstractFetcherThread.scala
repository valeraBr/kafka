/**
 * Licensed to the Apache Software Foundation (ASF) under one or more
 * contributor license agreements.  See the NOTICE file distributed with
 * this work for additional information regarding copyright ownership.
 * The ASF licenses this file to You under the Apache License, Version 2.0
 * (the "License"); you may not use this file except in compliance with
 * the License.  You may obtain a copy of the License at
 *
 * http://www.apache.org/licenses/LICENSE-2.0
 *
 * Unless required by applicable law or agreed to in writing, software
 * distributed under the License is distributed on an "AS IS" BASIS,
 * WITHOUT WARRANTIES OR CONDITIONS OF ANY KIND, either express or implied.
 * See the License for the specific language governing permissions and
 * limitations under the License.
 */

package kafka.server

import kafka.common.ClientIdAndBroker
import kafka.metrics.KafkaMetricsGroup
import kafka.server.AbstractFetcherThread.{ReplicaFetch, ResultWithPartitions}
import kafka.utils.CoreUtils.inLock
import kafka.utils.Implicits._
import kafka.utils.{DelayedItem, Logging, Pool}
import org.apache.kafka.common.errors._
import org.apache.kafka.common.internals.PartitionStates
import org.apache.kafka.common.message.OffsetForLeaderEpochResponseData.EpochEndOffset
import org.apache.kafka.common.message.FetchResponseData.PartitionData
import org.apache.kafka.common.message.{FetchResponseData, OffsetForLeaderEpochRequestData}
import org.apache.kafka.common.protocol.Errors
import org.apache.kafka.common.record.{FileRecords, MemoryRecords, Records}
import org.apache.kafka.common.requests.OffsetsForLeaderEpochResponse.{UNDEFINED_EPOCH, UNDEFINED_EPOCH_OFFSET}
import org.apache.kafka.common.requests._
import org.apache.kafka.common.{InvalidRecordException, TopicPartition, Uuid}
import org.apache.kafka.server.common.OffsetAndEpoch
import org.apache.kafka.server.util.ShutdownableThread
import org.apache.kafka.storage.internals.log.LogAppendInfo

import java.nio.ByteBuffer
import java.util
import java.util.Optional
import java.util.concurrent.TimeUnit
import java.util.concurrent.atomic.AtomicLong
import java.util.concurrent.locks.ReentrantLock
import scala.collection.{Map, Set, mutable}
import scala.compat.java8.OptionConverters._
import scala.jdk.CollectionConverters._
import scala.math._

/**
 * Abstract class for fetching data from multiple partitions from the same broker.
 */
abstract class AbstractFetcherThread(name: String,
                                     clientId: String,
                                     val leader: LeaderEndPoint,
                                     failedPartitions: FailedPartitions,
                                     val fetchTierStateMachine: TierStateMachine,
                                     fetchBackOffMs: Int = 0,
                                     isInterruptible: Boolean = true,
                                     val brokerTopicStats: BrokerTopicStats) //BrokerTopicStats's lifecycle managed by ReplicaManager
  extends ShutdownableThread(name, isInterruptible) with Logging {

  this.logIdent = this.logPrefix

  type FetchData = FetchResponseData.PartitionData
  type EpochData = OffsetForLeaderEpochRequestData.OffsetForLeaderPartition

  private val partitionStates = new PartitionStates[PartitionFetchState]
  protected val partitionMapLock = new ReentrantLock
  private val partitionMapCond = partitionMapLock.newCondition()

  private val metricId = ClientIdAndBroker(clientId, leader.brokerEndPoint().host, leader.brokerEndPoint().port)
  val fetcherStats = new FetcherStats(metricId)
  val fetcherLagStats = new FetcherLagStats(metricId)

  /* callbacks to be defined in subclass */

  // process fetched data
  protected def processPartitionData(topicPartition: TopicPartition,
                                     fetchOffset: Long,
                                     partitionData: FetchData): Option[LogAppendInfo]

  protected def truncate(topicPartition: TopicPartition, truncationState: OffsetTruncationState): Unit

  protected def truncateFullyAndStartAt(topicPartition: TopicPartition, offset: Long): Unit

  protected def latestEpoch(topicPartition: TopicPartition): Option[Int]

  protected def logStartOffset(topicPartition: TopicPartition): Long

  protected def logEndOffset(topicPartition: TopicPartition): Long

  protected def endOffsetForEpoch(topicPartition: TopicPartition, epoch: Int): Option[OffsetAndEpoch]

  protected val isOffsetForLeaderEpochSupported: Boolean

  override def shutdown(): Unit = {
    initiateShutdown()
    inLock(partitionMapLock) {
      partitionMapCond.signalAll()
    }
    awaitShutdown()

    // we don't need the lock since the thread has finished shutdown and metric removal is safe
    fetcherStats.unregister()
    fetcherLagStats.unregister()
  }

  override def doWork(): Unit = {
    maybeTruncate()
    maybeFetch()
  }

  private def maybeFetch(): Unit = {
    val fetchRequestOpt = inLock(partitionMapLock) {
      val ResultWithPartitions(fetchRequestOpt, partitionsWithError) = leader.buildFetch(partitionStates.partitionStateMap.asScala)

      handlePartitionsWithErrors(partitionsWithError, "maybeFetch")

      if (fetchRequestOpt.isEmpty) {
        trace(s"There are no active partitions. Back off for $fetchBackOffMs ms before sending a fetch request")
        partitionMapCond.await(fetchBackOffMs, TimeUnit.MILLISECONDS)
      }

      fetchRequestOpt
    }

    fetchRequestOpt.foreach { case ReplicaFetch(sessionPartitions, fetchRequest) =>
      processFetchRequest(sessionPartitions, fetchRequest)
    }
  }

  // deal with partitions with errors, potentially due to leadership changes
  private def handlePartitionsWithErrors(partitions: Iterable[TopicPartition], methodName: String): Unit = {
    if (partitions.nonEmpty) {
      debug(s"Handling errors in $methodName for partitions $partitions")
      delayPartitions(partitions, fetchBackOffMs)
    }
  }

  /**
   * Builds offset for leader epoch requests for partitions that are in the truncating phase based
   * on latest epochs of the future replicas (the one that is fetching)
   */
  private def fetchTruncatingPartitions(): (Map[TopicPartition, EpochData], Set[TopicPartition]) = inLock(partitionMapLock) {
    val partitionsWithEpochs = mutable.Map.empty[TopicPartition, EpochData]
    val partitionsWithoutEpochs = mutable.Set.empty[TopicPartition]

    partitionStates.partitionStateMap.forEach { (tp, state) =>
      if (state.isTruncating) {
        latestEpoch(tp) match {
          case Some(epoch) if isOffsetForLeaderEpochSupported =>
            partitionsWithEpochs += tp -> new EpochData()
              .setPartition(tp.partition)
              .setCurrentLeaderEpoch(state.currentLeaderEpoch)
              .setLeaderEpoch(epoch)
          case _ =>
            partitionsWithoutEpochs += tp
        }
      }
    }

    (partitionsWithEpochs, partitionsWithoutEpochs)
  }

  private def maybeTruncate(): Unit = {
    val (partitionsWithEpochs, partitionsWithoutEpochs) = fetchTruncatingPartitions()
    if (partitionsWithEpochs.nonEmpty) {
      truncateToEpochEndOffsets(partitionsWithEpochs)
    }
    if (partitionsWithoutEpochs.nonEmpty) {
      truncateToHighWatermark(partitionsWithoutEpochs)
    }
  }

  private def doTruncate(topicPartition: TopicPartition, truncationState: OffsetTruncationState): Boolean = {
    try {
      truncate(topicPartition, truncationState)
      true
    }
    catch {
      case e: KafkaStorageException =>
        error(s"Failed to truncate $topicPartition at offset ${truncationState.offset}", e)
        markPartitionFailed(topicPartition)
        false
      case t: Throwable =>
        error(s"Unexpected error occurred during truncation for $topicPartition "
          + s"at offset ${truncationState.offset}", t)
        markPartitionFailed(topicPartition)
        false
    }
  }

  /**
   * - Build a leader epoch fetch based on partitions that are in the Truncating phase
   * - Send OffsetsForLeaderEpochRequest, retrieving the latest offset for each partition's
   * leader epoch. This is the offset the follower should truncate to ensure
   * accurate log replication.
   * - Finally truncate the logs for partitions in the truncating phase and mark the
   * truncation complete. Do this within a lock to ensure no leadership changes can
   * occur during truncation.
   */
  private def truncateToEpochEndOffsets(latestEpochsForPartitions: Map[TopicPartition, EpochData]): Unit = {
    val endOffsets = leader.fetchEpochEndOffsets(latestEpochsForPartitions)
    //Ensure we hold a lock during truncation.
    inLock(partitionMapLock) {
      //Check no leadership and no leader epoch changes happened whilst we were unlocked, fetching epochs
      val epochEndOffsets = endOffsets.filter { case (tp, _) =>
        val curPartitionState = partitionStates.stateValue(tp)
        val partitionEpochRequest = latestEpochsForPartitions.getOrElse(tp, {
          throw new IllegalStateException(
            s"Leader replied with partition $tp not requested in OffsetsForLeaderEpoch request")
        })
        val leaderEpochInRequest = partitionEpochRequest.currentLeaderEpoch
        curPartitionState != null && leaderEpochInRequest == curPartitionState.currentLeaderEpoch
      }

      val ResultWithPartitions(fetchOffsets, partitionsWithError) = maybeTruncateToEpochEndOffsets(epochEndOffsets, latestEpochsForPartitions)
      handlePartitionsWithErrors(partitionsWithError, "truncateToEpochEndOffsets")
      updateFetchOffsetAndMaybeMarkTruncationComplete(fetchOffsets)
    }
  }

  // Visibility for unit tests
  protected[server] def truncateOnFetchResponse(epochEndOffsets: Map[TopicPartition, EpochEndOffset]): Unit = {
    inLock(partitionMapLock) {
      val ResultWithPartitions(fetchOffsets, partitionsWithError) = maybeTruncateToEpochEndOffsets(epochEndOffsets, Map.empty)
      handlePartitionsWithErrors(partitionsWithError, "truncateOnFetchResponse")
      updateFetchOffsetAndMaybeMarkTruncationComplete(fetchOffsets)
    }
  }

  // Visible for testing
  private[server] def truncateToHighWatermark(partitions: Set[TopicPartition]): Unit = inLock(partitionMapLock) {
    val fetchOffsets = mutable.HashMap.empty[TopicPartition, OffsetTruncationState]

    for (tp <- partitions) {
      val partitionState = partitionStates.stateValue(tp)
      if (partitionState != null) {
        val highWatermark = partitionState.fetchOffset
        val truncationState = OffsetTruncationState(highWatermark, truncationCompleted = true)

        info(s"Truncating partition $tp with $truncationState due to local high watermark $highWatermark")
        if (doTruncate(tp, truncationState))
          fetchOffsets.put(tp, truncationState)
      }
    }

    updateFetchOffsetAndMaybeMarkTruncationComplete(fetchOffsets)
  }

  private def maybeTruncateToEpochEndOffsets(fetchedEpochs: Map[TopicPartition, EpochEndOffset],
                                             latestEpochsForPartitions: Map[TopicPartition, EpochData]): ResultWithPartitions[Map[TopicPartition, OffsetTruncationState]] = {
    val fetchOffsets = mutable.HashMap.empty[TopicPartition, OffsetTruncationState]
    val partitionsWithError = mutable.HashSet.empty[TopicPartition]

    fetchedEpochs.forKeyValue { (tp, leaderEpochOffset) =>
      if (partitionStates.contains(tp)) {
        Errors.forCode(leaderEpochOffset.errorCode) match {
          case Errors.NONE =>
            val offsetTruncationState = getOffsetTruncationState(tp, leaderEpochOffset)
            info(s"Truncating partition $tp with $offsetTruncationState due to leader epoch and offset $leaderEpochOffset")
            if (doTruncate(tp, offsetTruncationState))
              fetchOffsets.put(tp, offsetTruncationState)

          case Errors.FENCED_LEADER_EPOCH =>
            val currentLeaderEpoch = latestEpochsForPartitions.get(tp)
              .map(epochEndOffset => Int.box(epochEndOffset.currentLeaderEpoch)).asJava
            if (onPartitionFenced(tp, currentLeaderEpoch))
              partitionsWithError += tp

          case error =>
            info(s"Retrying leaderEpoch request for partition $tp as the leader reported an error: $error")
            partitionsWithError += tp
        }
      } else {
        // Partitions may have been removed from the fetcher while the thread was waiting for fetch
        // response. Removed partitions are filtered out while holding `partitionMapLock` to ensure that we
        // don't update state for any partition that may have already been migrated to another thread.
        trace(s"Ignoring epoch offsets for partition $tp since it has been removed from this fetcher thread.")
      }
    }

    ResultWithPartitions(fetchOffsets, partitionsWithError)
  }

  /**
   * remove the partition if the partition state is NOT updated. Otherwise, keep the partition active.
   *
   * @return true if the epoch in this thread is updated. otherwise, false
   */
  private def onPartitionFenced(tp: TopicPartition, requestEpoch: Optional[Integer]): Boolean = inLock(partitionMapLock) {
    Option(partitionStates.stateValue(tp)).exists { currentFetchState =>
      val currentLeaderEpoch = currentFetchState.currentLeaderEpoch
      if (requestEpoch.isPresent && requestEpoch.get == currentLeaderEpoch) {
        info(s"Partition $tp has an older epoch ($currentLeaderEpoch) than the current leader. Will await " +
          s"the new LeaderAndIsr state before resuming fetching.")
        markPartitionFailed(tp)
        false
      } else {
        info(s"Partition $tp has a newer epoch ($currentLeaderEpoch) than the current leader. Retry the partition later.")
        true
      }
    }
  }

  private def processFetchRequest(sessionPartitions: util.Map[TopicPartition, FetchRequest.PartitionData],
                                  fetchRequest: FetchRequest.Builder): Unit = {
    val partitionsWithError = mutable.Set[TopicPartition]()
    val divergingEndOffsets = mutable.Map.empty[TopicPartition, EpochEndOffset]
    var responseData: Map[TopicPartition, FetchData] = Map.empty

    try {
      trace(s"Sending fetch request $fetchRequest")
      responseData = leader.fetch(fetchRequest)
    } catch {
      case t: Throwable =>
        if (isRunning) {
          warn(s"Error in response for fetch request $fetchRequest", t)
          inLock(partitionMapLock) {
            partitionsWithError ++= partitionStates.partitionSet.asScala
          }
        }
    }
    fetcherStats.requestRate.mark()

    if (responseData.nonEmpty) {
      // process fetched data
      inLock(partitionMapLock) {
        responseData.forKeyValue { (topicPartition, partitionData) =>
          Option(partitionStates.stateValue(topicPartition)).foreach { currentFetchState =>
            // It's possible that a partition is removed and re-added or truncated when there is a pending fetch request.
            // In this case, we only want to process the fetch response if the partition state is ready for fetch and
            // the current offset is the same as the offset requested.
            val fetchPartitionData = sessionPartitions.get(topicPartition)
            if (fetchPartitionData != null && fetchPartitionData.fetchOffset == currentFetchState.fetchOffset && currentFetchState.isReadyForFetch) {
              Errors.forCode(partitionData.errorCode) match {
                case Errors.NONE =>
                  try {
                    if (leader.isTruncationOnFetchSupported && FetchResponse.isDivergingEpoch(partitionData)) {
                      // If a diverging epoch is present, we truncate the log of the replica
                      // but we don't process the partition data in order to not update the
                      // low/high watermarks until the truncation is actually done. Those will
                      // be updated by the next fetch.
                      divergingEndOffsets += topicPartition -> new EpochEndOffset()
                        .setPartition(topicPartition.partition)
                        .setErrorCode(Errors.NONE.code)
                        .setLeaderEpoch(partitionData.divergingEpoch.epoch)
                        .setEndOffset(partitionData.divergingEpoch.endOffset)
                    } else {
                      // Once we hand off the partition data to the subclass, we can't mess with it any more in this thread
                      val logAppendInfoOpt = processPartitionData(
                        topicPartition,
                        currentFetchState.fetchOffset,
                        partitionData
                      )

                      logAppendInfoOpt.foreach { logAppendInfo =>
                        val validBytes = logAppendInfo.validBytes
                        val nextOffset = if (validBytes > 0) logAppendInfo.lastOffset + 1 else currentFetchState.fetchOffset
                        val lag = Math.max(0L, partitionData.highWatermark - nextOffset)
                        fetcherLagStats.getAndMaybePut(topicPartition).lag = lag

                        // ReplicaDirAlterThread may have removed topicPartition from the partitionStates after processing the partition data
                        if (validBytes > 0 && partitionStates.contains(topicPartition)) {
                          // Update partitionStates only if there is no exception during processPartitionData
                          val newFetchState = PartitionFetchState(currentFetchState.topicId, nextOffset, Some(lag),
                            currentFetchState.currentLeaderEpoch, state = Fetching,
                            logAppendInfo.lastLeaderEpoch.asScala)
                          partitionStates.updateAndMoveToEnd(topicPartition, newFetchState)
                          fetcherStats.byteRate.mark(validBytes)
                        }
                      }
                    }
                  } catch {
                    case ime@(_: CorruptRecordException | _: InvalidRecordException) =>
                      // we log the error and continue. This ensures two things
                      // 1. If there is a corrupt message in a topic partition, it does not bring the fetcher thread
                      //    down and cause other topic partition to also lag
                      // 2. If the message is corrupt due to a transient state in the log (truncation, partial writes
                      //    can cause this), we simply continue and should get fixed in the subsequent fetches
                      error(s"Found invalid messages during fetch for partition $topicPartition " +
                        s"offset ${currentFetchState.fetchOffset}", ime)
                      partitionsWithError += topicPartition
                    case e: KafkaStorageException =>
                      error(s"Error while processing data for partition $topicPartition " +
                        s"at offset ${currentFetchState.fetchOffset}", e)
                      markPartitionFailed(topicPartition)
                    case t: Throwable =>
                      // stop monitoring this partition and add it to the set of failed partitions
                      error(s"Unexpected error occurred while processing data for partition $topicPartition " +
                        s"at offset ${currentFetchState.fetchOffset}", t)
                      markPartitionFailed(topicPartition)
                  }
                case Errors.OFFSET_OUT_OF_RANGE =>
                  if (!handleOutOfRangeError(topicPartition, currentFetchState, fetchPartitionData.currentLeaderEpoch))
                    partitionsWithError += topicPartition

                case Errors.UNKNOWN_LEADER_EPOCH =>
                  debug(s"Remote broker has a smaller leader epoch for partition $topicPartition than " +
                    s"this replica's current leader epoch of ${currentFetchState.currentLeaderEpoch}.")
                  partitionsWithError += topicPartition

                case Errors.FENCED_LEADER_EPOCH =>
                  if (onPartitionFenced(topicPartition, fetchPartitionData.currentLeaderEpoch))
                    partitionsWithError += topicPartition

                case Errors.OFFSET_MOVED_TO_TIERED_STORAGE =>
                  debug(s"Received error ${Errors.OFFSET_MOVED_TO_TIERED_STORAGE}, " +
                    s"at fetch offset: ${currentFetchState.fetchOffset}, " + s"topic-partition: $topicPartition")
                  if (!handleOffsetsMovedToTieredStorage(topicPartition, currentFetchState, fetchPartitionData.currentLeaderEpoch, partitionData))
                    partitionsWithError += topicPartition

                case Errors.NOT_LEADER_OR_FOLLOWER =>
                  debug(s"Remote broker is not the leader for partition $topicPartition, which could indicate " +
                    "that the partition is being moved")
                  partitionsWithError += topicPartition

                case Errors.UNKNOWN_TOPIC_OR_PARTITION =>
                  warn(s"Received ${Errors.UNKNOWN_TOPIC_OR_PARTITION} from the leader for partition $topicPartition. " +
                    "This error may be returned transiently when the partition is being created or deleted, but it is not " +
                    "expected to persist.")
                  partitionsWithError += topicPartition

                case Errors.UNKNOWN_TOPIC_ID =>
                  warn(s"Received ${Errors.UNKNOWN_TOPIC_ID} from the leader for partition $topicPartition. " +
                    "This error may be returned transiently when the partition is being created or deleted, but it is not " +
                    "expected to persist.")
                  partitionsWithError += topicPartition

                case Errors.INCONSISTENT_TOPIC_ID =>
                  warn(s"Received ${Errors.INCONSISTENT_TOPIC_ID} from the leader for partition $topicPartition. " +
                    "This error may be returned transiently when the partition is being created or deleted, but it is not " +
                    "expected to persist.")
                  partitionsWithError += topicPartition

                case partitionError =>
                  error(s"Error for partition $topicPartition at offset ${currentFetchState.fetchOffset}", partitionError.exception)
                  partitionsWithError += topicPartition
              }
            }
          }
        }
      }
    }

    if (divergingEndOffsets.nonEmpty)
      truncateOnFetchResponse(divergingEndOffsets)
    if (partitionsWithError.nonEmpty) {
      handlePartitionsWithErrors(partitionsWithError, "processFetchRequest")
    }
  }

  /**
   * This is used to mark partitions for truncation in ReplicaAlterLogDirsThread after leader
   * offsets are known.
   */
  def markPartitionsForTruncation(topicPartition: TopicPartition, truncationOffset: Long): Unit = {
    partitionMapLock.lockInterruptibly()
    try {
      Option(partitionStates.stateValue(topicPartition)).foreach { state =>
        val newState = PartitionFetchState(state.topicId, math.min(truncationOffset, state.fetchOffset),
          state.lag, state.currentLeaderEpoch, state.delay, state = Truncating,
          lastFetchedEpoch = None)
        partitionStates.updateAndMoveToEnd(topicPartition, newState)
        partitionMapCond.signalAll()
      }
    } finally partitionMapLock.unlock()
  }

  private def markPartitionFailed(topicPartition: TopicPartition): Unit = {
    partitionMapLock.lock()
    try {
      failedPartitions.add(topicPartition)
      removePartitions(Set(topicPartition))
    } finally partitionMapLock.unlock()
    warn(s"Partition $topicPartition marked as failed")
  }

  /**
   * Returns initial partition fetch state based on current state and the provided `initialFetchState`.
   * From IBP 2.7 onwards, we can rely on truncation based on diverging data returned in fetch responses.
   * For older versions, we can skip the truncation step iff the leader epoch matches the existing epoch.
   */
  private def partitionFetchState(tp: TopicPartition, initialFetchState: InitialFetchState, currentState: PartitionFetchState): PartitionFetchState = {
    if (currentState != null && currentState.currentLeaderEpoch == initialFetchState.currentLeaderEpoch) {
      currentState
    } else if (initialFetchState.initOffset < 0) {
      fetchOffsetAndTruncate(tp, initialFetchState.topicId, initialFetchState.currentLeaderEpoch)
    } else if (leader.isTruncationOnFetchSupported) {
      // With old message format, `latestEpoch` will be empty and we use Truncating state
      // to truncate to high watermark.
      val lastFetchedEpoch = latestEpoch(tp)
      val state = if (lastFetchedEpoch.nonEmpty) Fetching else Truncating
      PartitionFetchState(initialFetchState.topicId, initialFetchState.initOffset, None, initialFetchState.currentLeaderEpoch,
        state, lastFetchedEpoch)
    } else {
      PartitionFetchState(initialFetchState.topicId, initialFetchState.initOffset, None, initialFetchState.currentLeaderEpoch,
        state = Truncating, lastFetchedEpoch = None)
    }
  }

  def addPartitions(initialFetchStates: Map[TopicPartition, InitialFetchState]): Set[TopicPartition] = {
    partitionMapLock.lockInterruptibly()
    try {
      failedPartitions.removeAll(initialFetchStates.keySet)

      initialFetchStates.forKeyValue { (tp, initialFetchState) =>
        val currentState = partitionStates.stateValue(tp)
        val updatedState = partitionFetchState(tp, initialFetchState, currentState)
        partitionStates.updateAndMoveToEnd(tp, updatedState)
      }

      partitionMapCond.signalAll()
      initialFetchStates.keySet
    } finally partitionMapLock.unlock()
  }

  def maybeUpdateTopicIds(partitions: Set[TopicPartition], topicIds: String => Option[Uuid]): Unit = {
    partitionMapLock.lockInterruptibly()
    try {
      partitions.foreach { tp =>
        val currentState = partitionStates.stateValue(tp)
        if (currentState != null) {
          val updatedState = currentState.updateTopicId(topicIds(tp.topic))
          partitionStates.update(tp, updatedState)
        }
      }
      partitionMapCond.signalAll()
    } finally partitionMapLock.unlock()
  }

  /**
   * Loop through all partitions, updating their fetch offset and maybe marking them as
   * truncation completed if their offsetTruncationState indicates truncation completed
   *
   * @param fetchOffsets the partitions to update fetch offset and maybe mark truncation complete
   */
  private def updateFetchOffsetAndMaybeMarkTruncationComplete(fetchOffsets: Map[TopicPartition, OffsetTruncationState]): Unit = {
    val newStates: Map[TopicPartition, PartitionFetchState] = partitionStates.partitionStateMap.asScala
      .map { case (topicPartition, currentFetchState) =>
        val maybeTruncationComplete = fetchOffsets.get(topicPartition) match {
          case Some(offsetTruncationState) =>
            val lastFetchedEpoch = latestEpoch(topicPartition)
            val state = if (leader.isTruncationOnFetchSupported || offsetTruncationState.truncationCompleted)
              Fetching
            else
              Truncating
            PartitionFetchState(currentFetchState.topicId, offsetTruncationState.offset, currentFetchState.lag,
              currentFetchState.currentLeaderEpoch, currentFetchState.delay, state, lastFetchedEpoch)
          case None => currentFetchState
        }
        (topicPartition, maybeTruncationComplete)
      }
    partitionStates.set(newStates.asJava)
  }

  /**
   * Called from ReplicaFetcherThread and ReplicaAlterLogDirsThread maybeTruncate for each topic
   * partition. Returns truncation offset and whether this is the final offset to truncate to
   *
   * For each topic partition, the offset to truncate to is calculated based on leader's returned
   * epoch and offset:
   *  -- If the leader replied with undefined epoch offset, we must use the high watermark. This can
   *  happen if 1) the leader is still using message format older than IBP_0_11_0; 2) the follower
   *  requested leader epoch < the first leader epoch known to the leader.
   *  -- If the leader replied with the valid offset but undefined leader epoch, we truncate to
   *  leader's offset if it is lower than follower's Log End Offset. This may happen if the
   *  leader is on the inter-broker protocol version < IBP_2_0_IV0
   *  -- If the leader replied with leader epoch not known to the follower, we truncate to the
   *  end offset of the largest epoch that is smaller than the epoch the leader replied with, and
   *  send OffsetsForLeaderEpochRequest with that leader epoch. In a more rare case, where the
   *  follower was not tracking epochs smaller than the epoch the leader replied with, we
   *  truncate the leader's offset (and do not send any more leader epoch requests).
   *  -- Otherwise, truncate to min(leader's offset, end offset on the follower for epoch that
   *  leader replied with, follower's Log End Offset).
   *
   * @param tp                Topic partition
   * @param leaderEpochOffset Epoch end offset received from the leader for this topic partition
   */
  private def getOffsetTruncationState(tp: TopicPartition,
                                       leaderEpochOffset: EpochEndOffset): OffsetTruncationState = inLock(partitionMapLock) {
    if (leaderEpochOffset.endOffset == UNDEFINED_EPOCH_OFFSET) {
      // truncate to initial offset which is the high watermark for follower replica. For
      // future replica, it is either high watermark of the future replica or current
      // replica's truncation offset (when the current replica truncates, it forces future
      // replica's partition state to 'truncating' and sets initial offset to its truncation offset)
      warn(s"Based on replica's leader epoch, leader replied with an unknown offset in $tp. " +
        s"The initial fetch offset ${partitionStates.stateValue(tp).fetchOffset} will be used for truncation.")
      OffsetTruncationState(partitionStates.stateValue(tp).fetchOffset, truncationCompleted = true)
    } else if (leaderEpochOffset.leaderEpoch == UNDEFINED_EPOCH) {
      // either leader or follower or both use inter-broker protocol version < IBP_2_0_IV0
      // (version 0 of OffsetForLeaderEpoch request/response)
      warn(s"Leader or replica is on protocol version where leader epoch is not considered in the OffsetsForLeaderEpoch response. " +
        s"The leader's offset ${leaderEpochOffset.endOffset} will be used for truncation in $tp.")
      OffsetTruncationState(min(leaderEpochOffset.endOffset, logEndOffset(tp)), truncationCompleted = true)
    } else {
      val replicaEndOffset = logEndOffset(tp)

      // get (leader epoch, end offset) pair that corresponds to the largest leader epoch
      // less than or equal to the requested epoch.
      endOffsetForEpoch(tp, leaderEpochOffset.leaderEpoch) match {
        case Some(offsetAndEpoch) =>
          val followerEndOffset = offsetAndEpoch.offset
          val followerEpoch = offsetAndEpoch.leaderEpoch
          if (followerEpoch != leaderEpochOffset.leaderEpoch) {
            // the follower does not know about the epoch that leader replied with
            // we truncate to the end offset of the largest epoch that is smaller than the
            // epoch the leader replied with, and send another offset for leader epoch request
            val intermediateOffsetToTruncateTo = min(followerEndOffset, replicaEndOffset)
            info(s"Based on replica's leader epoch, leader replied with epoch ${leaderEpochOffset.leaderEpoch} " +
              s"unknown to the replica for $tp. " +
              s"Will truncate to $intermediateOffsetToTruncateTo and send another leader epoch request to the leader.")
            OffsetTruncationState(intermediateOffsetToTruncateTo, truncationCompleted = false)
          } else {
            val offsetToTruncateTo = min(followerEndOffset, leaderEpochOffset.endOffset)
            OffsetTruncationState(min(offsetToTruncateTo, replicaEndOffset), truncationCompleted = true)
          }
        case None =>
          // This can happen if the follower was not tracking leader epochs at that point (before the
          // upgrade, or if this broker is new). Since the leader replied with epoch <
          // requested epoch from follower, so should be safe to truncate to leader's
          // offset (this is the same behavior as post-KIP-101 and pre-KIP-279)
          warn(s"Based on replica's leader epoch, leader replied with epoch ${leaderEpochOffset.leaderEpoch} " +
            s"below any replica's tracked epochs for $tp. " +
            s"The leader's offset only ${leaderEpochOffset.endOffset} will be used for truncation.")
          OffsetTruncationState(min(leaderEpochOffset.endOffset, replicaEndOffset), truncationCompleted = true)
      }
    }
  }

  /**
   * Handle a partition whose offset is out of range and return a new fetch offset.
   */
<<<<<<< HEAD
  private def fetchOffsetAndTruncate(topicPartition: TopicPartition, topicId: Option[Uuid], currentLeaderEpoch: Int): PartitionFetchState = {
=======
  private def fetchOffsetAndApplyTruncateAndBuild(topicPartition: TopicPartition,
                                                  topicId: Option[Uuid],
                                                  currentLeaderEpoch: Int,
                                                  truncateAndBuild: => OffsetAndEpoch => Long,
                                                  fetchFromLocalLogStartOffset: Boolean = true): PartitionFetchState = {
>>>>>>> 2fad1652
    val replicaEndOffset = logEndOffset(topicPartition)

    /**
     * Unclean leader election: A follower goes down, in the meanwhile the leader keeps appending messages. The follower comes back up
     * and before it has completely caught up with the leader's logs, all replicas in the ISR go down. The follower is now uncleanly
     * elected as the new leader, and it starts appending messages from the client. The old leader comes back up, becomes a follower
     * and it may discover that the current leader's end offset is behind its own end offset.
     *
     * In such a case, truncate the current follower's log to the current leader's end offset and continue fetching.
     *
     * There is a potential for a mismatch between the logs of the two replicas here. We don't fix this mismatch as of now.
     */
    val offsetAndEpoch = leader.fetchLatestOffset(topicPartition, currentLeaderEpoch)
    val leaderEndOffset = offsetAndEpoch.offset
    if (leaderEndOffset < replicaEndOffset) {
      warn(s"Reset fetch offset for partition $topicPartition from $replicaEndOffset to current " +
        s"leader's latest offset $leaderEndOffset")
      truncate(topicPartition, OffsetTruncationState(leaderEndOffset, truncationCompleted = true))

      fetcherLagStats.getAndMaybePut(topicPartition).lag = 0
      PartitionFetchState(topicId, leaderEndOffset, Some(0), currentLeaderEpoch,
        state = Fetching, lastFetchedEpoch = latestEpoch(topicPartition))
    } else {
      /**
       * If the leader's log end offset is greater than the follower's log end offset, there are two possibilities:
       * 1. The follower could have been down for a long time and when it starts up, its end offset could be smaller than the leader's
       * start offset because the leader has deleted old logs (log.logEndOffset < leaderStartOffset).
       * 2. When unclean leader election occurs, it is possible that the old leader's high watermark is greater than
       * the new leader's log end offset. So when the old leader truncates its offset to its high watermark and starts
       * to fetch from the new leader, an OffsetOutOfRangeException will be thrown. After that some more messages are
       * produced to the new leader. While the old leader is trying to handle the OffsetOutOfRangeException and query
       * the log end offset of the new leader, the new leader's log end offset becomes higher than the follower's log end offset.
       *
       * In the first case, if the follower's current log end offset is smaller than the leader's log start offset, the
       * follower should truncate all its logs, roll out a new segment and start to fetch from the current leader's log
       * start offset since the data are all stale.
       * In the second case, the follower should just keep the current log segments and retry the fetch. In the second
       * case, there will be some inconsistency of data between old and new leader. We are not solving it here.
       * If users want to have strong consistency guarantees, appropriate configurations needs to be set for both
       * brokers and producers.
       *
       * Putting the two cases together, the follower should fetch from the higher one of its replica log end offset
       * and the current leader's log start offset.
       */
<<<<<<< HEAD
      val (_, leaderStartOffset) = leader.fetchEarliestOffset(topicPartition, currentLeaderEpoch)
      warn(s"Reset fetch offset for partition $topicPartition from $replicaEndOffset to current " +
        s"leader's start offset $leaderStartOffset")
      val offsetToFetch = Math.max(leaderStartOffset, replicaEndOffset)
      // Only truncate log when current leader's log start offset is greater than follower's log end offset.
      if (leaderStartOffset > replicaEndOffset)
        truncateFullyAndStartAt(topicPartition, leaderStartOffset)
=======
      val offsetAndEpoch = if (fetchFromLocalLogStartOffset)
        leader.fetchEarliestLocalOffset(topicPartition, currentLeaderEpoch) else
        leader.fetchEarliestOffset(topicPartition, currentLeaderEpoch)
      val leaderStartOffset = offsetAndEpoch.offset
      warn(s"Reset fetch offset for partition $topicPartition from $replicaEndOffset to current " +
        s"leader's start offset $leaderStartOffset")
      val offsetToFetch =
        if (leaderStartOffset > replicaEndOffset) {
          // Only truncate log when current leader's log start offset (local log start offset if >= 3.4 version incaseof
          // OffsetMovedToTieredStorage error) is greater than follower's log end offset.
          // truncateAndBuild returns offset value from which it needs to start fetching.
          truncateAndBuild(offsetAndEpoch)
        } else {
          replicaEndOffset
        }
>>>>>>> 2fad1652

      val initialLag = leaderEndOffset - offsetToFetch
      fetcherLagStats.getAndMaybePut(topicPartition).lag = initialLag
      PartitionFetchState(topicId, offsetToFetch, Some(initialLag), currentLeaderEpoch,
        state = Fetching, lastFetchedEpoch = latestEpoch(topicPartition))
    }
  }

  /**
<<<<<<< HEAD
=======
   * Handle a partition whose offset is out of range and return a new fetch offset.
   */
  private def fetchOffsetAndTruncate(topicPartition: TopicPartition, topicId: Option[Uuid], currentLeaderEpoch: Int): PartitionFetchState = {
    fetchOffsetAndApplyTruncateAndBuild(topicPartition, topicId, currentLeaderEpoch,
      offsetAndEpoch => {
        val leaderLogStartOffset = offsetAndEpoch.offset
        truncateFullyAndStartAt(topicPartition, leaderLogStartOffset)
        leaderLogStartOffset
      },
      // In this case, it will fetch from leader's log-start-offset like earlier instead of fetching from
      // local-log-start-offset. This handles both the scenarios of whether tiered storage is enabled or not.
      // If tiered storage is enabled, the next fetch result of fetching from log-start-offset may result in
      // OffsetMovedToTieredStorage error and it will handle building the remote log state.
      fetchFromLocalLogStartOffset = false)
  }

  /**
>>>>>>> 2fad1652
   * Handles the out of range error for the given topic partition.
   *
   * Returns true if
   *    - the request succeeded or
   *    - it was fenced and this thread hasn't received new epoch, which means we need not backoff and retry as the
   *    partition is moved to failed state.
   *
   * Returns false if there was a retriable error.
   *
   * @param topicPartition topic partition
   * @param fetchState current fetch state
   * @param leaderEpochInRequest current leader epoch sent in the fetch request.
   */
  private def handleOutOfRangeError(topicPartition: TopicPartition,
                                    fetchState: PartitionFetchState,
                                    leaderEpochInRequest: Optional[Integer]): Boolean = {
    try {
      val newFetchState = fetchOffsetAndTruncate(topicPartition, fetchState.topicId, fetchState.currentLeaderEpoch)
      partitionStates.updateAndMoveToEnd(topicPartition, newFetchState)
      info(s"Current offset ${fetchState.fetchOffset} for partition $topicPartition is " +
        s"out of range, which typically implies a leader change. Reset fetch offset to ${newFetchState.fetchOffset}")
      true
    } catch {
      case _: FencedLeaderEpochException =>
        onPartitionFenced(topicPartition, leaderEpochInRequest)

      case e@(_: UnknownTopicOrPartitionException |
              _: UnknownLeaderEpochException |
              _: NotLeaderOrFollowerException) =>
        info(s"Could not fetch offset for $topicPartition due to error: ${e.getMessage}")
        false

      case e: Throwable =>
        error(s"Error getting offset for partition $topicPartition", e)
        false
    }
  }

  /**
   * Handles the offset moved to tiered storage error for the given topic partition.
   *
   * Returns true if
   *    - the request succeeded or
   *    - it was fenced and this thread haven't received new epoch, which means we need not backoff and retry as the
   *    partition is moved to failed state.
   *
   * Returns false if there was a retriable error.
   *
   * @param topicPartition topic partition
   * @param fetchState current partition fetch state
   * @param leaderEpochInRequest current leader epoch sent in the fetch request
   * @param fetchPartitionData the fetch response data for this topic partition
   */
  private def handleOffsetsMovedToTieredStorage(topicPartition: TopicPartition,
                                                fetchState: PartitionFetchState,
                                                leaderEpochInRequest: Optional[Integer],
                                                fetchPartitionData: PartitionData): Boolean = {
    try {
<<<<<<< HEAD
      val newFetchState = fetchTierStateMachine.start(topicPartition, fetchState, fetchPartitionData);

      // TODO: use fetchTierStateMachine.maybeAdvanceState when implementing async tiering logic in KAFKA-13560
=======
      val newFetchState = fetchOffsetAndApplyTruncateAndBuild(topicPartition, fetchState.topicId, fetchState.currentLeaderEpoch,
        offsetAndEpoch => {
          val leaderLocalLogStartOffset = offsetAndEpoch.offset
          buildRemoteLogAuxState(topicPartition, fetchState.currentLeaderEpoch, leaderLocalLogStartOffset, offsetAndEpoch.leaderEpoch(), leaderLogStartOffset)
        })
>>>>>>> 2fad1652

      fetcherLagStats.getAndMaybePut(topicPartition).lag = newFetchState.lag.getOrElse(0)
      partitionStates.updateAndMoveToEnd(topicPartition, newFetchState)
      debug(s"Current offset ${fetchState.fetchOffset} for partition $topicPartition is " +
        s"out of range or moved to remote tier. Reset fetch offset to ${newFetchState.fetchOffset}")
      true
    } catch {
      case _: FencedLeaderEpochException =>
        onPartitionFenced(topicPartition, leaderEpochInRequest)
      case e@(_: UnknownTopicOrPartitionException |
              _: UnknownLeaderEpochException |
              _: NotLeaderOrFollowerException) =>
        info(s"Could not build remote log auxiliary state for $topicPartition due to error: ${e.getMessage}")
        false
      case e: Throwable =>
        error(s"Error building remote log auxiliary state for $topicPartition", e)
        false
    }
  }

  def delayPartitions(partitions: Iterable[TopicPartition], delay: Long): Unit = {
    partitionMapLock.lockInterruptibly()
    try {
      for (partition <- partitions) {
        Option(partitionStates.stateValue(partition)).foreach { currentFetchState =>
          if (!currentFetchState.isDelayed) {
            partitionStates.updateAndMoveToEnd(partition, PartitionFetchState(currentFetchState.topicId, currentFetchState.fetchOffset,
              currentFetchState.lag, currentFetchState.currentLeaderEpoch, Some(new DelayedItem(delay)),
              currentFetchState.state, currentFetchState.lastFetchedEpoch))
          }
        }
      }
      partitionMapCond.signalAll()
    } finally partitionMapLock.unlock()
  }

  def removePartitions(topicPartitions: Set[TopicPartition]): Map[TopicPartition, PartitionFetchState] = {
    partitionMapLock.lockInterruptibly()
    try {
      topicPartitions.map { topicPartition =>
        val state = partitionStates.stateValue(topicPartition)
        partitionStates.remove(topicPartition)
        fetcherLagStats.unregister(topicPartition)
        topicPartition -> state
      }.filter(_._2 != null).toMap
    } finally partitionMapLock.unlock()
  }

  def removeAllPartitions(): Map[TopicPartition, PartitionFetchState] = {
    partitionMapLock.lockInterruptibly()
    try {
      val allPartitionState = partitionStates.partitionStateMap.asScala.toMap
      allPartitionState.keys.foreach { tp =>
        partitionStates.remove(tp)
        fetcherLagStats.unregister(tp)
      }
      allPartitionState
    } finally partitionMapLock.unlock()
  }

  def partitionCount: Int = {
    partitionMapLock.lockInterruptibly()
    try partitionStates.size
    finally partitionMapLock.unlock()
  }

  def partitions: Set[TopicPartition] = {
    partitionMapLock.lockInterruptibly()
    try partitionStates.partitionSet.asScala.toSet
    finally partitionMapLock.unlock()
  }

  // Visible for testing
  private[server] def fetchState(topicPartition: TopicPartition): Option[PartitionFetchState] = inLock(partitionMapLock) {
    Option(partitionStates.stateValue(topicPartition))
  }

  protected def toMemoryRecords(records: Records): MemoryRecords = {
    (records: @unchecked) match {
      case r: MemoryRecords => r
      case r: FileRecords =>
        val buffer = ByteBuffer.allocate(r.sizeInBytes)
        r.readInto(buffer, 0)
        MemoryRecords.readableRecords(buffer)
    }
  }
}

object AbstractFetcherThread {

  case class ReplicaFetch(partitionData: util.Map[TopicPartition, FetchRequest.PartitionData], fetchRequest: FetchRequest.Builder)

  case class ResultWithPartitions[R](result: R, partitionsWithError: Set[TopicPartition])

}

object FetcherMetrics {
  val ConsumerLag = "ConsumerLag"
  val RequestsPerSec = "RequestsPerSec"
  val BytesPerSec = "BytesPerSec"
}

class FetcherLagMetrics(metricId: ClientIdTopicPartition) extends KafkaMetricsGroup {

  private[this] val lagVal = new AtomicLong(-1L)
  private[this] val tags = Map(
    "clientId" -> metricId.clientId,
    "topic" -> metricId.topicPartition.topic,
    "partition" -> metricId.topicPartition.partition.toString)

  newGauge(FetcherMetrics.ConsumerLag, () => lagVal.get, tags)

  def lag_=(newLag: Long): Unit = {
    lagVal.set(newLag)
  }

  def lag = lagVal.get

  def unregister(): Unit = {
    removeMetric(FetcherMetrics.ConsumerLag, tags)
  }
}

class FetcherLagStats(metricId: ClientIdAndBroker) {
  private val valueFactory = (k: TopicPartition) => new FetcherLagMetrics(ClientIdTopicPartition(metricId.clientId, k))
  val stats = new Pool[TopicPartition, FetcherLagMetrics](Some(valueFactory))

  def getAndMaybePut(topicPartition: TopicPartition): FetcherLagMetrics = {
    stats.getAndMaybePut(topicPartition)
  }

  def unregister(topicPartition: TopicPartition): Unit = {
    val lagMetrics = stats.remove(topicPartition)
    if (lagMetrics != null) lagMetrics.unregister()
  }

  def unregister(): Unit = {
    stats.keys.toBuffer.foreach { key: TopicPartition =>
      unregister(key)
    }
  }
}

class FetcherStats(metricId: ClientIdAndBroker) extends KafkaMetricsGroup {
  val tags = Map("clientId" -> metricId.clientId,
    "brokerHost" -> metricId.brokerHost,
    "brokerPort" -> metricId.brokerPort.toString)

  val requestRate = newMeter(FetcherMetrics.RequestsPerSec, "requests", TimeUnit.SECONDS, tags)

  val byteRate = newMeter(FetcherMetrics.BytesPerSec, "bytes", TimeUnit.SECONDS, tags)

  def unregister(): Unit = {
    removeMetric(FetcherMetrics.RequestsPerSec, tags)
    removeMetric(FetcherMetrics.BytesPerSec, tags)
  }

}

case class ClientIdTopicPartition(clientId: String, topicPartition: TopicPartition) {
  override def toString: String = s"$clientId-$topicPartition"
}

sealed trait ReplicaState

case object Truncating extends ReplicaState

case object Fetching extends ReplicaState

object PartitionFetchState {
  def apply(topicId: Option[Uuid], offset: Long, lag: Option[Long], currentLeaderEpoch: Int, state: ReplicaState,
            lastFetchedEpoch: Option[Int]): PartitionFetchState = {
    PartitionFetchState(topicId, offset, lag, currentLeaderEpoch, None, state, lastFetchedEpoch)
  }
}


/**
 * case class to keep partition offset and its state(truncatingLog, delayed)
 * This represents a partition as being either:
 * (1) Truncating its log, for example having recently become a follower
 * (2) Delayed, for example due to an error, where we subsequently back off a bit
 * (3) ReadyForFetch, the is the active state where the thread is actively fetching data.
 */
case class PartitionFetchState(topicId: Option[Uuid],
                               fetchOffset: Long,
                               lag: Option[Long],
                               currentLeaderEpoch: Int,
                               delay: Option[DelayedItem],
                               state: ReplicaState,
                               lastFetchedEpoch: Option[Int]) {

  def isReadyForFetch: Boolean = state == Fetching && !isDelayed

  def isReplicaInSync: Boolean = lag.isDefined && lag.get <= 0

  def isTruncating: Boolean = state == Truncating && !isDelayed

  def isDelayed: Boolean = delay.exists(_.getDelay(TimeUnit.MILLISECONDS) > 0)

  override def toString: String = {
    s"FetchState(topicId=$topicId" +
      s", fetchOffset=$fetchOffset" +
      s", currentLeaderEpoch=$currentLeaderEpoch" +
      s", lastFetchedEpoch=$lastFetchedEpoch" +
      s", state=$state" +
      s", lag=$lag" +
      s", delay=${delay.map(_.delayMs).getOrElse(0)}ms" +
      s")"
  }

  def updateTopicId(topicId: Option[Uuid]): PartitionFetchState = {
    this.copy(topicId = topicId)
  }
}

case class OffsetTruncationState(offset: Long, truncationCompleted: Boolean) {

  def this(offset: Long) = this(offset, true)

  override def toString: String = s"TruncationState(offset=$offset, completed=$truncationCompleted)"
}<|MERGE_RESOLUTION|>--- conflicted
+++ resolved
@@ -633,15 +633,7 @@
   /**
    * Handle a partition whose offset is out of range and return a new fetch offset.
    */
-<<<<<<< HEAD
   private def fetchOffsetAndTruncate(topicPartition: TopicPartition, topicId: Option[Uuid], currentLeaderEpoch: Int): PartitionFetchState = {
-=======
-  private def fetchOffsetAndApplyTruncateAndBuild(topicPartition: TopicPartition,
-                                                  topicId: Option[Uuid],
-                                                  currentLeaderEpoch: Int,
-                                                  truncateAndBuild: => OffsetAndEpoch => Long,
-                                                  fetchFromLocalLogStartOffset: Boolean = true): PartitionFetchState = {
->>>>>>> 2fad1652
     val replicaEndOffset = logEndOffset(topicPartition)
 
     /**
@@ -686,31 +678,14 @@
        * Putting the two cases together, the follower should fetch from the higher one of its replica log end offset
        * and the current leader's log start offset.
        */
-<<<<<<< HEAD
-      val (_, leaderStartOffset) = leader.fetchEarliestOffset(topicPartition, currentLeaderEpoch)
+      val offsetAndEpoch = leader.fetchEarliestOffset(topicPartition, currentLeaderEpoch)
+      val leaderStartOffset = offsetAndEpoch.offset
       warn(s"Reset fetch offset for partition $topicPartition from $replicaEndOffset to current " +
         s"leader's start offset $leaderStartOffset")
       val offsetToFetch = Math.max(leaderStartOffset, replicaEndOffset)
       // Only truncate log when current leader's log start offset is greater than follower's log end offset.
       if (leaderStartOffset > replicaEndOffset)
         truncateFullyAndStartAt(topicPartition, leaderStartOffset)
-=======
-      val offsetAndEpoch = if (fetchFromLocalLogStartOffset)
-        leader.fetchEarliestLocalOffset(topicPartition, currentLeaderEpoch) else
-        leader.fetchEarliestOffset(topicPartition, currentLeaderEpoch)
-      val leaderStartOffset = offsetAndEpoch.offset
-      warn(s"Reset fetch offset for partition $topicPartition from $replicaEndOffset to current " +
-        s"leader's start offset $leaderStartOffset")
-      val offsetToFetch =
-        if (leaderStartOffset > replicaEndOffset) {
-          // Only truncate log when current leader's log start offset (local log start offset if >= 3.4 version incaseof
-          // OffsetMovedToTieredStorage error) is greater than follower's log end offset.
-          // truncateAndBuild returns offset value from which it needs to start fetching.
-          truncateAndBuild(offsetAndEpoch)
-        } else {
-          replicaEndOffset
-        }
->>>>>>> 2fad1652
 
       val initialLag = leaderEndOffset - offsetToFetch
       fetcherLagStats.getAndMaybePut(topicPartition).lag = initialLag
@@ -720,26 +695,6 @@
   }
 
   /**
-<<<<<<< HEAD
-=======
-   * Handle a partition whose offset is out of range and return a new fetch offset.
-   */
-  private def fetchOffsetAndTruncate(topicPartition: TopicPartition, topicId: Option[Uuid], currentLeaderEpoch: Int): PartitionFetchState = {
-    fetchOffsetAndApplyTruncateAndBuild(topicPartition, topicId, currentLeaderEpoch,
-      offsetAndEpoch => {
-        val leaderLogStartOffset = offsetAndEpoch.offset
-        truncateFullyAndStartAt(topicPartition, leaderLogStartOffset)
-        leaderLogStartOffset
-      },
-      // In this case, it will fetch from leader's log-start-offset like earlier instead of fetching from
-      // local-log-start-offset. This handles both the scenarios of whether tiered storage is enabled or not.
-      // If tiered storage is enabled, the next fetch result of fetching from log-start-offset may result in
-      // OffsetMovedToTieredStorage error and it will handle building the remote log state.
-      fetchFromLocalLogStartOffset = false)
-  }
-
-  /**
->>>>>>> 2fad1652
    * Handles the out of range error for the given topic partition.
    *
    * Returns true if
@@ -798,17 +753,9 @@
                                                 leaderEpochInRequest: Optional[Integer],
                                                 fetchPartitionData: PartitionData): Boolean = {
     try {
-<<<<<<< HEAD
       val newFetchState = fetchTierStateMachine.start(topicPartition, fetchState, fetchPartitionData);
 
       // TODO: use fetchTierStateMachine.maybeAdvanceState when implementing async tiering logic in KAFKA-13560
-=======
-      val newFetchState = fetchOffsetAndApplyTruncateAndBuild(topicPartition, fetchState.topicId, fetchState.currentLeaderEpoch,
-        offsetAndEpoch => {
-          val leaderLocalLogStartOffset = offsetAndEpoch.offset
-          buildRemoteLogAuxState(topicPartition, fetchState.currentLeaderEpoch, leaderLocalLogStartOffset, offsetAndEpoch.leaderEpoch(), leaderLogStartOffset)
-        })
->>>>>>> 2fad1652
 
       fetcherLagStats.getAndMaybePut(topicPartition).lag = newFetchState.lag.getOrElse(0)
       partitionStates.updateAndMoveToEnd(topicPartition, newFetchState)
