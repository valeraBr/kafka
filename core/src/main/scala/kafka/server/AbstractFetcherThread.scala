--- conflicted
+++ resolved
@@ -33,7 +33,7 @@
 import org.apache.kafka.common.record.{FileRecords, MemoryRecords, Records}
 import org.apache.kafka.common.requests.OffsetsForLeaderEpochResponse.{UNDEFINED_EPOCH, UNDEFINED_EPOCH_OFFSET}
 import org.apache.kafka.common.requests._
-import org.apache.kafka.common.{InvalidRecordException, TopicIdPartition, TopicPartition, Uuid}
+import org.apache.kafka.common.{InvalidRecordException, TopicPartition, Uuid}
 
 import java.nio.ByteBuffer
 import java.util
@@ -92,7 +92,7 @@
 
   protected def fetchEpochEndOffsets(partitions: Map[TopicPartition, EpochData]): Map[TopicPartition, EpochEndOffset]
 
-  protected def fetchFromLeader(fetchRequest: FetchRequest.Builder): Map[TopicIdPartition, FetchData]
+  protected def fetchFromLeader(fetchRequest: FetchRequest.Builder): Map[TopicPartition, FetchData]
 
   protected def fetchEarliestOffsetFromLeader(topicPartition: TopicPartition, currentLeaderEpoch: Int): Long
 
@@ -311,11 +311,11 @@
     }
   }
 
-  private def processFetchRequest(sessionPartitions: util.Map[TopicIdPartition, FetchRequest.PartitionData],
+  private def processFetchRequest(sessionPartitions: util.Map[TopicPartition, FetchRequest.PartitionData],
                                   fetchRequest: FetchRequest.Builder): Unit = {
     val partitionsWithError = mutable.Set[TopicPartition]()
     val divergingEndOffsets = mutable.Map.empty[TopicPartition, EpochEndOffset]
-    var responseData: Map[TopicIdPartition, FetchData] = Map.empty
+    var responseData: Map[TopicPartition, FetchData] = Map.empty
 
     try {
       trace(s"Sending fetch request $fetchRequest")
@@ -334,40 +334,40 @@
     if (responseData.nonEmpty) {
       // process fetched data
       inLock(partitionMapLock) {
-        responseData.forKeyValue { (topicIdPartition, partitionData) =>
-          Option(partitionStates.stateValue(topicIdPartition.topicPartition)).foreach { currentFetchState =>
+        responseData.forKeyValue { (topicPartition, partitionData) =>
+          Option(partitionStates.stateValue(topicPartition)).foreach { currentFetchState =>
             // It's possible that a partition is removed and re-added or truncated when there is a pending fetch request.
             // In this case, we only want to process the fetch response if the partition state is ready for fetch and
             // the current offset is the same as the offset requested.
-            val fetchPartitionData = sessionPartitions.get(topicIdPartition)
+            val fetchPartitionData = sessionPartitions.get(topicPartition)
             if (fetchPartitionData != null && fetchPartitionData.fetchOffset == currentFetchState.fetchOffset && currentFetchState.isReadyForFetch) {
               Errors.forCode(partitionData.errorCode) match {
                 case Errors.NONE =>
                   try {
                     // Once we hand off the partition data to the subclass, we can't mess with it any more in this thread
-                    val logAppendInfoOpt = processPartitionData(topicIdPartition.topicPartition, currentFetchState.fetchOffset,
+                    val logAppendInfoOpt = processPartitionData(topicPartition, currentFetchState.fetchOffset,
                       partitionData)
 
                     logAppendInfoOpt.foreach { logAppendInfo =>
                       val validBytes = logAppendInfo.validBytes
                       val nextOffset = if (validBytes > 0) logAppendInfo.lastOffset + 1 else currentFetchState.fetchOffset
                       val lag = Math.max(0L, partitionData.highWatermark - nextOffset)
-                      fetcherLagStats.getAndMaybePut(topicIdPartition.topicPartition).lag = lag
+                      fetcherLagStats.getAndMaybePut(topicPartition).lag = lag
 
                       // ReplicaDirAlterThread may have removed topicPartition from the partitionStates after processing the partition data
-                      if (validBytes > 0 && partitionStates.contains(topicIdPartition.topicPartition)) {
+                      if (validBytes > 0 && partitionStates.contains(topicPartition)) {
                         // Update partitionStates only if there is no exception during processPartitionData
                         val newFetchState = PartitionFetchState(currentFetchState.topicId, nextOffset, Some(lag),
                           currentFetchState.currentLeaderEpoch, state = Fetching,
                           logAppendInfo.lastLeaderEpoch)
-                        partitionStates.updateAndMoveToEnd(topicIdPartition.topicPartition, newFetchState)
+                        partitionStates.updateAndMoveToEnd(topicPartition, newFetchState)
                         fetcherStats.byteRate.mark(validBytes)
                       }
                     }
                     if (isTruncationOnFetchSupported) {
                       FetchResponse.divergingEpoch(partitionData).ifPresent { divergingEpoch =>
-                        divergingEndOffsets += topicIdPartition.topicPartition -> new EpochEndOffset()
-                          .setPartition(topicIdPartition.topicPartition.partition)
+                        divergingEndOffsets += topicPartition -> new EpochEndOffset()
+                          .setPartition(topicPartition.partition)
                           .setErrorCode(Errors.NONE.code)
                           .setLeaderEpoch(divergingEpoch.epoch)
                           .setEndOffset(divergingEpoch.endOffset)
@@ -380,50 +380,38 @@
                       //    down and cause other topic partition to also lag
                       // 2. If the message is corrupt due to a transient state in the log (truncation, partial writes
                       //    can cause this), we simply continue and should get fixed in the subsequent fetches
-                      error(s"Found invalid messages during fetch for partition $topicIdPartition " +
+                      error(s"Found invalid messages during fetch for partition $topicPartition " +
                         s"offset ${currentFetchState.fetchOffset}", ime)
-                      partitionsWithError += topicIdPartition.topicPartition
+                      partitionsWithError += topicPartition
                     case e: KafkaStorageException =>
-                      error(s"Error while processing data for partition $topicIdPartition " +
+                      error(s"Error while processing data for partition $topicPartition " +
                         s"at offset ${currentFetchState.fetchOffset}", e)
-                      markPartitionFailed(topicIdPartition.topicPartition)
+                      markPartitionFailed(topicPartition)
                     case t: Throwable =>
                       // stop monitoring this partition and add it to the set of failed partitions
-                      error(s"Unexpected error occurred while processing data for partition $topicIdPartition " +
+                      error(s"Unexpected error occurred while processing data for partition $topicPartition " +
                         s"at offset ${currentFetchState.fetchOffset}", t)
-                      markPartitionFailed(topicIdPartition.topicPartition)
+                      markPartitionFailed(topicPartition)
                   }
                 case Errors.OFFSET_OUT_OF_RANGE =>
-                  if (handleOutOfRangeError(topicIdPartition.topicPartition, currentFetchState, fetchPartitionData.currentLeaderEpoch))
-                    partitionsWithError += topicIdPartition.topicPartition
+                  if (handleOutOfRangeError(topicPartition, currentFetchState, fetchPartitionData.currentLeaderEpoch))
+                    partitionsWithError += topicPartition
 
                 case Errors.UNKNOWN_LEADER_EPOCH =>
-                  debug(s"Remote broker has a smaller leader epoch for partition $topicIdPartition than " +
+                  debug(s"Remote broker has a smaller leader epoch for partition $topicPartition than " +
                     s"this replica's current leader epoch of ${currentFetchState.currentLeaderEpoch}.")
-                  partitionsWithError += topicIdPartition.topicPartition
+                  partitionsWithError += topicPartition
 
                 case Errors.FENCED_LEADER_EPOCH =>
-                  if (onPartitionFenced(topicIdPartition.topicPartition, fetchPartitionData.currentLeaderEpoch))
-                    partitionsWithError += topicIdPartition.topicPartition
+                  if (onPartitionFenced(topicPartition, fetchPartitionData.currentLeaderEpoch))
+                    partitionsWithError += topicPartition
 
                 case Errors.NOT_LEADER_OR_FOLLOWER =>
-                  debug(s"Remote broker is not the leader for partition $topicIdPartition, which could indicate " +
+                  debug(s"Remote broker is not the leader for partition $topicPartition, which could indicate " +
                     "that the partition is being moved")
-                  partitionsWithError += topicIdPartition.topicPartition
+                  partitionsWithError += topicPartition
 
                 case Errors.UNKNOWN_TOPIC_OR_PARTITION =>
-<<<<<<< HEAD
-                  warn(s"Received ${Errors.UNKNOWN_TOPIC_OR_PARTITION} from the leader for partition $topicIdPartition. " +
-                       "This error may be returned transiently when the partition is being created or deleted, but it is not " +
-                       "expected to persist.")
-                  partitionsWithError += topicIdPartition.topicPartition
-
-                case Errors.UNKNOWN_TOPIC_ID =>
-                  warn(s"Received ${Errors.UNKNOWN_TOPIC_ID} from the leader for partition $topicIdPartition. " +
-                    "This error may be returned transiently when the partition is being created or deleted, but it is not " +
-                    "expected to persist.")
-                  partitionsWithError += topicIdPartition.topicPartition
-=======
                   warn(s"Received ${Errors.UNKNOWN_TOPIC_OR_PARTITION} from the leader for partition $topicPartition. " +
                     "This error may be returned transiently when the partition is being created or deleted, but it is not " +
                     "expected to persist.")
@@ -434,14 +422,11 @@
                     "This error may be returned transiently when the partition is being created or deleted, but it is not " +
                     "expected to persist.")
                   partitionsWithError += topicPartition
->>>>>>> 4cdc41c3
 
                 case partitionError =>
-                  error(s"Error for partition $topicIdPartition at offset ${currentFetchState.fetchOffset}", partitionError.exception)
-                  partitionsWithError += topicIdPartition.topicPartition
+                  error(s"Error for partition $topicPartition at offset ${currentFetchState.fetchOffset}", partitionError.exception)
+                  partitionsWithError += topicPartition
               }
-            } else {
-              //System.out.println("lol we have issues")
             }
           }
         }
@@ -782,7 +767,7 @@
 
 object AbstractFetcherThread {
 
-  case class ReplicaFetch(partitionData: util.Map[TopicIdPartition, FetchRequest.PartitionData], fetchRequest: FetchRequest.Builder)
+  case class ReplicaFetch(partitionData: util.Map[TopicPartition, FetchRequest.PartitionData], fetchRequest: FetchRequest.Builder)
   case class ResultWithPartitions[R](result: R, partitionsWithError: Set[TopicPartition])
 
 }
