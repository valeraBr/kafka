--- conflicted
+++ resolved
@@ -317,13 +317,6 @@
           warn(s"Error in response for fetch request $fetchRequest", t)
           inLock(partitionMapLock) {
             partitionsWithError ++= partitionStates.partitionSet.asScala
-<<<<<<< HEAD
-            // there is an error occurred while fetching partitions, sleep a while
-            // note that `AbstractFetcherThread.handlePartitionsWithError` will also introduce the same delay for every
-            // partition with error effectively doubling the delay. It would be good to improve this.
-            // partitionMapCond.await(fetchBackOffMs, TimeUnit.MILLISECONDS)
-=======
->>>>>>> 2edaf9dd
           }
         }
     }
