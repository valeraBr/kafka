--- conflicted
+++ resolved
@@ -88,21 +88,12 @@
     if (records.sizeInBytes == 0)
       throw new IllegalArgumentException("Attempt to append an empty record set")
 
-<<<<<<< HEAD
-    val appendInfo = log.appendAsLeader(records.asInstanceOf[MemoryRecords],
-      leaderEpoch = epoch,
-      origin = AppendOrigin.RaftLeader)
-    new LogAppendInfo(appendInfo.firstOffset.getOrElse {
-      throw new KafkaException("Append failed unexpectedly")
-    }, appendInfo.lastOffset)
-=======
     handleAndConvertLogAppendInfo(
       log.appendAsLeader(records.asInstanceOf[MemoryRecords],
         leaderEpoch = epoch,
-        origin = AppendOrigin.Coordinator
+        origin = AppendOrigin.RaftLeader
       )
     )
->>>>>>> 7205cd36
   }
 
   override def appendAsFollower(records: Records): LogAppendInfo = {
