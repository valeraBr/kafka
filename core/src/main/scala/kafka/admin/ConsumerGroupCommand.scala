--- conflicted
+++ resolved
@@ -303,25 +303,6 @@
       }.toArray
     }
 
-<<<<<<< HEAD
-    private[admin] def collectGroupOffsets(): (Option[String], Option[Seq[PartitionAssignmentState]]) = {
-      val group = opts.options.valueOf(opts.groupOpt)
-      val consumerGroupSummary = adminClient.describeConsumerGroup(group, opts.options.valueOf(opts.timeoutMsOpt))
-      val assignments = consumerGroupSummary.consumers.map { consumers =>
-        var assignedTopicPartitions = Array[TopicPartition]()
-        val offsets = adminClient.listGroupOffsets(group)
-        val rowsWithConsumer =
-          consumers.filter(_.assignment.nonEmpty).sortWith(_.assignment.size > _.assignment.size).flatMap { consumerSummary =>
-            val topicPartitions = consumerSummary.assignment
-            assignedTopicPartitions = assignedTopicPartitions ++ consumerSummary.assignment
-            val partitionOffsets: Map[TopicPartition, Option[Long]] = consumerSummary.assignment.map { topicPartition =>
-              new TopicPartition(topicPartition.topic, topicPartition.partition) -> offsets.get(topicPartition)
-            }.toMap
-            collectConsumerAssignment(group, Some(consumerGroupSummary.coordinator), topicPartitions,
-              partitionOffsets, Some(s"${consumerSummary.consumerId}"), Some(s"${consumerSummary.host}"),
-              Some(s"${consumerSummary.clientId}"))
-          }
-=======
     def resetOffsets(): Map[TopicPartition, OffsetAndMetadata] = {
       val groupId = opts.options.valueOf(opts.groupOpt)
       val consumerGroups = adminClient.describeConsumerGroups(
@@ -345,7 +326,6 @@
           Map.empty
       }
     }
->>>>>>> 03e788b2
 
     /**
       * Returns the state of the specified consumer group and partition assignment states
@@ -360,20 +340,19 @@
       val state = consumerGroup.state
       val committedOffsets = getCommittedOffsets(groupId).asScala.toMap
       var assignedTopicPartitions = ListBuffer[TopicPartition]()
-      val rowsWithConsumer = if (committedOffsets.isEmpty) List[PartitionAssignmentState]() else consumerGroup.members.asScala.filter(!_.assignment.topicPartitions.isEmpty).toSeq
-        .sortWith(_.assignment.topicPartitions.size > _.assignment.topicPartitions.size)
-        .flatMap { consumerSummary =>
-          val topicPartitions = consumerSummary.assignment.topicPartitions.asScala
-          assignedTopicPartitions = assignedTopicPartitions ++ topicPartitions
-          val partitionOffsets = consumerSummary.assignment.topicPartitions.asScala
-            .map { topicPartition =>
-              topicPartition -> committedOffsets.get(topicPartition).map(_.offset)
-            }.toMap
+      val rowsWithConsumer = consumerGroup.members.asScala.filter(!_.assignment.topicPartitions.isEmpty).toSeq
+        .sortWith(_.assignment.topicPartitions.size > _.assignment.topicPartitions.size).flatMap { consumerSummary =>
+        val topicPartitions = consumerSummary.assignment.topicPartitions.asScala
+        assignedTopicPartitions = assignedTopicPartitions ++ topicPartitions
+        val partitionOffsets = consumerSummary.assignment.topicPartitions.asScala
+          .map { topicPartition =>
+            topicPartition -> committedOffsets.get(topicPartition).map(_.offset)
+          }.toMap
 
         collectConsumerAssignment(groupId, Option(consumerGroup.coordinator), topicPartitions.toList,
           partitionOffsets, Some(s"${consumerSummary.consumerId}"), Some(s"${consumerSummary.host}"),
           Some(s"${consumerSummary.clientId}"))
-        }
+      }
 
       val rowsWithoutConsumer = committedOffsets.filterKeys(!assignedTopicPartitions.contains(_)).flatMap {
         case (topicPartition, offset) =>
