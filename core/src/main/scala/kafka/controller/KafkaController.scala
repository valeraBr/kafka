--- conflicted
+++ resolved
@@ -2347,16 +2347,13 @@
           controllerContext.partitionLeadershipInfo(tp) match {
             case Some(leaderIsrAndControllerEpoch) =>
               val currentLeaderAndIsr = leaderIsrAndControllerEpoch.leaderAndIsr
-              if (newLeaderAndIsr.leaderEpoch < currentLeaderAndIsr.leaderEpoch) {
+              if (newLeaderAndIsr.leaderEpoch != currentLeaderAndIsr.leaderEpoch) {
                 partitionResponses(tp) = Left(Errors.FENCED_LEADER_EPOCH)
                 None
-              } else if (newLeaderAndIsr.leaderEpoch > currentLeaderAndIsr.leaderEpoch) {
-                partitionResponses(tp) = Left(Errors.UNKNOWN_LEADER_EPOCH)
-                None
-              } else if (newLeaderAndIsr.zkVersion < currentLeaderAndIsr.zkVersion) {
+              } else if (newLeaderAndIsr.partitionEpoch < currentLeaderAndIsr.partitionEpoch) {
                 partitionResponses(tp) = Left(Errors.INVALID_UPDATE_VERSION)
                 None
-              } else if (newLeaderAndIsr.equalsIgnoreZk(currentLeaderAndIsr)) {
+              } else if (newLeaderAndIsr.equalsIgnorePartitionEpoch(currentLeaderAndIsr)) {
                 // If a partition is already in the desired state, just return it
                 partitionResponses(tp) = Right(currentLeaderAndIsr)
                 None
@@ -2376,16 +2373,6 @@
                   s"RECOVERED to RECOVERING: $newLeaderAndIsr"
                 )
                 None
-<<<<<<< HEAD
-=======
-              } else if (newLeaderAndIsr.leaderEpoch < currentLeaderAndIsr.leaderEpoch) {
-                partitionResponses(tp) = Left(Errors.FENCED_LEADER_EPOCH)
-                None
-              } else if (newLeaderAndIsr.equalsIgnorePartitionEpoch(currentLeaderAndIsr)) {
-                // If a partition is already in the desired state, just return it
-                partitionResponses(tp) = Right(currentLeaderAndIsr)
-                None
->>>>>>> 7c8c65fc
               } else {
                 Some(tp -> newLeaderAndIsr)
               }
