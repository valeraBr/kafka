/*
 * Licensed to the Apache Software Foundation (ASF) under one or more
 * contributor license agreements. See the NOTICE file distributed with
 * this work for additional information regarding copyright ownership.
 * The ASF licenses this file to You under the Apache License, Version 2.0
 * (the "License"); you may not use this file except in compliance with
 * the License. You may obtain a copy of the License at
 *
 *    http://www.apache.org/licenses/LICENSE-2.0
 *
 * Unless required by applicable law or agreed to in writing, software
 * distributed under the License is distributed on an "AS IS" BASIS,
 * WITHOUT WARRANTIES OR CONDITIONS OF ANY KIND, either express or implied.
 * See the License for the specific language governing permissions and
 * limitations under the License.
 */

package kafka.controller

import java.util.concurrent.atomic.AtomicBoolean
import java.util.concurrent.{CountDownLatch, LinkedBlockingQueue, TimeUnit}
import java.util.concurrent.locks.ReentrantLock

import kafka.metrics.{KafkaMetricsGroup, KafkaTimer}
import kafka.utils.CoreUtils.inLock
import kafka.utils.ShutdownableThread
import org.apache.kafka.common.utils.Time

import scala.collection._

object ControllerEventManager {
  val ControllerEventThreadName = "controller-event-thread"
  val EventQueueTimeMetricName = "EventQueueTimeMs"
  val EventQueueSizeMetricName = "EventQueueSize"
}

trait ControllerEventProcessor {
  def process(event: ControllerEvent): Unit
  def preempt(event: ControllerEvent): Unit
}

class QueuedEvent(val event: ControllerEvent,
                  val enqueueTimeMs: Long) {
  val processingStarted = new CountDownLatch(1)
  val spent = new AtomicBoolean(false)

  def process(processor: ControllerEventProcessor): Unit = {
    if (spent.getAndSet(true))
      return
    processingStarted.countDown()
    processor.process(event)
  }

  def preempt(processor: ControllerEventProcessor): Unit = {
    if (spent.getAndSet(true))
      return
    processor.preempt(event)
  }

  def awaitProcessing(): Unit = {
    processingStarted.await()
  }

  override def toString: String = {
    s"QueuedEvent(event=$event, enqueueTimeMs=$enqueueTimeMs)"
  }
}

class ControllerEventManager(controllerId: Int,
                             processor: ControllerEventProcessor,
                             time: Time,
                             rateAndTimeMetrics: Map[ControllerState, KafkaTimer],
                             eventQueueTimeTimeoutMs: Long = 300000) extends KafkaMetricsGroup {
  import ControllerEventManager._

  @volatile private var _state: ControllerState = ControllerState.Idle
  private val putLock = new ReentrantLock()
  private val queue = new LinkedBlockingQueue[QueuedEvent]
  // Visible for test
  private[controller] var thread = new ControllerEventThread(ControllerEventThreadName)

  private val eventQueueTimeHist = newHistogram(EventQueueTimeMetricName)

  newGauge(EventQueueSizeMetricName, () => queue.size)

  def state: ControllerState = _state

  def start(): Unit = thread.start()

  def close(): Unit = {
    try {
      thread.initiateShutdown()
      clearAndPut(ShutdownEventThread)
      thread.awaitShutdown()
    } finally {
      removeMetric(EventQueueTimeMetricName)
      removeMetric(EventQueueSizeMetricName)
    }
  }

  def put(event: ControllerEvent): QueuedEvent = inLock(putLock) {
    val queuedEvent = new QueuedEvent(event, time.milliseconds())
    queue.put(queuedEvent)
    queuedEvent
  }

  def clearAndPut(event: ControllerEvent): QueuedEvent = inLock(putLock) {
    queue.forEach(_.preempt(processor))
    queue.clear()
    put(event)
  }

  def isEmpty: Boolean = queue.isEmpty

  class ControllerEventThread(name: String) extends ShutdownableThread(name = name, isInterruptible = false) {
    logIdent = s"[ControllerEventThread controllerId=$controllerId] "

    override def doWork(): Unit = {
      val dequeued = pollFromEventQueue()
      dequeued.event match {
        case ShutdownEventThread => // The shutting down of the thread has been initiated at this point. Ignore this event.
        case controllerEvent =>
          _state = controllerEvent.state

          eventQueueTimeHist.update(time.milliseconds() - dequeued.enqueueTimeMs)

          try {
            def process(): Unit = dequeued.process(processor)

            rateAndTimeMetrics.get(state) match {
              case Some(timer) => timer.time { process() }
              case None => process()
            }
          } catch {
            case e: Throwable => error(s"Uncaught error processing event $controllerEvent", e)
          }

          _state = ControllerState.Idle
      }
    }
  }

<<<<<<< HEAD
  // for testing
  private[controller] def setControllerEventThread(thread: ControllerEventThread): Unit = {
    this.thread = thread
=======
  private def pollFromEventQueue(): QueuedEvent = {
    val count = eventQueueTimeHist.count()
    if (count != 0) {
      val event  = queue.poll(eventQueueTimeTimeoutMs, TimeUnit.MILLISECONDS)
      if (event == null) {
        eventQueueTimeHist.clear()
        queue.take()
      } else {
        event
      }
    } else {
      queue.take()
    }
>>>>>>> 194c56fc
  }

}<|MERGE_RESOLUTION|>--- conflicted
+++ resolved
@@ -140,11 +140,9 @@
     }
   }
 
-<<<<<<< HEAD
   // for testing
-  private[controller] def setControllerEventThread(thread: ControllerEventThread): Unit = {
-    this.thread = thread
-=======
+  private[controller] def setControllerEventThread(thread: ControllerEventThread): Unit = this.thread = thread
+
   private def pollFromEventQueue(): QueuedEvent = {
     val count = eventQueueTimeHist.count()
     if (count != 0) {
@@ -158,7 +156,6 @@
     } else {
       queue.take()
     }
->>>>>>> 194c56fc
   }
 
 }