/*
 * Licensed to the Apache Software Foundation (ASF) under one or more
 * contributor license agreements.  See the NOTICE file distributed with
 * this work for additional information regarding copyright ownership.
 * The ASF licenses this file to You under the Apache License, Version 2.0
 * (the "License"); you may not use this file except in compliance with
 * the License.  You may obtain a copy of the License at
 *
 *      http://www.apache.org/licenses/LICENSE-2.0
 *
 * Unless required by applicable law or agreed to in writing, software
 * distributed under the License is distributed on an "AS IS" BASIS,
 * WITHOUT WARRANTIES OR CONDITIONS OF ANY KIND, either express or implied.
 * See the License for the specific language governing permissions and
 * limitations under the License.
 */

package kafka.cluster

import java.nio.ByteBuffer

import kafka.api.ApiUtils._
import kafka.common.KafkaException
import org.apache.kafka.common.protocol.SecurityProtocol
import org.apache.kafka.common.utils.Utils

object EndPoint {

  private val uriParseExp = """^(.*)://\[?([0-9a-zA-Z\-.:]*)\]?:(-?[0-9]+)""".r

  def readFrom(buffer: ByteBuffer): EndPoint = {
    val port = buffer.getInt()
    val host = readShortString(buffer)
    val protocol = buffer.getShort()
    EndPoint(host, port, SecurityProtocol.forId(protocol))
  }

  /**
   * Create EndPoint object from connectionString
   * @param connectionString the format is protocol://host:port or protocol://[ipv6 host]:port
   *                         for example: PLAINTEXT://myhost:9092 or PLAINTEXT://[::1]:9092
   *                         Host can be empty (PLAINTEXT://:9092) in which case we'll bind to default interface
   *                         Negative ports are also accepted, since they are used in some unit tests
   * @return
   */
  def createEndPoint(connectionString: String): EndPoint = {
<<<<<<< HEAD
    val uriParseExp = """^(.*)://\[?([0-9a-zA-Z\-%.:]*)\]?:(-?[0-9]+)""".r
=======
>>>>>>> ce842fc1
    connectionString match {
      case uriParseExp(protocol, "", port) => new EndPoint(null, port.toInt, SecurityProtocol.forName(protocol))
      case uriParseExp(protocol, host, port) => new EndPoint(host, port.toInt, SecurityProtocol.forName(protocol))
      case _ => throw new KafkaException("Unable to parse " + connectionString + " to a broker endpoint")
    }
  }
}

/**
 * Part of the broker definition - matching host/port pair to a protocol
 */
case class EndPoint(host: String, port: Int, protocolType: SecurityProtocol) {

  def connectionString(): String = {
    val hostport =
      if (host == null)
        ":"+port
      else
        Utils.formatAddress(host, port)
    protocolType + "://" + hostport
  }

  def writeTo(buffer: ByteBuffer): Unit = {
    buffer.putInt(port)
    writeShortString(buffer, host)
    buffer.putShort(protocolType.id)
  }

  def sizeInBytes: Int =
    4 + /* port */
    shortStringLength(host) +
    2 /* protocol id */
}<|MERGE_RESOLUTION|>--- conflicted
+++ resolved
@@ -26,7 +26,7 @@
 
 object EndPoint {
 
-  private val uriParseExp = """^(.*)://\[?([0-9a-zA-Z\-.:]*)\]?:(-?[0-9]+)""".r
+  private val uriParseExp = """^(.*)://\[?([0-9a-zA-Z\-%.:]*)\]?:(-?[0-9]+)""".r
 
   def readFrom(buffer: ByteBuffer): EndPoint = {
     val port = buffer.getInt()
@@ -44,10 +44,6 @@
    * @return
    */
   def createEndPoint(connectionString: String): EndPoint = {
-<<<<<<< HEAD
-    val uriParseExp = """^(.*)://\[?([0-9a-zA-Z\-%.:]*)\]?:(-?[0-9]+)""".r
-=======
->>>>>>> ce842fc1
     connectionString match {
       case uriParseExp(protocol, "", port) => new EndPoint(null, port.toInt, SecurityProtocol.forName(protocol))
       case uriParseExp(protocol, host, port) => new EndPoint(host, port.toInt, SecurityProtocol.forName(protocol))
