/*
 * Licensed to the Apache Software Foundation (ASF) under one
 * or more contributor license agreements.  See the NOTICE file
 * distributed with this work for additional information
 * regarding copyright ownership.  The ASF licenses this file
 * to you under the Apache License, Version 2.0 (the
 * "License"); you may not use this file except in compliance
 * with the License.  You may obtain a copy of the License at
 *
 *   http://www.apache.org/licenses/LICENSE-2.0
 *
 * Unless required by applicable law or agreed to in writing,
 * software distributed under the License is distributed on an
 * "AS IS" BASIS, WITHOUT WARRANTIES OR CONDITIONS OF ANY
 * KIND, either express or implied.  See the License for the
 * specific language governing permissions and limitations
 * under the License.
 */
package kafka.tools

<<<<<<< HEAD
=======
import java.util.{Date, Objects}
>>>>>>> 938580ff
import java.text.SimpleDateFormat
import java.util.Date

import javax.management._
import javax.management.remote._
import joptsimple.OptionParser
import kafka.utils.{CommandLineUtils, Exit, Logging}

import scala.collection.JavaConverters._
import scala.collection.mutable
import scala.math._
<<<<<<< HEAD
=======
import kafka.utils.{CommandLineUtils, Exit, Logging}
>>>>>>> 938580ff


/**
  * A program for reading JMX metrics from a given endpoint.
  *
  * This tool only works reliably if the JmxServer is fully initialized prior to invoking the tool. See KAFKA-4620 for
  * details.
  */
object JmxTool extends Logging {

  def main(args: Array[String]) {
    // Parse command line
    val parser = new OptionParser(false)
    val objectNameOpt =
      parser.accepts("object-name", "A JMX object name to use as a query. This can contain wild cards, and this option " +
        "can be given multiple times to specify more than one query. If no objects are specified " +
        "all objects will be queried.")
        .withRequiredArg
        .describedAs("name")
        .ofType(classOf[String])
    val attributesOpt =
      parser.accepts("attributes", "The whitelist of attributes to query. This is a comma-separated list. If no " +
        "attributes are specified all objects will be queried.")
        .withRequiredArg
        .describedAs("name")
        .ofType(classOf[String])
    val reportingIntervalOpt = parser.accepts("reporting-interval", "Interval in MS with which to poll jmx stats; default value is 2 seconds. " +
      "Value of -1 equivalent to setting one-time to true")
      .withRequiredArg
      .describedAs("ms")
      .ofType(classOf[java.lang.Integer])
      .defaultsTo(2000)
    val oneTimeOpt = parser.accepts("one-time", "Flag to indicate run once only.")
      .withRequiredArg
      .describedAs("one-time")
      .ofType(classOf[java.lang.Boolean])
      .defaultsTo(false)
    val dateFormatOpt = parser.accepts("date-format", "The date format to use for formatting the time field. " +
      "See java.text.SimpleDateFormat for options.")
      .withRequiredArg
      .describedAs("format")
      .ofType(classOf[String])
    val jmxServiceUrlOpt =
      parser.accepts("jmx-url", "The url to connect to poll JMX data. See Oracle javadoc for JMXServiceURL for details.")
        .withRequiredArg
        .describedAs("service-url")
        .ofType(classOf[String])
        .defaultsTo("service:jmx:rmi:///jndi/rmi://:9999/jmxrmi")
    val reportFormatOpt = parser.accepts("report-format", "output format name: either 'original', 'properties', 'csv', 'tsv' ")
      .withRequiredArg
      .describedAs("report-format")
      .ofType(classOf[java.lang.String])
      .defaultsTo("original")
    val waitOpt = parser.accepts("wait", "Wait for requested JMX objects to become available before starting output. " +
      "Only supported when the list of objects is non-empty and contains no object name patterns.")
    val helpOpt = parser.accepts("help", "Print usage information.")


    if(args.length == 0)
      CommandLineUtils.printUsageAndDie(parser, "Dump JMX values to standard output.")

    val options = parser.parse(args : _*)

    if(options.has(helpOpt)) {
      parser.printHelpOn(System.out)
      Exit.exit(0)
    }

    val url = new JMXServiceURL(options.valueOf(jmxServiceUrlOpt))
    val interval = options.valueOf(reportingIntervalOpt).intValue
    val oneTime = interval < 0 || options.has(oneTimeOpt)
    val attributesWhitelistExists = options.has(attributesOpt)
    val attributesWhitelist = if(attributesWhitelistExists) Some(options.valueOf(attributesOpt).split(",").filterNot(_.equals(""))) else None
    val dateFormatExists = options.has(dateFormatOpt)
    val dateFormat = if(dateFormatExists) Some(new SimpleDateFormat(options.valueOf(dateFormatOpt))) else None
    val wait = options.has(waitOpt)

    val reportFormat = parseFormat(options.valueOf(reportFormatOpt).toLowerCase)
    val reportFormatOriginal = reportFormat.equals("original")

    var jmxc: JMXConnector = null
    var mbsc: MBeanServerConnection = null
    var connected = false
    val connectTimeoutMs = 10000
    val connectTestStarted = System.currentTimeMillis
    do {
      try {
        System.err.println(s"Trying to connect to JMX url: $url.")
        jmxc = JMXConnectorFactory.connect(url, null)
        mbsc = jmxc.getMBeanServerConnection
        connected = true
      } catch {
        case e : Exception =>
          System.err.println(s"Could not connect to JMX url: $url. Exception ${e.getMessage}.")
          e.printStackTrace()
          Thread.sleep(100)
      }
    } while (System.currentTimeMillis - connectTestStarted < connectTimeoutMs && !connected)

    if (!connected) {
      System.err.println(s"Could not connect to JMX url $url after $connectTimeoutMs ms.")
      System.err.println("Exiting.")
      sys.exit(1)
    }

    val queries: Iterable[ObjectName] =
      if(options.has(objectNameOpt))
        options.valuesOf(objectNameOpt).asScala.map(new ObjectName(_))
      else
        List(null)

    val hasPatternQueries = queries.filterNot(Objects.isNull).exists((name: ObjectName) => name.isPattern)

    var names: Iterable[ObjectName] = null
    def namesSet = Option(names).toSet.flatten
    def foundAllObjects = queries.toSet == namesSet
    val waitTimeoutMs = 10000
    if (!hasPatternQueries) {
      val start = System.currentTimeMillis
      do {
        if (names != null) {
          System.err.println("Could not find all object names, retrying")
          Thread.sleep(100)
        }
        names = queries.flatMap((name: ObjectName) => mbsc.queryNames(name, null).asScala)
      } while (wait && System.currentTimeMillis - start < waitTimeoutMs && !foundAllObjects)
    }

    if (wait && !foundAllObjects) {
      val missing = (queries.toSet - namesSet).mkString(", ")
      System.err.println(s"Could not find all requested object names after $waitTimeoutMs ms. Missing $missing")
      System.err.println("Exiting.")
      sys.exit(1)
    }

    val numExpectedAttributes: Map[ObjectName, Int] =
      if (!attributesWhitelistExists)
        names.map{name: ObjectName =>
          val mbean = mbsc.getMBeanInfo(name)
          (name, mbsc.getAttributes(name, mbean.getAttributes.map(_.getName)).size)}.toMap
      else {
        if (!hasPatternQueries)
          names.map{name: ObjectName =>
            val mbean = mbsc.getMBeanInfo(name)
            val attributes = mbsc.getAttributes(name, mbean.getAttributes.map(_.getName))
            val expectedAttributes = attributes.asScala.asInstanceOf[mutable.Buffer[Attribute]]
              .filter(attr => attributesWhitelist.get.contains(attr.getName))
            (name, expectedAttributes.size)}.toMap.filter(_._2 > 0)
        else
          queries.map((_, attributesWhitelist.get.length)).toMap
      }

    if(numExpectedAttributes.isEmpty) {
      CommandLineUtils.printUsageAndDie(parser, s"No matched attributes for the queried objects $queries.")
    }

    // print csv header
    val keys = List("time") ++ queryAttributes(mbsc, names, attributesWhitelist).keys.toArray.sorted
    if(reportFormatOriginal && keys.size == numExpectedAttributes.values.sum + 1) {
      println(keys.map("\"" + _ + "\"").mkString(","))
    }

    var keepGoing = true
    while (keepGoing) {
      val start = System.currentTimeMillis
      val attributes = queryAttributes(mbsc, names, attributesWhitelist)
      attributes("time") = dateFormat match {
        case Some(dFormat) => dFormat.format(new Date)
        case None => System.currentTimeMillis().toString
      }
      if(attributes.keySet.size == numExpectedAttributes.values.sum + 1) {
        if(reportFormatOriginal) {
          println(keys.map(attributes(_)).mkString(","))
        }
        else if(reportFormat.equals("properties")) {
          keys.foreach( k => { println(k + "=" + attributes(k) ) } )
        }
        else if(reportFormat.equals("csv")) {
          keys.foreach( k => { println(k + ",\"" + attributes(k) + "\"" ) } )
        }
        else { // tsv
          keys.foreach( k => { println(k + "\t" + attributes(k) ) } )
        }
      }

      if (oneTime) {
        keepGoing = false
      }
      else {
        val sleep = max(0, interval - (System.currentTimeMillis - start))
        Thread.sleep(sleep)
      }
    }
  }

  def queryAttributes(mbsc: MBeanServerConnection, names: Iterable[ObjectName], attributesWhitelist: Option[Array[String]]): mutable.Map[String, Any] = {
    val attributes = new mutable.HashMap[String, Any]()
    for (name <- names) {
      val mbean = mbsc.getMBeanInfo(name)
      for (attrObj <- mbsc.getAttributes(name, mbean.getAttributes.map(_.getName)).asScala) {
        val attr = attrObj.asInstanceOf[Attribute]
        attributesWhitelist match {
          case Some(allowedAttributes) =>
            if (allowedAttributes.contains(attr.getName))
              attributes(name + ":" + attr.getName) = attr.getValue
          case None => attributes(name + ":" + attr.getName) = attr.getValue
        }
      }
    }
    attributes
  }

  def parseFormat(reportFormatOpt : String): String = reportFormatOpt match {
    case "properties" => "properties"
    case "csv" => "csv"
    case "tsv" => "tsv"
    case _ => "original"
  }
}<|MERGE_RESOLUTION|>--- conflicted
+++ resolved
@@ -18,10 +18,7 @@
  */
 package kafka.tools
 
-<<<<<<< HEAD
-=======
-import java.util.{Date, Objects}
->>>>>>> 938580ff
+
 import java.text.SimpleDateFormat
 import java.util.Date
 
@@ -33,10 +30,8 @@
 import scala.collection.JavaConverters._
 import scala.collection.mutable
 import scala.math._
-<<<<<<< HEAD
-=======
 import kafka.utils.{CommandLineUtils, Exit, Logging}
->>>>>>> 938580ff
+
 
 
 /**
