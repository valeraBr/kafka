/*
 * Licensed to the Apache Software Foundation (ASF) under one or more
 * contributor license agreements. See the NOTICE file distributed with
 * this work for additional information regarding copyright ownership.
 * The ASF licenses this file to You under the Apache License, Version 2.0
 * (the "License"); you may not use this file except in compliance with
 * the License. You may obtain a copy of the License at
 *
 *    http://www.apache.org/licenses/LICENSE-2.0
 *
 * Unless required by applicable law or agreed to in writing, software
 * distributed under the License is distributed on an "AS IS" BASIS,
 * WITHOUT WARRANTIES OR CONDITIONS OF ANY KIND, either express or implied.
 * See the License for the specific language governing permissions and
 * limitations under the License.
 */

package kafka.tools

import java.util.concurrent.atomic.{AtomicInteger, AtomicLong}
import java.util.concurrent.{CountDownLatch, LinkedBlockingDeque, TimeUnit}

import joptsimple.OptionException
import kafka.network.SocketServer
import kafka.raft.{KafkaRaftManager, RaftManager}
import kafka.security.CredentialProvider
import kafka.server.{KafkaConfig, KafkaRequestHandlerPool}
import kafka.utils.{CommandDefaultOptions, CommandLineUtils, CoreUtils, Exit, Logging, ShutdownableThread}
import org.apache.kafka.common.metrics.Metrics
import org.apache.kafka.common.metrics.stats.Percentiles.BucketSizing
import org.apache.kafka.common.metrics.stats.{Meter, Percentile, Percentiles}
import org.apache.kafka.common.protocol.Writable
import org.apache.kafka.common.security.scram.internals.ScramMechanism
import org.apache.kafka.common.security.token.delegation.internals.DelegationTokenCache
import org.apache.kafka.common.utils.{Time, Utils}
import org.apache.kafka.common.{TopicPartition, protocol}
import org.apache.kafka.raft.BatchReader.Batch
import org.apache.kafka.raft.{BatchReader, RaftClient, RecordSerde}

import scala.jdk.CollectionConverters._

/**
 * This is an experimental server which is intended for testing the performance
 * of the Raft implementation. It uses a hard-coded `__cluster_metadata` topic.
 */
class TestRaftServer(
  val config: KafkaConfig,
  val throughput: Int,
  val recordSize: Int
) extends Logging {
  import kafka.tools.TestRaftServer._

  private val partition = new TopicPartition("__cluster_metadata", 0)
  private val time = Time.SYSTEM
  private val metrics = new Metrics(time)
  private val shutdownLatch = new CountDownLatch(1)

  var socketServer: SocketServer = _
  var credentialProvider: CredentialProvider = _
  var tokenCache: DelegationTokenCache = _
  var dataPlaneRequestHandlerPool: KafkaRequestHandlerPool = _
  var workloadGenerator: RaftWorkloadGenerator = _
  var raftManager: KafkaRaftManager[Array[Byte]] = _

  def startup(): Unit = {
    tokenCache = new DelegationTokenCache(ScramMechanism.mechanismNames)
    credentialProvider = new CredentialProvider(ScramMechanism.mechanismNames, tokenCache)

    socketServer = new SocketServer(config, metrics, time, credentialProvider, allowDisabledApis = true)
    socketServer.startup(startProcessingRequests = false)

    raftManager = new KafkaRaftManager[Array[Byte]](
      config.brokerId,
      config.logDirs.head,
      new ByteArraySerde,
      partition,
      config,
      time,
      metrics
    )

    workloadGenerator = new RaftWorkloadGenerator(
      raftManager,
      time,
      recordsPerSec = 20000,
      recordSize = 256
    )

    val requestHandler = new TestRaftRequestHandler(
      raftManager,
      socketServer.dataPlaneRequestChannel,
      time
    )

    dataPlaneRequestHandlerPool = new KafkaRequestHandlerPool(
      config.brokerId,
      socketServer.dataPlaneRequestChannel,
      requestHandler,
      time,
      config.numIoThreads,
      s"${SocketServer.DataPlaneMetricPrefix}RequestHandlerAvgIdlePercent",
      SocketServer.DataPlaneThreadPrefix
    )

    workloadGenerator.start()
    raftManager.startup()
    socketServer.startProcessingRequests(Map.empty)
  }

  def shutdown(): Unit = {
    if (raftManager != null)
      CoreUtils.swallow(raftManager.shutdown(), this)
    if (workloadGenerator != null)
      CoreUtils.swallow(workloadGenerator.shutdown(), this)
    if (dataPlaneRequestHandlerPool != null)
      CoreUtils.swallow(dataPlaneRequestHandlerPool.shutdown(), this)
    if (socketServer != null)
      CoreUtils.swallow(socketServer.shutdown(), this)
    if (metrics != null)
      CoreUtils.swallow(metrics.close(), this)
    shutdownLatch.countDown()
  }

  def awaitShutdown(): Unit = {
    shutdownLatch.await()
  }

<<<<<<< HEAD
  private def buildNetworkChannel(raftConfig: RaftConfig,
                                  logContext: LogContext): KafkaNetworkChannel = {
    val netClient = buildNetworkClient(raftConfig, logContext)
    new KafkaNetworkChannel(time, netClient, raftConfig.requestTimeoutMs)
  }

  private def buildMetadataLog(logDir: File): KafkaMetadataLog = {
    if (config.logDirs.size != 1) {
      throw new ConfigException("There must be exactly one configured log dir")
    }

    val defaultProps = KafkaServer.copyKafkaConfigToLog(config)
    LogConfig.validateValues(defaultProps)
    val defaultLogConfig = LogConfig(defaultProps)

    val log = Log(
      dir = logDir,
      config = defaultLogConfig,
      logStartOffset = 0L,
      recoveryPoint = 0L,
      scheduler = scheduler,
      brokerTopicStats = new BrokerTopicStats,
      time = time,
      maxProducerIdExpirationMs = config.transactionalIdExpirationMs,
      producerIdExpirationCheckIntervalMs = LogManager.ProducerIdExpirationCheckIntervalMs,
      logDirFailureChannel = new LogDirFailureChannel(5)
    )

    KafkaMetadataLog(log, partition)
  }

  private def createLogDirectory(logDir: File, logDirName: String): File = {
    val logDirPath = logDir.getAbsolutePath
    val dir = new File(logDirPath, logDirName)
    Files.createDirectories(dir.toPath)
    dir
  }

  private def buildRaftClient(raftConfig: RaftConfig,
                              metadataLog: KafkaMetadataLog,
                              networkChannel: KafkaNetworkChannel,
                              logContext: LogContext,
                              logDir: File): KafkaRaftClient[Array[Byte]] = {
    val quorumState = new QuorumState(
      config.brokerId,
      raftConfig.quorumVoterIds,
      raftConfig.electionTimeoutMs,
      raftConfig.fetchTimeoutMs,
      new FileBasedStateStore(new File(logDir, "quorum-state")),
      time,
      logContext,
      new Random()
    )

    val expirationTimer = new SystemTimer("raft-expiration-executor")
    val expirationService = new TimingWheelExpirationService(expirationTimer)
    val serde = new ByteArraySerde

    new KafkaRaftClient(
      raftConfig,
      serde,
      networkChannel,
      metadataLog,
      quorumState,
      time,
      expirationService,
      logContext
    )
  }

  private def buildNetworkClient(raftConfig: RaftConfig,
                                 logContext: LogContext): NetworkClient = {
    val channelBuilder = ChannelBuilders.clientChannelBuilder(
      config.interBrokerSecurityProtocol,
      JaasContext.Type.SERVER,
      config,
      config.interBrokerListenerName,
      config.saslMechanismInterBrokerProtocol,
      time,
      config.saslInterBrokerHandshakeRequestEnable,
      logContext
    )

    val metricGroupPrefix = "raft-channel"
    val collectPerConnectionMetrics = false

    val selector = new Selector(
      NetworkReceive.UNLIMITED,
      config.connectionsMaxIdleMs,
      metrics,
      time,
      metricGroupPrefix,
      Map.empty[String, String].asJava,
      collectPerConnectionMetrics,
      channelBuilder,
      logContext
    )

    val clientId = s"broker-${config.brokerId}-raft-client"
    val maxInflightRequestsPerConnection = 1
    val reconnectBackoffMs = 50
    val reconnectBackoffMsMs = 500
    val discoverBrokerVersions = false

    new NetworkClient(
      selector,
      new ManualMetadataUpdater(),
      clientId,
      maxInflightRequestsPerConnection,
      reconnectBackoffMs,
      reconnectBackoffMsMs,
      Selectable.USE_DEFAULT_BUFFER_SIZE,
      config.socketReceiveBufferBytes,
      raftConfig.requestTimeoutMs,
      config.connectionSetupTimeoutMs,
      config.connectionSetupTimeoutMaxMs,
      ClientDnsLookup.USE_ALL_DNS_IPS,
      time,
      discoverBrokerVersions,
      new ApiVersions,
      logContext
    )
  }

=======
>>>>>>> aedb53a4
  class RaftWorkloadGenerator(
    raftManager: RaftManager[Array[Byte]],
    time: Time,
    recordsPerSec: Int,
    recordSize: Int
  ) extends ShutdownableThread(name = "raft-workload-generator")
    with RaftClient.Listener[Array[Byte]] {

    sealed trait RaftEvent
    case class HandleClaim(epoch: Int) extends RaftEvent
    case object HandleResign extends RaftEvent
    case class HandleCommit(reader: BatchReader[Array[Byte]]) extends RaftEvent
    case object Shutdown extends RaftEvent

    private val eventQueue = new LinkedBlockingDeque[RaftEvent]()
    private val stats = new WriteStats(metrics, time, printIntervalMs = 5000)
    private val payload = new Array[Byte](recordSize)
    private val pendingAppends = new LinkedBlockingDeque[PendingAppend]()
    private val recordCount = new AtomicInteger(0)
    private val throttler = new ThroughputThrottler(time, recordsPerSec)

    private var claimedEpoch: Option[Int] = None

    raftManager.register(this)

    override def handleClaim(epoch: Int): Unit = {
      eventQueue.offer(HandleClaim(epoch))
    }

    override def handleResign(): Unit = {
      eventQueue.offer(HandleResign)
    }

    override def handleCommit(reader: BatchReader[Array[Byte]]): Unit = {
      eventQueue.offer(HandleCommit(reader))
    }

    override def initiateShutdown(): Boolean = {
      val initiated = super.initiateShutdown()
      eventQueue.offer(Shutdown)
      initiated
    }

    private def sendNow(
      leaderEpoch: Int,
      currentTimeMs: Long
    ): Unit = {
      recordCount.incrementAndGet()

      raftManager.scheduleAppend(leaderEpoch, Seq(payload)) match {
        case Some(offset) => pendingAppends.offer(PendingAppend(offset, currentTimeMs))
        case None => time.sleep(10)
      }
    }

    override def doWork(): Unit = {
      val startTimeMs = time.milliseconds()
      val eventTimeoutMs = claimedEpoch.map { leaderEpoch =>
        val throttleTimeMs = throttler.maybeThrottle(recordCount.get() + 1, startTimeMs)
        if (throttleTimeMs == 0) {
          sendNow(leaderEpoch, startTimeMs)
        }
        throttleTimeMs
      }.getOrElse(Long.MaxValue)

      eventQueue.poll(eventTimeoutMs, TimeUnit.MILLISECONDS) match {
        case HandleClaim(epoch) =>
          claimedEpoch = Some(epoch)
          throttler.reset()
          pendingAppends.clear()
          recordCount.set(0)

        case HandleResign =>
          claimedEpoch = None
          pendingAppends.clear()

        case HandleCommit(reader) =>
          try {
            while (reader.hasNext) {
              val batch = reader.next()
              claimedEpoch.foreach { leaderEpoch =>
                handleLeaderCommit(leaderEpoch, batch)
              }
            }
          } finally {
            reader.close()
          }

        case _ =>
      }
    }

    private def handleLeaderCommit(
      leaderEpoch: Int,
      batch: Batch[Array[Byte]]
    ): Unit = {
      val batchEpoch = batch.epoch()
      var offset = batch.baseOffset
      val currentTimeMs = time.milliseconds()

      // We are only interested in batches written during the current leader's
      // epoch since this allows us to rely on the local clock
      if (batchEpoch != leaderEpoch) {
        return
      }

      for (record <- batch.records.asScala) {
        val pendingAppend = pendingAppends.peek()

        if (pendingAppend == null || pendingAppend.offset != offset) {
          throw new IllegalStateException(s"Unexpected append at offset $offset. The " +
            s"next offset we expected was ${pendingAppend.offset}")
        }

        pendingAppends.poll()
        val latencyMs = math.max(0, currentTimeMs - pendingAppend.appendTimeMs).toInt
        stats.record(latencyMs, record.length, currentTimeMs)
        offset += 1
      }
    }

  }

}

object TestRaftServer extends Logging {

  case class PendingAppend(
    offset: Long,
    appendTimeMs: Long
  ) {
    override def toString: String = {
      s"PendingAppend(offset=$offset, appendTimeMs=$appendTimeMs)"
    }
  }

  private class ByteArraySerde extends RecordSerde[Array[Byte]] {
    override def recordSize(data: Array[Byte], context: Any): Int = {
      data.length
    }

    override def write(data: Array[Byte], context: Any, out: Writable): Unit = {
      out.writeByteArray(data)
    }

    override def read(input: protocol.Readable, size: Int): Array[Byte] = {
      val data = new Array[Byte](size)
      input.readArray(data)
      data
    }
  }

  private class LatencyHistogram(
    metrics: Metrics,
    name: String,
    group: String
  ) {
    private val sensor = metrics.sensor(name)
    private val latencyP75Name = metrics.metricName(s"$name.p75", group)
    private val latencyP99Name = metrics.metricName(s"$name.p99", group)
    private val latencyP999Name = metrics.metricName(s"$name.p999", group)

    sensor.add(new Percentiles(
      1000,
      250.0,
      BucketSizing.CONSTANT,
      new Percentile(latencyP75Name, 75),
      new Percentile(latencyP99Name, 99),
      new Percentile(latencyP999Name, 99.9)
    ))

    private val p75 = metrics.metric(latencyP75Name)
    private val p99 = metrics.metric(latencyP99Name)
    private val p999 = metrics.metric(latencyP999Name)

    def record(latencyMs: Int): Unit = sensor.record(latencyMs)
    def currentP75: Double = p75.metricValue.asInstanceOf[Double]
    def currentP99: Double = p99.metricValue.asInstanceOf[Double]
    def currentP999: Double = p999.metricValue.asInstanceOf[Double]
  }

  private class ThroughputMeter(
    metrics: Metrics,
    name: String,
    group: String
  ) {
    private val sensor = metrics.sensor(name)
    private val throughputRateName = metrics.metricName(s"$name.rate", group)
    private val throughputTotalName = metrics.metricName(s"$name.total", group)

    sensor.add(new Meter(throughputRateName, throughputTotalName))

    private val rate = metrics.metric(throughputRateName)

    def record(bytes: Int): Unit = sensor.record(bytes)
    def currentRate: Double = rate.metricValue.asInstanceOf[Double]
  }

  private class ThroughputThrottler(
    time: Time,
    targetRecordsPerSec: Int
  ) {
    private val startTimeMs = new AtomicLong(time.milliseconds())

    require(targetRecordsPerSec > 0)

    def reset(): Unit = {
      this.startTimeMs.set(time.milliseconds())
    }

    def maybeThrottle(
      currentCount: Int,
      currentTimeMs: Long
    ): Long = {
      val targetDurationMs = math.round(currentCount / targetRecordsPerSec.toDouble * 1000)
      if (targetDurationMs > 0) {
        val targetDeadlineMs = startTimeMs.get() + targetDurationMs
        if (targetDeadlineMs > currentTimeMs) {
          val throttleDurationMs = targetDeadlineMs - currentTimeMs
          return throttleDurationMs
        }
      }
      0
    }
  }

  private class WriteStats(
    metrics: Metrics,
    time: Time,
    printIntervalMs: Long
  ) {
    private var lastReportTimeMs = time.milliseconds()
    private val latency = new LatencyHistogram(metrics, name = "commit.latency", group = "kafka.raft")
    private val throughput = new ThroughputMeter(metrics, name = "bytes.committed", group = "kafka.raft")

    def record(
      latencyMs: Int,
      bytes: Int,
      currentTimeMs: Long
    ): Unit = {
      throughput.record(bytes)
      latency.record(latencyMs)

      if (currentTimeMs - lastReportTimeMs >= printIntervalMs) {
        printSummary()
        this.lastReportTimeMs = currentTimeMs
      }
    }

    private def printSummary(): Unit = {
      println("Throughput (bytes/second): %.2f, Latency (ms): %.1f p75 %.1f p99 %.1f p999".format(
        throughput.currentRate,
        latency.currentP75,
        latency.currentP99,
        latency.currentP999
      ))
    }
  }

  class TestRaftServerOptions(args: Array[String]) extends CommandDefaultOptions(args) {
    val configOpt = parser.accepts("config", "Required configured file")
      .withRequiredArg
      .describedAs("filename")
      .ofType(classOf[String])

    val throughputOpt = parser.accepts("throughput",
      "The number of records per second the leader will write to the metadata topic")
      .withRequiredArg
      .describedAs("records/sec")
      .ofType(classOf[Int])
      .defaultsTo(5000)

    val recordSizeOpt = parser.accepts("record-size", "The size of each record")
      .withRequiredArg
      .describedAs("size in bytes")
      .ofType(classOf[Int])
      .defaultsTo(256)

    options = parser.parse(args : _*)
  }

  def main(args: Array[String]): Unit = {
    val opts = new TestRaftServerOptions(args)
    try {
      CommandLineUtils.printHelpAndExitIfNeeded(opts,
        "Standalone raft server for performance testing")

      val configFile = opts.options.valueOf(opts.configOpt)
      val serverProps = Utils.loadProps(configFile)
      val config = KafkaConfig.fromProps(serverProps, doLog = false)
      val throughput = opts.options.valueOf(opts.throughputOpt)
      val recordSize = opts.options.valueOf(opts.recordSizeOpt)
      val server = new TestRaftServer(config, throughput, recordSize)

      Exit.addShutdownHook("raft-shutdown-hook", server.shutdown())

      server.startup()
      server.awaitShutdown()
      Exit.exit(0)
    } catch {
      case e: OptionException =>
        CommandLineUtils.printUsageAndDie(opts.parser, e.getMessage)
      case e: Throwable =>
        fatal("Exiting raft server due to fatal exception", e)
        Exit.exit(1)
    }
  }

}<|MERGE_RESOLUTION|>--- conflicted
+++ resolved
@@ -125,133 +125,6 @@
     shutdownLatch.await()
   }
 
-<<<<<<< HEAD
-  private def buildNetworkChannel(raftConfig: RaftConfig,
-                                  logContext: LogContext): KafkaNetworkChannel = {
-    val netClient = buildNetworkClient(raftConfig, logContext)
-    new KafkaNetworkChannel(time, netClient, raftConfig.requestTimeoutMs)
-  }
-
-  private def buildMetadataLog(logDir: File): KafkaMetadataLog = {
-    if (config.logDirs.size != 1) {
-      throw new ConfigException("There must be exactly one configured log dir")
-    }
-
-    val defaultProps = KafkaServer.copyKafkaConfigToLog(config)
-    LogConfig.validateValues(defaultProps)
-    val defaultLogConfig = LogConfig(defaultProps)
-
-    val log = Log(
-      dir = logDir,
-      config = defaultLogConfig,
-      logStartOffset = 0L,
-      recoveryPoint = 0L,
-      scheduler = scheduler,
-      brokerTopicStats = new BrokerTopicStats,
-      time = time,
-      maxProducerIdExpirationMs = config.transactionalIdExpirationMs,
-      producerIdExpirationCheckIntervalMs = LogManager.ProducerIdExpirationCheckIntervalMs,
-      logDirFailureChannel = new LogDirFailureChannel(5)
-    )
-
-    KafkaMetadataLog(log, partition)
-  }
-
-  private def createLogDirectory(logDir: File, logDirName: String): File = {
-    val logDirPath = logDir.getAbsolutePath
-    val dir = new File(logDirPath, logDirName)
-    Files.createDirectories(dir.toPath)
-    dir
-  }
-
-  private def buildRaftClient(raftConfig: RaftConfig,
-                              metadataLog: KafkaMetadataLog,
-                              networkChannel: KafkaNetworkChannel,
-                              logContext: LogContext,
-                              logDir: File): KafkaRaftClient[Array[Byte]] = {
-    val quorumState = new QuorumState(
-      config.brokerId,
-      raftConfig.quorumVoterIds,
-      raftConfig.electionTimeoutMs,
-      raftConfig.fetchTimeoutMs,
-      new FileBasedStateStore(new File(logDir, "quorum-state")),
-      time,
-      logContext,
-      new Random()
-    )
-
-    val expirationTimer = new SystemTimer("raft-expiration-executor")
-    val expirationService = new TimingWheelExpirationService(expirationTimer)
-    val serde = new ByteArraySerde
-
-    new KafkaRaftClient(
-      raftConfig,
-      serde,
-      networkChannel,
-      metadataLog,
-      quorumState,
-      time,
-      expirationService,
-      logContext
-    )
-  }
-
-  private def buildNetworkClient(raftConfig: RaftConfig,
-                                 logContext: LogContext): NetworkClient = {
-    val channelBuilder = ChannelBuilders.clientChannelBuilder(
-      config.interBrokerSecurityProtocol,
-      JaasContext.Type.SERVER,
-      config,
-      config.interBrokerListenerName,
-      config.saslMechanismInterBrokerProtocol,
-      time,
-      config.saslInterBrokerHandshakeRequestEnable,
-      logContext
-    )
-
-    val metricGroupPrefix = "raft-channel"
-    val collectPerConnectionMetrics = false
-
-    val selector = new Selector(
-      NetworkReceive.UNLIMITED,
-      config.connectionsMaxIdleMs,
-      metrics,
-      time,
-      metricGroupPrefix,
-      Map.empty[String, String].asJava,
-      collectPerConnectionMetrics,
-      channelBuilder,
-      logContext
-    )
-
-    val clientId = s"broker-${config.brokerId}-raft-client"
-    val maxInflightRequestsPerConnection = 1
-    val reconnectBackoffMs = 50
-    val reconnectBackoffMsMs = 500
-    val discoverBrokerVersions = false
-
-    new NetworkClient(
-      selector,
-      new ManualMetadataUpdater(),
-      clientId,
-      maxInflightRequestsPerConnection,
-      reconnectBackoffMs,
-      reconnectBackoffMsMs,
-      Selectable.USE_DEFAULT_BUFFER_SIZE,
-      config.socketReceiveBufferBytes,
-      raftConfig.requestTimeoutMs,
-      config.connectionSetupTimeoutMs,
-      config.connectionSetupTimeoutMaxMs,
-      ClientDnsLookup.USE_ALL_DNS_IPS,
-      time,
-      discoverBrokerVersions,
-      new ApiVersions,
-      logContext
-    )
-  }
-
-=======
->>>>>>> aedb53a4
   class RaftWorkloadGenerator(
     raftManager: RaftManager[Array[Byte]],
     time: Time,
