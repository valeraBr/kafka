--- conflicted
+++ resolved
@@ -77,17 +77,10 @@
     val fileWriter : FileWriter  = new FileWriter(outfile)
     
     try {
-<<<<<<< HEAD
-      zkUtils = ZkUtils.apply(zkConnect,
-                               30000,
-                               30000,
-                               JaasUtils.isZkSecurityEnabled(System.getProperty(JaasUtils.JAVA_LOGIN_CONFIG_PARAM)))
-=======
       zkUtils = ZkUtils(zkConnect,
                         30000,
                         30000,
                         JaasUtils.isZkSecurityEnabled(System.getProperty(JaasUtils.JAVA_LOGIN_CONFIG_PARAM)))
->>>>>>> 241b9ab5
       
       var consumerGroups: Seq[String] = null
 
