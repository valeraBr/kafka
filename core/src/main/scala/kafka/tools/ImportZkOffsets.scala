/**
 * Licensed to the Apache Software Foundation (ASF) under one or more
 * contributor license agreements.  See the NOTICE file distributed with
 * this work for additional information regarding copyright ownership.
 * The ASF licenses this file to You under the Apache License, Version 2.0
 * (the "License"); you may not use this file except in compliance with
 * the License.  You may obtain a copy of the License at
 * 
 *    http://www.apache.org/licenses/LICENSE-2.0
 *
 * Unless required by applicable law or agreed to in writing, software
 * distributed under the License is distributed on an "AS IS" BASIS,
 * WITHOUT WARRANTIES OR CONDITIONS OF ANY KIND, either express or implied.
 * See the License for the specific language governing permissions and
 * limitations under the License.
 */

package kafka.tools

import java.io.BufferedReader
import java.io.FileReader
import joptsimple._
import kafka.utils.{Logging, ZkUtils, CommandLineUtils}
import org.I0Itec.zkclient.ZkClient
import org.apache.kafka.common.security.JaasUtils


/**
 *  A utility that updates the offset of broker partitions in ZK.
 *  
 *  This utility expects 2 input files as arguments:
 *  1. consumer properties file
 *  2. a file contains partition offsets data such as:
 *     (This output data file can be obtained by running kafka.tools.ExportZkOffsets)
 *  
 *     /consumers/group1/offsets/topic1/3-0:285038193
 *     /consumers/group1/offsets/topic1/1-0:286894308
 *     
 *  To print debug message, add the following line to log4j.properties:
 *  log4j.logger.kafka.tools.ImportZkOffsets$=DEBUG
 *  (for eclipse debugging, copy log4j.properties to the binary directory in "core" such as core/bin)
 */
object ImportZkOffsets extends Logging {

  def main(args: Array[String]) {
    val parser = new OptionParser
    
    val zkConnectOpt = parser.accepts("zkconnect", "ZooKeeper connect string.")
                            .withRequiredArg()
                            .defaultsTo("localhost:2181")
                            .ofType(classOf[String])
    val inFileOpt = parser.accepts("input-file", "Input file")
                            .withRequiredArg()
                            .ofType(classOf[String])
    parser.accepts("help", "Print this message.")
    
    if(args.length == 0)
      CommandLineUtils.printUsageAndDie(parser, "Import offsets to zookeeper from files.")
            
    val options = parser.parse(args : _*)
    
    if (options.has("help")) {
       parser.printHelpOn(System.out)
       System.exit(0)
    }
    
    CommandLineUtils.checkRequiredArgs(parser, options, inFileOpt)
    
    val zkConnect           = options.valueOf(zkConnectOpt)
    val partitionOffsetFile = options.valueOf(inFileOpt)

<<<<<<< HEAD
    val zkUtils = ZkUtils.create(zkConnect, 30000, 30000, JaasUtils.isSecure(System.getProperty(JaasUtils.JAVA_LOGIN_CONFIG_PARAM)))
=======
    val zkUtils = ZkUtils.apply(zkConnect, 30000, 30000, JaasUtils.isZkSecurityEnabled(System.getProperty(JaasUtils.JAVA_LOGIN_CONFIG_PARAM)))
>>>>>>> 58e17b2d
    val partitionOffsets: Map[String,String] = getPartitionOffsetsFromFile(partitionOffsetFile)

    updateZkOffsets(zkUtils, partitionOffsets)
  }

  private def getPartitionOffsetsFromFile(filename: String):Map[String,String] = {
    val fr = new FileReader(filename)
    val br = new BufferedReader(fr)
    var partOffsetsMap: Map[String,String] = Map()
    
    var s: String = br.readLine()
    while ( s != null && s.length() >= 1) {
      val tokens = s.split(":")
      
      partOffsetsMap += tokens(0) -> tokens(1)
      debug("adding node path [" + s + "]")
      
      s = br.readLine()
    }
    
    partOffsetsMap
  }
  
  private def updateZkOffsets(zkUtils: ZkUtils, partitionOffsets: Map[String,String]): Unit = {
    for ((partition, offset) <- partitionOffsets) {
      debug("updating [" + partition + "] with offset [" + offset + "]")
      
      try {
        zkUtils.updatePersistentPath(partition, offset.toString)
      } catch {
        case e: Throwable => e.printStackTrace()
      }
    }
  }
}<|MERGE_RESOLUTION|>--- conflicted
+++ resolved
@@ -69,11 +69,7 @@
     val zkConnect           = options.valueOf(zkConnectOpt)
     val partitionOffsetFile = options.valueOf(inFileOpt)
 
-<<<<<<< HEAD
-    val zkUtils = ZkUtils.create(zkConnect, 30000, 30000, JaasUtils.isSecure(System.getProperty(JaasUtils.JAVA_LOGIN_CONFIG_PARAM)))
-=======
     val zkUtils = ZkUtils.apply(zkConnect, 30000, 30000, JaasUtils.isZkSecurityEnabled(System.getProperty(JaasUtils.JAVA_LOGIN_CONFIG_PARAM)))
->>>>>>> 58e17b2d
     val partitionOffsets: Map[String,String] = getPartitionOffsetsFromFile(partitionOffsetFile)
 
     updateZkOffsets(zkUtils, partitionOffsets)
