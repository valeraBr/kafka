--- conflicted
+++ resolved
@@ -578,11 +578,7 @@
   }
 
   private def getDeserializerProperty(isKey: Boolean)(configs: Map[String, _], propertyName: String): Deserializer[_] = {
-<<<<<<< HEAD
-    val deserializer = Class.forName(configs.get(propertyName).asInstanceOf[String]).newInstance().asInstanceOf[Deserializer[_]]
-=======
     val deserializer = Class.forName(configs.get(propertyName).asInstanceOf[String]).getDeclaredConstructor().newInstance().asInstanceOf[Deserializer[_]]
->>>>>>> 62e88657
     val deserializerConfig = propertiesWithKeyPrefixStripped(propertyName + ".", configs)
       .asScala
       .asJava
