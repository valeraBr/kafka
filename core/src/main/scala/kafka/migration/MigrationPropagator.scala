/*
 * Licensed to the Apache Software Foundation (ASF) under one or more
 * contributor license agreements. See the NOTICE file distributed with
 * this work for additional information regarding copyright ownership.
 * The ASF licenses this file to You under the Apache License, Version 2.0
 * (the "License"); you may not use this file except in compliance with
 * the License. You may obtain a copy of the License at
 *
 *    http://www.apache.org/licenses/LICENSE-2.0
 *
 * Unless required by applicable law or agreed to in writing, software
 * distributed under the License is distributed on an "AS IS" BASIS,
 * WITHOUT WARRANTIES OR CONDITIONS OF ANY KIND, either express or implied.
 * See the License for the specific language governing permissions and
 * limitations under the License.
 */
package kafka.migration

import kafka.api.LeaderAndIsr
import kafka.cluster.Broker
import kafka.controller.{ControllerChannelContext, ControllerChannelManager, ReplicaAssignment, StateChangeLogger}
import kafka.server.KafkaConfig
import org.apache.kafka.common.TopicPartition
import org.apache.kafka.common.metrics.Metrics
import org.apache.kafka.common.utils.Time
import org.apache.kafka.image.{MetadataDelta, MetadataImage}
import org.apache.kafka.metadata.migration.LegacyPropagator
import org.apache.kafka.server.common.MetadataVersion

import java.util
import scala.jdk.CollectionConverters._

class MigrationPropagator(
  nodeId: Int,
<<<<<<< HEAD
  config: KafkaConfig,
=======
  config: KafkaConfig
>>>>>>> 960aed57
) extends LegacyPropagator {
  @volatile private var _image = MetadataImage.EMPTY
  @volatile private var metadataVersion = MetadataVersion.IBP_3_4_IV0
  val stateChangeLogger = new StateChangeLogger(nodeId, inControllerContext = true, None)
  val channelManager = new ControllerChannelManager(
    () => _image.highestOffsetAndEpoch().epoch(),
    config,
    Time.SYSTEM,
    new Metrics(),
    stateChangeLogger
  )

  val requestBatch = new MigrationPropagatorBatch(
    config,
    metadataProvider,
<<<<<<< HEAD
=======
    () => metadataVersion,
>>>>>>> 960aed57
    channelManager,
    stateChangeLogger
  )

  private def metadataProvider(): ControllerChannelContext = {
    new MigrationControllerChannelContext(_image)
  }

  def startup(): Unit = {
    channelManager.startup(Set.empty)
  }

  def shutdown(): Unit = {
    clear()
    channelManager.shutdown()
  }

  override def publishMetadata(image: MetadataImage): Unit = {
    val oldImage = _image
    val addedBrokers = new util.HashSet[Integer](image.cluster().brokers().keySet())
    addedBrokers.removeAll(oldImage.cluster().brokers().keySet())
    val removedBrokers = new util.HashSet[Integer](oldImage.cluster().brokers().keySet())
    removedBrokers.removeAll(image.cluster().brokers().keySet())

    removedBrokers.asScala.foreach(id => channelManager.removeBroker(id))
    addedBrokers.asScala.foreach(id =>
      channelManager.addBroker(Broker.fromBrokerRegistration(image.cluster().broker(id))))
    _image = image
  }

  override def sendRPCsToBrokersFromMetadataDelta(delta: MetadataDelta, image: MetadataImage,
                                                  zkControllerEpoch: Int): Unit = {
    publishMetadata(image)
    requestBatch.newBatch()

    delta.getOrCreateTopicsDelta()
    delta.getOrCreateClusterDelta()

    val changedZkBrokers = delta.clusterDelta().liveZkBrokerIdChanges().asScala.map(_.toInt).toSet
    val zkBrokers = image.cluster().zkBrokers().keySet().asScala.map(_.toInt).toSet
    val oldZkBrokers = zkBrokers -- changedZkBrokers
    val brokersChanged = !delta.clusterDelta().changedBrokers().isEmpty

    if (changedZkBrokers.nonEmpty) {
      // Update new Zk brokers about all the metadata.
      requestBatch.addUpdateMetadataRequestForBrokers(changedZkBrokers.toSeq, image.topics().partitions().keySet().asScala)
      // Send these requests first to make sure, we don't add all the partition metadata to the
      // old brokers as well.
      requestBatch.sendRequestsToBrokers(zkControllerEpoch)
      requestBatch.newBatch()

      // For new the brokers, check if there are partition assignments and add LISR appropriately.
      image.topics().partitions().asScala.foreach { case (tp, partitionRegistration) =>
        val replicas = partitionRegistration.replicas.toSet
        val leaderIsrAndControllerEpochOpt = MigrationControllerChannelContext.partitionLeadershipInfo(image, tp)
        val newBrokersWithReplicas = replicas.intersect(changedZkBrokers)
        if (newBrokersWithReplicas.nonEmpty) {
          leaderIsrAndControllerEpochOpt match {
            case Some(leaderIsrAndControllerEpoch) =>
              val replicaAssignment = ReplicaAssignment(partitionRegistration.replicas,
                partitionRegistration.addingReplicas, partitionRegistration.removingReplicas)
              requestBatch.addLeaderAndIsrRequestForBrokers(newBrokersWithReplicas.toSeq, tp,
                leaderIsrAndControllerEpoch, replicaAssignment, isNew = true)
            case None =>
          }
        }
      }
    }

    // If there are new brokers (including KRaft brokers) or if there are changes in topic
    // metadata, let's send UMR about the changes to the old Zk brokers.
    if (brokersChanged || !delta.topicsDelta().deletedTopicIds().isEmpty || !delta.topicsDelta().changedTopics().isEmpty) {
      requestBatch.addUpdateMetadataRequestForBrokers(oldZkBrokers.toSeq)
    }

    // Handle deleted topics by sending appropriate StopReplica and UMR requests to the brokers.
    delta.topicsDelta().deletedTopicIds().asScala.foreach { deletedTopicId =>
      val deletedTopic = delta.image().topics().getTopic(deletedTopicId)
      deletedTopic.partitions().asScala.foreach { case (partition, partitionRegistration) =>
        val tp = new TopicPartition(deletedTopic.name(), partition)
        val offlineReplicas = partitionRegistration.replicas.filter {
          MigrationControllerChannelContext.isReplicaOnline(image, _, partitionRegistration.replicas.toSet)
        }
        val deletedLeaderAndIsr = LeaderAndIsr.duringDelete(partitionRegistration.isr.toList)
        requestBatch.addStopReplicaRequestForBrokers(partitionRegistration.replicas, tp, deletePartition = true)
        requestBatch.addUpdateMetadataRequestForBrokers(
          oldZkBrokers.toSeq, zkControllerEpoch, tp, deletedLeaderAndIsr.leader, deletedLeaderAndIsr.leaderEpoch,
          deletedLeaderAndIsr.partitionEpoch, deletedLeaderAndIsr.isr, partitionRegistration.replicas, offlineReplicas)
      }
    }

    // Handle changes in other topics and send appropriate LeaderAndIsr and UMR requests to the
    // brokers.
    delta.topicsDelta().changedTopics().asScala.foreach { case (_, topicDelta) =>
      topicDelta.partitionChanges().asScala.foreach { case (partition, partitionRegistration) =>
        val tp = new TopicPartition(topicDelta.name(), partition)

        // Check for replica leadership changes.
        val leaderIsrAndControllerEpochOpt = MigrationControllerChannelContext.partitionLeadershipInfo(image, tp)
        leaderIsrAndControllerEpochOpt match {
          case Some(leaderIsrAndControllerEpoch) =>
            val replicaAssignment = ReplicaAssignment(partitionRegistration.replicas,
              partitionRegistration.addingReplicas, partitionRegistration.removingReplicas)
            requestBatch.addLeaderAndIsrRequestForBrokers(replicaAssignment.replicas, tp,
              leaderIsrAndControllerEpoch, replicaAssignment, isNew = true)
          case None =>
        }

        // Check for removed replicas.
        val oldReplicas =
          Option(delta.image().topics().getPartition(topicDelta.id(), tp.partition()))
            .map(_.replicas.toSet)
            .getOrElse(Set.empty)
        val newReplicas = partitionRegistration.replicas.toSet
        val removedReplicas = oldReplicas -- newReplicas
        if (removedReplicas.nonEmpty) {
          requestBatch.addStopReplicaRequestForBrokers(removedReplicas.toSeq, tp, deletePartition = false)
        }
      }
    }
    // Send all the accumulated requests to the broker.
    requestBatch.sendRequestsToBrokers(zkControllerEpoch)
  }

  override def sendRPCsToBrokersFromMetadataImage(image: MetadataImage, zkControllerEpoch: Int): Unit = {
    publishMetadata(image)
    requestBatch.newBatch()

    // When we need to send RPCs from the image, we're sending 'full' requests meaning we let
    // every broker know about all the metadata and all the LISR requests it needs to handle.
    // Note that we cannot send StopReplica requests from the image. We don't have any state
    // about brokers that host a replica but are not part of the replica set known by the Controller.
    val zkBrokers = image.cluster().zkBrokers().keySet().asScala.map(_.toInt).toSeq
    val partitions = image.topics().partitions()
    partitions.asScala.foreach{ case (tp, partitionRegistration) =>
      val leaderIsrAndControllerEpochOpt = MigrationControllerChannelContext.partitionLeadershipInfo(image, tp)
      leaderIsrAndControllerEpochOpt match {
        case Some(leaderIsrAndControllerEpoch) =>
          val replicaAssignment = ReplicaAssignment(partitionRegistration.replicas,
            partitionRegistration.addingReplicas, partitionRegistration.removingReplicas)
          requestBatch.addLeaderAndIsrRequestForBrokers(replicaAssignment.replicas, tp,
            leaderIsrAndControllerEpoch, replicaAssignment, isNew = true)
        case None => None
      }
    }
    requestBatch.addUpdateMetadataRequestForBrokers(zkBrokers, partitions.keySet().asScala)
    requestBatch.sendRequestsToBrokers(zkControllerEpoch)
  }

  override def clear(): Unit = {
    requestBatch.clear()
  }

  override def setMetadataVersion(newMetadataVersion: MetadataVersion): Unit = {
    metadataVersion = newMetadataVersion
  }
}<|MERGE_RESOLUTION|>--- conflicted
+++ resolved
@@ -32,11 +32,7 @@
 
 class MigrationPropagator(
   nodeId: Int,
-<<<<<<< HEAD
-  config: KafkaConfig,
-=======
   config: KafkaConfig
->>>>>>> 960aed57
 ) extends LegacyPropagator {
   @volatile private var _image = MetadataImage.EMPTY
   @volatile private var metadataVersion = MetadataVersion.IBP_3_4_IV0
@@ -52,10 +48,7 @@
   val requestBatch = new MigrationPropagatorBatch(
     config,
     metadataProvider,
-<<<<<<< HEAD
-=======
     () => metadataVersion,
->>>>>>> 960aed57
     channelManager,
     stateChangeLogger
   )
