/**
 * Licensed to the Apache Software Foundation (ASF) under one or more
 * contributor license agreements.  See the NOTICE file distributed with
 * this work for additional information regarding copyright ownership.
 * The ASF licenses this file to You under the Apache License, Version 2.0
 * (the "License"); you may not use this file except in compliance with
 * the License.  You may obtain a copy of the License at
 *
 *    http://www.apache.org/licenses/LICENSE-2.0
 *
 * Unless required by applicable law or agreed to in writing, software
 * distributed under the License is distributed on an "AS IS" BASIS,
 * WITHOUT WARRANTIES OR CONDITIONS OF ANY KIND, either express or implied.
 * See the License for the specific language governing permissions and
 * limitations under the License.
 */

package kafka.log

import java.io.{File, IOException}
import java.lang.{Long => JLong}
import java.nio.file.{Files, NoSuchFileException}
import java.text.NumberFormat
import java.util.Map.{Entry => JEntry}
import java.util.Optional
import java.util.concurrent.atomic._
import java.util.concurrent.{ConcurrentNavigableMap, ConcurrentSkipListMap, TimeUnit}
import java.util.regex.Pattern

import kafka.api.{ApiVersion, KAFKA_0_10_0_IV0}
import kafka.common.{LogSegmentOffsetOverflowException, LongRef, OffsetsOutOfOrderException, UnexpectedAppendOffsetException}
import kafka.log.AppendOrigin.RaftLeader
import kafka.message.{BrokerCompressionCodec, CompressionCodec, NoCompressionCodec}
import kafka.metrics.KafkaMetricsGroup
import kafka.server.checkpoints.LeaderEpochCheckpointFile
import kafka.server.epoch.LeaderEpochFileCache
import kafka.server.{BrokerTopicStats, FetchDataInfo, FetchHighWatermark, FetchIsolation, FetchLogEnd, FetchTxnCommitted, LogDirFailureChannel, LogOffsetMetadata, OffsetAndEpoch, PartitionMetadataFile}
import kafka.utils._
import org.apache.kafka.common.errors._
import org.apache.kafka.common.message.{DescribeProducersResponseData, FetchResponseData}
import org.apache.kafka.common.record.FileRecords.TimestampAndOffset
import org.apache.kafka.common.record._
import org.apache.kafka.common.requests.FetchResponse.AbortedTransaction
import org.apache.kafka.common.requests.ListOffsetsRequest
import org.apache.kafka.common.requests.OffsetsForLeaderEpochResponse.UNDEFINED_EPOCH_OFFSET
import org.apache.kafka.common.requests.ProduceResponse.RecordError
import org.apache.kafka.common.utils.{Time, Utils}
import org.apache.kafka.common.{InvalidRecordException, KafkaException, TopicPartition, Uuid}

import scala.jdk.CollectionConverters._
import scala.collection.mutable.{ArrayBuffer, ListBuffer}
import scala.collection.{Seq, Set, mutable}

object LogAppendInfo {
  val UnknownLogAppendInfo = LogAppendInfo(None, -1, None, RecordBatch.NO_TIMESTAMP, -1L, RecordBatch.NO_TIMESTAMP, -1L,
    RecordConversionStats.EMPTY, NoCompressionCodec, NoCompressionCodec, -1, -1, offsetsMonotonic = false, -1L)

  def unknownLogAppendInfoWithLogStartOffset(logStartOffset: Long): LogAppendInfo =
    LogAppendInfo(None, -1, None, RecordBatch.NO_TIMESTAMP, -1L, RecordBatch.NO_TIMESTAMP, logStartOffset,
      RecordConversionStats.EMPTY, NoCompressionCodec, NoCompressionCodec, -1, -1,
      offsetsMonotonic = false, -1L)

  /**
   * In ProduceResponse V8+, we add two new fields record_errors and error_message (see KIP-467).
   * For any record failures with InvalidTimestamp or InvalidRecordException, we construct a LogAppendInfo object like the one
   * in unknownLogAppendInfoWithLogStartOffset, but with additiona fields recordErrors and errorMessage
   */
  def unknownLogAppendInfoWithAdditionalInfo(logStartOffset: Long, recordErrors: Seq[RecordError], errorMessage: String): LogAppendInfo =
    LogAppendInfo(None, -1, None, RecordBatch.NO_TIMESTAMP, -1L, RecordBatch.NO_TIMESTAMP, logStartOffset,
      RecordConversionStats.EMPTY, NoCompressionCodec, NoCompressionCodec, -1, -1,
      offsetsMonotonic = false, -1L, recordErrors, errorMessage)
}

sealed trait LeaderHwChange
object LeaderHwChange {
  case object Increased extends LeaderHwChange
  case object Same extends LeaderHwChange
  case object None extends LeaderHwChange
}

/**
 * Struct to hold various quantities we compute about each message set before appending to the log
 *
 * @param firstOffset The first offset in the message set unless the message format is less than V2 and we are appending
 *                    to the follower. If the message is a duplicate message the segment base offset and relative position
 *                    in segment will be unknown.
 * @param lastOffset The last offset in the message set
 * @param lastLeaderEpoch The partition leader epoch corresponding to the last offset, if available.
 * @param maxTimestamp The maximum timestamp of the message set.
 * @param offsetOfMaxTimestamp The offset of the message with the maximum timestamp.
 * @param logAppendTime The log append time (if used) of the message set, otherwise Message.NoTimestamp
 * @param logStartOffset The start offset of the log at the time of this append.
 * @param recordConversionStats Statistics collected during record processing, `null` if `assignOffsets` is `false`
 * @param sourceCodec The source codec used in the message set (send by the producer)
 * @param targetCodec The target codec of the message set(after applying the broker compression configuration if any)
 * @param shallowCount The number of shallow messages
 * @param validBytes The number of valid bytes
 * @param offsetsMonotonic Are the offsets in this message set monotonically increasing
 * @param lastOffsetOfFirstBatch The last offset of the first batch
 * @param leaderHwChange Incremental if the high watermark needs to be increased after appending record.
 *                       Same if high watermark is not changed. None is the default value and it means append failed
 *
 */
case class LogAppendInfo(var firstOffset: Option[LogOffsetMetadata],
                         var lastOffset: Long,
                         var lastLeaderEpoch: Option[Int],
                         var maxTimestamp: Long,
                         var offsetOfMaxTimestamp: Long,
                         var logAppendTime: Long,
                         var logStartOffset: Long,
                         var recordConversionStats: RecordConversionStats,
                         sourceCodec: CompressionCodec,
                         targetCodec: CompressionCodec,
                         shallowCount: Int,
                         validBytes: Int,
                         offsetsMonotonic: Boolean,
                         lastOffsetOfFirstBatch: Long,
                         recordErrors: Seq[RecordError] = List(),
                         errorMessage: String = null,
                         leaderHwChange: LeaderHwChange = LeaderHwChange.None) {
  /**
   * Get the first offset if it exists, else get the last offset of the first batch
   * For magic versions 2 and newer, this method will return first offset. For magic versions
   * older than 2, we use the last offset of the first batch as an approximation of the first
   * offset to avoid decompressing the data.
   */
  def firstOrLastOffsetOfFirstBatch: Long = firstOffset.map(_.messageOffset).getOrElse(lastOffsetOfFirstBatch)

  /**
   * Get the (maximum) number of messages described by LogAppendInfo
   * @return Maximum possible number of messages described by LogAppendInfo
   */
  def numMessages: Long = {
    firstOffset match {
      case Some(firstOffsetVal) if (firstOffsetVal.messageOffset >= 0 && lastOffset >= 0) =>
        (lastOffset - firstOffsetVal.messageOffset + 1)
      case _ => 0
    }
  }
}

/**
 * Container class which represents a snapshot of the significant offsets for a partition. This allows fetching
 * of these offsets atomically without the possibility of a leader change affecting their consistency relative
 * to each other. See [[Log.fetchOffsetSnapshot()]].
 */
case class LogOffsetSnapshot(logStartOffset: Long,
                             logEndOffset: LogOffsetMetadata,
                             highWatermark: LogOffsetMetadata,
                             lastStableOffset: LogOffsetMetadata)

/**
 * Another container which is used for lower level reads using  [[kafka.cluster.Partition.readRecords()]].
 */
case class LogReadInfo(fetchedData: FetchDataInfo,
                       divergingEpoch: Option[FetchResponseData.EpochEndOffset],
                       highWatermark: Long,
                       logStartOffset: Long,
                       logEndOffset: Long,
                       lastStableOffset: Long)

/**
 * A class used to hold useful metadata about a completed transaction. This is used to build
 * the transaction index after appending to the log.
 *
 * @param producerId The ID of the producer
 * @param firstOffset The first offset (inclusive) of the transaction
 * @param lastOffset The last offset (inclusive) of the transaction. This is always the offset of the
 *                   COMMIT/ABORT control record which indicates the transaction's completion.
 * @param isAborted Whether or not the transaction was aborted
 */
case class CompletedTxn(producerId: Long, firstOffset: Long, lastOffset: Long, isAborted: Boolean) {
  override def toString: String = {
    "CompletedTxn(" +
      s"producerId=$producerId, " +
      s"firstOffset=$firstOffset, " +
      s"lastOffset=$lastOffset, " +
      s"isAborted=$isAborted)"
  }
}

/**
 * A class used to hold params required to decide to rotate a log segment or not.
 */
case class RollParams(maxSegmentMs: Long,
                      maxSegmentBytes: Int,
                      maxTimestampInMessages: Long,
                      maxOffsetInMessages: Long,
                      messagesSize: Int,
                      now: Long)

object RollParams {
  def apply(config: LogConfig, appendInfo: LogAppendInfo, messagesSize: Int, now: Long): RollParams = {
   new RollParams(config.maxSegmentMs,
     config.segmentSize,
     appendInfo.maxTimestamp,
     appendInfo.lastOffset,
     messagesSize, now)
  }
}

sealed trait LogStartOffsetIncrementReason
case object ClientRecordDeletion extends LogStartOffsetIncrementReason {
  override def toString: String = "client delete records request"
}
case object LeaderOffsetIncremented extends LogStartOffsetIncrementReason {
  override def toString: String = "leader offset increment"
}
case object SegmentDeletion extends LogStartOffsetIncrementReason {
  override def toString: String = "segment deletion"
}
case object SnapshotGenerated extends LogStartOffsetIncrementReason {
  override def toString: String = "snapshot generated"
}

/**
 * An append-only log for storing messages.
 *
 * The log is a sequence of LogSegments, each with a base offset denoting the first message in the segment.
 *
 * New log segments are created according to a configurable policy that controls the size in bytes or time interval
 * for a given segment.
 *
 * @param _dir The directory in which log segments are created.
 * @param config The log configuration settings
 * @param logStartOffset The earliest offset allowed to be exposed to kafka client.
 *                       The logStartOffset can be updated by :
 *                       - user's DeleteRecordsRequest
 *                       - broker's log retention
 *                       - broker's log truncation
 *                       The logStartOffset is used to decide the following:
 *                       - Log deletion. LogSegment whose nextOffset <= log's logStartOffset can be deleted.
 *                         It may trigger log rolling if the active segment is deleted.
 *                       - Earliest offset of the log in response to ListOffsetRequest. To avoid OffsetOutOfRange exception after user seeks to earliest offset,
 *                         we make sure that logStartOffset <= log's highWatermark
 *                       Other activities such as log cleaning are not affected by logStartOffset.
 * @param recoveryPoint The offset at which to begin recovery--i.e. the first offset which has not been flushed to disk
 * @param scheduler The thread pool scheduler used for background actions
 * @param brokerTopicStats Container for Broker Topic Yammer Metrics
 * @param time The time instance used for checking the clock
 * @param maxProducerIdExpirationMs The maximum amount of time to wait before a producer id is considered expired
 * @param producerIdExpirationCheckIntervalMs How often to check for producer ids which need to be expired
 * @param hadCleanShutdown boolean flag to indicate if the Log had a clean/graceful shutdown last time. true means
 *                         clean shutdown whereas false means a crash.
 * @param keepPartitionMetadataFile boolean flag to indicate whether the partition.metadata file should be kept in the
 *                                  log directory. A partition.metadata file is only created when the controller's
 *                                  inter-broker protocol version is at least 2.8. This file will persist the topic ID on
 *                                  the broker. If inter-broker protocol is downgraded below 2.8, a topic ID may be lost
 *                                  and a new ID generated upon re-upgrade. If the inter-broker protocol version is below
 *                                  2.8, partition.metadata will be deleted to avoid ID conflicts upon re-upgrade.
 */
@threadsafe
class Log(@volatile private var _dir: File,
          @volatile var config: LogConfig,
          @volatile var logStartOffset: Long,
          @volatile var recoveryPoint: Long,
          scheduler: Scheduler,
          brokerTopicStats: BrokerTopicStats,
          val time: Time,
          val maxProducerIdExpirationMs: Int,
          val producerIdExpirationCheckIntervalMs: Int,
          val topicPartition: TopicPartition,
          val producerStateManager: ProducerStateManager,
          logDirFailureChannel: LogDirFailureChannel,
          private val hadCleanShutdown: Boolean = true,
          val keepPartitionMetadataFile: Boolean = true) extends Logging with KafkaMetricsGroup {

  import kafka.log.Log._

  this.logIdent = s"[Log partition=$topicPartition, dir=${dir.getParent}] "

  /* A lock that guards all modifications to the log */
  private val lock = new Object

  // The memory mapped buffer for index files of this log will be closed with either delete() or closeHandlers()
  // After memory mapped buffer is closed, no disk IO operation should be performed for this log
  @volatile private var isMemoryMappedBufferClosed = false

  // Cache value of parent directory to avoid allocations in hot paths like ReplicaManager.checkpointHighWatermarks
  @volatile private var _parentDir: String = dir.getParent

  /* last time it was flushed */
  private val lastFlushedTime = new AtomicLong(time.milliseconds)

  @volatile private var nextOffsetMetadata: LogOffsetMetadata = _

  // Log dir failure is handled asynchronously we need to prevent threads
  // from reading inconsistent state caused by a failure in another thread
  @volatile private var logDirOffline = false

  /* The earliest offset which is part of an incomplete transaction. This is used to compute the
   * last stable offset (LSO) in ReplicaManager. Note that it is possible that the "true" first unstable offset
   * gets removed from the log (through record or segment deletion). In this case, the first unstable offset
   * will point to the log start offset, which may actually be either part of a completed transaction or not
   * part of a transaction at all. However, since we only use the LSO for the purpose of restricting the
   * read_committed consumer to fetching decided data (i.e. committed, aborted, or non-transactional), this
   * temporary abuse seems justifiable and saves us from scanning the log after deletion to find the first offsets
   * of each ongoing transaction in order to compute a new first unstable offset. It is possible, however,
   * that this could result in disagreement between replicas depending on when they began replicating the log.
   * In the worst case, the LSO could be seen by a consumer to go backwards.
   */
  @volatile private var firstUnstableOffsetMetadata: Option[LogOffsetMetadata] = None

  /* Keep track of the current high watermark in order to ensure that segments containing offsets at or above it are
   * not eligible for deletion. This means that the active segment is only eligible for deletion if the high watermark
   * equals the log end offset (which may never happen for a partition under consistent load). This is needed to
   * prevent the log start offset (which is exposed in fetch responses) from getting ahead of the high watermark.
   */
  @volatile private var highWatermarkMetadata: LogOffsetMetadata = LogOffsetMetadata(logStartOffset)

  /* the actual segments of the log */
  private val segments: ConcurrentNavigableMap[java.lang.Long, LogSegment] = new ConcurrentSkipListMap[java.lang.Long, LogSegment]

  // Visible for testing
  @volatile var leaderEpochCache: Option[LeaderEpochFileCache] = None

  @volatile var partitionMetadataFile : PartitionMetadataFile = null

  @volatile var topicId : Uuid = Uuid.ZERO_UUID

  locally {
    // create the log directory if it doesn't exist
    Files.createDirectories(dir.toPath)

    initializeLeaderEpochCache()
    initializePartitionMetadata()

    val nextOffset = loadSegments()

    /* Calculate the offset of the next message */
    nextOffsetMetadata = LogOffsetMetadata(nextOffset, activeSegment.baseOffset, activeSegment.size)

    leaderEpochCache.foreach(_.truncateFromEnd(nextOffsetMetadata.messageOffset))

    updateLogStartOffset(math.max(logStartOffset, segments.firstEntry.getValue.baseOffset))

    // The earliest leader epoch may not be flushed during a hard failure. Recover it here.
    leaderEpochCache.foreach(_.truncateFromStart(logStartOffset))

    // Any segment loading or recovery code must not use producerStateManager, so that we can build the full state here
    // from scratch.
    if (!producerStateManager.isEmpty)
      throw new IllegalStateException("Producer state must be empty during log initialization")

    // Reload all snapshots into the ProducerStateManager cache, the intermediate ProducerStateManager used
    // during log recovery may have deleted some files without the Log.producerStateManager instance witnessing the
    // deletion.
    producerStateManager.removeStraySnapshots(segments.values().asScala.map(_.baseOffset).toSeq)
    loadProducerState(logEndOffset, reloadFromCleanShutdown = hadCleanShutdown)

    // Delete partition metadata file if the version does not support topic IDs.
    // Recover topic ID if present and topic IDs are supported
    if (partitionMetadataFile.exists()) {
        if (!keepPartitionMetadataFile)
          partitionMetadataFile.delete()
        else
          topicId = partitionMetadataFile.read().topicId
    }
  }

  def dir: File = _dir

  def parentDir: String = _parentDir

  def parentDirFile: File = new File(_parentDir)

  def initFileSize: Int = {
    if (config.preallocate)
      config.segmentSize
    else
      0
  }

  def updateConfig(newConfig: LogConfig): Unit = {
    val oldConfig = this.config
    this.config = newConfig
    val oldRecordVersion = oldConfig.messageFormatVersion.recordVersion
    val newRecordVersion = newConfig.messageFormatVersion.recordVersion
    if (newRecordVersion.precedes(oldRecordVersion))
      warn(s"Record format version has been downgraded from $oldRecordVersion to $newRecordVersion.")
    if (newRecordVersion.value != oldRecordVersion.value)
      initializeLeaderEpochCache()
  }

  private def checkIfMemoryMappedBufferClosed(): Unit = {
    if (isMemoryMappedBufferClosed)
      throw new KafkaStorageException(s"The memory mapped buffer for log of $topicPartition is already closed")
  }

  def highWatermark: Long = highWatermarkMetadata.messageOffset

  /**
   * Update the high watermark to a new offset. The new high watermark will be lower
   * bounded by the log start offset and upper bounded by the log end offset.
   *
   * This is intended to be called when initializing the high watermark or when updating
   * it on a follower after receiving a Fetch response from the leader.
   *
   * @param hw the suggested new value for the high watermark
   * @return the updated high watermark offset
   */
  def updateHighWatermark(hw: Long): Long = {
    updateHighWatermark(LogOffsetMetadata(hw))
  }

  /**
   * Update high watermark with offset metadata. The new high watermark will be lower
   * bounded by the log start offset and upper bounded by the log end offset.
   *
   * @param highWatermarkMetadata the suggested high watermark with offset metadata
   * @return the updated high watermark offset
   */
  def updateHighWatermark(highWatermarkMetadata: LogOffsetMetadata): Long = {
    val endOffsetMetadata = logEndOffsetMetadata
    val newHighWatermarkMetadata = if (highWatermarkMetadata.messageOffset < logStartOffset) {
      LogOffsetMetadata(logStartOffset)
    } else if (highWatermarkMetadata.messageOffset >= endOffsetMetadata.messageOffset) {
      endOffsetMetadata
    } else {
      highWatermarkMetadata
    }

    updateHighWatermarkMetadata(newHighWatermarkMetadata)
    newHighWatermarkMetadata.messageOffset
  }

  /**
   * Update the high watermark to a new value if and only if it is larger than the old value. It is
   * an error to update to a value which is larger than the log end offset.
   *
   * This method is intended to be used by the leader to update the high watermark after follower
   * fetch offsets have been updated.
   *
   * @return the old high watermark, if updated by the new value
   */
  def maybeIncrementHighWatermark(newHighWatermark: LogOffsetMetadata): Option[LogOffsetMetadata] = {
    if (newHighWatermark.messageOffset > logEndOffset)
      throw new IllegalArgumentException(s"High watermark $newHighWatermark update exceeds current " +
        s"log end offset $logEndOffsetMetadata")

    lock.synchronized {
      val oldHighWatermark = fetchHighWatermarkMetadata

      // Ensure that the high watermark increases monotonically. We also update the high watermark when the new
      // offset metadata is on a newer segment, which occurs whenever the log is rolled to a new segment.
      if (oldHighWatermark.messageOffset < newHighWatermark.messageOffset ||
        (oldHighWatermark.messageOffset == newHighWatermark.messageOffset && oldHighWatermark.onOlderSegment(newHighWatermark))) {
        updateHighWatermarkMetadata(newHighWatermark)
        Some(oldHighWatermark)
      } else {
        None
      }
    }
  }

  /**
   * Get the offset and metadata for the current high watermark. If offset metadata is not
   * known, this will do a lookup in the index and cache the result.
   */
  private def fetchHighWatermarkMetadata: LogOffsetMetadata = {
    checkIfMemoryMappedBufferClosed()

    val offsetMetadata = highWatermarkMetadata
    if (offsetMetadata.messageOffsetOnly) {
      lock.synchronized {
        val fullOffset = convertToOffsetMetadataOrThrow(highWatermark)
        updateHighWatermarkMetadata(fullOffset)
        fullOffset
      }
    } else {
      offsetMetadata
    }
  }

  private def updateHighWatermarkMetadata(newHighWatermark: LogOffsetMetadata): Unit = {
    if (newHighWatermark.messageOffset < 0)
      throw new IllegalArgumentException("High watermark offset should be non-negative")

    lock synchronized {
      if (newHighWatermark.messageOffset < highWatermarkMetadata.messageOffset) {
        warn(s"Non-monotonic update of high watermark from $highWatermarkMetadata to $newHighWatermark")
      }

      highWatermarkMetadata = newHighWatermark
      producerStateManager.onHighWatermarkUpdated(newHighWatermark.messageOffset)
      maybeIncrementFirstUnstableOffset()
    }
    trace(s"Setting high watermark $newHighWatermark")
  }

  /**
   * Get the first unstable offset. Unlike the last stable offset, which is always defined,
   * the first unstable offset only exists if there are transactions in progress.
   *
   * @return the first unstable offset, if it exists
   */
  private[log] def firstUnstableOffset: Option[Long] = firstUnstableOffsetMetadata.map(_.messageOffset)

  private def fetchLastStableOffsetMetadata: LogOffsetMetadata = {
    checkIfMemoryMappedBufferClosed()

    // cache the current high watermark to avoid a concurrent update invalidating the range check
    val highWatermarkMetadata = fetchHighWatermarkMetadata

    firstUnstableOffsetMetadata match {
      case Some(offsetMetadata) if offsetMetadata.messageOffset < highWatermarkMetadata.messageOffset =>
        if (offsetMetadata.messageOffsetOnly) {
          lock synchronized {
            val fullOffset = convertToOffsetMetadataOrThrow(offsetMetadata.messageOffset)
            if (firstUnstableOffsetMetadata.contains(offsetMetadata))
              firstUnstableOffsetMetadata = Some(fullOffset)
            fullOffset
          }
        } else {
          offsetMetadata
        }
      case _ => highWatermarkMetadata
    }
  }

  /**
   * The last stable offset (LSO) is defined as the first offset such that all lower offsets have been "decided."
   * Non-transactional messages are considered decided immediately, but transactional messages are only decided when
   * the corresponding COMMIT or ABORT marker is written. This implies that the last stable offset will be equal
   * to the high watermark if there are no transactional messages in the log. Note also that the LSO cannot advance
   * beyond the high watermark.
   */
  def lastStableOffset: Long = {
    firstUnstableOffsetMetadata match {
      case Some(offsetMetadata) if offsetMetadata.messageOffset < highWatermark => offsetMetadata.messageOffset
      case _ => highWatermark
    }
  }

  def lastStableOffsetLag: Long = highWatermark - lastStableOffset

  /**
    * Fully materialize and return an offset snapshot including segment position info. This method will update
    * the LogOffsetMetadata for the high watermark and last stable offset if they are message-only. Throws an
    * offset out of range error if the segment info cannot be loaded.
    */
  def fetchOffsetSnapshot: LogOffsetSnapshot = {
    val lastStable = fetchLastStableOffsetMetadata
    val highWatermark = fetchHighWatermarkMetadata

    LogOffsetSnapshot(
      logStartOffset,
      logEndOffsetMetadata,
      highWatermark,
      lastStable
    )
  }

  private val tags = {
    val maybeFutureTag = if (isFuture) Map("is-future" -> "true") else Map.empty[String, String]
    Map("topic" -> topicPartition.topic, "partition" -> topicPartition.partition.toString) ++ maybeFutureTag
  }

  newGauge(LogMetricNames.NumLogSegments, () => numberOfSegments, tags)
  newGauge(LogMetricNames.LogStartOffset, () => logStartOffset, tags)
  newGauge(LogMetricNames.LogEndOffset, () => logEndOffset, tags)
  newGauge(LogMetricNames.Size, () => size, tags)

  val producerExpireCheck = scheduler.schedule(name = "PeriodicProducerExpirationCheck", fun = () => {
    lock synchronized {
      producerStateManager.removeExpiredProducers(time.milliseconds)
    }
  }, period = producerIdExpirationCheckIntervalMs, delay = producerIdExpirationCheckIntervalMs, unit = TimeUnit.MILLISECONDS)

  /** The name of this log */
  def name  = dir.getName()

  private def recordVersion: RecordVersion = config.messageFormatVersion.recordVersion

  private def initializePartitionMetadata(): Unit = lock synchronized {
    val partitionMetadata = PartitionMetadataFile.newFile(dir)
    partitionMetadataFile = new PartitionMetadataFile(partitionMetadata, logDirFailureChannel)
  }

  private def initializeLeaderEpochCache(): Unit = lock synchronized {
    val leaderEpochFile = LeaderEpochCheckpointFile.newFile(dir)

    def newLeaderEpochFileCache(): LeaderEpochFileCache = {
      val checkpointFile = new LeaderEpochCheckpointFile(leaderEpochFile, logDirFailureChannel)
      new LeaderEpochFileCache(topicPartition, () => logEndOffset, checkpointFile)
    }

    if (recordVersion.precedes(RecordVersion.V2)) {
      val currentCache = if (leaderEpochFile.exists())
        Some(newLeaderEpochFileCache())
      else
        None

      if (currentCache.exists(_.nonEmpty))
        warn(s"Deleting non-empty leader epoch cache due to incompatible message format $recordVersion")

      Files.deleteIfExists(leaderEpochFile.toPath)
      leaderEpochCache = None
    } else {
      leaderEpochCache = Some(newLeaderEpochFileCache())
    }
  }

  /**
   * Removes any temporary files found in log directory, and creates a list of all .swap files which could be swapped
   * in place of existing segment(s). For log splitting, we know that any .swap file whose base offset is higher than
   * the smallest offset .clean file could be part of an incomplete split operation. Such .swap files are also deleted
   * by this method.
   * @return Set of .swap files that are valid to be swapped in as segment files
   */
  private def removeTempFilesAndCollectSwapFiles(): Set[File] = {

    def deleteIndicesIfExist(baseFile: File, suffix: String = ""): Unit = {
      info(s"Deleting index files with suffix $suffix for baseFile $baseFile")
      val offset = offsetFromFile(baseFile)
      Files.deleteIfExists(Log.offsetIndexFile(dir, offset, suffix).toPath)
      Files.deleteIfExists(Log.timeIndexFile(dir, offset, suffix).toPath)
      Files.deleteIfExists(Log.transactionIndexFile(dir, offset, suffix).toPath)
    }

    val swapFiles = mutable.Set[File]()
    val cleanFiles = mutable.Set[File]()
    var minCleanedFileOffset = Long.MaxValue

    for (file <- dir.listFiles if file.isFile) {
      if (!file.canRead)
        throw new IOException(s"Could not read file $file")
      val filename = file.getName
      if (filename.endsWith(DeletedFileSuffix)) {
        debug(s"Deleting stray temporary file ${file.getAbsolutePath}")
        Files.deleteIfExists(file.toPath)
      } else if (filename.endsWith(CleanedFileSuffix)) {
        minCleanedFileOffset = Math.min(offsetFromFileName(filename), minCleanedFileOffset)
        cleanFiles += file
      } else if (filename.endsWith(SwapFileSuffix)) {
        // we crashed in the middle of a swap operation, to recover:
        // if a log, delete the index files, complete the swap operation later
        // if an index just delete the index files, they will be rebuilt
        val baseFile = new File(CoreUtils.replaceSuffix(file.getPath, SwapFileSuffix, ""))
        info(s"Found file ${file.getAbsolutePath} from interrupted swap operation.")
        if (isIndexFile(baseFile)) {
          deleteIndicesIfExist(baseFile)
        } else if (isLogFile(baseFile)) {
          deleteIndicesIfExist(baseFile)
          swapFiles += file
        }
      }
    }

    // KAFKA-6264: Delete all .swap files whose base offset is greater than the minimum .cleaned segment offset. Such .swap
    // files could be part of an incomplete split operation that could not complete. See Log#splitOverflowedSegment
    // for more details about the split operation.
    val (invalidSwapFiles, validSwapFiles) = swapFiles.partition(file => offsetFromFile(file) >= minCleanedFileOffset)
    invalidSwapFiles.foreach { file =>
      debug(s"Deleting invalid swap file ${file.getAbsoluteFile} minCleanedFileOffset: $minCleanedFileOffset")
      val baseFile = new File(CoreUtils.replaceSuffix(file.getPath, SwapFileSuffix, ""))
      deleteIndicesIfExist(baseFile, SwapFileSuffix)
      Files.deleteIfExists(file.toPath)
    }

    // Now that we have deleted all .swap files that constitute an incomplete split operation, let's delete all .clean files
    cleanFiles.foreach { file =>
      debug(s"Deleting stray .clean file ${file.getAbsolutePath}")
      Files.deleteIfExists(file.toPath)
    }

    validSwapFiles
  }

  /**
   * This method does not need to convert IOException to KafkaStorageException because it is only called before all logs are loaded
   * It is possible that we encounter a segment with index offset overflow in which case the LogSegmentOffsetOverflowException
   * will be thrown. Note that any segments that were opened before we encountered the exception will remain open and the
   * caller is responsible for closing them appropriately, if needed.
   * @throws LogSegmentOffsetOverflowException if the log directory contains a segment with messages that overflow the index offset
   */
  private def loadSegmentFiles(): Unit = {
    // load segments in ascending order because transactional data from one segment may depend on the
    // segments that come before it
    for (file <- dir.listFiles.sortBy(_.getName) if file.isFile) {
      if (isIndexFile(file)) {
        // if it is an index file, make sure it has a corresponding .log file
        val offset = offsetFromFile(file)
        val logFile = Log.logFile(dir, offset)
        if (!logFile.exists) {
          warn(s"Found an orphaned index file ${file.getAbsolutePath}, with no corresponding log file.")
          Files.deleteIfExists(file.toPath)
        }
      } else if (isLogFile(file)) {
        // if it's a log file, load the corresponding log segment
        val baseOffset = offsetFromFile(file)
        val timeIndexFileNewlyCreated = !Log.timeIndexFile(dir, baseOffset).exists()
        val segment = LogSegment.open(dir = dir,
          baseOffset = baseOffset,
          config,
          time = time,
          fileAlreadyExists = true)

        try segment.sanityCheck(timeIndexFileNewlyCreated)
        catch {
          case _: NoSuchFileException =>
            error(s"Could not find offset index file corresponding to log file ${segment.log.file.getAbsolutePath}, " +
              "recovering segment and rebuilding index files...")
            recoverSegment(segment)
          case e: CorruptIndexException =>
            warn(s"Found a corrupted index file corresponding to log file ${segment.log.file.getAbsolutePath} due " +
              s"to ${e.getMessage}}, recovering segment and rebuilding index files...")
            recoverSegment(segment)
        }
        addSegment(segment)
      }
    }
  }

  /**
   * Recover the given segment.
   * @param segment Segment to recover
   * @param leaderEpochCache Optional cache for updating the leader epoch during recovery
   * @return The number of bytes truncated from the segment
   * @throws LogSegmentOffsetOverflowException if the segment contains messages that cause index offset overflow
   */
  private def recoverSegment(segment: LogSegment,
                             leaderEpochCache: Option[LeaderEpochFileCache] = None): Int = lock synchronized {
    val producerStateManager = new ProducerStateManager(topicPartition, dir, maxProducerIdExpirationMs)
    rebuildProducerState(segment.baseOffset, reloadFromCleanShutdown = false, producerStateManager)
    val bytesTruncated = segment.recover(producerStateManager, leaderEpochCache)
    // once we have recovered the segment's data, take a snapshot to ensure that we won't
    // need to reload the same segment again while recovering another segment.
    producerStateManager.takeSnapshot()
    bytesTruncated
  }

  /**
   * This method does not need to convert IOException to KafkaStorageException because it is only called before all logs
   * are loaded.
   * @throws LogSegmentOffsetOverflowException if the swap file contains messages that cause the log segment offset to
   *                                           overflow. Note that this is currently a fatal exception as we do not have
   *                                           a way to deal with it. The exception is propagated all the way up to
   *                                           KafkaServer#startup which will cause the broker to shut down if we are in
   *                                           this situation. This is expected to be an extremely rare scenario in practice,
   *                                           and manual intervention might be required to get out of it.
   */
  private def completeSwapOperations(swapFiles: Set[File]): Unit = {
    for (swapFile <- swapFiles) {
      val logFile = new File(CoreUtils.replaceSuffix(swapFile.getPath, SwapFileSuffix, ""))
      val baseOffset = offsetFromFile(logFile)
      val swapSegment = LogSegment.open(swapFile.getParentFile,
        baseOffset = baseOffset,
        config,
        time = time,
        fileSuffix = SwapFileSuffix)
      info(s"Found log file ${swapFile.getPath} from interrupted swap operation, repairing.")
      recoverSegment(swapSegment)

      // We create swap files for two cases:
      // (1) Log cleaning where multiple segments are merged into one, and
      // (2) Log splitting where one segment is split into multiple.
      //
      // Both of these mean that the resultant swap segments be composed of the original set, i.e. the swap segment
      // must fall within the range of existing segment(s). If we cannot find such a segment, it means the deletion
      // of that segment was successful. In such an event, we should simply rename the .swap to .log without having to
      // do a replace with an existing segment.
      val oldSegments = logSegments(swapSegment.baseOffset, swapSegment.readNextOffset).filter { segment =>
        segment.readNextOffset > swapSegment.baseOffset
      }
      replaceSegments(Seq(swapSegment), oldSegments.toSeq, isRecoveredSwapFile = true)
    }
  }

  /**
   * Load the log segments from the log files on disk and return the next offset.
   * This method does not need to convert IOException to KafkaStorageException because it is only called before all logs
   * are loaded.
   * @throws LogSegmentOffsetOverflowException if we encounter a .swap file with messages that overflow index offset; or when
   *                                           we find an unexpected number of .log files with overflow
   */
  private def loadSegments(): Long = {
    // first do a pass through the files in the log directory and remove any temporary files
    // and find any interrupted swap operations
    val swapFiles = removeTempFilesAndCollectSwapFiles()

    // Now do a second pass and load all the log and index files.
    // We might encounter legacy log segments with offset overflow (KAFKA-6264). We need to split such segments. When
    // this happens, restart loading segment files from scratch.
    retryOnOffsetOverflow {
      // In case we encounter a segment with offset overflow, the retry logic will split it after which we need to retry
      // loading of segments. In that case, we also need to close all segments that could have been left open in previous
      // call to loadSegmentFiles().
      logSegments.foreach(_.close())
      segments.clear()
      loadSegmentFiles()
    }

    // Finally, complete any interrupted swap operations. To be crash-safe,
    // log files that are replaced by the swap segment should be renamed to .deleted
    // before the swap file is restored as the new segment file.
    completeSwapOperations(swapFiles)

    if (!dir.getAbsolutePath.endsWith(Log.DeleteDirSuffix)) {
      val nextOffset = retryOnOffsetOverflow {
        recoverLog()
      }

      // reset the index size of the currently active log segment to allow more entries
      activeSegment.resizeIndexes(config.maxIndexSize)
      nextOffset
    } else {
       if (logSegments.isEmpty) {
          addSegment(LogSegment.open(dir = dir,
            baseOffset = 0,
            config,
            time = time,
            initFileSize = this.initFileSize))
       }
      0
    }
  }

  private def updateLogEndOffset(offset: Long): Unit = {
    nextOffsetMetadata = LogOffsetMetadata(offset, activeSegment.baseOffset, activeSegment.size)

    // Update the high watermark in case it has gotten ahead of the log end offset following a truncation
    // or if a new segment has been rolled and the offset metadata needs to be updated.
    if (highWatermark >= offset) {
      updateHighWatermarkMetadata(nextOffsetMetadata)
    }

    if (this.recoveryPoint > offset) {
      this.recoveryPoint = offset
    }
  }

  private def updateLogStartOffset(offset: Long): Unit = {
    logStartOffset = offset

    if (highWatermark < offset) {
      updateHighWatermark(offset)
    }

    if (this.recoveryPoint < offset) {
      this.recoveryPoint = offset
    }
  }

  /**
   * Recover the log segments and return the next offset after recovery.
   * This method does not need to convert IOException to KafkaStorageException because it is only called before all
   * logs are loaded.
   * @throws LogSegmentOffsetOverflowException if we encountered a legacy segment with offset overflow
   */
  private[log] def recoverLog(): Long = {
    // if we have the clean shutdown marker, skip recovery
    if (!hadCleanShutdown) {
      // okay we need to actually recover this log
      val unflushed = logSegments(this.recoveryPoint, Long.MaxValue).iterator
      var truncated = false

      while (unflushed.hasNext && !truncated) {
        val segment = unflushed.next()
        info(s"Recovering unflushed segment ${segment.baseOffset}")
        val truncatedBytes =
          try {
            recoverSegment(segment, leaderEpochCache)
          } catch {
            case _: InvalidOffsetException =>
              val startOffset = segment.baseOffset
              warn("Found invalid offset during recovery. Deleting the corrupt segment and " +
                s"creating an empty one with starting offset $startOffset")
              segment.truncateTo(startOffset)
          }
        if (truncatedBytes > 0) {
          // we had an invalid message, delete all remaining log
          warn(s"Corruption found in segment ${segment.baseOffset}, truncating to offset ${segment.readNextOffset}")
          removeAndDeleteSegments(unflushed.toList,
            asyncDelete = true,
            reason = LogRecovery)
          truncated = true
        }
      }
    }

    if (logSegments.nonEmpty) {
      val logEndOffset = activeSegment.readNextOffset
      if (logEndOffset < logStartOffset) {
        warn(s"Deleting all segments because logEndOffset ($logEndOffset) is smaller than logStartOffset ($logStartOffset). " +
          "This could happen if segment files were deleted from the file system.")
        removeAndDeleteSegments(logSegments,
          asyncDelete = true,
          reason = LogRecovery)
      }
    }

    if (logSegments.isEmpty) {
      // no existing segments, create a new mutable segment beginning at logStartOffset
      addSegment(LogSegment.open(dir = dir,
        baseOffset = logStartOffset,
        config,
        time = time,
        initFileSize = this.initFileSize,
        preallocate = config.preallocate))
    }

    recoveryPoint = activeSegment.readNextOffset
    recoveryPoint
  }

  // Rebuild producer state until lastOffset. This method may be called from the recovery code path, and thus must be
  // free of all side-effects, i.e. it must not update any log-specific state.
  private def rebuildProducerState(lastOffset: Long,
                                   reloadFromCleanShutdown: Boolean,
                                   producerStateManager: ProducerStateManager): Unit = lock synchronized {
    checkIfMemoryMappedBufferClosed()
    val segments = logSegments
    val offsetsToSnapshot =
      if (segments.nonEmpty) {
        val nextLatestSegmentBaseOffset = lowerSegment(segments.last.baseOffset).map(_.baseOffset)
        Seq(nextLatestSegmentBaseOffset, Some(segments.last.baseOffset), Some(lastOffset))
      } else {
        Seq(Some(lastOffset))
      }
    info(s"Loading producer state till offset $lastOffset with message format version ${recordVersion.value}")

    // We want to avoid unnecessary scanning of the log to build the producer state when the broker is being
    // upgraded. The basic idea is to use the absence of producer snapshot files to detect the upgrade case,
    // but we have to be careful not to assume too much in the presence of broker failures. The two most common
    // upgrade cases in which we expect to find no snapshots are the following:
    //
    // 1. The broker has been upgraded, but the topic is still on the old message format.
    // 2. The broker has been upgraded, the topic is on the new message format, and we had a clean shutdown.
    //
    // If we hit either of these cases, we skip producer state loading and write a new snapshot at the log end
    // offset (see below). The next time the log is reloaded, we will load producer state using this snapshot
    // (or later snapshots). Otherwise, if there is no snapshot file, then we have to rebuild producer state
    // from the first segment.
    if (recordVersion.value < RecordBatch.MAGIC_VALUE_V2 ||
        (producerStateManager.latestSnapshotOffset.isEmpty && reloadFromCleanShutdown)) {
      // To avoid an expensive scan through all of the segments, we take empty snapshots from the start of the
      // last two segments and the last offset. This should avoid the full scan in the case that the log needs
      // truncation.
      offsetsToSnapshot.flatten.foreach { offset =>
        producerStateManager.updateMapEndOffset(offset)
        producerStateManager.takeSnapshot()
      }
    } else {
      val isEmptyBeforeTruncation = producerStateManager.isEmpty && producerStateManager.mapEndOffset >= lastOffset
      producerStateManager.truncateAndReload(logStartOffset, lastOffset, time.milliseconds())

      // Only do the potentially expensive reloading if the last snapshot offset is lower than the log end
      // offset (which would be the case on first startup) and there were active producers prior to truncation
      // (which could be the case if truncating after initial loading). If there weren't, then truncating
      // shouldn't change that fact (although it could cause a producerId to expire earlier than expected),
      // and we can skip the loading. This is an optimization for users which are not yet using
      // idempotent/transactional features yet.
      if (lastOffset > producerStateManager.mapEndOffset && !isEmptyBeforeTruncation) {
        val segmentOfLastOffset = floorLogSegment(lastOffset)

        logSegments(producerStateManager.mapEndOffset, lastOffset).foreach { segment =>
          val startOffset = Utils.max(segment.baseOffset, producerStateManager.mapEndOffset, logStartOffset)
          producerStateManager.updateMapEndOffset(startOffset)

          if (offsetsToSnapshot.contains(Some(segment.baseOffset)))
            producerStateManager.takeSnapshot()

          val maxPosition = if (segmentOfLastOffset.contains(segment)) {
            Option(segment.translateOffset(lastOffset))
              .map(_.position)
              .getOrElse(segment.size)
          } else {
            segment.size
          }

          val fetchDataInfo = segment.read(startOffset,
            maxSize = Int.MaxValue,
            maxPosition = maxPosition,
            minOneMessage = false)
          if (fetchDataInfo != null)
            loadProducersFromRecords(producerStateManager, fetchDataInfo.records)
        }
      }
      producerStateManager.updateMapEndOffset(lastOffset)
      producerStateManager.takeSnapshot()
    }
  }

  private def loadProducerState(lastOffset: Long, reloadFromCleanShutdown: Boolean): Unit = lock synchronized {
    rebuildProducerState(lastOffset, reloadFromCleanShutdown, producerStateManager)
    maybeIncrementFirstUnstableOffset()
  }

  def activeProducers: Seq[DescribeProducersResponseData.ProducerState] = {
    lock synchronized {
      producerStateManager.activeProducers.map { case (producerId, state) =>
        new DescribeProducersResponseData.ProducerState()
          .setProducerId(producerId)
          .setProducerEpoch(state.producerEpoch)
          .setLastSequence(state.lastSeq)
          .setLastTimestamp(state.lastTimestamp)
          .setCoordinatorEpoch(state.coordinatorEpoch)
          .setCurrentTxnStartOffset(state.currentTxnFirstOffset.getOrElse(-1L))
      }
    }.toSeq
  }

  private[log] def activeProducersWithLastSequence: Map[Long, Int] = lock synchronized {
    producerStateManager.activeProducers.map { case (producerId, producerIdEntry) =>
      (producerId, producerIdEntry.lastSeq)
    }
  }

  private[log] def lastRecordsOfActiveProducers: Map[Long, LastRecord] = lock synchronized {
    producerStateManager.activeProducers.map { case (producerId, producerIdEntry) =>
      val lastDataOffset = if (producerIdEntry.lastDataOffset >= 0 ) Some(producerIdEntry.lastDataOffset) else None
      val lastRecord = LastRecord(lastDataOffset, producerIdEntry.producerEpoch)
      producerId -> lastRecord
    }
  }

  /**
   * The number of segments in the log.
   * Take care! this is an O(n) operation.
   */
  def numberOfSegments: Int = segments.size

  /**
   * Close this log.
   * The memory mapped buffer for index files of this log will be left open until the log is deleted.
   */
  def close(): Unit = {
    debug("Closing log")
    lock synchronized {
      checkIfMemoryMappedBufferClosed()
      producerExpireCheck.cancel(true)
      maybeHandleIOException(s"Error while renaming dir for $topicPartition in dir ${dir.getParent}") {
        // We take a snapshot at the last written offset to hopefully avoid the need to scan the log
        // after restarting and to ensure that we cannot inadvertently hit the upgrade optimization
        // (the clean shutdown file is written after the logs are all closed).
        producerStateManager.takeSnapshot()
        logSegments.foreach(_.close())
      }
    }
  }

  /**
   * Rename the directory of the log
   *
   * @throws KafkaStorageException if rename fails
   */
  def renameDir(name: String): Unit = {
    lock synchronized {
      maybeHandleIOException(s"Error while renaming dir for $topicPartition in log dir ${dir.getParent}") {
        val renamedDir = new File(dir.getParent, name)
        Utils.atomicMoveWithFallback(dir.toPath, renamedDir.toPath)
        if (renamedDir != dir) {
          _dir = renamedDir
          _parentDir = renamedDir.getParent
          logSegments.foreach(_.updateParentDir(renamedDir))
          producerStateManager.updateParentDir(dir)
          // re-initialize leader epoch cache so that LeaderEpochCheckpointFile.checkpoint can correctly reference
          // the checkpoint file in renamed log directory
          initializeLeaderEpochCache()
          initializePartitionMetadata()
        }
      }
    }
  }

  /**
   * Close file handlers used by log but don't write to disk. This is called if the log directory is offline
   */
  def closeHandlers(): Unit = {
    debug("Closing handlers")
    lock synchronized {
      logSegments.foreach(_.closeHandlers())
      isMemoryMappedBufferClosed = true
    }
  }

  /**
   * Append this message set to the active segment of the log, assigning offsets and Partition Leader Epochs
   *
   * @param records The records to append
   * @param origin Declares the origin of the append which affects required validations
   * @param interBrokerProtocolVersion Inter-broker message protocol version
   * @throws KafkaStorageException If the append fails due to an I/O error.
   * @return Information about the appended messages including the first and last offset.
   */
  def appendAsLeader(records: MemoryRecords,
                     leaderEpoch: Int,
                     origin: AppendOrigin = AppendOrigin.Client,
<<<<<<< HEAD
                     interBrokerProtocolVersion: ApiVersion = ApiVersion.latestVersion,
                     bufferSupplier: BufferSupplier = BufferSupplier.NO_CACHING): LogAppendInfo = {
    append(records, origin, interBrokerProtocolVersion, assignOffsets = true, leaderEpoch, Some(bufferSupplier), ignoreRecordSize = false)
=======
                     interBrokerProtocolVersion: ApiVersion = ApiVersion.latestVersion): LogAppendInfo = {
    val validateAndAssignOffsets = origin != AppendOrigin.RaftLeader
    append(records, origin, interBrokerProtocolVersion, validateAndAssignOffsets, leaderEpoch, ignoreRecordSize = false)
>>>>>>> 744d05b1
  }

  /**
   * Append this message set to the active segment of the log without assigning offsets or Partition Leader Epochs
   *
   * @param records The records to append
   * @throws KafkaStorageException If the append fails due to an I/O error.
   * @return Information about the appended messages including the first and last offset.
   */
  def appendAsFollower(records: MemoryRecords): LogAppendInfo = {
    append(records,
      origin = AppendOrigin.Replication,
      interBrokerProtocolVersion = ApiVersion.latestVersion,
      validateAndAssignOffsets = false,
      leaderEpoch = -1,
      None,
      // disable to check the validation of record size since the record is already accepted by leader.
      ignoreRecordSize = true)
  }

  /**
   * Append this message set to the active segment of the log, rolling over to a fresh segment if necessary.
   *
   * This method will generally be responsible for assigning offsets to the messages,
   * however if the assignOffsets=false flag is passed we will only check that the existing offsets are valid.
   *
   * @param records The log records to append
   * @param origin Declares the origin of the append which affects required validations
   * @param interBrokerProtocolVersion Inter-broker message protocol version
   * @param validateAndAssignOffsets Should the log assign offsets to this message set or blindly apply what it is given
   * @param leaderEpoch The partition's leader epoch which will be applied to messages when offsets are assigned on the leader
   * @param bufferSupplier The supplier used to allocate buffers if assignOffsets is true
   * @param ignoreRecordSize true to skip validation of record size.
   * @throws KafkaStorageException If the append fails due to an I/O error.
   * @throws OffsetsOutOfOrderException If out of order offsets found in 'records'
   * @throws UnexpectedAppendOffsetException If the first or last offset in append is less than next offset
   * @return Information about the appended messages including the first and last offset.
   */
  private def append(records: MemoryRecords,
                     origin: AppendOrigin,
                     interBrokerProtocolVersion: ApiVersion,
                     validateAndAssignOffsets: Boolean,
                     leaderEpoch: Int,
                     bufferSupplier: Option[BufferSupplier],
                     ignoreRecordSize: Boolean): LogAppendInfo = {

    val appendInfo = analyzeAndValidateRecords(records, origin, ignoreRecordSize, leaderEpoch)

    // return if we have no valid messages or if this is a duplicate of the last appended entry
    if (appendInfo.shallowCount == 0) appendInfo
    else {

      // trim any invalid bytes or partial messages before appending it to the on-disk log
      var validRecords = trimInvalidBytes(records, appendInfo)

      // they are valid, insert them in the log
      lock synchronized {
        maybeHandleIOException(s"Error while appending records to $topicPartition in dir ${dir.getParent}") {
          checkIfMemoryMappedBufferClosed()
          if (validateAndAssignOffsets) {
            // assign offsets to the message set
            val offset = new LongRef(nextOffsetMetadata.messageOffset)
            appendInfo.firstOffset = Some(LogOffsetMetadata(offset.value))
            val now = time.milliseconds
            val validateAndOffsetAssignResult = try {
              LogValidator.validateMessagesAndAssignOffsets(validRecords,
                topicPartition,
                offset,
                time,
                now,
                appendInfo.sourceCodec,
                appendInfo.targetCodec,
                config.compact,
                config.messageFormatVersion.recordVersion.value,
                config.messageTimestampType,
                config.messageTimestampDifferenceMaxMs,
                leaderEpoch,
                origin,
                interBrokerProtocolVersion,
                brokerTopicStats,
                bufferSupplier.getOrElse(throw new IllegalArgumentException(
                  "bufferSupplier should be defined if assignOffsets is true")))
            } catch {
              case e: IOException =>
                throw new KafkaException(s"Error validating messages while appending to log $name", e)
            }
            validRecords = validateAndOffsetAssignResult.validatedRecords
            appendInfo.maxTimestamp = validateAndOffsetAssignResult.maxTimestamp
            appendInfo.offsetOfMaxTimestamp = validateAndOffsetAssignResult.shallowOffsetOfMaxTimestamp
            appendInfo.lastOffset = offset.value - 1
            appendInfo.recordConversionStats = validateAndOffsetAssignResult.recordConversionStats
            if (config.messageTimestampType == TimestampType.LOG_APPEND_TIME)
              appendInfo.logAppendTime = now

            // re-validate message sizes if there's a possibility that they have changed (due to re-compression or message
            // format conversion)
            if (!ignoreRecordSize && validateAndOffsetAssignResult.messageSizeMaybeChanged) {
              validRecords.batches.forEach { batch =>
                if (batch.sizeInBytes > config.maxMessageSize) {
                  // we record the original message set size instead of the trimmed size
                  // to be consistent with pre-compression bytesRejectedRate recording
                  brokerTopicStats.topicStats(topicPartition.topic).bytesRejectedRate.mark(records.sizeInBytes)
                  brokerTopicStats.allTopicsStats.bytesRejectedRate.mark(records.sizeInBytes)
                  throw new RecordTooLargeException(s"Message batch size is ${batch.sizeInBytes} bytes in append to" +
                    s"partition $topicPartition which exceeds the maximum configured size of ${config.maxMessageSize}.")
                }
              }
            }
          } else {
            // we are taking the offsets we are given
            if (!appendInfo.offsetsMonotonic)
              throw new OffsetsOutOfOrderException(s"Out of order offsets found in append to $topicPartition: " +
                records.records.asScala.map(_.offset))

            if (appendInfo.firstOrLastOffsetOfFirstBatch < nextOffsetMetadata.messageOffset) {
              // we may still be able to recover if the log is empty
              // one example: fetching from log start offset on the leader which is not batch aligned,
              // which may happen as a result of AdminClient#deleteRecords()
              val firstOffset = appendInfo.firstOffset match {
                case Some(offsetMetadata) => offsetMetadata.messageOffset
                case None => records.batches.asScala.head.baseOffset()
              }

              val firstOrLast = if (appendInfo.firstOffset.isDefined) "First offset" else "Last offset of the first batch"
              throw new UnexpectedAppendOffsetException(
                s"Unexpected offset in append to $topicPartition. $firstOrLast " +
                  s"${appendInfo.firstOrLastOffsetOfFirstBatch} is less than the next offset ${nextOffsetMetadata.messageOffset}. " +
                  s"First 10 offsets in append: ${records.records.asScala.take(10).map(_.offset)}, last offset in" +
                  s" append: ${appendInfo.lastOffset}. Log start offset = $logStartOffset",
                firstOffset, appendInfo.lastOffset)
            }
          }

          // update the epoch cache with the epoch stamped onto the message by the leader
          validRecords.batches.forEach { batch =>
            if (batch.magic >= RecordBatch.MAGIC_VALUE_V2) {
              maybeAssignEpochStartOffset(batch.partitionLeaderEpoch, batch.baseOffset)
            } else {
              // In partial upgrade scenarios, we may get a temporary regression to the message format. In
              // order to ensure the safety of leader election, we clear the epoch cache so that we revert
              // to truncation by high watermark after the next leader election.
              leaderEpochCache.filter(_.nonEmpty).foreach { cache =>
                warn(s"Clearing leader epoch cache after unexpected append with message format v${batch.magic}")
                cache.clearAndFlush()
              }
            }
          }

          // check messages set size may be exceed config.segmentSize
          if (validRecords.sizeInBytes > config.segmentSize) {
            throw new RecordBatchTooLargeException(s"Message batch size is ${validRecords.sizeInBytes} bytes in append " +
              s"to partition $topicPartition, which exceeds the maximum configured segment size of ${config.segmentSize}.")
          }

          // maybe roll the log if this segment is full
          val segment = maybeRoll(validRecords.sizeInBytes, appendInfo)

          val logOffsetMetadata = LogOffsetMetadata(
            messageOffset = appendInfo.firstOrLastOffsetOfFirstBatch,
            segmentBaseOffset = segment.baseOffset,
            relativePositionInSegment = segment.size)

          // now that we have valid records, offsets assigned, and timestamps updated, we need to
          // validate the idempotent/transactional state of the producers and collect some metadata
          val (updatedProducers, completedTxns, maybeDuplicate) = analyzeAndValidateProducerState(
            logOffsetMetadata, validRecords, origin)

          maybeDuplicate match {
            case Some(duplicate) =>
              appendInfo.firstOffset = Some(LogOffsetMetadata(duplicate.firstOffset))
              appendInfo.lastOffset = duplicate.lastOffset
              appendInfo.logAppendTime = duplicate.timestamp
              appendInfo.logStartOffset = logStartOffset
            case None =>
              // Before appending update the first offset metadata to include segment information
              appendInfo.firstOffset = appendInfo.firstOffset.map { offsetMetadata =>
                offsetMetadata.copy(segmentBaseOffset = segment.baseOffset, relativePositionInSegment = segment.size)
              }

              segment.append(largestOffset = appendInfo.lastOffset,
                largestTimestamp = appendInfo.maxTimestamp,
                shallowOffsetOfMaxTimestamp = appendInfo.offsetOfMaxTimestamp,
                records = validRecords)

              // Increment the log end offset. We do this immediately after the append because a
              // write to the transaction index below may fail and we want to ensure that the offsets
              // of future appends still grow monotonically. The resulting transaction index inconsistency
              // will be cleaned up after the log directory is recovered. Note that the end offset of the
              // ProducerStateManager will not be updated and the last stable offset will not advance
              // if the append to the transaction index fails.
              updateLogEndOffset(appendInfo.lastOffset + 1)

              // update the producer state
              updatedProducers.values.foreach(producerAppendInfo => producerStateManager.update(producerAppendInfo))

              // update the transaction index with the true last stable offset. The last offset visible
              // to consumers using READ_COMMITTED will be limited by this value and the high watermark.
              completedTxns.foreach { completedTxn =>
                val lastStableOffset = producerStateManager.lastStableOffset(completedTxn)
                segment.updateTxnIndex(completedTxn, lastStableOffset)
                producerStateManager.completeTxn(completedTxn)
              }

              // always update the last producer id map offset so that the snapshot reflects the current offset
              // even if there isn't any idempotent data being written
              producerStateManager.updateMapEndOffset(appendInfo.lastOffset + 1)

              // update the first unstable offset (which is used to compute LSO)
              maybeIncrementFirstUnstableOffset()

              trace(s"Appended message set with last offset: ${appendInfo.lastOffset}, " +
                s"first offset: ${appendInfo.firstOffset}, " +
                s"next offset: ${nextOffsetMetadata.messageOffset}, " +
                s"and messages: $validRecords")

              if (unflushedMessages >= config.flushInterval) flush()
          }
          appendInfo
        }
      }
    }
  }

  private def checkForLogDirFailure(): Unit = {
    if (logDirOffline) {
      throw new KafkaStorageException(s"The log dir $parentDir is offline due to a previous IO exception.")
    }
  }

  def maybeAssignEpochStartOffset(leaderEpoch: Int, startOffset: Long): Unit = {
    leaderEpochCache.foreach { cache =>
      cache.assign(leaderEpoch, startOffset)
    }
  }

  def latestEpoch: Option[Int] = leaderEpochCache.flatMap(_.latestEpoch)

  def endOffsetForEpoch(leaderEpoch: Int): Option[OffsetAndEpoch] = {
    leaderEpochCache.flatMap { cache =>
      val (foundEpoch, foundOffset) = cache.endOffsetFor(leaderEpoch)
      if (foundOffset == UNDEFINED_EPOCH_OFFSET)
        None
      else
        Some(OffsetAndEpoch(foundOffset, foundEpoch))
    }
  }

  private def maybeIncrementFirstUnstableOffset(): Unit = lock synchronized {
    checkIfMemoryMappedBufferClosed()

    val updatedFirstStableOffset = producerStateManager.firstUnstableOffset match {
      case Some(logOffsetMetadata) if logOffsetMetadata.messageOffsetOnly || logOffsetMetadata.messageOffset < logStartOffset =>
        val offset = math.max(logOffsetMetadata.messageOffset, logStartOffset)
        Some(convertToOffsetMetadataOrThrow(offset))
      case other => other
    }

    if (updatedFirstStableOffset != this.firstUnstableOffsetMetadata) {
      debug(s"First unstable offset updated to $updatedFirstStableOffset")
      this.firstUnstableOffsetMetadata = updatedFirstStableOffset
    }
  }

  /**
   * Increment the log start offset if the provided offset is larger.
   *
   * If the log start offset changed, then this method also update a few key offset such that
   * `logStartOffset <= logStableOffset <= highWatermark`. The leader epoch cache is also updated
   * such that all of offsets referenced in that component point to valid offset in this log.
   *
   * @throws OffsetOutOfRangeException if the log start offset is greater than the high watermark
   * @return true if the log start offset was updated; otherwise false
   */
  def maybeIncrementLogStartOffset(newLogStartOffset: Long, reason: LogStartOffsetIncrementReason): Boolean = {
    // We don't have to write the log start offset to log-start-offset-checkpoint immediately.
    // The deleteRecordsOffset may be lost only if all in-sync replicas of this broker are shutdown
    // in an unclean manner within log.flush.start.offset.checkpoint.interval.ms. The chance of this happening is low.
    var updatedLogStartOffset = false
    maybeHandleIOException(s"Exception while increasing log start offset for $topicPartition to $newLogStartOffset in dir ${dir.getParent}") {
      lock synchronized {
        if (newLogStartOffset > highWatermark)
          throw new OffsetOutOfRangeException(s"Cannot increment the log start offset to $newLogStartOffset of partition $topicPartition " +
            s"since it is larger than the high watermark $highWatermark")

        checkIfMemoryMappedBufferClosed()
        if (newLogStartOffset > logStartOffset) {
          updatedLogStartOffset = true
          updateLogStartOffset(newLogStartOffset)
          info(s"Incremented log start offset to $newLogStartOffset due to $reason")
          leaderEpochCache.foreach(_.truncateFromStart(logStartOffset))
          producerStateManager.onLogStartOffsetIncremented(newLogStartOffset)
          maybeIncrementFirstUnstableOffset()
        }
      }
    }

    updatedLogStartOffset
  }

  private def analyzeAndValidateProducerState(appendOffsetMetadata: LogOffsetMetadata,
                                              records: MemoryRecords,
                                              origin: AppendOrigin):
  (mutable.Map[Long, ProducerAppendInfo], List[CompletedTxn], Option[BatchMetadata]) = {
    val updatedProducers = mutable.Map.empty[Long, ProducerAppendInfo]
    val completedTxns = ListBuffer.empty[CompletedTxn]
    var relativePositionInSegment = appendOffsetMetadata.relativePositionInSegment

    records.batches.forEach { batch =>
      if (batch.hasProducerId) {
        // if this is a client produce request, there will be up to 5 batches which could have been duplicated.
        // If we find a duplicate, we return the metadata of the appended batch to the client.
        if (origin == AppendOrigin.Client) {
          val maybeLastEntry = producerStateManager.lastEntry(batch.producerId)

          maybeLastEntry.flatMap(_.findDuplicateBatch(batch)).foreach { duplicate =>
            return (updatedProducers, completedTxns.toList, Some(duplicate))
          }
        }

        // We cache offset metadata for the start of each transaction. This allows us to
        // compute the last stable offset without relying on additional index lookups.
        val firstOffsetMetadata = if (batch.isTransactional)
          Some(LogOffsetMetadata(batch.baseOffset, appendOffsetMetadata.segmentBaseOffset, relativePositionInSegment))
        else
          None

        val maybeCompletedTxn = updateProducers(producerStateManager, batch, updatedProducers, firstOffsetMetadata, origin)
        maybeCompletedTxn.foreach(completedTxns += _)
      }

      relativePositionInSegment += batch.sizeInBytes
    }
    (updatedProducers, completedTxns.toList, None)
  }

  /**
   * Validate the following:
   * <ol>
   * <li> each message matches its CRC
   * <li> each message size is valid (if ignoreRecordSize is false)
   * <li> that the sequence numbers of the incoming record batches are consistent with the existing state and with each other.
   * </ol>
   *
   * Also compute the following quantities:
   * <ol>
   * <li> First offset in the message set
   * <li> Last offset in the message set
   * <li> Number of messages
   * <li> Number of valid bytes
   * <li> Whether the offsets are monotonically increasing
   * <li> Whether any compression codec is used (if many are used, then the last one is given)
   * </ol>
   */
  private def analyzeAndValidateRecords(records: MemoryRecords,
                                        origin: AppendOrigin,
                                        ignoreRecordSize: Boolean,
                                        leaderEpoch: Int): LogAppendInfo = {
    var shallowMessageCount = 0
    var validBytesCount = 0
    var firstOffset: Option[LogOffsetMetadata] = None
    var lastOffset = -1L
    var lastLeaderEpoch = RecordBatch.NO_PARTITION_LEADER_EPOCH
    var sourceCodec: CompressionCodec = NoCompressionCodec
    var monotonic = true
    var maxTimestamp = RecordBatch.NO_TIMESTAMP
    var offsetOfMaxTimestamp = -1L
    var readFirstMessage = false
    var lastOffsetOfFirstBatch = -1L

    records.batches.forEach { batch =>
      if (origin == RaftLeader && batch.partitionLeaderEpoch != leaderEpoch) {
        throw new InvalidRecordException("Append from Raft leader did not set the batch epoch correctly")
      }
      // we only validate V2 and higher to avoid potential compatibility issues with older clients
      if (batch.magic >= RecordBatch.MAGIC_VALUE_V2 && origin == AppendOrigin.Client && batch.baseOffset != 0)
        throw new InvalidRecordException(s"The baseOffset of the record batch in the append to $topicPartition should " +
          s"be 0, but it is ${batch.baseOffset}")

      // update the first offset if on the first message. For magic versions older than 2, we use the last offset
      // to avoid the need to decompress the data (the last offset can be obtained directly from the wrapper message).
      // For magic version 2, we can get the first offset directly from the batch header.
      // When appending to the leader, we will update LogAppendInfo.baseOffset with the correct value. In the follower
      // case, validation will be more lenient.
      // Also indicate whether we have the accurate first offset or not
      if (!readFirstMessage) {
        if (batch.magic >= RecordBatch.MAGIC_VALUE_V2)
          firstOffset = Some(LogOffsetMetadata(batch.baseOffset))
        lastOffsetOfFirstBatch = batch.lastOffset
        readFirstMessage = true
      }

      // check that offsets are monotonically increasing
      if (lastOffset >= batch.lastOffset)
        monotonic = false

      // update the last offset seen
      lastOffset = batch.lastOffset
      lastLeaderEpoch = batch.partitionLeaderEpoch

      // Check if the message sizes are valid.
      val batchSize = batch.sizeInBytes
      if (!ignoreRecordSize && batchSize > config.maxMessageSize) {
        brokerTopicStats.topicStats(topicPartition.topic).bytesRejectedRate.mark(records.sizeInBytes)
        brokerTopicStats.allTopicsStats.bytesRejectedRate.mark(records.sizeInBytes)
        throw new RecordTooLargeException(s"The record batch size in the append to $topicPartition is $batchSize bytes " +
          s"which exceeds the maximum configured value of ${config.maxMessageSize}.")
      }

      // check the validity of the message by checking CRC
      if (!batch.isValid) {
        brokerTopicStats.allTopicsStats.invalidMessageCrcRecordsPerSec.mark()
        throw new CorruptRecordException(s"Record is corrupt (stored crc = ${batch.checksum()}) in topic partition $topicPartition.")
      }

      if (batch.maxTimestamp > maxTimestamp) {
        maxTimestamp = batch.maxTimestamp
        offsetOfMaxTimestamp = lastOffset
      }

      shallowMessageCount += 1
      validBytesCount += batchSize

      val messageCodec = CompressionCodec.getCompressionCodec(batch.compressionType.id)
      if (messageCodec != NoCompressionCodec)
        sourceCodec = messageCodec
    }

    // Apply broker-side compression if any
    val targetCodec = BrokerCompressionCodec.getTargetCompressionCodec(config.compressionType, sourceCodec)
    val lastLeaderEpochOpt: Option[Int] = if (lastLeaderEpoch != RecordBatch.NO_PARTITION_LEADER_EPOCH)
      Some(lastLeaderEpoch)
    else
      None
    LogAppendInfo(firstOffset, lastOffset, lastLeaderEpochOpt, maxTimestamp, offsetOfMaxTimestamp, RecordBatch.NO_TIMESTAMP, logStartOffset,
      RecordConversionStats.EMPTY, sourceCodec, targetCodec, shallowMessageCount, validBytesCount, monotonic, lastOffsetOfFirstBatch)
  }

  /**
   * Trim any invalid bytes from the end of this message set (if there are any)
   *
   * @param records The records to trim
   * @param info The general information of the message set
   * @return A trimmed message set. This may be the same as what was passed in or it may not.
   */
  private def trimInvalidBytes(records: MemoryRecords, info: LogAppendInfo): MemoryRecords = {
    val validBytes = info.validBytes
    if (validBytes < 0)
      throw new CorruptRecordException(s"Cannot append record batch with illegal length $validBytes to " +
        s"log for $topicPartition. A possible cause is a corrupted produce request.")
    if (validBytes == records.sizeInBytes) {
      records
    } else {
      // trim invalid bytes
      val validByteBuffer = records.buffer.duplicate()
      validByteBuffer.limit(validBytes)
      MemoryRecords.readableRecords(validByteBuffer)
    }
  }

  private def emptyFetchDataInfo(fetchOffsetMetadata: LogOffsetMetadata,
                                 includeAbortedTxns: Boolean): FetchDataInfo = {
    val abortedTransactions =
      if (includeAbortedTxns) Some(List.empty[AbortedTransaction])
      else None
    FetchDataInfo(fetchOffsetMetadata,
      MemoryRecords.EMPTY,
      firstEntryIncomplete = false,
      abortedTransactions = abortedTransactions)
  }

  /**
   * Read messages from the log.
   *
   * @param startOffset The offset to begin reading at
   * @param maxLength The maximum number of bytes to read
   * @param isolation The fetch isolation, which controls the maximum offset we are allowed to read
   * @param minOneMessage If this is true, the first message will be returned even if it exceeds `maxLength` (if one exists)
   * @throws OffsetOutOfRangeException If startOffset is beyond the log end offset or before the log start offset
   * @return The fetch data information including fetch starting offset metadata and messages read.
   */
  def read(startOffset: Long,
           maxLength: Int,
           isolation: FetchIsolation,
           minOneMessage: Boolean): FetchDataInfo = {
    maybeHandleIOException(s"Exception while reading from $topicPartition in dir ${dir.getParent}") {
      trace(s"Reading maximum $maxLength bytes at offset $startOffset from log with " +
        s"total length $size bytes")

      val includeAbortedTxns = isolation == FetchTxnCommitted

      // Because we don't use the lock for reading, the synchronization is a little bit tricky.
      // We create the local variables to avoid race conditions with updates to the log.
      val endOffsetMetadata = nextOffsetMetadata
      val endOffset = endOffsetMetadata.messageOffset
      var segmentEntry = segments.floorEntry(startOffset)

      // return error on attempt to read beyond the log end offset or read below log start offset
      if (startOffset > endOffset || segmentEntry == null || startOffset < logStartOffset)
        throw new OffsetOutOfRangeException(s"Received request for offset $startOffset for partition $topicPartition, " +
          s"but we only have log segments in the range $logStartOffset to $endOffset.")

      val maxOffsetMetadata = isolation match {
        case FetchLogEnd => endOffsetMetadata
        case FetchHighWatermark => fetchHighWatermarkMetadata
        case FetchTxnCommitted => fetchLastStableOffsetMetadata
      }

      if (startOffset == maxOffsetMetadata.messageOffset)
        emptyFetchDataInfo(maxOffsetMetadata, includeAbortedTxns)
      else if (startOffset > maxOffsetMetadata.messageOffset)
        emptyFetchDataInfo(convertToOffsetMetadataOrThrow(startOffset), includeAbortedTxns)
      else {
        // Do the read on the segment with a base offset less than the target offset
        // but if that segment doesn't contain any messages with an offset greater than that
        // continue to read from successive segments until we get some messages or we reach the end of the log
        var done = segmentEntry == null
        var fetchDataInfo: FetchDataInfo = null
        while (!done) {
          val segment = segmentEntry.getValue

          val maxPosition =
            // Use the max offset position if it is on this segment; otherwise, the segment size is the limit.
            if (maxOffsetMetadata.segmentBaseOffset == segment.baseOffset) maxOffsetMetadata.relativePositionInSegment
            else segment.size

          fetchDataInfo = segment.read(startOffset, maxLength, maxPosition, minOneMessage)
          if (fetchDataInfo != null) {
            if (includeAbortedTxns)
              fetchDataInfo = addAbortedTransactions(startOffset, segmentEntry, fetchDataInfo)
          } else segmentEntry = segments.higherEntry(segmentEntry.getKey)

          done = fetchDataInfo != null || segmentEntry == null
        }

        if (fetchDataInfo != null) fetchDataInfo
        else {
          // okay we are beyond the end of the last segment with no data fetched although the start offset is in range,
          // this can happen when all messages with offset larger than start offsets have been deleted.
          // In this case, we will return the empty set with log end offset metadata
          FetchDataInfo(nextOffsetMetadata, MemoryRecords.EMPTY)
        }
      }
    }
  }

  private[log] def collectAbortedTransactions(startOffset: Long, upperBoundOffset: Long): List[AbortedTxn] = {
    val segmentEntry = segments.floorEntry(startOffset)
    val allAbortedTxns = ListBuffer.empty[AbortedTxn]
    def accumulator(abortedTxns: List[AbortedTxn]): Unit = allAbortedTxns ++= abortedTxns
    collectAbortedTransactions(logStartOffset, upperBoundOffset, segmentEntry, accumulator)
    allAbortedTxns.toList
  }

  private def addAbortedTransactions(startOffset: Long, segmentEntry: JEntry[JLong, LogSegment],
                                     fetchInfo: FetchDataInfo): FetchDataInfo = {
    val fetchSize = fetchInfo.records.sizeInBytes
    val startOffsetPosition = OffsetPosition(fetchInfo.fetchOffsetMetadata.messageOffset,
      fetchInfo.fetchOffsetMetadata.relativePositionInSegment)
    val upperBoundOffset = segmentEntry.getValue.fetchUpperBoundOffset(startOffsetPosition, fetchSize).getOrElse {
      val nextSegmentEntry = segments.higherEntry(segmentEntry.getKey)
      if (nextSegmentEntry != null)
        nextSegmentEntry.getValue.baseOffset
      else
        logEndOffset
    }

    val abortedTransactions = ListBuffer.empty[AbortedTransaction]
    def accumulator(abortedTxns: List[AbortedTxn]): Unit = abortedTransactions ++= abortedTxns.map(_.asAbortedTransaction)
    collectAbortedTransactions(startOffset, upperBoundOffset, segmentEntry, accumulator)

    FetchDataInfo(fetchOffsetMetadata = fetchInfo.fetchOffsetMetadata,
      records = fetchInfo.records,
      firstEntryIncomplete = fetchInfo.firstEntryIncomplete,
      abortedTransactions = Some(abortedTransactions.toList))
  }

  private def collectAbortedTransactions(startOffset: Long, upperBoundOffset: Long,
                                         startingSegmentEntry: JEntry[JLong, LogSegment],
                                         accumulator: List[AbortedTxn] => Unit): Unit = {
    var segmentEntry = startingSegmentEntry
    while (segmentEntry != null) {
      val searchResult = segmentEntry.getValue.collectAbortedTxns(startOffset, upperBoundOffset)
      accumulator(searchResult.abortedTransactions)
      if (searchResult.isComplete)
        return
      segmentEntry = segments.higherEntry(segmentEntry.getKey)
    }
  }

  /**
   * Get an offset based on the given timestamp
   * The offset returned is the offset of the first message whose timestamp is greater than or equals to the
   * given timestamp.
   *
   * If no such message is found, the log end offset is returned.
   *
   * `NOTE:` OffsetRequest V0 does not use this method, the behavior of OffsetRequest V0 remains the same as before
   * , i.e. it only gives back the timestamp based on the last modification time of the log segments.
   *
   * @param targetTimestamp The given timestamp for offset fetching.
   * @return The offset of the first message whose timestamp is greater than or equals to the given timestamp.
   *         None if no such message is found.
   */
  def fetchOffsetByTimestamp(targetTimestamp: Long): Option[TimestampAndOffset] = {
    maybeHandleIOException(s"Error while fetching offset by timestamp for $topicPartition in dir ${dir.getParent}") {
      debug(s"Searching offset for timestamp $targetTimestamp")

      if (config.messageFormatVersion < KAFKA_0_10_0_IV0 &&
        targetTimestamp != ListOffsetsRequest.EARLIEST_TIMESTAMP &&
        targetTimestamp != ListOffsetsRequest.LATEST_TIMESTAMP)
        throw new UnsupportedForMessageFormatException(s"Cannot search offsets based on timestamp because message format version " +
          s"for partition $topicPartition is ${config.messageFormatVersion} which is earlier than the minimum " +
          s"required version $KAFKA_0_10_0_IV0")

      // For the earliest and latest, we do not need to return the timestamp.
      if (targetTimestamp == ListOffsetsRequest.EARLIEST_TIMESTAMP) {
        // The first cached epoch usually corresponds to the log start offset, but we have to verify this since
        // it may not be true following a message format version bump as the epoch will not be available for
        // log entries written in the older format.
        val earliestEpochEntry = leaderEpochCache.flatMap(_.earliestEntry)
        val epochOpt = earliestEpochEntry match {
          case Some(entry) if entry.startOffset <= logStartOffset => Optional.of[Integer](entry.epoch)
          case _ => Optional.empty[Integer]()
        }
        Some(new TimestampAndOffset(RecordBatch.NO_TIMESTAMP, logStartOffset, epochOpt))
      } else if (targetTimestamp == ListOffsetsRequest.LATEST_TIMESTAMP) {
        val latestEpochOpt = leaderEpochCache.flatMap(_.latestEpoch).map(_.asInstanceOf[Integer])
        val epochOptional = Optional.ofNullable(latestEpochOpt.orNull)
        Some(new TimestampAndOffset(RecordBatch.NO_TIMESTAMP, logEndOffset, epochOptional))
      } else {
        // Cache to avoid race conditions. `toBuffer` is faster than most alternatives and provides
        // constant time access while being safe to use with concurrent collections unlike `toArray`.
        val segmentsCopy = logSegments.toBuffer
        // We need to search the first segment whose largest timestamp is >= the target timestamp if there is one.
        val targetSeg = segmentsCopy.find(_.largestTimestamp >= targetTimestamp)
        targetSeg.flatMap(_.findOffsetByTimestamp(targetTimestamp, logStartOffset))
      }
    }
  }

  def legacyFetchOffsetsBefore(timestamp: Long, maxNumOffsets: Int): Seq[Long] = {
    // Cache to avoid race conditions. `toBuffer` is faster than most alternatives and provides
    // constant time access while being safe to use with concurrent collections unlike `toArray`.
    val segments = logSegments.toBuffer
    val lastSegmentHasSize = segments.last.size > 0

    val offsetTimeArray =
      if (lastSegmentHasSize)
        new Array[(Long, Long)](segments.length + 1)
      else
        new Array[(Long, Long)](segments.length)

    for (i <- segments.indices)
      offsetTimeArray(i) = (math.max(segments(i).baseOffset, logStartOffset), segments(i).lastModified)
    if (lastSegmentHasSize)
      offsetTimeArray(segments.length) = (logEndOffset, time.milliseconds)

    var startIndex = -1
    timestamp match {
      case ListOffsetsRequest.LATEST_TIMESTAMP =>
        startIndex = offsetTimeArray.length - 1
      case ListOffsetsRequest.EARLIEST_TIMESTAMP =>
        startIndex = 0
      case _ =>
        var isFound = false
        debug("Offset time array = " + offsetTimeArray.foreach(o => "%d, %d".format(o._1, o._2)))
        startIndex = offsetTimeArray.length - 1
        while (startIndex >= 0 && !isFound) {
          if (offsetTimeArray(startIndex)._2 <= timestamp)
            isFound = true
          else
            startIndex -= 1
        }
    }

    val retSize = maxNumOffsets.min(startIndex + 1)
    val ret = new Array[Long](retSize)
    for (j <- 0 until retSize) {
      ret(j) = offsetTimeArray(startIndex)._1
      startIndex -= 1
    }
    // ensure that the returned seq is in descending order of offsets
    ret.toSeq.sortBy(-_)
  }

  /**
    * Given a message offset, find its corresponding offset metadata in the log.
    * If the message offset is out of range, throw an OffsetOutOfRangeException
    */
  private def convertToOffsetMetadataOrThrow(offset: Long): LogOffsetMetadata = {
    val fetchDataInfo = read(offset,
      maxLength = 1,
      isolation = FetchLogEnd,
      minOneMessage = false)
    fetchDataInfo.fetchOffsetMetadata
  }

  /**
   * Delete any log segments matching the given predicate function,
   * starting with the oldest segment and moving forward until a segment doesn't match.
   *
   * @param predicate A function that takes in a candidate log segment and the next higher segment
   *                  (if there is one) and returns true iff it is deletable
   * @return The number of segments deleted
   */
  private def deleteOldSegments(predicate: (LogSegment, Option[LogSegment]) => Boolean,
                                reason: SegmentDeletionReason): Int = {
    lock synchronized {
      val deletable = deletableSegments(predicate)
      if (deletable.nonEmpty)
        deleteSegments(deletable, reason)
      else
        0
    }
  }

  private def deleteSegments(deletable: Iterable[LogSegment], reason: SegmentDeletionReason): Int = {
    maybeHandleIOException(s"Error while deleting segments for $topicPartition in dir ${dir.getParent}") {
      val numToDelete = deletable.size
      if (numToDelete > 0) {
        // we must always have at least one segment, so if we are going to delete all the segments, create a new one first
        if (segments.size == numToDelete)
          roll()
        lock synchronized {
          checkIfMemoryMappedBufferClosed()
          // remove the segments for lookups
          removeAndDeleteSegments(deletable, asyncDelete = true, reason)
          maybeIncrementLogStartOffset(segments.firstEntry.getValue.baseOffset, SegmentDeletion)
        }
      }
      numToDelete
    }
  }

  /**
   * Find segments starting from the oldest until the user-supplied predicate is false or the segment
   * containing the current high watermark is reached. We do not delete segments with offsets at or beyond
   * the high watermark to ensure that the log start offset can never exceed it. If the high watermark
   * has not yet been initialized, no segments are eligible for deletion.
   *
   * A final segment that is empty will never be returned (since we would just end up re-creating it).
   *
   * @param predicate A function that takes in a candidate log segment and the next higher segment
   *                  (if there is one) and returns true iff it is deletable
   * @return the segments ready to be deleted
   */
  private def deletableSegments(predicate: (LogSegment, Option[LogSegment]) => Boolean): Iterable[LogSegment] = {
    if (segments.isEmpty) {
      Seq.empty
    } else {
      val deletable = ArrayBuffer.empty[LogSegment]
      var segmentEntry = segments.firstEntry
      while (segmentEntry != null) {
        val segment = segmentEntry.getValue
        val nextSegmentEntry = segments.higherEntry(segmentEntry.getKey)
        val (nextSegment, upperBoundOffset, isLastSegmentAndEmpty) = if (nextSegmentEntry != null)
          (nextSegmentEntry.getValue, nextSegmentEntry.getValue.baseOffset, false)
        else
          (null, logEndOffset, segment.size == 0)

        if (highWatermark >= upperBoundOffset && predicate(segment, Option(nextSegment)) && !isLastSegmentAndEmpty) {
          deletable += segment
          segmentEntry = nextSegmentEntry
        } else {
          segmentEntry = null
        }
      }
      deletable
    }
  }

  /**
   * If topic deletion is enabled, delete any log segments that have either expired due to time based retention
   * or because the log size is > retentionSize.
   *
   * Whether or not deletion is enabled, delete any log segments that are before the log start offset
   */
  def deleteOldSegments(): Int = {
    if (config.delete) {
      deleteRetentionMsBreachedSegments() + deleteRetentionSizeBreachedSegments() + deleteLogStartOffsetBreachedSegments()
    } else {
      deleteLogStartOffsetBreachedSegments()
    }
  }

  private def deleteRetentionMsBreachedSegments(): Int = {
    if (config.retentionMs < 0) return 0
    val startMs = time.milliseconds

    def shouldDelete(segment: LogSegment, nextSegmentOpt: Option[LogSegment]): Boolean = {
      startMs - segment.largestTimestamp > config.retentionMs
    }

    deleteOldSegments(shouldDelete, RetentionMsBreach)
  }

  private def deleteRetentionSizeBreachedSegments(): Int = {
    if (config.retentionSize < 0 || size < config.retentionSize) return 0
    var diff = size - config.retentionSize
    def shouldDelete(segment: LogSegment, nextSegmentOpt: Option[LogSegment]): Boolean = {
      if (diff - segment.size >= 0) {
        diff -= segment.size
        true
      } else {
        false
      }
    }

    deleteOldSegments(shouldDelete, RetentionSizeBreach)
  }

  private def deleteLogStartOffsetBreachedSegments(): Int = {
    def shouldDelete(segment: LogSegment, nextSegmentOpt: Option[LogSegment]): Boolean = {
      nextSegmentOpt.exists(_.baseOffset <= logStartOffset)
    }

    deleteOldSegments(shouldDelete, StartOffsetBreach)
  }

  def isFuture: Boolean = dir.getName.endsWith(Log.FutureDirSuffix)

  /**
   * The size of the log in bytes
   */
  def size: Long = Log.sizeInBytes(logSegments)

  /**
   * The offset metadata of the next message that will be appended to the log
   */
  def logEndOffsetMetadata: LogOffsetMetadata = nextOffsetMetadata

  /**
   * The offset of the next message that will be appended to the log
   */
  def logEndOffset: Long = nextOffsetMetadata.messageOffset

  /**
   * Roll the log over to a new empty log segment if necessary.
   *
   * @param messagesSize The messages set size in bytes.
   * @param appendInfo log append information
   * logSegment will be rolled if one of the following conditions met
   * <ol>
   * <li> The logSegment is full
   * <li> The maxTime has elapsed since the timestamp of first message in the segment (or since the create time if
   * the first message does not have a timestamp)
   * <li> The index is full
   * </ol>
   * @return The currently active segment after (perhaps) rolling to a new segment
   */
  private def maybeRoll(messagesSize: Int, appendInfo: LogAppendInfo): LogSegment = {
    val segment = activeSegment
    val now = time.milliseconds

    val maxTimestampInMessages = appendInfo.maxTimestamp
    val maxOffsetInMessages = appendInfo.lastOffset

    if (segment.shouldRoll(RollParams(config, appendInfo, messagesSize, now))) {
      debug(s"Rolling new log segment (log_size = ${segment.size}/${config.segmentSize}}, " +
        s"offset_index_size = ${segment.offsetIndex.entries}/${segment.offsetIndex.maxEntries}, " +
        s"time_index_size = ${segment.timeIndex.entries}/${segment.timeIndex.maxEntries}, " +
        s"inactive_time_ms = ${segment.timeWaitedForRoll(now, maxTimestampInMessages)}/${config.segmentMs - segment.rollJitterMs}).")

      /*
        maxOffsetInMessages - Integer.MAX_VALUE is a heuristic value for the first offset in the set of messages.
        Since the offset in messages will not differ by more than Integer.MAX_VALUE, this is guaranteed <= the real
        first offset in the set. Determining the true first offset in the set requires decompression, which the follower
        is trying to avoid during log append. Prior behavior assigned new baseOffset = logEndOffset from old segment.
        This was problematic in the case that two consecutive messages differed in offset by
        Integer.MAX_VALUE.toLong + 2 or more.  In this case, the prior behavior would roll a new log segment whose
        base offset was too low to contain the next message.  This edge case is possible when a replica is recovering a
        highly compacted topic from scratch.
        Note that this is only required for pre-V2 message formats because these do not store the first message offset
        in the header.
      */
      val rollOffset = appendInfo
        .firstOffset
        .map(_.messageOffset)
        .getOrElse(maxOffsetInMessages - Integer.MAX_VALUE)

      roll(Some(rollOffset))
    } else {
      segment
    }
  }

  /**
   * Roll the log over to a new active segment starting with the current logEndOffset.
   * This will trim the index to the exact size of the number of entries it currently contains.
   *
   * @return The newly rolled segment
   */
  def roll(expectedNextOffset: Option[Long] = None): LogSegment = {
    maybeHandleIOException(s"Error while rolling log segment for $topicPartition in dir ${dir.getParent}") {
      val start = time.hiResClockMs()
      lock synchronized {
        checkIfMemoryMappedBufferClosed()
        val newOffset = math.max(expectedNextOffset.getOrElse(0L), logEndOffset)
        val logFile = Log.logFile(dir, newOffset)

        if (segments.containsKey(newOffset)) {
          // segment with the same base offset already exists and loaded
          if (activeSegment.baseOffset == newOffset && activeSegment.size == 0) {
            // We have seen this happen (see KAFKA-6388) after shouldRoll() returns true for an
            // active segment of size zero because of one of the indexes is "full" (due to _maxEntries == 0).
            warn(s"Trying to roll a new log segment with start offset $newOffset " +
                 s"=max(provided offset = $expectedNextOffset, LEO = $logEndOffset) while it already " +
                 s"exists and is active with size 0. Size of time index: ${activeSegment.timeIndex.entries}," +
                 s" size of offset index: ${activeSegment.offsetIndex.entries}.")
            removeAndDeleteSegments(Seq(activeSegment), asyncDelete = true, LogRoll)
          } else {
            throw new KafkaException(s"Trying to roll a new log segment for topic partition $topicPartition with start offset $newOffset" +
                                     s" =max(provided offset = $expectedNextOffset, LEO = $logEndOffset) while it already exists. Existing " +
                                     s"segment is ${segments.get(newOffset)}.")
          }
        } else if (!segments.isEmpty && newOffset < activeSegment.baseOffset) {
          throw new KafkaException(
            s"Trying to roll a new log segment for topic partition $topicPartition with " +
            s"start offset $newOffset =max(provided offset = $expectedNextOffset, LEO = $logEndOffset) lower than start offset of the active segment $activeSegment")
        } else {
          val offsetIdxFile = offsetIndexFile(dir, newOffset)
          val timeIdxFile = timeIndexFile(dir, newOffset)
          val txnIdxFile = transactionIndexFile(dir, newOffset)

          for (file <- List(logFile, offsetIdxFile, timeIdxFile, txnIdxFile) if file.exists) {
            warn(s"Newly rolled segment file ${file.getAbsolutePath} already exists; deleting it first")
            Files.delete(file.toPath)
          }

          Option(segments.lastEntry).foreach(_.getValue.onBecomeInactiveSegment())
        }

        // take a snapshot of the producer state to facilitate recovery. It is useful to have the snapshot
        // offset align with the new segment offset since this ensures we can recover the segment by beginning
        // with the corresponding snapshot file and scanning the segment data. Because the segment base offset
        // may actually be ahead of the current producer state end offset (which corresponds to the log end offset),
        // we manually override the state offset here prior to taking the snapshot.
        producerStateManager.updateMapEndOffset(newOffset)
        producerStateManager.takeSnapshot()

        val segment = LogSegment.open(dir,
          baseOffset = newOffset,
          config,
          time = time,
          initFileSize = initFileSize,
          preallocate = config.preallocate)
        addSegment(segment)

        // We need to update the segment base offset and append position data of the metadata when log rolls.
        // The next offset should not change.
        updateLogEndOffset(nextOffsetMetadata.messageOffset)

        // schedule an asynchronous flush of the old segment
        scheduler.schedule("flush-log", () => flush(newOffset), delay = 0L)

        info(s"Rolled new log segment at offset $newOffset in ${time.hiResClockMs() - start} ms.")

        segment
      }
    }
  }

  /**
   * The number of messages appended to the log since the last flush
   */
  private def unflushedMessages: Long = this.logEndOffset - this.recoveryPoint

  /**
   * Flush all log segments
   */
  def flush(): Unit = flush(this.logEndOffset)

  /**
   * Flush log segments for all offsets up to offset-1
   *
   * @param offset The offset to flush up to (non-inclusive); the new recovery point
   */
  def flush(offset: Long): Unit = {
    maybeHandleIOException(s"Error while flushing log for $topicPartition in dir ${dir.getParent} with offset $offset") {
      if (offset > this.recoveryPoint) {
        debug(s"Flushing log up to offset $offset, last flushed: $lastFlushTime,  current time: ${time.milliseconds()}, " +
          s"unflushed: $unflushedMessages")
        logSegments(this.recoveryPoint, offset).foreach(_.flush())

        lock synchronized {
          checkIfMemoryMappedBufferClosed()
          if (offset > this.recoveryPoint) {
            this.recoveryPoint = offset
            lastFlushedTime.set(time.milliseconds)
          }
        }
      }
    }
  }

  private def lowerSegment(offset: Long): Option[LogSegment] =
    Option(segments.lowerEntry(offset)).map(_.getValue)

  /**
   * Completely delete this log directory and all contents from the file system with no delay
   */
  private[log] def delete(): Unit = {
    maybeHandleIOException(s"Error while deleting log for $topicPartition in dir ${dir.getParent}") {
      lock synchronized {
        checkIfMemoryMappedBufferClosed()
        producerExpireCheck.cancel(true)
        removeAndDeleteSegments(logSegments, asyncDelete = false, LogDeletion)
        leaderEpochCache.foreach(_.clear())
        Utils.delete(dir)
        // File handlers will be closed if this log is deleted
        isMemoryMappedBufferClosed = true
      }
    }
  }

  // visible for testing
  private[log] def takeProducerSnapshot(): Unit = lock synchronized {
    checkIfMemoryMappedBufferClosed()
    producerStateManager.takeSnapshot()
  }

  // visible for testing
  private[log] def latestProducerSnapshotOffset: Option[Long] = lock synchronized {
    producerStateManager.latestSnapshotOffset
  }

  // visible for testing
  private[log] def oldestProducerSnapshotOffset: Option[Long] = lock synchronized {
    producerStateManager.oldestSnapshotOffset
  }

  // visible for testing
  private[log] def latestProducerStateEndOffset: Long = lock synchronized {
    producerStateManager.mapEndOffset
  }

  /**
   * Truncate this log so that it ends with the greatest offset < targetOffset.
   *
   * @param targetOffset The offset to truncate to, an upper bound on all offsets in the log after truncation is complete.
   * @return True iff targetOffset < logEndOffset
   */
  private[kafka] def truncateTo(targetOffset: Long): Boolean = {
    maybeHandleIOException(s"Error while truncating log to offset $targetOffset for $topicPartition in dir ${dir.getParent}") {
      if (targetOffset < 0)
        throw new IllegalArgumentException(s"Cannot truncate partition $topicPartition to a negative offset (%d).".format(targetOffset))
      if (targetOffset >= logEndOffset) {
        info(s"Truncating to $targetOffset has no effect as the largest offset in the log is ${logEndOffset - 1}")

        // Always truncate epoch cache since we may have a conflicting epoch entry at the
        // end of the log from the leader. This could happen if this broker was a leader
        // and inserted the first start offset entry, but then failed to append any entries
        // before another leader was elected.
        lock synchronized {
          leaderEpochCache.foreach(_.truncateFromEnd(logEndOffset))
        }

        false
      } else {
        info(s"Truncating to offset $targetOffset")
        lock synchronized {
          checkIfMemoryMappedBufferClosed()
          if (segments.firstEntry.getValue.baseOffset > targetOffset) {
            truncateFullyAndStartAt(targetOffset)
          } else {
            val deletable = logSegments.filter(segment => segment.baseOffset > targetOffset)
            removeAndDeleteSegments(deletable, asyncDelete = true, LogTruncation)
            activeSegment.truncateTo(targetOffset)
            leaderEpochCache.foreach(_.truncateFromEnd(targetOffset))

            completeTruncation(
              startOffset = math.min(targetOffset, logStartOffset),
              endOffset = targetOffset
            )
          }
          true
        }
      }
    }
  }

  /**
   *  Delete all data in the log and start at the new offset
   *
   *  @param newOffset The new offset to start the log with
   */
  def truncateFullyAndStartAt(newOffset: Long): Unit = {
    maybeHandleIOException(s"Error while truncating the entire log for $topicPartition in dir ${dir.getParent}") {
      debug(s"Truncate and start at offset $newOffset")
      lock synchronized {
        checkIfMemoryMappedBufferClosed()
        removeAndDeleteSegments(logSegments, asyncDelete = true, LogTruncation)
        addSegment(LogSegment.open(dir,
          baseOffset = newOffset,
          config = config,
          time = time,
          initFileSize = initFileSize,
          preallocate = config.preallocate))
        leaderEpochCache.foreach(_.clearAndFlush())
        producerStateManager.truncateFullyAndStartAt(newOffset)

        completeTruncation(
          startOffset = newOffset,
          endOffset = newOffset
        )
      }
    }
  }

  private def completeTruncation(
    startOffset: Long,
    endOffset: Long
  ): Unit = {
    logStartOffset = startOffset
    nextOffsetMetadata = LogOffsetMetadata(endOffset, activeSegment.baseOffset, activeSegment.size)
    recoveryPoint = math.min(recoveryPoint, endOffset)
    rebuildProducerState(endOffset, reloadFromCleanShutdown = false, producerStateManager)
    updateHighWatermark(math.min(highWatermark, endOffset))
  }

  /**
   * The time this log is last known to have been fully flushed to disk
   */
  def lastFlushTime: Long = lastFlushedTime.get

  /**
   * The active segment that is currently taking appends
   */
  def activeSegment = segments.lastEntry.getValue

  /**
   * All the log segments in this log ordered from oldest to newest
   */
  def logSegments: Iterable[LogSegment] = segments.values.asScala

  /**
   * Get all segments beginning with the segment that includes "from" and ending with the segment
   * that includes up to "to-1" or the end of the log (if to > logEndOffset).
   */
  def logSegments(from: Long, to: Long): Iterable[LogSegment] = {
    if (from == to) {
      // Handle non-segment-aligned empty sets
      List.empty[LogSegment]
    } else if (to < from) {
      throw new IllegalArgumentException(s"Invalid log segment range: requested segments in $topicPartition " +
        s"from offset $from which is greater than limit offset $to")
    } else {
      lock synchronized {
        val view = Option(segments.floorKey(from)).map { floor =>
          segments.subMap(floor, to)
        }.getOrElse(segments.headMap(to))
        view.values.asScala
      }
    }
  }

  def nonActiveLogSegmentsFrom(from: Long): Iterable[LogSegment] = {
    lock synchronized {
      if (from > activeSegment.baseOffset)
        Seq.empty
      else
        logSegments(from, activeSegment.baseOffset)
    }
  }

  /**
   * Get the largest log segment with a base offset less than or equal to the given offset, if one exists.
   * @return the optional log segment
   */
  private def floorLogSegment(offset: Long): Option[LogSegment] = {
    Option(segments.floorEntry(offset)).map(_.getValue)
  }

  override def toString: String = {
    val logString = new StringBuilder
    logString.append(s"Log(dir=$dir")
    logString.append(s", topic=${topicPartition.topic}")
    logString.append(s", partition=${topicPartition.partition}")
    logString.append(s", highWatermark=$highWatermark")
    logString.append(s", lastStableOffset=$lastStableOffset")
    logString.append(s", logStartOffset=$logStartOffset")
    logString.append(s", logEndOffset=$logEndOffset")
    logString.append(")")
    logString.toString
  }

  /**
   * This method deletes the given log segments by doing the following for each of them:
   * <ol>
   *   <li>It removes the segment from the segment map so that it will no longer be used for reads.
   *   <li>It renames the index and log files by appending .deleted to the respective file name
   *   <li>It can either schedule an asynchronous delete operation to occur in the future or perform the deletion synchronously
   * </ol>
   * Asynchronous deletion allows reads to happen concurrently without synchronization and without the possibility of
   * physically deleting a file while it is being read.
   *
   * This method does not need to convert IOException to KafkaStorageException because it is either called before all logs are loaded
   * or the immediate caller will catch and handle IOException
   *
   * @param segments The log segments to schedule for deletion
   * @param asyncDelete Whether the segment files should be deleted asynchronously
   */
  private def removeAndDeleteSegments(segments: Iterable[LogSegment],
                                      asyncDelete: Boolean,
                                      reason: SegmentDeletionReason): Unit = {
    if (segments.nonEmpty) {
      lock synchronized {
        // As most callers hold an iterator into the `segments` collection and `removeAndDeleteSegment` mutates it by
        // removing the deleted segment, we should force materialization of the iterator here, so that results of the
        // iteration remain valid and deterministic.
        val toDelete = segments.toList
        reason.logReason(this, toDelete)
        toDelete.foreach { segment =>
          this.segments.remove(segment.baseOffset)
        }
        deleteSegmentFiles(toDelete, asyncDelete)
      }
    }
  }

  /**
   * Perform physical deletion for the given file. Allows the file to be deleted asynchronously or synchronously.
   *
   * This method assumes that the file exists and the method is not thread-safe.
   *
   * This method does not need to convert IOException (thrown from changeFileSuffixes) to KafkaStorageException because
   * it is either called before all logs are loaded or the caller will catch and handle IOException
   *
   * @throws IOException if the file can't be renamed and still exists
   */
  private def deleteSegmentFiles(segments: Iterable[LogSegment], asyncDelete: Boolean, deleteProducerStateSnapshots: Boolean = true): Unit = {
    segments.foreach(_.changeFileSuffixes("", Log.DeletedFileSuffix))

    def deleteSegments(): Unit = {
      info(s"Deleting segment files ${segments.mkString(",")}")
      maybeHandleIOException(s"Error while deleting segments for $topicPartition in dir ${dir.getParent}") {
        segments.foreach { segment =>
          segment.deleteIfExists()
          if (deleteProducerStateSnapshots)
            producerStateManager.removeAndDeleteSnapshot(segment.baseOffset)
        }
      }
    }

    if (asyncDelete)
      scheduler.schedule("delete-file", () => deleteSegments(), delay = config.fileDeleteDelayMs)
    else
      deleteSegments()
  }

  /**
   * Swap one or more new segment in place and delete one or more existing segments in a crash-safe manner. The old
   * segments will be asynchronously deleted.
   *
   * This method does not need to convert IOException to KafkaStorageException because it is either called before all logs are loaded
   * or the caller will catch and handle IOException
   *
   * The sequence of operations is:
   * <ol>
   *   <li> Cleaner creates one or more new segments with suffix .cleaned and invokes replaceSegments().
   *        If broker crashes at this point, the clean-and-swap operation is aborted and
   *        the .cleaned files are deleted on recovery in loadSegments().
   *   <li> New segments are renamed .swap. If the broker crashes before all segments were renamed to .swap, the
   *        clean-and-swap operation is aborted - .cleaned as well as .swap files are deleted on recovery in
   *        loadSegments(). We detect this situation by maintaining a specific order in which files are renamed from
   *        .cleaned to .swap. Basically, files are renamed in descending order of offsets. On recovery, all .swap files
   *        whose offset is greater than the minimum-offset .clean file are deleted.
   *   <li> If the broker crashes after all new segments were renamed to .swap, the operation is completed, the swap
   *        operation is resumed on recovery as described in the next step.
   *   <li> Old segment files are renamed to .deleted and asynchronous delete is scheduled.
   *        If the broker crashes, any .deleted files left behind are deleted on recovery in loadSegments().
   *        replaceSegments() is then invoked to complete the swap with newSegment recreated from
   *        the .swap file and oldSegments containing segments which were not renamed before the crash.
   *   <li> Swap segment(s) are renamed to replace the existing segments, completing this operation.
   *        If the broker crashes, any .deleted files which may be left behind are deleted
   *        on recovery in loadSegments().
   * </ol>
   *
   * @param newSegments The new log segment to add to the log
   * @param oldSegments The old log segments to delete from the log
   * @param isRecoveredSwapFile true if the new segment was created from a swap file during recovery after a crash
   */
  private[log] def replaceSegments(newSegments: Seq[LogSegment], oldSegments: Seq[LogSegment], isRecoveredSwapFile: Boolean = false): Unit = {
    lock synchronized {
      val sortedNewSegments = newSegments.sortBy(_.baseOffset)
      // Some old segments may have been removed from index and scheduled for async deletion after the caller reads segments
      // but before this method is executed. We want to filter out those segments to avoid calling asyncDeleteSegment()
      // multiple times for the same segment.
      val sortedOldSegments = oldSegments.filter(seg => segments.containsKey(seg.baseOffset)).sortBy(_.baseOffset)

      checkIfMemoryMappedBufferClosed()
      // need to do this in two phases to be crash safe AND do the delete asynchronously
      // if we crash in the middle of this we complete the swap in loadSegments()
      if (!isRecoveredSwapFile)
        sortedNewSegments.reverse.foreach(_.changeFileSuffixes(Log.CleanedFileSuffix, Log.SwapFileSuffix))
      sortedNewSegments.reverse.foreach(addSegment(_))
      val newSegmentBaseOffsets = sortedNewSegments.map(_.baseOffset).toSet

      // delete the old files
      sortedOldSegments.foreach { seg =>
        // remove the index entry
        if (seg.baseOffset != sortedNewSegments.head.baseOffset)
          segments.remove(seg.baseOffset)
        // delete segment files, but do not delete producer state for segment objects which are being replaced.
        deleteSegmentFiles(List(seg), asyncDelete = true, deleteProducerStateSnapshots = !newSegmentBaseOffsets.contains(seg.baseOffset))
      }
      // okay we are safe now, remove the swap suffix
      sortedNewSegments.foreach(_.changeFileSuffixes(Log.SwapFileSuffix, ""))
    }
  }

  /**
    * This function does not acquire Log.lock. The caller has to make sure log segments don't get deleted during
    * this call, and also protects against calling this function on the same segment in parallel.
    *
    * Currently, it is used by LogCleaner threads on log compact non-active segments only with LogCleanerManager's lock
    * to ensure no other logcleaner threads and retention thread can work on the same segment.
    */
  private[log] def getFirstBatchTimestampForSegments(segments: Iterable[LogSegment]): Iterable[Long] = {
    segments.map {
      segment =>
        segment.getFirstBatchTimestamp()
    }
  }

  /**
   * remove deleted log metrics
   */
  private[log] def removeLogMetrics(): Unit = {
    removeMetric(LogMetricNames.NumLogSegments, tags)
    removeMetric(LogMetricNames.LogStartOffset, tags)
    removeMetric(LogMetricNames.LogEndOffset, tags)
    removeMetric(LogMetricNames.Size, tags)
  }

  /**
   * Add the given segment to the segments in this log. If this segment replaces an existing segment, delete it.
   * @param segment The segment to add
   */
  @threadsafe
  private[log] def addSegment(segment: LogSegment): LogSegment = this.segments.put(segment.baseOffset, segment)

  private def maybeHandleIOException[T](msg: => String)(fun: => T): T = {
    try {
      checkForLogDirFailure()
      fun
    } catch {
      case e: IOException =>
        logDirOffline = true
        logDirFailureChannel.maybeAddOfflineLogDir(dir.getParent, msg, e)
        throw new KafkaStorageException(msg, e)
    }
  }

  private[log] def retryOnOffsetOverflow[T](fn: => T): T = {
    while (true) {
      try {
        return fn
      } catch {
        case e: LogSegmentOffsetOverflowException =>
          info(s"Caught segment overflow error: ${e.getMessage}. Split segment and retry.")
          splitOverflowedSegment(e.segment)
      }
    }
    throw new IllegalStateException()
  }

  /**
   * Split a segment into one or more segments such that there is no offset overflow in any of them. The
   * resulting segments will contain the exact same messages that are present in the input segment. On successful
   * completion of this method, the input segment will be deleted and will be replaced by the resulting new segments.
   * See replaceSegments for recovery logic, in case the broker dies in the middle of this operation.
   * <p>Note that this method assumes we have already determined that the segment passed in contains records that cause
   * offset overflow.</p>
   * <p>The split logic overloads the use of .clean files that LogCleaner typically uses to make the process of replacing
   * the input segment with multiple new segments atomic and recoverable in the event of a crash. See replaceSegments
   * and completeSwapOperations for the implementation to make this operation recoverable on crashes.</p>
   * @param segment Segment to split
   * @return List of new segments that replace the input segment
   */
  private[log] def splitOverflowedSegment(segment: LogSegment): List[LogSegment] = {
    require(isLogFile(segment.log.file), s"Cannot split file ${segment.log.file.getAbsoluteFile}")
    require(segment.hasOverflow, "Split operation is only permitted for segments with overflow")

    info(s"Splitting overflowed segment $segment")

    val newSegments = ListBuffer[LogSegment]()
    try {
      var position = 0
      val sourceRecords = segment.log

      while (position < sourceRecords.sizeInBytes) {
        val firstBatch = sourceRecords.batchesFrom(position).asScala.head
        val newSegment = LogCleaner.createNewCleanedSegment(this, firstBatch.baseOffset)
        newSegments += newSegment

        val bytesAppended = newSegment.appendFromFile(sourceRecords, position)
        if (bytesAppended == 0)
          throw new IllegalStateException(s"Failed to append records from position $position in $segment")

        position += bytesAppended
      }

      // prepare new segments
      var totalSizeOfNewSegments = 0
      newSegments.foreach { splitSegment =>
        splitSegment.onBecomeInactiveSegment()
        splitSegment.flush()
        splitSegment.lastModified = segment.lastModified
        totalSizeOfNewSegments += splitSegment.log.sizeInBytes
      }
      // size of all the new segments combined must equal size of the original segment
      if (totalSizeOfNewSegments != segment.log.sizeInBytes)
        throw new IllegalStateException("Inconsistent segment sizes after split" +
          s" before: ${segment.log.sizeInBytes} after: $totalSizeOfNewSegments")

      // replace old segment with new ones
      info(s"Replacing overflowed segment $segment with split segments $newSegments")
      replaceSegments(newSegments.toList, List(segment))
      newSegments.toList
    } catch {
      case e: Exception =>
        newSegments.foreach { splitSegment =>
          splitSegment.close()
          splitSegment.deleteIfExists()
        }
        throw e
    }
  }
}

/**
 * Helper functions for logs
 */
object Log {

  /** a log file */
  val LogFileSuffix = ".log"

  /** an index file */
  val IndexFileSuffix = ".index"

  /** a time index file */
  val TimeIndexFileSuffix = ".timeindex"

  val ProducerSnapshotFileSuffix = ".snapshot"

  /** an (aborted) txn index */
  val TxnIndexFileSuffix = ".txnindex"

  /** a file that is scheduled to be deleted */
  val DeletedFileSuffix = ".deleted"

  /** A temporary file that is being used for log cleaning */
  val CleanedFileSuffix = ".cleaned"

  /** A temporary file used when swapping files into the log */
  val SwapFileSuffix = ".swap"

  /** Clean shutdown file that indicates the broker was cleanly shutdown in 0.8 and higher.
   * This is used to avoid unnecessary recovery after a clean shutdown. In theory this could be
   * avoided by passing in the recovery point, however finding the correct position to do this
   * requires accessing the offset index which may not be safe in an unclean shutdown.
   * For more information see the discussion in PR#2104
   */
  val CleanShutdownFile = ".kafka_cleanshutdown"

  /** a directory that is scheduled to be deleted */
  val DeleteDirSuffix = "-delete"

  /** a directory that is used for future partition */
  val FutureDirSuffix = "-future"

  private[log] val DeleteDirPattern = Pattern.compile(s"^(\\S+)-(\\S+)\\.(\\S+)$DeleteDirSuffix")
  private[log] val FutureDirPattern = Pattern.compile(s"^(\\S+)-(\\S+)\\.(\\S+)$FutureDirSuffix")

  val UnknownOffset = -1L

  def apply(dir: File,
            config: LogConfig,
            logStartOffset: Long,
            recoveryPoint: Long,
            scheduler: Scheduler,
            brokerTopicStats: BrokerTopicStats,
            time: Time = Time.SYSTEM,
            maxProducerIdExpirationMs: Int,
            producerIdExpirationCheckIntervalMs: Int,
            logDirFailureChannel: LogDirFailureChannel,
            lastShutdownClean: Boolean = true,
            keepPartitionMetadataFile: Boolean = true): Log = {
    val topicPartition = Log.parseTopicPartitionName(dir)
    val producerStateManager = new ProducerStateManager(topicPartition, dir, maxProducerIdExpirationMs)
    new Log(dir, config, logStartOffset, recoveryPoint, scheduler, brokerTopicStats, time, maxProducerIdExpirationMs,
      producerIdExpirationCheckIntervalMs, topicPartition, producerStateManager, logDirFailureChannel, lastShutdownClean, keepPartitionMetadataFile)
  }

  /**
   * Make log segment file name from offset bytes. All this does is pad out the offset number with zeros
   * so that ls sorts the files numerically.
   *
   * @param offset The offset to use in the file name
   * @return The filename
   */
  def filenamePrefixFromOffset(offset: Long): String = {
    val nf = NumberFormat.getInstance()
    nf.setMinimumIntegerDigits(20)
    nf.setMaximumFractionDigits(0)
    nf.setGroupingUsed(false)
    nf.format(offset)
  }

  /**
   * Construct a log file name in the given dir with the given base offset and the given suffix
   *
   * @param dir The directory in which the log will reside
   * @param offset The base offset of the log file
   * @param suffix The suffix to be appended to the file name (e.g. "", ".deleted", ".cleaned", ".swap", etc.)
   */
  def logFile(dir: File, offset: Long, suffix: String = ""): File =
    new File(dir, filenamePrefixFromOffset(offset) + LogFileSuffix + suffix)

  /**
   * Return a directory name to rename the log directory to for async deletion.
   * The name will be in the following format: "topic-partitionId.uniqueId-delete".
   * If the topic name is too long, it will be truncated to prevent the total name
   * from exceeding 255 characters.
   */
  def logDeleteDirName(topicPartition: TopicPartition): String = {
    val uniqueId = java.util.UUID.randomUUID.toString.replaceAll("-", "")
    val suffix = s"-${topicPartition.partition()}.${uniqueId}${DeleteDirSuffix}"
    val prefixLength = Math.min(topicPartition.topic().size, 255 - suffix.size)
    s"${topicPartition.topic().substring(0, prefixLength)}${suffix}"
  }

  /**
   * Return a future directory name for the given topic partition. The name will be in the following
   * format: topic-partition.uniqueId-future where topic, partition and uniqueId are variables.
   */
  def logFutureDirName(topicPartition: TopicPartition): String = {
    logDirNameWithSuffix(topicPartition, FutureDirSuffix)
  }

  private def logDirNameWithSuffix(topicPartition: TopicPartition, suffix: String): String = {
    val uniqueId = java.util.UUID.randomUUID.toString.replaceAll("-", "")
    s"${logDirName(topicPartition)}.$uniqueId$suffix"
  }

  /**
   * Return a directory name for the given topic partition. The name will be in the following
   * format: topic-partition where topic, partition are variables.
   */
  def logDirName(topicPartition: TopicPartition): String = {
    s"${topicPartition.topic}-${topicPartition.partition}"
  }

  /**
   * Construct an index file name in the given dir using the given base offset and the given suffix
   *
   * @param dir The directory in which the log will reside
   * @param offset The base offset of the log file
   * @param suffix The suffix to be appended to the file name ("", ".deleted", ".cleaned", ".swap", etc.)
   */
  def offsetIndexFile(dir: File, offset: Long, suffix: String = ""): File =
    new File(dir, filenamePrefixFromOffset(offset) + IndexFileSuffix + suffix)

  /**
   * Construct a time index file name in the given dir using the given base offset and the given suffix
   *
   * @param dir The directory in which the log will reside
   * @param offset The base offset of the log file
   * @param suffix The suffix to be appended to the file name ("", ".deleted", ".cleaned", ".swap", etc.)
   */
  def timeIndexFile(dir: File, offset: Long, suffix: String = ""): File =
    new File(dir, filenamePrefixFromOffset(offset) + TimeIndexFileSuffix + suffix)

  def deleteFileIfExists(file: File, suffix: String = ""): Unit =
    Files.deleteIfExists(new File(file.getPath + suffix).toPath)

  /**
   * Construct a producer id snapshot file using the given offset.
   *
   * @param dir The directory in which the log will reside
   * @param offset The last offset (exclusive) included in the snapshot
   */
  def producerSnapshotFile(dir: File, offset: Long): File =
    new File(dir, filenamePrefixFromOffset(offset) + ProducerSnapshotFileSuffix)

  /**
   * Construct a transaction index file name in the given dir using the given base offset and the given suffix
   *
   * @param dir The directory in which the log will reside
   * @param offset The base offset of the log file
   * @param suffix The suffix to be appended to the file name ("", ".deleted", ".cleaned", ".swap", etc.)
   */
  def transactionIndexFile(dir: File, offset: Long, suffix: String = ""): File =
    new File(dir, filenamePrefixFromOffset(offset) + TxnIndexFileSuffix + suffix)

  def offsetFromFileName(filename: String): Long = {
    filename.substring(0, filename.indexOf('.')).toLong
  }

  def offsetFromFile(file: File): Long = {
    offsetFromFileName(file.getName)
  }

  /**
   * Calculate a log's size (in bytes) based on its log segments
   *
   * @param segments The log segments to calculate the size of
   * @return Sum of the log segments' sizes (in bytes)
   */
  def sizeInBytes(segments: Iterable[LogSegment]): Long =
    segments.map(_.size.toLong).sum

  /**
   * Parse the topic and partition out of the directory name of a log
   */
  def parseTopicPartitionName(dir: File): TopicPartition = {
    if (dir == null)
      throw new KafkaException("dir should not be null")

    def exception(dir: File): KafkaException = {
      new KafkaException(s"Found directory ${dir.getCanonicalPath}, '${dir.getName}' is not in the form of " +
        "topic-partition or topic-partition.uniqueId-delete (if marked for deletion).\n" +
        "Kafka's log directories (and children) should only contain Kafka topic data.")
    }

    val dirName = dir.getName
    if (dirName == null || dirName.isEmpty || !dirName.contains('-'))
      throw exception(dir)
    if (dirName.endsWith(DeleteDirSuffix) && !DeleteDirPattern.matcher(dirName).matches ||
        dirName.endsWith(FutureDirSuffix) && !FutureDirPattern.matcher(dirName).matches)
      throw exception(dir)

    val name: String =
      if (dirName.endsWith(DeleteDirSuffix) || dirName.endsWith(FutureDirSuffix)) dirName.substring(0, dirName.lastIndexOf('.'))
      else dirName

    val index = name.lastIndexOf('-')
    val topic = name.substring(0, index)
    val partitionString = name.substring(index + 1)
    if (topic.isEmpty || partitionString.isEmpty)
      throw exception(dir)

    val partition =
      try partitionString.toInt
      catch { case _: NumberFormatException => throw exception(dir) }

    new TopicPartition(topic, partition)
  }

  private def isIndexFile(file: File): Boolean = {
    val filename = file.getName
    filename.endsWith(IndexFileSuffix) || filename.endsWith(TimeIndexFileSuffix) || filename.endsWith(TxnIndexFileSuffix)
  }

  private def isLogFile(file: File): Boolean =
    file.getPath.endsWith(LogFileSuffix)

  private def loadProducersFromRecords(producerStateManager: ProducerStateManager, records: Records): Unit = {
    val loadedProducers = mutable.Map.empty[Long, ProducerAppendInfo]
    val completedTxns = ListBuffer.empty[CompletedTxn]
    records.batches.forEach { batch =>
      if (batch.hasProducerId) {
        val maybeCompletedTxn = updateProducers(
          producerStateManager,
          batch,
          loadedProducers,
          firstOffsetMetadata = None,
          origin = AppendOrigin.Replication)
        maybeCompletedTxn.foreach(completedTxns += _)
      }
    }
    loadedProducers.values.foreach(producerStateManager.update)
    completedTxns.foreach(producerStateManager.completeTxn)
  }

  private def updateProducers(producerStateManager: ProducerStateManager,
                              batch: RecordBatch,
                              producers: mutable.Map[Long, ProducerAppendInfo],
                              firstOffsetMetadata: Option[LogOffsetMetadata],
                              origin: AppendOrigin): Option[CompletedTxn] = {
    val producerId = batch.producerId
    val appendInfo = producers.getOrElseUpdate(producerId, producerStateManager.prepareUpdate(producerId, origin))
    appendInfo.append(batch, firstOffsetMetadata)
  }

}

object LogMetricNames {
  val NumLogSegments: String = "NumLogSegments"
  val LogStartOffset: String = "LogStartOffset"
  val LogEndOffset: String = "LogEndOffset"
  val Size: String = "Size"

  def allMetricNames: List[String] = {
    List(NumLogSegments, LogStartOffset, LogEndOffset, Size)
  }
}

sealed trait SegmentDeletionReason {
  def logReason(log: Log, toDelete: List[LogSegment]): Unit
}

case object RetentionMsBreach extends SegmentDeletionReason {
  override def logReason(log: Log, toDelete: List[LogSegment]): Unit = {
    val retentionMs = log.config.retentionMs
    toDelete.foreach { segment =>
      segment.largestRecordTimestamp match {
        case Some(_) =>
          log.info(s"Deleting segment $segment due to retention time ${retentionMs}ms breach based on the largest " +
            s"record timestamp in the segment")
        case None =>
          log.info(s"Deleting segment $segment due to retention time ${retentionMs}ms breach based on the " +
            s"last modified time of the segment")
      }
    }
  }
}

case object RetentionSizeBreach extends SegmentDeletionReason {
  override def logReason(log: Log, toDelete: List[LogSegment]): Unit = {
    var size = log.size
    toDelete.foreach { segment =>
      size -= segment.size
      log.info(s"Deleting segment $segment due to retention size ${log.config.retentionSize} breach. Log size " +
        s"after deletion will be $size.")
    }
  }
}

case object StartOffsetBreach extends SegmentDeletionReason {
  override def logReason(log: Log, toDelete: List[LogSegment]): Unit = {
    log.info(s"Deleting segments due to log start offset ${log.logStartOffset} breach: ${toDelete.mkString(",")}")
  }
}

case object LogRecovery extends SegmentDeletionReason {
  override def logReason(log: Log, toDelete: List[LogSegment]): Unit = {
    log.info(s"Deleting segments as part of log recovery: ${toDelete.mkString(",")}")
  }
}

case object LogTruncation extends SegmentDeletionReason {
  override def logReason(log: Log, toDelete: List[LogSegment]): Unit = {
    log.info(s"Deleting segments as part of log truncation: ${toDelete.mkString(",")}")
  }
}

case object LogRoll extends SegmentDeletionReason {
  override def logReason(log: Log, toDelete: List[LogSegment]): Unit = {
    log.info(s"Deleting segments as part of log roll: ${toDelete.mkString(",")}")
  }
}

case object LogDeletion extends SegmentDeletionReason {
  override def logReason(log: Log, toDelete: List[LogSegment]): Unit = {
    log.info(s"Deleting segments as the log has been deleted: ${toDelete.mkString(",")}")
  }
}<|MERGE_RESOLUTION|>--- conflicted
+++ resolved
@@ -26,7 +26,6 @@
 import java.util.concurrent.atomic._
 import java.util.concurrent.{ConcurrentNavigableMap, ConcurrentSkipListMap, TimeUnit}
 import java.util.regex.Pattern
-
 import kafka.api.{ApiVersion, KAFKA_0_10_0_IV0}
 import kafka.common.{LogSegmentOffsetOverflowException, LongRef, OffsetsOutOfOrderException, UnexpectedAppendOffsetException}
 import kafka.log.AppendOrigin.RaftLeader
@@ -44,7 +43,7 @@
 import org.apache.kafka.common.requests.ListOffsetsRequest
 import org.apache.kafka.common.requests.OffsetsForLeaderEpochResponse.UNDEFINED_EPOCH_OFFSET
 import org.apache.kafka.common.requests.ProduceResponse.RecordError
-import org.apache.kafka.common.utils.{Time, Utils}
+import org.apache.kafka.common.utils.{BufferSupplier, Time, Utils}
 import org.apache.kafka.common.{InvalidRecordException, KafkaException, TopicPartition, Uuid}
 
 import scala.jdk.CollectionConverters._
@@ -1087,15 +1086,10 @@
   def appendAsLeader(records: MemoryRecords,
                      leaderEpoch: Int,
                      origin: AppendOrigin = AppendOrigin.Client,
-<<<<<<< HEAD
                      interBrokerProtocolVersion: ApiVersion = ApiVersion.latestVersion,
                      bufferSupplier: BufferSupplier = BufferSupplier.NO_CACHING): LogAppendInfo = {
-    append(records, origin, interBrokerProtocolVersion, assignOffsets = true, leaderEpoch, Some(bufferSupplier), ignoreRecordSize = false)
-=======
-                     interBrokerProtocolVersion: ApiVersion = ApiVersion.latestVersion): LogAppendInfo = {
     val validateAndAssignOffsets = origin != AppendOrigin.RaftLeader
-    append(records, origin, interBrokerProtocolVersion, validateAndAssignOffsets, leaderEpoch, ignoreRecordSize = false)
->>>>>>> 744d05b1
+    append(records, origin, interBrokerProtocolVersion, validateAndAssignOffsets, leaderEpoch, Some(bufferSupplier), ignoreRecordSize = false)
   }
 
   /**
