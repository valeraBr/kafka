--- conflicted
+++ resolved
@@ -269,13 +269,9 @@
           @volatile var leaderEpochCache: Option[LeaderEpochFileCache],
           val producerStateManager: ProducerStateManager,
           logDirFailureChannel: LogDirFailureChannel,
-<<<<<<< HEAD
-          private val hadCleanShutdown: Boolean = true,
+          @volatile private var _topicId: Option[Uuid],
+          val keepPartitionMetadataFile: Boolean,
           @volatile var latestDeleteHorizon: Long = RecordBatch.NO_TIMESTAMP) extends Logging with KafkaMetricsGroup {
-=======
-          @volatile private var _topicId: Option[Uuid],
-          val keepPartitionMetadataFile: Boolean) extends Logging with KafkaMetricsGroup {
->>>>>>> f914ed73
 
   import kafka.log.Log._
 
