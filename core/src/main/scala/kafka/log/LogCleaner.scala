/**
 * Licensed to the Apache Software Foundation (ASF) under one or more
 * contributor license agreements.  See the NOTICE file distributed with
 * this work for additional information regarding copyright ownership.
 * The ASF licenses this file to You under the Apache License, Version 2.0
 * (the "License"); you may not use this file except in compliance with
 * the License.  You may obtain a copy of the License at
 *
 *    http://www.apache.org/licenses/LICENSE-2.0
 *
 * Unless required by applicable law or agreed to in writing, software
 * distributed under the License is distributed on an "AS IS" BASIS,
 * WITHOUT WARRANTIES OR CONDITIONS OF ANY KIND, either express or implied.
 * See the License for the specific language governing permissions and
 * limitations under the License.
 */

package kafka.log

import java.io.{File, IOException}
import java.nio._
<<<<<<< HEAD
import java.nio.charset.StandardCharsets
import java.nio.file.Files
=======
>>>>>>> 5fb2cdb5
import java.util.Date
import java.util.concurrent.TimeUnit

import com.yammer.metrics.core.Gauge
import kafka.common._
import kafka.metrics.KafkaMetricsGroup
import kafka.server.{BrokerReconfigurable, KafkaConfig, LogDirFailureChannel}
import kafka.utils._
import org.apache.kafka.common.{KafkaException, TopicPartition}
import org.apache.kafka.common.config.ConfigException
import org.apache.kafka.common.errors.{CorruptRecordException, KafkaStorageException}
import org.apache.kafka.common.record.MemoryRecords.RecordFilter
import org.apache.kafka.common.record.MemoryRecords.RecordFilter.BatchRetention
import org.apache.kafka.common.record._
import org.apache.kafka.common.utils.Time

import scala.collection.JavaConverters._
import scala.collection.{Set, mutable}

/**
 * The cleaner is responsible for removing obsolete records from logs which have the "compact" retention strategy.
 * A message with key K and offset O is obsolete if there exists a message with key K and offset O' such that O < O'.
 *
 * Each log can be thought of being split into two sections of segments: a "clean" section which has previously been cleaned followed by a
 * "dirty" section that has not yet been cleaned. The dirty section is further divided into the "cleanable" section followed by an "uncleanable" section.
 * The uncleanable section is excluded from cleaning. The active log segment is always uncleanable. If there is a
 * compaction lag time set, segments whose largest message timestamp is within the compaction lag time of the cleaning operation are also uncleanable.
 *
 * The cleaning is carried out by a pool of background threads. Each thread chooses the dirtiest log that has the "compact" retention policy
 * and cleans that. The dirtiness of the log is guessed by taking the ratio of bytes in the dirty section of the log to the total bytes in the log.
 *
 * To clean a log the cleaner first builds a cache of key=>offset,version for the dirty section of the log. See kafka.log.OffsetMap for details of
 * the implementation of the mapping.
 *
 * Once the key=>offset,version cache is built, the log is cleaned by recopying each log segment but omitting any key that appears in the offset map with a
 * higher offset than what is found in the segment (i.e. messages with a key that appears in the dirty section of the log).
 *
 * To avoid segments shrinking to very small sizes with repeated cleanings we implement a rule by which if we will merge successive segments when
 * doing a cleaning if their log and index size are less than the maximum log and index size prior to the clean beginning.
 *
 * Cleaned segments are swapped into the log as they become available.
 *
 * One nuance that the cleaner must handle is log truncation. If a log is truncated while it is being cleaned the cleaning of that log is aborted.
 *
 * Messages with null payload are treated as deletes for the purpose of log compaction. This means that they receive special treatment by the cleaner.
 * The cleaner will only retain delete records for a period of time to avoid accumulating space indefinitely. This period of time is configurable on a per-topic
 * basis and is measured from the time the segment enters the clean portion of the log (at which point any prior message with that key has been removed).
 * Delete markers in the clean section of the log that are older than this time will not be retained when log segments are being recopied as part of cleaning.
 *
 * Note that cleaning is more complicated with the idempotent/transactional producer capabilities. The following
 * are the key points:
 *
 * 1. In order to maintain sequence number continuity for active producers, we always retain the last batch
 *    from each producerId, even if all the records from the batch have been removed. The batch will be removed
 *    once the producer either writes a new batch or is expired due to inactivity.
 * 2. We do not clean beyond the last stable offset. This ensures that all records observed by the cleaner have
 *    been decided (i.e. committed or aborted). In particular, this allows us to use the transaction index to
 *    collect the aborted transactions ahead of time.
 * 3. Records from aborted transactions are removed by the cleaner immediately without regard to record keys.
 * 4. Transaction markers are retained until all record batches from the same transaction have been removed and
 *    a sufficient amount of time has passed to reasonably ensure that an active consumer wouldn't consume any
 *    data from the transaction prior to reaching the offset of the marker. This follows the same logic used for
 *    tombstone deletion.
 *
 * @param initialConfig Initial configuration parameters for the cleaner. Actual config may be dynamically updated.
 * @param logDirs The directories where offset checkpoints reside
 * @param logs The pool of logs
 * @param time A way to control the passage of time
 */
class LogCleaner(initialConfig: CleanerConfig,
                 val logDirs: Seq[File],
                 val logs: Pool[TopicPartition, Log],
                 val logDirFailureChannel: LogDirFailureChannel,
                 time: Time = Time.SYSTEM) extends Logging with KafkaMetricsGroup with BrokerReconfigurable
{

  /* Log cleaner configuration which may be dynamically updated */
  @volatile private var config = initialConfig

  /* for managing the state of partitions being cleaned. package-private to allow access in tests */
  private[log] val cleanerManager = new LogCleanerManager(logDirs, logs, logDirFailureChannel)

  /* a throttle used to limit the I/O of all the cleaner threads to a user-specified maximum rate */
  private val throttler = new Throttler(desiredRatePerSec = config.maxIoBytesPerSecond,
                                        checkIntervalMs = 300,
                                        throttleDown = true,
                                        "cleaner-io",
                                        "bytes",
                                        time = time)

  /* the threads */
  private val cleaners = mutable.ArrayBuffer[CleanerThread]()

  /* a metric to track the maximum utilization of any thread's buffer in the last cleaning */
  newGauge("max-buffer-utilization-percent",
           new Gauge[Int] {
             def value: Int = cleaners.map(_.lastStats).map(100 * _.bufferUtilization).max.toInt
           })
  /* a metric to track the recopy rate of each thread's last cleaning */
  newGauge("cleaner-recopy-percent",
           new Gauge[Int] {
             def value: Int = {
               val stats = cleaners.map(_.lastStats)
               val recopyRate = stats.map(_.bytesWritten).sum.toDouble / math.max(stats.map(_.bytesRead).sum, 1)
               (100 * recopyRate).toInt
             }
           })
  /* a metric to track the maximum cleaning time for the last cleaning from each thread */
  newGauge("max-clean-time-secs",
           new Gauge[Int] {
             def value: Int = cleaners.map(_.lastStats).map(_.elapsedSecs).max.toInt
           })

  /**
   * Start the background cleaning
   */
  def startup() {
    info("Starting the log cleaner")
    (0 until config.numThreads).foreach { i =>
      val cleaner = new CleanerThread(i)
      cleaners += cleaner
      cleaner.start()
    }
  }

  /**
   * Stop the background cleaning
   */
  def shutdown() {
    info("Shutting down the log cleaner.")
    cleaners.foreach(_.shutdown())
    cleaners.clear()
  }

  override def reconfigurableConfigs: Set[String] = {
    LogCleaner.ReconfigurableConfigs
  }

  override def validateReconfiguration(newConfig: KafkaConfig): Unit = {
    val newCleanerConfig = LogCleaner.cleanerConfig(newConfig)
    val numThreads = newCleanerConfig.numThreads
    val currentThreads = config.numThreads
    if (numThreads < 1)
      throw new ConfigException(s"Log cleaner threads should be at least 1")
    if (numThreads < currentThreads / 2)
      throw new ConfigException(s"Log cleaner threads cannot be reduced to less than half the current value $currentThreads")
    if (numThreads > currentThreads * 2)
      throw new ConfigException(s"Log cleaner threads cannot be increased to more than double the current value $currentThreads")

  }

  /**
    * Reconfigure log clean config. This simply stops current log cleaners and creates new ones.
    * That ensures that if any of the cleaners had failed, new cleaners are created to match the new config.
    */
  override def reconfigure(oldConfig: KafkaConfig, newConfig: KafkaConfig): Unit = {
    config = LogCleaner.cleanerConfig(newConfig)
    shutdown()
    startup()
  }

  /**
   *  Abort the cleaning of a particular partition, if it's in progress. This call blocks until the cleaning of
   *  the partition is aborted.
   */
  def abortCleaning(topicPartition: TopicPartition) {
    cleanerManager.abortCleaning(topicPartition)
  }

  /**
   * Update checkpoint file, removing topics and partitions that no longer exist
   */
  def updateCheckpoints(dataDir: File) {
    cleanerManager.updateCheckpoints(dataDir, update=None)
  }

  def alterCheckpointDir(topicPartition: TopicPartition, sourceLogDir: File, destLogDir: File): Unit = {
    cleanerManager.alterCheckpointDir(topicPartition, sourceLogDir, destLogDir)
  }

  def handleLogDirFailure(dir: String) {
    cleanerManager.handleLogDirFailure(dir)
  }

  /**
   * Truncate cleaner offset checkpoint for the given partition if its checkpointed offset is larger than the given offset
   */
  def maybeTruncateCheckpoint(dataDir: File, topicPartition: TopicPartition, offset: Long) {
    cleanerManager.maybeTruncateCheckpoint(dataDir, topicPartition, offset)
  }

  /**
   *  Abort the cleaning of a particular partition if it's in progress, and pause any future cleaning of this partition.
   *  This call blocks until the cleaning of the partition is aborted and paused.
   */
  def abortAndPauseCleaning(topicPartition: TopicPartition) {
    cleanerManager.abortAndPauseCleaning(topicPartition)
  }

  /**
   *  Resume the cleaning of a paused partition. This call blocks until the cleaning of a partition is resumed.
   */
  def resumeCleaning(topicPartition: TopicPartition) {
    cleanerManager.resumeCleaning(topicPartition)
  }

  /**
   * For testing, a way to know when work has completed. This method waits until the
   * cleaner has processed up to the given offset on the specified topic/partition
   *
   * @param topicPartition The topic and partition to be cleaned
   * @param offset The first dirty offset that the cleaner doesn't have to clean
   * @param maxWaitMs The maximum time in ms to wait for cleaner
   *
   * @return A boolean indicating whether the work has completed before timeout
   */
  def awaitCleaned(topicPartition: TopicPartition, offset: Long, maxWaitMs: Long = 60000L): Boolean = {
    def isCleaned = cleanerManager.allCleanerCheckpoints.get(topicPartition).fold(false)(_ >= offset)
    var remainingWaitMs = maxWaitMs
    while (!isCleaned && remainingWaitMs > 0) {
      val sleepTime = math.min(100, remainingWaitMs)
      Thread.sleep(sleepTime)
      remainingWaitMs -= sleepTime
    }
    isCleaned
  }

  // Only for testing
  private[kafka] def currentConfig: CleanerConfig = config

  // Only for testing
  private[log] def cleanerCount: Int = cleaners.size

  /**
   * The cleaner threads do the actual log cleaning. Each thread processes does its cleaning repeatedly by
   * choosing the dirtiest log, cleaning it, and then swapping in the cleaned segments.
   */
  private class CleanerThread(threadId: Int)
    extends ShutdownableThread(name = "kafka-log-cleaner-thread-" + threadId, isInterruptible = false) {

    protected override def loggerName: String = classOf[LogCleaner].getName

    if (config.dedupeBufferSize / config.numThreads > Int.MaxValue)
      warn("Cannot use more than 2G of cleaner buffer space per cleaner thread, ignoring excess buffer space...")
    val cleaner = new Cleaner(id = threadId,
                              cache = new SkimpyCleanerCache(memory = math.min(config.dedupeBufferSize / config.numThreads, Int.MaxValue).toInt,
                                                             hashAlgorithm = config.hashAlgorithm,
                                                             strategy = config.strategy),
                              ioBufferSize = config.ioBufferSize / config.numThreads / 2,
                              maxIoBufferSize = config.maxMessageSize,
                              dupBufferLoadFactor = config.dedupeBufferLoadFactor,
                              throttler = throttler,
                              time = time,
                              checkDone = checkDone)

    @volatile var lastStats: CleanerStats = new CleanerStats()

    private def checkDone(topicPartition: TopicPartition) {
      if (!isRunning)
        throw new ThreadShutdownException
      cleanerManager.checkCleaningAborted(topicPartition)
    }

    /**
     * The main loop for the cleaner thread
     */
    override def doWork() {
      cleanOrSleep()
    }

    /**
     * Clean a log if there is a dirty log available, otherwise sleep for a bit
     */
    private def cleanOrSleep() {
      val cleaned = cleanerManager.grabFilthiestCompactedLog(time) match {
        case None =>
          false
        case Some(cleanable) =>
          // there's a log, clean it
          var endOffset = cleanable.firstDirtyOffset
          try {
            val (nextDirtyOffset, cleanerStats) = cleaner.clean(cleanable)
            recordStats(cleaner.id, cleanable.log.name, cleanable.firstDirtyOffset, endOffset, cleanerStats)
            endOffset = nextDirtyOffset
          } catch {
            case _: LogCleaningAbortedException => // task can be aborted, let it go.
            case _: KafkaStorageException => // partition is already offline. let it go.
            case e: IOException =>
              val msg = s"Failed to clean up log for ${cleanable.topicPartition} in dir ${cleanable.log.dir.getParent} due to IOException"
              logDirFailureChannel.maybeAddOfflineLogDir(cleanable.log.dir.getParent, msg, e)
          } finally {
            cleanerManager.doneCleaning(cleanable.topicPartition, cleanable.log.dir.getParentFile, endOffset)
          }
          true
      }
      val deletable: Iterable[(TopicPartition, Log)] = cleanerManager.deletableLogs()
      deletable.foreach{
        case (topicPartition, log) =>
          try {
            log.deleteOldSegments()
          } finally {
            cleanerManager.doneDeleting(topicPartition)
          }
      }
      if (!cleaned)
        pause(config.backOffMs, TimeUnit.MILLISECONDS)
    }

    /**
     * Log out statistics on a single run of the cleaner.
     */
    def recordStats(id: Int, name: String, from: Long, to: Long, stats: CleanerStats) {
      this.lastStats = stats
      def mb(bytes: Double) = bytes / (1024*1024)
      val message =
        "%n\tLog cleaner thread %d cleaned log %s (dirty section = [%d, %d])%n".format(id, name, from, to) +
        "\t%,.1f MB of log processed in %,.1f seconds (%,.1f MB/sec).%n".format(mb(stats.bytesRead),
                                                                                stats.elapsedSecs,
                                                                                mb(stats.bytesRead/stats.elapsedSecs)) +
        "\tIndexed %,.1f MB in %.1f seconds (%,.1f Mb/sec, %.1f%% of total time)%n".format(mb(stats.mapBytesRead),
                                                                                           stats.elapsedIndexSecs,
                                                                                           mb(stats.mapBytesRead)/stats.elapsedIndexSecs,
                                                                                           100 * stats.elapsedIndexSecs/stats.elapsedSecs) +
        "\tBuffer utilization: %.1f%%%n".format(100 * stats.bufferUtilization) +
        "\tCleaned %,.1f MB in %.1f seconds (%,.1f Mb/sec, %.1f%% of total time)%n".format(mb(stats.bytesRead),
                                                                                           stats.elapsedSecs - stats.elapsedIndexSecs,
                                                                                           mb(stats.bytesRead)/(stats.elapsedSecs - stats.elapsedIndexSecs), 100 * (stats.elapsedSecs - stats.elapsedIndexSecs)/stats.elapsedSecs) +
        "\tStart size: %,.1f MB (%,d messages)%n".format(mb(stats.bytesRead), stats.messagesRead) +
        "\tEnd size: %,.1f MB (%,d messages)%n".format(mb(stats.bytesWritten), stats.messagesWritten) +
        "\t%.1f%% size reduction (%.1f%% fewer messages)%n".format(100.0 * (1.0 - stats.bytesWritten.toDouble/stats.bytesRead),
                                                                   100.0 * (1.0 - stats.messagesWritten.toDouble/stats.messagesRead))
      info(message)
      if (stats.invalidMessagesRead > 0) {
        warn("\tFound %d invalid messages during compaction.".format(stats.invalidMessagesRead))
      }
    }

  }
}

object LogCleaner {
  val ReconfigurableConfigs = Set(
    KafkaConfig.LogCleanerThreadsProp,
    KafkaConfig.LogCleanerDedupeBufferSizeProp,
    KafkaConfig.LogCleanerDedupeBufferLoadFactorProp,
    KafkaConfig.LogCleanerIoBufferSizeProp,
    KafkaConfig.MessageMaxBytesProp,
    KafkaConfig.LogCleanerIoMaxBytesPerSecondProp,
    KafkaConfig.LogCleanerBackoffMsProp
  )

  def cleanerConfig(config: KafkaConfig): CleanerConfig = {
    CleanerConfig(numThreads = config.logCleanerThreads,
      dedupeBufferSize = config.logCleanerDedupeBufferSize,
      dedupeBufferLoadFactor = config.logCleanerDedupeBufferLoadFactor,
      ioBufferSize = config.logCleanerIoBufferSize,
      maxMessageSize = config.messageMaxBytes,
      maxIoBytesPerSecond = config.logCleanerIoMaxBytesPerSecond,
      backOffMs = config.logCleanerBackoffMs,
      strategy = config.logCleanerCompactionStrategy,
      enableCleaner = config.logCleanerEnable)
  }

  def createNewCleanedSegment(log: Log, baseOffset: Long): LogSegment = {
    LogSegment.deleteIfExists(log.dir, baseOffset, fileSuffix = Log.CleanedFileSuffix)
    LogSegment.open(log.dir, baseOffset, log.config, Time.SYSTEM, fileAlreadyExists = false,
      fileSuffix = Log.CleanedFileSuffix, initFileSize = log.initFileSize, preallocate = log.config.preallocate)
  }
}

/**
 * This class holds the actual logic for cleaning a log
 * @param id An identifier used for logging
 * @param cache The hashed-cache used for deduplication
 * @param ioBufferSize The size of the buffers to use. Memory usage will be 2x this number as there is a read and write buffer.
 * @param maxIoBufferSize The maximum size of a message that can appear in the log
 * @param dupBufferLoadFactor The maximum percent full for the deduplication buffer
 * @param throttler The throttler instance to use for limiting I/O rate.
 * @param time The time instance
 * @param checkDone Check if the cleaning for a partition is finished or aborted.
 */
private[log] class Cleaner(val id: Int,
                           val cache: CleanerCache,
                           ioBufferSize: Int,
                           maxIoBufferSize: Int,
                           dupBufferLoadFactor: Double,
                           throttler: Throttler,
                           time: Time,
                           checkDone: (TopicPartition) => Unit) extends Logging {

  protected override def loggerName: String = classOf[LogCleaner].getName

  this.logIdent = "Cleaner " + id + ": "

  /* buffer used for read i/o */
  private var readBuffer = ByteBuffer.allocate(ioBufferSize)

  /* buffer used for write i/o */
  private var writeBuffer = ByteBuffer.allocate(ioBufferSize)

  private val decompressionBufferSupplier = BufferSupplier.create()

  /**
   * Clean the given log
   *
   * @param cleanable The log to be cleaned
   *
   * @return The first offset not cleaned and the statistics for this round of cleaning
   */
  private[log] def clean(cleanable: LogToClean): (Long, CleanerStats) = {
    // figure out the timestamp below which it is safe to remove delete tombstones
    // this position is defined to be a configurable time beneath the last modified time of the last clean segment
    val deleteHorizonMs =
      cleanable.log.logSegments(0, cleanable.firstDirtyOffset).lastOption match {
        case None => 0L
        case Some(seg) => seg.lastModified - cleanable.log.config.deleteRetentionMs
    }

    doClean(cleanable, deleteHorizonMs)
  }

  private[log] def doClean(cleanable: LogToClean, deleteHorizonMs: Long): (Long, CleanerStats) = {
    info("Beginning cleaning of log %s.".format(cleanable.log.name))

    val log = cleanable.log
    val stats = new CleanerStats()

    // build the offset map
    info("Building offset map for %s...".format(cleanable.log.name))
    val upperBoundOffset = cleanable.firstUncleanableOffset
    buildCache(log, cleanable.firstDirtyOffset, upperBoundOffset, cache, stats)
    val endOffset = cache.latestOffset + 1
    stats.indexDone()

    // determine the timestamp up to which the log will be cleaned
    // this is the lower of the last active segment and the compaction lag
    val cleanableHorizonMs = log.logSegments(0, cleanable.firstUncleanableOffset).lastOption.map(_.lastModified).getOrElse(0L)

    // group the segments and clean the groups
    info("Cleaning log %s (cleaning prior to %s, discarding tombstones prior to %s)...".format(log.name, new Date(cleanableHorizonMs), new Date(deleteHorizonMs)))
    for (group <- groupSegmentsBySize(log.logSegments(0, endOffset), log.config.segmentSize, log.config.maxIndexSize, cleanable.firstUncleanableOffset))
      cleanSegments(log, group, cache, deleteHorizonMs, stats)

    stats.allDone()

    (endOffset, stats)
  }

  /**
   * Clean a group of segments into a single replacement segment
   *
   * @param log The log being cleaned
   * @param segments The group of segments being cleaned
   * @param cache The cache to use for cleaning segments
   * @param deleteHorizonMs The time to retain delete tombstones
   * @param stats Collector for cleaning statistics
   */
  private[log] def cleanSegments(log: Log,
                                 segments: Seq[LogSegment],
                                 cache: CleanerCache,
                                 deleteHorizonMs: Long,
                                 stats: CleanerStats) {
    // create a new segment with a suffix appended to the name of the log and indexes
    val cleaned = LogCleaner.createNewCleanedSegment(log, segments.head.baseOffset)

    try {
      // clean segments into the new destination segment
      val iter = segments.iterator
      var currentSegmentOpt: Option[LogSegment] = Some(iter.next())
      while (currentSegmentOpt.isDefined) {
        val currentSegment = currentSegmentOpt.get
        val nextSegmentOpt = if (iter.hasNext) Some(iter.next()) else None

        val startOffset = currentSegment.baseOffset
        val upperBoundOffset = nextSegmentOpt.map(_.baseOffset).getOrElse(cache.latestOffset + 1)
        val abortedTransactions = log.collectAbortedTransactions(startOffset, upperBoundOffset)
        val transactionMetadata = CleanedTransactionMetadata(abortedTransactions, Some(cleaned.txnIndex))

        val retainDeletes = currentSegment.lastModified > deleteHorizonMs
        info(s"Cleaning segment $startOffset in log ${log.name} (largest timestamp ${new Date(currentSegment.largestTimestamp)}) " +
          s"into ${cleaned.baseOffset}, ${if(retainDeletes) "retaining" else "discarding"} deletes.")
<<<<<<< HEAD
        cleanInto(log.topicPartition, currentSegment.log, cleaned, cache, retainDeletes, log.config.maxMessageSize,
          transactionMetadata, log.activeProducersWithLastSequence, stats)
=======
>>>>>>> 5fb2cdb5

        try {
          cleanInto(log.topicPartition, currentSegment.log, cleaned, map, retainDeletes, log.config.maxMessageSize,
            transactionMetadata, log.activeProducersWithLastSequence, stats)
        } catch {
          case e: LogSegmentOffsetOverflowException =>
            // Split the current segment. It's also safest to abort the current cleaning process, so that we retry from
            // scratch once the split is complete.
            info(s"Caught segment overflow error during cleaning: ${e.getMessage}")
            log.splitOverflowedSegment(currentSegment)
            throw new LogCleaningAbortedException()
        }
        currentSegmentOpt = nextSegmentOpt
      }

      cleaned.onBecomeInactiveSegment()
      // flush new segment to disk before swap
      cleaned.flush()

      // update the modification date to retain the last modified date of the original files
      val modified = segments.last.lastModified
      cleaned.lastModified = modified

      // swap in new segment
      info(s"Swapping in cleaned segment $cleaned for segment(s) $segments in log $log")
      log.replaceSegments(List(cleaned), segments)
    } catch {
      case e: LogCleaningAbortedException =>
        try cleaned.deleteIfExists()
        catch {
          case deleteException: Exception =>
            e.addSuppressed(deleteException)
        } finally throw e
    }
  }

  /**
   * Clean the given source log segment into the destination segment using the key=>offset,version
   * cache provided
   *
   * @param topicPartition The topic and partition of the log segment to clean
   * @param sourceRecords The dirty log segment
   * @param dest The cleaned log segment
   * @param cache The key=>offset,version cache
   * @param retainDeletes Should delete tombstones be retained while cleaning this segment
   * @param maxLogMessageSize The maximum message size of the corresponding topic
   * @param stats Collector for cleaning statistics
   */
  private[log] def cleanInto(topicPartition: TopicPartition,
                             sourceRecords: FileRecords,
                             dest: LogSegment,
                             cache: CleanerCache,
                             retainDeletes: Boolean,
                             maxLogMessageSize: Int,
                             transactionMetadata: CleanedTransactionMetadata,
                             activeProducers: Map[Long, Int],
                             stats: CleanerStats) {
    val logCleanerFilter = new RecordFilter {
      var discardBatchRecords: Boolean = _

      override def checkBatchRetention(batch: RecordBatch): BatchRetention = {
        // we piggy-back on the tombstone retention logic to delay deletion of transaction markers.
        // note that we will never delete a marker until all the records from that transaction are removed.
        discardBatchRecords = shouldDiscardBatch(batch, transactionMetadata, retainTxnMarkers = retainDeletes)

        // check if the batch contains the last sequence number for the producer. if so, we cannot
        // remove the batch just yet or the producer may see an out of sequence error.
        if (batch.hasProducerId && activeProducers.get(batch.producerId).contains(batch.lastSequence))
          BatchRetention.RETAIN_EMPTY
        else if (discardBatchRecords)
          BatchRetention.DELETE
        else
          BatchRetention.DELETE_EMPTY
      }

      override def shouldRetainRecord(batch: RecordBatch, record: Record): Boolean = {
        if (discardBatchRecords)
          // The batch is only retained to preserve producer sequence information; the records can be removed
          false
        else
          Cleaner.this.shouldRetainRecord(cache, retainDeletes, batch, record, stats)
      }
    }

    var position = 0
    while (position < sourceRecords.sizeInBytes) {
      checkDone(topicPartition)
      // read a chunk of messages and copy any that are to be retained to the write buffer to be written out
      readBuffer.clear()
      writeBuffer.clear()

      sourceRecords.readInto(readBuffer, position)
      val records = MemoryRecords.readableRecords(readBuffer)
      throttler.maybeThrottle(records.sizeInBytes)
      val result = records.filterTo(topicPartition, logCleanerFilter, writeBuffer, maxLogMessageSize, decompressionBufferSupplier)
      stats.readMessages(result.messagesRead, result.bytesRead)
      stats.recopyMessages(result.messagesRetained, result.bytesRetained)

      position += result.bytesRead

      // if any messages are to be retained, write them out
      val outputBuffer = result.output
      if (outputBuffer.position() > 0) {
        outputBuffer.flip()
        val retained = MemoryRecords.readableRecords(outputBuffer)
        // it's OK not to hold the Log's lock in this case, because this segment is only accessed by other threads
        // after `Log.replaceSegments` (which acquires the lock) is called
        dest.append(largestOffset = result.maxOffset,
          largestTimestamp = result.maxTimestamp,
          shallowOffsetOfMaxTimestamp = result.shallowOffsetOfMaxTimestamp,
          records = retained)
        throttler.maybeThrottle(outputBuffer.limit())
      }

      // if we read bytes but didn't get even one complete batch, our I/O buffer is too small, grow it and try again
      // `result.bytesRead` contains bytes from `messagesRead` and any discarded batches.
      if (readBuffer.limit() > 0 && result.bytesRead == 0)
        growBuffersOrFail(sourceRecords, position, maxLogMessageSize, records)
    }
    restoreBuffers()
  }


  /**
   * Grow buffers to process next batch of records from `sourceRecords.` Buffers are doubled in size
   * up to a maximum of `maxLogMessageSize`. In some scenarios, a record could be bigger than the
   * current maximum size configured for the log. For example:
   *   1. A compacted topic using compression may contain a message set slightly larger than max.message.bytes
   *   2. max.message.bytes of a topic could have been reduced after writing larger messages
   * In these cases, grow the buffer to hold the next batch.
   */
  private def growBuffersOrFail(sourceRecords: FileRecords,
                                position: Int,
                                maxLogMessageSize: Int,
                                memoryRecords: MemoryRecords): Unit = {

    val maxSize = if (readBuffer.capacity >= maxLogMessageSize) {
      val nextBatchSize = memoryRecords.firstBatchSize
      val logDesc = s"log segment ${sourceRecords.file} at position $position"
      if (nextBatchSize == null)
        throw new IllegalStateException(s"Could not determine next batch size for $logDesc")
      if (nextBatchSize <= 0)
        throw new IllegalStateException(s"Invalid batch size $nextBatchSize for $logDesc")
      if (nextBatchSize <= readBuffer.capacity)
        throw new IllegalStateException(s"Batch size $nextBatchSize < buffer size ${readBuffer.capacity}, but not processed for $logDesc")
      val bytesLeft = sourceRecords.channel.size - position
      if (nextBatchSize > bytesLeft)
        throw new CorruptRecordException(s"Log segment may be corrupt, batch size $nextBatchSize > $bytesLeft bytes left in segment for $logDesc")
      nextBatchSize.intValue
    } else
      maxLogMessageSize

    growBuffers(maxSize)
  }

  private def shouldDiscardBatch(batch: RecordBatch,
                                 transactionMetadata: CleanedTransactionMetadata,
                                 retainTxnMarkers: Boolean): Boolean = {
    if (batch.isControlBatch) {
      val canDiscardControlBatch = transactionMetadata.onControlBatchRead(batch)
      canDiscardControlBatch && !retainTxnMarkers
    } else {
      val canDiscardBatch = transactionMetadata.onBatchRead(batch)
      canDiscardBatch
    }
  }

  private def shouldRetainRecord(cache: CleanerCache,
                                 retainDeletes: Boolean,
                                 batch: RecordBatch,
                                 record: Record,
                                 stats: CleanerStats): Boolean = {
    if (!record.hasKey) {
      warn("Invalid record detected")
      stats.invalidMessage()
      // do not keep an invalid record
      return false
    }
    val pastLatestOffset = record.offset > cache.latestOffset
    if (pastLatestOffset) {
      // keep all records that are beyond the latest offset
      return true
    }
    if (!retainDeletes && !record.hasValue) {
      // record has been deleted and is therefore obsolete
      return false
    }
    // record is redundant if it is not greater than the mapped one
    cache.greater(record)
  }

  /** @return The version as it is extracted from the record headers, or -1 */
  private def extractVersion(record: Record): Long = {
    record.headers()
      .filter(it => it.value() != null && it.value().nonEmpty)
      .find(it => "version".trim.equalsIgnoreCase(it.key.trim))
      .map(it => ByteBuffer.wrap(it.value()))
      .map(it => StandardCharsets.UTF_8.decode(it).toString)
      .map(h =>  scala.util.Try { h.toLong }.getOrElse(-1L))
      .getOrElse(-1L)
  }

  /**
   * Double the I/O buffer capacity
   */
  def growBuffers(maxLogMessageSize: Int) {
    val maxBufferSize = math.max(maxLogMessageSize, maxIoBufferSize)
    if(readBuffer.capacity >= maxBufferSize || writeBuffer.capacity >= maxBufferSize)
      throw new IllegalStateException("This log contains a message larger than maximum allowable size of %s.".format(maxBufferSize))
    val newSize = math.min(this.readBuffer.capacity * 2, maxBufferSize)
    info("Growing cleaner I/O buffers from " + readBuffer.capacity + "bytes to " + newSize + " bytes.")
    this.readBuffer = ByteBuffer.allocate(newSize)
    this.writeBuffer = ByteBuffer.allocate(newSize)
  }

  /**
   * Restore the I/O buffer capacity to its original size
   */
  def restoreBuffers() {
    if(this.readBuffer.capacity > this.ioBufferSize)
      this.readBuffer = ByteBuffer.allocate(this.ioBufferSize)
    if(this.writeBuffer.capacity > this.ioBufferSize)
      this.writeBuffer = ByteBuffer.allocate(this.ioBufferSize)
  }

  /**
   * Group the segments in a log into groups totaling less than a given size. the size is enforced separately for the log data and the index data.
   * We collect a group of such segments together into a single
   * destination segment. This prevents segment sizes from shrinking too much.
   *
   * @param segments The log segments to group
   * @param maxSize the maximum size in bytes for the total of all log data in a group
   * @param maxIndexSize the maximum size in bytes for the total of all index data in a group
   *
   * @return A list of grouped segments
   */
  private[log] def groupSegmentsBySize(segments: Iterable[LogSegment], maxSize: Int, maxIndexSize: Int, firstUncleanableOffset: Long): List[Seq[LogSegment]] = {
    var grouped = List[List[LogSegment]]()
    var segs = segments.toList
    while(segs.nonEmpty) {
      var group = List(segs.head)
      var logSize = segs.head.size.toLong
      var indexSize = segs.head.offsetIndex.sizeInBytes.toLong
      var timeIndexSize = segs.head.timeIndex.sizeInBytes.toLong
      segs = segs.tail
      while(segs.nonEmpty &&
            logSize + segs.head.size <= maxSize &&
            indexSize + segs.head.offsetIndex.sizeInBytes <= maxIndexSize &&
            timeIndexSize + segs.head.timeIndex.sizeInBytes <= maxIndexSize &&
            lastOffsetForFirstSegment(segs, firstUncleanableOffset) - group.last.baseOffset <= Int.MaxValue) {
        group = segs.head :: group
        logSize += segs.head.size
        indexSize += segs.head.offsetIndex.sizeInBytes
        timeIndexSize += segs.head.timeIndex.sizeInBytes
        segs = segs.tail
      }
      grouped ::= group.reverse
    }
    grouped.reverse
  }

  /**
    * We want to get the last offset in the first log segment in segs.
    * LogSegment.nextOffset() gives the exact last offset in a segment, but can be expensive since it requires
    * scanning the segment from the last index entry.
    * Therefore, we estimate the last offset of the first log segment by using
    * the base offset of the next segment in the list.
    * If the next segment doesn't exist, first Uncleanable Offset will be used.
    *
    * @param segs - remaining segments to group.
    * @return The estimated last offset for the first segment in segs
    */
  private def lastOffsetForFirstSegment(segs: List[LogSegment], firstUncleanableOffset: Long): Long = {
    if (segs.size > 1) {
      /* if there is a next segment, use its base offset as the bounding offset to guarantee we know
       * the worst case offset */
      segs(1).baseOffset - 1
    } else {
      //for the last segment in the list, use the first uncleanable offset.
      firstUncleanableOffset - 1
    }
  }

  /**
   * Build a map of key_hash => offset for the keys in the cleanable dirty portion of the log to use in cleaning.
   * @param log The log to use
   * @param start The offset at which dirty messages begin
   * @param end The ending offset for the map that is being built
   * @param cache The map in which to store the mappings
   * @param stats Collector for cleaning statistics
   */
  private[log] def buildCache(log: Log,
                              start: Long,
                              end: Long,
                              cache: CleanerCache,
                              stats: CleanerStats) {
    cache.clear()
    val dirty = log.logSegments(start, end).toBuffer
    info("Building offset map for log %s for %d segments in offset range [%d, %d).".format(log.name, dirty.size, start, end))

    val abortedTransactions = log.collectAbortedTransactions(start, end)
    val transactionMetadata = CleanedTransactionMetadata(abortedTransactions)

    // Add all the cleanable dirty segments. We must take at least map.slots * load_factor,
    // but we may be able to fit more (if there is lots of duplication in the dirty section of the log)
    var full = false
    for (segment <- dirty if !full) {
      checkDone(log.topicPartition)

      full = buildCacheForSegment(log.topicPartition, segment, cache, start, log.config.maxMessageSize,
        transactionMetadata, stats)
      if (full)
        debug("Offset map is full, %d segments fully mapped, segment with base offset %d is partially mapped".format(dirty.indexOf(segment), segment.baseOffset))
    }
    info("Offset map for log %s complete.".format(log.name))
  }

  /**
   * Add the messages in the given segment to the offset map
   *
   * @param segment The segment to index
   * @param cache The cache in which to store the key=>offset,version cache
   * @param stats Collector for cleaning statistics
   *
   * @return If the map was filled whilst loading from this segment
   */
  private def buildCacheForSegment(topicPartition: TopicPartition,
                                   segment: LogSegment,
                                   cache: CleanerCache,
                                   startOffset: Long,
                                   maxLogMessageSize: Int,
                                   transactionMetadata: CleanedTransactionMetadata,
                                   stats: CleanerStats): Boolean = {
    var position = segment.offsetIndex.lookup(startOffset).position
    val maxDesiredMapSize = (cache.slots * this.dupBufferLoadFactor).toInt
    while (position < segment.log.sizeInBytes) {
      checkDone(topicPartition)
      readBuffer.clear()
      try {
        segment.log.readInto(readBuffer, position)
      } catch {
        case e: Exception =>
          throw new KafkaException(s"Failed to read from segment $segment of partition $topicPartition " +
            "while loading offset map", e)
      }
      val records = MemoryRecords.readableRecords(readBuffer)
      throttler.maybeThrottle(records.sizeInBytes)

      val startPosition = position
      for (batch <- records.batches.asScala) {
        if (batch.isControlBatch) {
          transactionMetadata.onControlBatchRead(batch)
          stats.indexMessagesRead(1)
        } else {
          val isAborted = transactionMetadata.onBatchRead(batch)
          if (isAborted) {
            // If the batch is aborted, do not bother populating the offset map.
            // Note that abort markers are supported in v2 and above, which means count is defined.
            stats.indexMessagesRead(batch.countOrNull)
          } else {
            for (record <- batch.asScala) {
              if (record.hasKey && record.offset >= startOffset) {
                if (cache.size >= maxDesiredMapSize)
                  return true
                cache.putIfGreater(record)
              }
              stats.indexMessagesRead(1)
            }
          }
        }

        if (batch.lastOffset >= startOffset)
          cache.updateLatestOffset(batch.lastOffset)
      }
      val bytesRead = records.validBytes
      position += bytesRead
      stats.indexBytesRead(bytesRead)

      // if we didn't read even one complete message, our read buffer may be too small
      if(position == startPosition)
        growBuffersOrFail(segment.log, position, maxLogMessageSize, records)
    }
    restoreBuffers()
    false
  }
}

/**
 * A simple struct for collecting stats about log cleaning
 */
private class CleanerStats(time: Time = Time.SYSTEM) {
  val startTime: Long = time.milliseconds
  var mapCompleteTime: Long = -1L
  var endTime: Long = -1L
  var bytesRead = 0L
  var bytesWritten = 0L
  var mapBytesRead = 0L
  var mapMessagesRead = 0L
  var messagesRead = 0L
  var invalidMessagesRead = 0L
  var messagesWritten = 0L
  var bufferUtilization = 0.0d

  def readMessages(messagesRead: Int, bytesRead: Int) {
    this.messagesRead += messagesRead
    this.bytesRead += bytesRead
  }

  def invalidMessage() {
    invalidMessagesRead += 1
  }

  def recopyMessages(messagesWritten: Int, bytesWritten: Int) {
    this.messagesWritten += messagesWritten
    this.bytesWritten += bytesWritten
  }

  def indexMessagesRead(size: Int) {
    mapMessagesRead += size
  }

  def indexBytesRead(size: Int) {
    mapBytesRead += size
  }

  def indexDone() {
    mapCompleteTime = time.milliseconds
  }

  def allDone() {
    endTime = time.milliseconds
  }

  def elapsedSecs: Double = (endTime - startTime)/1000.0

  def elapsedIndexSecs: Double = (mapCompleteTime - startTime)/1000.0

}

/**
 * Helper class for a log, its topic/partition, the first cleanable position, and the first uncleanable dirty position
 */
private case class LogToClean(topicPartition: TopicPartition, log: Log, firstDirtyOffset: Long, uncleanableOffset: Long) extends Ordered[LogToClean] {
  val cleanBytes: Long = log.logSegments(-1, firstDirtyOffset).map(_.size.toLong).sum
  private[this] val firstUncleanableSegment = log.logSegments(uncleanableOffset, log.activeSegment.baseOffset).headOption.getOrElse(log.activeSegment)
  val firstUncleanableOffset: Long = firstUncleanableSegment.baseOffset
  val cleanableBytes: Long = log.logSegments(firstDirtyOffset, math.max(firstDirtyOffset, firstUncleanableOffset)).map(_.size.toLong).sum
  val totalBytes: Long = cleanBytes + cleanableBytes
  val cleanableRatio: Double = cleanableBytes / totalBytes.toDouble
  override def compare(that: LogToClean): Int = math.signum(this.cleanableRatio - that.cleanableRatio).toInt
}

private[log] object CleanedTransactionMetadata {
  def apply(abortedTransactions: List[AbortedTxn],
            transactionIndex: Option[TransactionIndex] = None): CleanedTransactionMetadata = {
    val queue = mutable.PriorityQueue.empty[AbortedTxn](new Ordering[AbortedTxn] {
      override def compare(x: AbortedTxn, y: AbortedTxn): Int = x.firstOffset compare y.firstOffset
    }.reverse)
    queue ++= abortedTransactions
    new CleanedTransactionMetadata(queue, transactionIndex)
  }

  val Empty = CleanedTransactionMetadata(List.empty[AbortedTxn])
}

/**
 * This is a helper class to facilitate tracking transaction state while cleaning the log. It is initialized
 * with the aborted transactions from the transaction index and its state is updated as the cleaner iterates through
 * the log during a round of cleaning. This class is responsible for deciding when transaction markers can
 * be removed and is therefore also responsible for updating the cleaned transaction index accordingly.
 */
private[log] class CleanedTransactionMetadata(val abortedTransactions: mutable.PriorityQueue[AbortedTxn],
                                              val transactionIndex: Option[TransactionIndex] = None) {
  val ongoingCommittedTxns = mutable.Set.empty[Long]
  val ongoingAbortedTxns = mutable.Map.empty[Long, AbortedTransactionMetadata]

  /**
   * Update the cleaned transaction state with a control batch that has just been traversed by the cleaner.
   * Return true if the control batch can be discarded.
   */
  def onControlBatchRead(controlBatch: RecordBatch): Boolean = {
    consumeAbortedTxnsUpTo(controlBatch.lastOffset)

    val controlRecord = controlBatch.iterator.next()
    val controlType = ControlRecordType.parse(controlRecord.key)
    val producerId = controlBatch.producerId
    controlType match {
      case ControlRecordType.ABORT =>
        ongoingAbortedTxns.remove(producerId) match {
          // Retain the marker until all batches from the transaction have been removed
          case Some(abortedTxnMetadata) if abortedTxnMetadata.lastObservedBatchOffset.isDefined =>
            transactionIndex.foreach(_.append(abortedTxnMetadata.abortedTxn))
            false
          case _ => true
        }

      case ControlRecordType.COMMIT =>
        // This marker is eligible for deletion if we didn't traverse any batches from the transaction
        !ongoingCommittedTxns.remove(producerId)

      case _ => false
    }
  }

  private def consumeAbortedTxnsUpTo(offset: Long): Unit = {
    while (abortedTransactions.headOption.exists(_.firstOffset <= offset)) {
      val abortedTxn = abortedTransactions.dequeue()
      ongoingAbortedTxns += abortedTxn.producerId -> new AbortedTransactionMetadata(abortedTxn)
    }
  }

  /**
   * Update the transactional state for the incoming non-control batch. If the batch is part of
   * an aborted transaction, return true to indicate that it is safe to discard.
   */
  def onBatchRead(batch: RecordBatch): Boolean = {
    consumeAbortedTxnsUpTo(batch.lastOffset)
    if (batch.isTransactional) {
      ongoingAbortedTxns.get(batch.producerId) match {
        case Some(abortedTransactionMetadata) =>
          abortedTransactionMetadata.lastObservedBatchOffset = Some(batch.lastOffset)
          true
        case None =>
          ongoingCommittedTxns += batch.producerId
          false
      }
    } else {
      false
    }
  }

}

private class AbortedTransactionMetadata(val abortedTxn: AbortedTxn) {
  var lastObservedBatchOffset: Option[Long] = None
}<|MERGE_RESOLUTION|>--- conflicted
+++ resolved
@@ -19,11 +19,8 @@
 
 import java.io.{File, IOException}
 import java.nio._
-<<<<<<< HEAD
 import java.nio.charset.StandardCharsets
 import java.nio.file.Files
-=======
->>>>>>> 5fb2cdb5
 import java.util.Date
 import java.util.concurrent.TimeUnit
 
@@ -505,14 +502,9 @@
         val retainDeletes = currentSegment.lastModified > deleteHorizonMs
         info(s"Cleaning segment $startOffset in log ${log.name} (largest timestamp ${new Date(currentSegment.largestTimestamp)}) " +
           s"into ${cleaned.baseOffset}, ${if(retainDeletes) "retaining" else "discarding"} deletes.")
-<<<<<<< HEAD
-        cleanInto(log.topicPartition, currentSegment.log, cleaned, cache, retainDeletes, log.config.maxMessageSize,
-          transactionMetadata, log.activeProducersWithLastSequence, stats)
-=======
->>>>>>> 5fb2cdb5
 
         try {
-          cleanInto(log.topicPartition, currentSegment.log, cleaned, map, retainDeletes, log.config.maxMessageSize,
+          cleanInto(log.topicPartition, currentSegment.log, cleaned, cache, retainDeletes, log.config.maxMessageSize,
             transactionMetadata, log.activeProducersWithLastSequence, stats)
         } catch {
           case e: LogSegmentOffsetOverflowException =>
