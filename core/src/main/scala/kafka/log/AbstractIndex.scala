--- conflicted
+++ resolved
@@ -202,13 +202,9 @@
           _length = roundedNewSize
           _mmap = raf.getChannel().map(FileChannel.MapMode.READ_WRITE, 0, roundedNewSize)
           _maxEntries = mmap.limit() / entrySize
-<<<<<<< HEAD
           _mmap.position(position)
-=======
-          mmap.position(position)
-          debug(s"Resized ${file.getAbsolutePath} to $roundedNewSize, position is ${mmap.position()} " +
-            s"and limit is ${mmap.limit()}")
->>>>>>> f6f8da70
+          debug(s"Resized ${file.getAbsolutePath} to $roundedNewSize, position is ${_mmap.position()} " +
+            s"and limit is ${_mmap.limit()}")
           true
         } finally {
           CoreUtils.swallow(raf.close(), AbstractIndex)
