/*
 * Licensed to the Apache Software Foundation (ASF) under one or more
 * contributor license agreements.  See the NOTICE file distributed with
 * this work for additional information regarding copyright ownership.
 * The ASF licenses this file to You under the Apache License, Version 2.0
 * (the "License"); you may not use this file except in compliance with
 * the License.  You may obtain a copy of the License at
 *
 *    http://www.apache.org/licenses/LICENSE-2.0
 *
 * Unless required by applicable law or agreed to in writing, software
 * distributed under the License is distributed on an "AS IS" BASIS,
 * WITHOUT WARRANTIES OR CONDITIONS OF ANY KIND, either express or implied.
 * See the License for the specific language governing permissions and
 * limitations under the License.
 */
package kafka.zk

import kafka.utils.{Logging, PasswordEncoder}
import kafka.zk.ZkMigrationClient.wrapZkException
import kafka.zk.migration.{ZkAclMigrationClient, ZkConfigMigrationClient, ZkTopicMigrationClient}
import kafka.zookeeper._
import org.apache.kafka.clients.admin.ScramMechanism
import org.apache.kafka.common.acl.AccessControlEntry
import org.apache.kafka.common.config.ConfigResource
import org.apache.kafka.common.errors.ControllerMovedException
import org.apache.kafka.common.metadata._
import org.apache.kafka.common.resource.ResourcePattern
import org.apache.kafka.common.security.scram.ScramCredential
import org.apache.kafka.common.{TopicIdPartition, Uuid}
import org.apache.kafka.metadata.PartitionRegistration
import org.apache.kafka.metadata.migration.ConfigMigrationClient.ClientQuotaVisitor
import org.apache.kafka.metadata.migration.TopicMigrationClient.{TopicVisitor, TopicVisitorInterest}
import org.apache.kafka.metadata.migration._
import org.apache.kafka.server.common.{ApiMessageAndVersion, ProducerIdsBlock}
import org.apache.zookeeper.KeeperException
import org.apache.zookeeper.KeeperException.{AuthFailedException, NoAuthException, SessionClosedRequireAuthException}

import java.{lang, util}
<<<<<<< HEAD
import java.util.Properties
=======
>>>>>>> fd5b300b
import java.util.function.Consumer
import scala.collection.Seq
import scala.compat.java8.OptionConverters._
import scala.jdk.CollectionConverters._

object ZkMigrationClient {

  val MaxBatchSize = 100

  def apply(
    zkClient: KafkaZkClient,
    zkConfigEncoder: PasswordEncoder
  ): ZkMigrationClient = {
    val topicClient = new ZkTopicMigrationClient(zkClient)
    val configClient = new ZkConfigMigrationClient(zkClient, zkConfigEncoder)
    val aclClient = new ZkAclMigrationClient(zkClient)
    new ZkMigrationClient(zkClient, topicClient, configClient, aclClient)
  }

  /**
   * Wrap a function such that any KeeperExceptions is captured and converted to a MigrationClientException.
   * Any authentication related exception is converted to a MigrationClientAuthException which may be treated
   * differently by the caller.
   */
  @throws(classOf[MigrationClientException])
  def wrapZkException[T](fn: => T): T = {
    try {
      fn
    } catch {
      case e @ (_: MigrationClientException | _: MigrationClientAuthException) => throw e
      case e @ (_: AuthFailedException | _: NoAuthException | _: SessionClosedRequireAuthException) =>
        // We don't expect authentication errors to be recoverable, so treat them differently
        throw new MigrationClientAuthException(e)
      case e: KeeperException => throw new MigrationClientException(e)
    }
  }

  @throws(classOf[MigrationClientException])
  def logAndRethrow[T](logger: Logging, msg: String)(fn: => T): T = {
    try {
      fn
    } catch {
      case e: Throwable =>
        logger.error(msg, e)
        throw e
    }
  }
}


/**
 * Migration client in KRaft controller responsible for handling communication to Zookeeper and
 * the ZkBrokers present in the cluster. Methods that directly use KafkaZkClient should use the wrapZkException
 * wrapper function in order to translate KeeperExceptions into something usable by the caller.
 */
class ZkMigrationClient(
  zkClient: KafkaZkClient,
  topicClient: TopicMigrationClient,
  configClient: ConfigMigrationClient,
  aclClient: AclMigrationClient
) extends MigrationClient with Logging {

  override def getOrCreateMigrationRecoveryState(
    initialState: ZkMigrationLeadershipState
  ): ZkMigrationLeadershipState = wrapZkException {
      zkClient.createTopLevelPaths()
      zkClient.getOrCreateMigrationState(initialState)
    }

  override def setMigrationRecoveryState(
    state: ZkMigrationLeadershipState
  ): ZkMigrationLeadershipState = wrapZkException {
    zkClient.updateMigrationState(state)
  }

  override def claimControllerLeadership(
    state: ZkMigrationLeadershipState
  ): ZkMigrationLeadershipState = wrapZkException {
    zkClient.tryRegisterKRaftControllerAsActiveController(state.kraftControllerId(), state.kraftControllerEpoch()) match {
      case SuccessfulRegistrationResult(controllerEpoch, controllerEpochZkVersion) =>
        state.withZkController(controllerEpoch, controllerEpochZkVersion)
      case FailedRegistrationResult() => state.withUnknownZkController()
    }
  }

  override def releaseControllerLeadership(
    state: ZkMigrationLeadershipState
  ): ZkMigrationLeadershipState = wrapZkException {
    try {
      zkClient.deleteController(state.zkControllerEpochZkVersion())
      state.withUnknownZkController()
    } catch {
      case _: ControllerMovedException =>
        // If the controller moved, no need to release
        state.withUnknownZkController()
      case t: Throwable =>
        throw new MigrationClientException("Could not release controller leadership due to underlying error", t)
    }
  }

  def migrateTopics(
    recordConsumer: Consumer[util.List[ApiMessageAndVersion]],
    brokerIdConsumer: Consumer[Integer]
  ): Unit = wrapZkException {
    var topicBatch = new util.ArrayList[ApiMessageAndVersion]()
    topicClient.iterateTopics(
      util.EnumSet.allOf(classOf[TopicVisitorInterest]),
      new TopicVisitor() {
<<<<<<< HEAD
      override def visitTopic(topicName: String, topicId: Uuid, assignments: util.Map[Integer, util.List[Integer]]): Unit = {
        if (!topicBatch.isEmpty) {
          recordConsumer.accept(topicBatch)
          topicBatch = new util.ArrayList[ApiMessageAndVersion]()
        }

        topicBatch.add(new ApiMessageAndVersion(new TopicRecord()
          .setName(topicName)
          .setTopicId(topicId), 0.toShort))
      }

      override def visitPartition(topicIdPartition: TopicIdPartition, partitionRegistration: PartitionRegistration): Unit = {
        val record = new PartitionRecord()
          .setTopicId(topicIdPartition.topicId())
          .setPartitionId(topicIdPartition.partition())
          .setReplicas(partitionRegistration.replicas.map(Integer.valueOf).toList.asJava)
          .setAddingReplicas(partitionRegistration.addingReplicas.map(Integer.valueOf).toList.asJava)
          .setRemovingReplicas(partitionRegistration.removingReplicas.map(Integer.valueOf).toList.asJava)
          .setIsr(partitionRegistration.isr.map(Integer.valueOf).toList.asJava)
          .setLeader(partitionRegistration.leader)
          .setLeaderEpoch(partitionRegistration.leaderEpoch)
          .setPartitionEpoch(partitionRegistration.partitionEpoch)
          .setLeaderRecoveryState(partitionRegistration.leaderRecoveryState.value())
        partitionRegistration.replicas.foreach(brokerIdConsumer.accept(_))
        partitionRegistration.addingReplicas.foreach(brokerIdConsumer.accept(_))
        topicBatch.add(new ApiMessageAndVersion(record, 0.toShort))
      }

      override def visitConfigs(topicName: String, topicProps: Properties): Unit = {
        topicProps.forEach((key: Any, value: Any) => {
          topicBatch.add(new ApiMessageAndVersion(new ConfigRecord()
            .setResourceType(ConfigResource.Type.TOPIC.id)
            .setResourceName(topicName)
            .setName(key.toString)
            .setValue(value.toString), 0.toShort))
        })
      }
    })
=======
        override def visitTopic(topicName: String, topicId: Uuid, assignments: util.Map[Integer, util.List[Integer]]): Unit = {
          if (!topicBatch.isEmpty) {
            recordConsumer.accept(topicBatch)
            topicBatch = new util.ArrayList[ApiMessageAndVersion]()
          }

          topicBatch.add(new ApiMessageAndVersion(new TopicRecord()
            .setName(topicName)
            .setTopicId(topicId), 0.toShort))

          // This breaks the abstraction a bit, but the topic configs belong in the topic batch
          // when migrating topics and the logic for reading configs lives elsewhere
          configClient.readTopicConfigs(topicName, (topicConfigs: util.Map[String, String]) => {
            topicConfigs.forEach((key: Any, value: Any) => {
              topicBatch.add(new ApiMessageAndVersion(new ConfigRecord()
                .setResourceType(ConfigResource.Type.TOPIC.id)
                .setResourceName(topicName)
                .setName(key.toString)
                .setValue(value.toString), 0.toShort))
            })
          })
        }

        override def visitPartition(topicIdPartition: TopicIdPartition, partitionRegistration: PartitionRegistration): Unit = {
          val record = new PartitionRecord()
            .setTopicId(topicIdPartition.topicId())
            .setPartitionId(topicIdPartition.partition())
            .setReplicas(partitionRegistration.replicas.map(Integer.valueOf).toList.asJava)
            .setAddingReplicas(partitionRegistration.addingReplicas.map(Integer.valueOf).toList.asJava)
            .setRemovingReplicas(partitionRegistration.removingReplicas.map(Integer.valueOf).toList.asJava)
            .setIsr(partitionRegistration.isr.map(Integer.valueOf).toList.asJava)
            .setLeader(partitionRegistration.leader)
            .setLeaderEpoch(partitionRegistration.leaderEpoch)
            .setPartitionEpoch(partitionRegistration.partitionEpoch)
            .setLeaderRecoveryState(partitionRegistration.leaderRecoveryState.value())
          partitionRegistration.replicas.foreach(brokerIdConsumer.accept(_))
          partitionRegistration.addingReplicas.foreach(brokerIdConsumer.accept(_))
          topicBatch.add(new ApiMessageAndVersion(record, 0.toShort))
        }
      }
    )
>>>>>>> fd5b300b

    if (!topicBatch.isEmpty) {
      recordConsumer.accept(topicBatch)
    }
  }

  def migrateBrokerConfigs(
    recordConsumer: Consumer[util.List[ApiMessageAndVersion]],
    brokerIdConsumer: Consumer[Integer]
  ): Unit = wrapZkException {
    configClient.iterateBrokerConfigs((broker, props) => {
      brokerIdConsumer.accept(Integer.valueOf(broker))
      val batch = new util.ArrayList[ApiMessageAndVersion]()
      props.forEach((key, value) => {
        batch.add(new ApiMessageAndVersion(new ConfigRecord()
          .setResourceType(ConfigResource.Type.BROKER.id)
          .setResourceName(broker)
          .setName(key)
          .setValue(value), 0.toShort))
      })
      if (!batch.isEmpty) {
        recordConsumer.accept(batch)
      }
    })
  }

  def migrateClientQuotas(
    recordConsumer: Consumer[util.List[ApiMessageAndVersion]]
  ): Unit = wrapZkException {
    configClient.iterateClientQuotas(new ClientQuotaVisitor {
      override def visitClientQuota(
        entityDataList: util.List[ClientQuotaRecord.EntityData],
        quotas: util.Map[String, lang.Double]
      ): Unit = {
        val batch = new util.ArrayList[ApiMessageAndVersion]()
        quotas.forEach((key, value) => {
          batch.add(new ApiMessageAndVersion(new ClientQuotaRecord()
            .setEntity(entityDataList)
            .setKey(key)
            .setValue(value), 0.toShort))
        })
        recordConsumer.accept(batch)
      }

      override def visitScramCredential(
        userName: String,
        scramMechanism: ScramMechanism,
        scramCredential: ScramCredential
      ): Unit = {
        val batch = new util.ArrayList[ApiMessageAndVersion]()
        batch.add(new ApiMessageAndVersion(new UserScramCredentialRecord()
          .setName(userName)
          .setMechanism(scramMechanism.`type`)
          .setSalt(scramCredential.salt)
          .setStoredKey(scramCredential.storedKey)
          .setServerKey(scramCredential.serverKey)
          .setIterations(scramCredential.iterations), 0.toShort))
        recordConsumer.accept(batch)
      }
    })
  }

  def migrateProducerId(
    recordConsumer: Consumer[util.List[ApiMessageAndVersion]]
  ): Unit = wrapZkException {
    val (dataOpt, _) = zkClient.getDataAndVersion(ProducerIdBlockZNode.path)
    dataOpt match {
      case Some(data) =>
        val producerIdBlock = ProducerIdBlockZNode.parseProducerIdBlockData(data)
        recordConsumer.accept(List(new ApiMessageAndVersion(new ProducerIdsRecord()
          .setBrokerEpoch(-1)
          .setBrokerId(producerIdBlock.assignedBrokerId)
          .setNextProducerId(producerIdBlock.firstProducerId()), 0.toShort)).asJava)
      case None => // Nothing to migrate
    }
  }

  def migrateAcls(recordConsumer: Consumer[util.List[ApiMessageAndVersion]]): Unit = {
    aclClient.iterateAcls(new util.function.BiConsumer[ResourcePattern, util.Set[AccessControlEntry]]() {
      override def accept(resourcePattern: ResourcePattern, acls: util.Set[AccessControlEntry]): Unit = {
        val batch = new util.ArrayList[ApiMessageAndVersion]()
        acls.asScala.foreach { entry =>
          batch.add(new ApiMessageAndVersion(new AccessControlEntryRecord()
            .setId(Uuid.randomUuid())
            .setResourceType(resourcePattern.resourceType().code())
            .setResourceName(resourcePattern.name())
            .setPatternType(resourcePattern.patternType().code())
            .setPrincipal(entry.principal())
            .setHost(entry.host())
            .setOperation(entry.operation().code())
            .setPermissionType(entry.permissionType().code()), AccessControlEntryRecord.HIGHEST_SUPPORTED_VERSION))
          if (batch.size() == ZkMigrationClient.MaxBatchSize) {
            recordConsumer.accept(batch)
            batch.clear()
          }
        }
        if (!batch.isEmpty) {
          recordConsumer.accept(batch)
        }
      }
    })
  }

  override def readAllMetadata(
    batchConsumer: Consumer[util.List[ApiMessageAndVersion]],
    brokerIdConsumer: Consumer[Integer]
  ): Unit = {
    migrateTopics(batchConsumer, brokerIdConsumer)
    migrateBrokerConfigs(batchConsumer, brokerIdConsumer)
    migrateClientQuotas(batchConsumer)
    migrateProducerId(batchConsumer)
    migrateAcls(batchConsumer)
  }

  override def readBrokerIds(): util.Set[Integer] = wrapZkException {
    new util.HashSet[Integer](zkClient.getSortedBrokerList.map(Integer.valueOf).toSet.asJava)
  }

<<<<<<< HEAD
=======
  override def readProducerId(): util.Optional[ProducerIdsBlock] = {
    val (dataOpt, _) = zkClient.getDataAndVersion(ProducerIdBlockZNode.path)
    dataOpt.map(ProducerIdBlockZNode.parseProducerIdBlockData).asJava
  }

>>>>>>> fd5b300b
  override def writeProducerId(
    nextProducerId: Long,
    state: ZkMigrationLeadershipState
  ): ZkMigrationLeadershipState = wrapZkException {
    val newProducerIdBlockData = ProducerIdBlockZNode.generateProducerIdBlockJson(
      new ProducerIdsBlock(-1, nextProducerId, ProducerIdsBlock.PRODUCER_ID_BLOCK_SIZE))

    val request = SetDataRequest(ProducerIdBlockZNode.path, newProducerIdBlockData, ZkVersion.MatchAnyVersion)
    val (migrationZkVersion, _) = zkClient.retryMigrationRequestsUntilConnected(Seq(request), state)
    state.withMigrationZkVersion(migrationZkVersion)
  }

  override def topicClient(): TopicMigrationClient = topicClient

  override def configClient(): ConfigMigrationClient = configClient

  override def aclClient(): AclMigrationClient = aclClient
}<|MERGE_RESOLUTION|>--- conflicted
+++ resolved
@@ -37,10 +37,6 @@
 import org.apache.zookeeper.KeeperException.{AuthFailedException, NoAuthException, SessionClosedRequireAuthException}
 
 import java.{lang, util}
-<<<<<<< HEAD
-import java.util.Properties
-=======
->>>>>>> fd5b300b
 import java.util.function.Consumer
 import scala.collection.Seq
 import scala.compat.java8.OptionConverters._
@@ -149,46 +145,6 @@
     topicClient.iterateTopics(
       util.EnumSet.allOf(classOf[TopicVisitorInterest]),
       new TopicVisitor() {
-<<<<<<< HEAD
-      override def visitTopic(topicName: String, topicId: Uuid, assignments: util.Map[Integer, util.List[Integer]]): Unit = {
-        if (!topicBatch.isEmpty) {
-          recordConsumer.accept(topicBatch)
-          topicBatch = new util.ArrayList[ApiMessageAndVersion]()
-        }
-
-        topicBatch.add(new ApiMessageAndVersion(new TopicRecord()
-          .setName(topicName)
-          .setTopicId(topicId), 0.toShort))
-      }
-
-      override def visitPartition(topicIdPartition: TopicIdPartition, partitionRegistration: PartitionRegistration): Unit = {
-        val record = new PartitionRecord()
-          .setTopicId(topicIdPartition.topicId())
-          .setPartitionId(topicIdPartition.partition())
-          .setReplicas(partitionRegistration.replicas.map(Integer.valueOf).toList.asJava)
-          .setAddingReplicas(partitionRegistration.addingReplicas.map(Integer.valueOf).toList.asJava)
-          .setRemovingReplicas(partitionRegistration.removingReplicas.map(Integer.valueOf).toList.asJava)
-          .setIsr(partitionRegistration.isr.map(Integer.valueOf).toList.asJava)
-          .setLeader(partitionRegistration.leader)
-          .setLeaderEpoch(partitionRegistration.leaderEpoch)
-          .setPartitionEpoch(partitionRegistration.partitionEpoch)
-          .setLeaderRecoveryState(partitionRegistration.leaderRecoveryState.value())
-        partitionRegistration.replicas.foreach(brokerIdConsumer.accept(_))
-        partitionRegistration.addingReplicas.foreach(brokerIdConsumer.accept(_))
-        topicBatch.add(new ApiMessageAndVersion(record, 0.toShort))
-      }
-
-      override def visitConfigs(topicName: String, topicProps: Properties): Unit = {
-        topicProps.forEach((key: Any, value: Any) => {
-          topicBatch.add(new ApiMessageAndVersion(new ConfigRecord()
-            .setResourceType(ConfigResource.Type.TOPIC.id)
-            .setResourceName(topicName)
-            .setName(key.toString)
-            .setValue(value.toString), 0.toShort))
-        })
-      }
-    })
-=======
         override def visitTopic(topicName: String, topicId: Uuid, assignments: util.Map[Integer, util.List[Integer]]): Unit = {
           if (!topicBatch.isEmpty) {
             recordConsumer.accept(topicBatch)
@@ -230,7 +186,6 @@
         }
       }
     )
->>>>>>> fd5b300b
 
     if (!topicBatch.isEmpty) {
       recordConsumer.accept(topicBatch)
@@ -349,14 +304,11 @@
     new util.HashSet[Integer](zkClient.getSortedBrokerList.map(Integer.valueOf).toSet.asJava)
   }
 
-<<<<<<< HEAD
-=======
   override def readProducerId(): util.Optional[ProducerIdsBlock] = {
     val (dataOpt, _) = zkClient.getDataAndVersion(ProducerIdBlockZNode.path)
     dataOpt.map(ProducerIdBlockZNode.parseProducerIdBlockData).asJava
   }
 
->>>>>>> fd5b300b
   override def writeProducerId(
     nextProducerId: Long,
     state: ZkMigrationLeadershipState
