--- conflicted
+++ resolved
@@ -620,16 +620,9 @@
         case Code.NONODE => None
         case _ => throw getDataResponse.resultException.get
       }
-<<<<<<< HEAD
-    }.filter(_.isDefined)
-      .map(_.get)
-      .map(topicIdAssignment => (topicIdAssignment.topic, topicIdAssignment.topicId.getOrElse( 
-        throw new IllegalStateException("Topic " + topicIdAssignment.topic + " does not have a topic ID."))))
-=======
     }.filter(_.flatMap(_.topicId).isDefined)
       .map(_.get)
       .map(topicIdAssignment => (topicIdAssignment.topic, topicIdAssignment.topicId.get))
->>>>>>> 92e72f7b
       .toMap
   }
 
