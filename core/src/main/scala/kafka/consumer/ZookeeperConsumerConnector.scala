/**
 * Licensed to the Apache Software Foundation (ASF) under one or more
 * contributor license agreements.  See the NOTICE file distributed with
 * this work for additional information regarding copyright ownership.
 * The ASF licenses this file to You under the Apache License, Version 2.0
 * (the "License"); you may not use this file except in compliance with
 * the License.  You may obtain a copy of the License at
 *
 *    http://www.apache.org/licenses/LICENSE-2.0
 *
 * Unless required by applicable law or agreed to in writing, software
 * distributed under the License is distributed on an "AS IS" BASIS,
 * WITHOUT WARRANTIES OR CONDITIONS OF ANY KIND, either express or implied.
 * See the License for the specific language governing permissions and
 * limitations under the License.
 */

package kafka.consumer

import java.net.InetAddress
import java.util.UUID
import java.util.concurrent._
import java.util.concurrent.atomic._
import java.util.concurrent.locks.ReentrantLock

import com.yammer.metrics.core.Gauge
import kafka.api._
import kafka.client.ClientUtils
import kafka.cluster._
import kafka.common._
import kafka.javaapi.consumer.ConsumerRebalanceListener
import kafka.metrics._
import kafka.network.BlockingChannel
import kafka.serializer._
import kafka.utils.CoreUtils.inLock
import kafka.utils.ZkUtils._
import kafka.utils._
import org.I0Itec.zkclient.exception.ZkNodeExistsException
import org.I0Itec.zkclient.{IZkChildListener, IZkDataListener, IZkStateListener, ZkClient, ZkConnection}
import org.apache.kafka.common.security.JaasUtils
import org.apache.zookeeper.Watcher.Event.KeeperState

import scala.collection._
import scala.collection.JavaConversions._

/**
 * This class handles the consumers interaction with zookeeper
 *
 * Directories:
 * 1. Consumer id registry:
 * /consumers/[group_id]/ids/[consumer_id] -> topic1,...topicN
 * A consumer has a unique consumer id within a consumer group. A consumer registers its id as an ephemeral znode
 * and puts all topics that it subscribes to as the value of the znode. The znode is deleted when the client is gone.
 * A consumer subscribes to event changes of the consumer id registry within its group.
 *
 * The consumer id is picked up from configuration, instead of the sequential id assigned by ZK. Generated sequential
 * ids are hard to recover during temporary connection loss to ZK, since it's difficult for the client to figure out
 * whether the creation of a sequential znode has succeeded or not. More details can be found at
 * (http://wiki.apache.org/hadoop/ZooKeeper/ErrorHandling)
 *
 * 2. Broker node registry:
 * /brokers/[0...N] --> { "host" : "host:port",
 *                        "topics" : {"topic1": ["partition1" ... "partitionN"], ...,
 *                                    "topicN": ["partition1" ... "partitionN"] } }
 * This is a list of all present broker brokers. A unique logical node id is configured on each broker node. A broker
 * node registers itself on start-up and creates a znode with the logical node id under /brokers. The value of the znode
 * is a JSON String that contains (1) the host name and the port the broker is listening to, (2) a list of topics that
 * the broker serves, (3) a list of logical partitions assigned to each topic on the broker.
 * A consumer subscribes to event changes of the broker node registry.
 *
 * 3. Partition owner registry:
 * /consumers/[group_id]/owner/[topic]/[broker_id-partition_id] --> consumer_node_id
 * This stores the mapping before broker partitions and consumers. Each partition is owned by a unique consumer
 * within a consumer group. The mapping is reestablished after each rebalancing.
 *
 * 4. Consumer offset tracking:
 * /consumers/[group_id]/offsets/[topic]/[broker_id-partition_id] --> offset_counter_value
 * Each consumer tracks the offset of the latest message consumed for each partition.
 *
 */
private[kafka] object ZookeeperConsumerConnector {
  val shutdownCommand: FetchedDataChunk = new FetchedDataChunk(null, null, -1L)
}

private[kafka] class ZookeeperConsumerConnector(val config: ConsumerConfig,
                                                val enableFetcher: Boolean) // for testing only
        extends ConsumerConnector with Logging with KafkaMetricsGroup {

  private val isShuttingDown = new AtomicBoolean(false)
  private val rebalanceLock = new Object
  private var fetcher: Option[ConsumerFetcherManager] = None
  private var zkUtils: ZkUtils = null
  private var topicRegistry = new Pool[String, Pool[Int, PartitionTopicInfo]]
  private val checkpointedZkOffsets = new Pool[TopicAndPartition, Long]
  private val topicThreadIdAndQueues = new Pool[(String, ConsumerThreadId), BlockingQueue[FetchedDataChunk]]
  private val scheduler = new KafkaScheduler(threads = 1, threadNamePrefix = "kafka-consumer-scheduler-")
  private val messageStreamCreated = new AtomicBoolean(false)

  private var sessionExpirationListener: ZKSessionExpireListener = null
  private var topicPartitionChangeListener: ZKTopicPartitionChangeListener = null
  private var loadBalancerListener: ZKRebalancerListener = null

  private var offsetsChannel: BlockingChannel = null
  private val offsetsChannelLock = new Object

  private var wildcardTopicWatcher: ZookeeperTopicEventWatcher = null
  private var consumerRebalanceListener: ConsumerRebalanceListener = null

  // useful for tracking migration of consumers to store offsets in kafka
  private val kafkaCommitMeter = newMeter("KafkaCommitsPerSec", "commits", TimeUnit.SECONDS, Map("clientId" -> config.clientId))
  private val zkCommitMeter = newMeter("ZooKeeperCommitsPerSec", "commits", TimeUnit.SECONDS, Map("clientId" -> config.clientId))
  private val rebalanceTimer = new KafkaTimer(newTimer("RebalanceRateAndTime", TimeUnit.MILLISECONDS, TimeUnit.SECONDS, Map("clientId" -> config.clientId)))

  val consumerIdString = {
    var consumerUuid : String = null
    config.consumerId match {
      case Some(consumerId) // for testing only
      => consumerUuid = consumerId
      case None // generate unique consumerId automatically
      => val uuid = UUID.randomUUID()
      consumerUuid = "%s-%d-%s".format(
        InetAddress.getLocalHost.getHostName, System.currentTimeMillis,
        uuid.getMostSignificantBits().toHexString.substring(0,8))
    }
    config.groupId + "_" + consumerUuid
  }
  this.logIdent = "[" + consumerIdString + "], "

  connectZk()
  createFetcher()
  ensureOffsetManagerConnected()

  if (config.autoCommitEnable) {
    scheduler.startup
    info("starting auto committer every " + config.autoCommitIntervalMs + " ms")
    scheduler.schedule("kafka-consumer-autocommit",
                       autoCommit,
                       delay = config.autoCommitIntervalMs,
                       period = config.autoCommitIntervalMs,
                       unit = TimeUnit.MILLISECONDS)
  }

  KafkaMetricsReporter.startReporters(config.props)
  AppInfo.registerInfo()

  def this(config: ConsumerConfig) = this(config, true)

  def createMessageStreams(topicCountMap: Map[String,Int]): Map[String, List[KafkaStream[Array[Byte],Array[Byte]]]] =
    createMessageStreams(topicCountMap, new DefaultDecoder(), new DefaultDecoder())

  def createMessageStreams[K,V](topicCountMap: Map[String,Int], keyDecoder: Decoder[K], valueDecoder: Decoder[V])
      : Map[String, List[KafkaStream[K,V]]] = {
    if (messageStreamCreated.getAndSet(true))
      throw new MessageStreamsExistException(this.getClass.getSimpleName +
                                   " can create message streams at most once",null)
    consume(topicCountMap, keyDecoder, valueDecoder)
  }

  def createMessageStreamsByFilter[K,V](topicFilter: TopicFilter,
                                        numStreams: Int,
                                        keyDecoder: Decoder[K] = new DefaultDecoder(),
                                        valueDecoder: Decoder[V] = new DefaultDecoder()) = {
    val wildcardStreamsHandler = new WildcardStreamsHandler[K,V](topicFilter, numStreams, keyDecoder, valueDecoder)
    wildcardStreamsHandler.streams
  }

  def setConsumerRebalanceListener(listener: ConsumerRebalanceListener) {
    if (messageStreamCreated.get())
      throw new MessageStreamsExistException(this.getClass.getSimpleName +
        " can only set consumer rebalance listener before creating streams",null)
    consumerRebalanceListener = listener
  }

  private def createFetcher() {
    if (enableFetcher)
      fetcher = Some(new ConsumerFetcherManager(consumerIdString, config, zkUtils))
  }

  private def connectZk() {
    info("Connecting to zookeeper instance at " + config.zkConnect)
<<<<<<< HEAD
    zkUtils = ZkUtils.create(config.zkConnect,
                             config.zkSessionTimeoutMs,
                             config.zkConnectionTimeoutMs,
                             JaasUtils.isSecure(System.getProperty(JaasUtils.JAVA_LOGIN_CONFIG_PARAM)))
=======
    zkUtils = ZkUtils.apply(config.zkConnect,
                             config.zkSessionTimeoutMs,
                             config.zkConnectionTimeoutMs,
                             JaasUtils.isZkSecurityEnabled(System.getProperty(JaasUtils.JAVA_LOGIN_CONFIG_PARAM)))
>>>>>>> 58e17b2d
  }

  // Blocks until the offset manager is located and a channel is established to it.
  private def ensureOffsetManagerConnected() {
    if (config.offsetsStorage == "kafka") {
      if (offsetsChannel == null || !offsetsChannel.isConnected)
        offsetsChannel = ClientUtils.channelToOffsetManager(config.groupId, zkUtils,
          config.offsetsChannelSocketTimeoutMs, config.offsetsChannelBackoffMs)

      debug("Connected to offset manager %s:%d.".format(offsetsChannel.host, offsetsChannel.port))
    }
  }

  def shutdown() {
    val canShutdown = isShuttingDown.compareAndSet(false, true)
    if (canShutdown) {
      info("ZKConsumerConnector shutting down")
      val startTime = System.nanoTime()
      KafkaMetricsGroup.removeAllConsumerMetrics(config.clientId)
      rebalanceLock synchronized {
        if (wildcardTopicWatcher != null)
          wildcardTopicWatcher.shutdown()
        try {
          if (config.autoCommitEnable)
	        scheduler.shutdown()
          fetcher match {
            case Some(f) => f.stopConnections
            case None =>
          }
          sendShutdownToAllQueues()
          if (config.autoCommitEnable)
            commitOffsets(true)
          if (zkUtils != null) {
            zkUtils.close()
            zkUtils = null
          }

          if (offsetsChannel != null) offsetsChannel.disconnect()
        } catch {
          case e: Throwable =>
            fatal("error during consumer connector shutdown", e)
        }
        info("ZKConsumerConnector shutdown completed in " + (System.nanoTime() - startTime) / 1000000 + " ms")
      }
    }
  }

  def consume[K, V](topicCountMap: scala.collection.Map[String,Int], keyDecoder: Decoder[K], valueDecoder: Decoder[V])
      : Map[String,List[KafkaStream[K,V]]] = {
    debug("entering consume ")
    if (topicCountMap == null)
      throw new RuntimeException("topicCountMap is null")

    val topicCount = TopicCount.constructTopicCount(consumerIdString, topicCountMap)

    val topicThreadIds = topicCount.getConsumerThreadIdsPerTopic

    // make a list of (queue,stream) pairs, one pair for each threadId
    val queuesAndStreams = topicThreadIds.values.map(threadIdSet =>
      threadIdSet.map(_ => {
        val queue =  new LinkedBlockingQueue[FetchedDataChunk](config.queuedMaxMessages)
        val stream = new KafkaStream[K,V](
          queue, config.consumerTimeoutMs, keyDecoder, valueDecoder, config.clientId)
        (queue, stream)
      })
    ).flatten.toList

    val dirs = new ZKGroupDirs(config.groupId)
    registerConsumerInZK(dirs, consumerIdString, topicCount)
    reinitializeConsumer(topicCount, queuesAndStreams)

    loadBalancerListener.kafkaMessageAndMetadataStreams.asInstanceOf[Map[String, List[KafkaStream[K,V]]]]
  }

  // this API is used by unit tests only
  def getTopicRegistry: Pool[String, Pool[Int, PartitionTopicInfo]] = topicRegistry

  private def registerConsumerInZK(dirs: ZKGroupDirs, consumerIdString: String, topicCount: TopicCount) {
    info("begin registering consumer " + consumerIdString + " in ZK")
    val timestamp = SystemTime.milliseconds.toString
    val consumerRegistrationInfo = Json.encode(Map("version" -> 1, "subscription" -> topicCount.getTopicCountMap, "pattern" -> topicCount.pattern,
                                                  "timestamp" -> timestamp))
    val zkWatchedEphemeral = new ZKCheckedEphemeral(dirs.
                                                    consumerRegistryDir + "/" + consumerIdString, 
                                                    consumerRegistrationInfo,
                                                    zkUtils.zkConnection.getZookeeper)
    zkWatchedEphemeral.create()

    info("end registering consumer " + consumerIdString + " in ZK")
  }

  private def sendShutdownToAllQueues() = {
    for (queue <- topicThreadIdAndQueues.values.toSet[BlockingQueue[FetchedDataChunk]]) {
      debug("Clearing up queue")
      queue.clear()
      queue.put(ZookeeperConsumerConnector.shutdownCommand)
      debug("Cleared queue and sent shutdown command")
    }
  }

  def autoCommit() {
    trace("auto committing")
    try {
      commitOffsets(isAutoCommit = false)
    }
    catch {
      case t: Throwable =>
      // log it and let it go
        error("exception during autoCommit: ", t)
    }
  }

  def commitOffsetToZooKeeper(topicPartition: TopicAndPartition, offset: Long) {
    if (checkpointedZkOffsets.get(topicPartition) != offset) {
      val topicDirs = new ZKGroupTopicDirs(config.groupId, topicPartition.topic)
      zkUtils.updatePersistentPath(topicDirs.consumerOffsetDir + "/" + topicPartition.partition, offset.toString)
      checkpointedZkOffsets.put(topicPartition, offset)
      zkCommitMeter.mark()
    }
  }

  /**
   * KAFKA-1743: This method added for backward compatibility.
   */
  def commitOffsets { commitOffsets(true) }

  def commitOffsets(isAutoCommit: Boolean) {

    val offsetsToCommit =
      immutable.Map(topicRegistry.flatMap { case (topic, partitionTopicInfos) =>
        partitionTopicInfos.map { case (partition, info) =>
          TopicAndPartition(info.topic, info.partitionId) -> OffsetAndMetadata(info.getConsumeOffset())
        }
      }.toSeq: _*)

    commitOffsets(offsetsToCommit, isAutoCommit)

  }

  def commitOffsets(offsetsToCommit: immutable.Map[TopicAndPartition, OffsetAndMetadata], isAutoCommit: Boolean) {
    trace("OffsetMap: %s".format(offsetsToCommit))
    var retriesRemaining = 1 + (if (isAutoCommit) 0 else config.offsetsCommitMaxRetries) // no retries for commits from auto-commit
    var done = false
    while (!done) {
      val committed = offsetsChannelLock synchronized {
        // committed when we receive either no error codes or only MetadataTooLarge errors
        if (offsetsToCommit.size > 0) {
          if (config.offsetsStorage == "zookeeper") {
            offsetsToCommit.foreach { case (topicAndPartition, offsetAndMetadata) =>
              commitOffsetToZooKeeper(topicAndPartition, offsetAndMetadata.offset)
            }
            true
          } else {
            val offsetCommitRequest = OffsetCommitRequest(config.groupId, offsetsToCommit, clientId = config.clientId)
            ensureOffsetManagerConnected()
            try {
              kafkaCommitMeter.mark(offsetsToCommit.size)
              offsetsChannel.send(offsetCommitRequest)
              val offsetCommitResponse = OffsetCommitResponse.readFrom(offsetsChannel.receive().payload())
              trace("Offset commit response: %s.".format(offsetCommitResponse))

              val (commitFailed, retryableIfFailed, shouldRefreshCoordinator, errorCount) = {
                offsetCommitResponse.commitStatus.foldLeft(false, false, false, 0) { case (folded, (topicPartition, errorCode)) =>

                  if (errorCode == ErrorMapping.NoError && config.dualCommitEnabled) {
                    val offset = offsetsToCommit(topicPartition).offset
                    commitOffsetToZooKeeper(topicPartition, offset)
                  }

                  (folded._1 || // update commitFailed
                    errorCode != ErrorMapping.NoError,

                    folded._2 || // update retryableIfFailed - (only metadata too large is not retryable)
                      (errorCode != ErrorMapping.NoError && errorCode != ErrorMapping.OffsetMetadataTooLargeCode),

                    folded._3 || // update shouldRefreshCoordinator
                      errorCode == ErrorMapping.NotCoordinatorForConsumerCode ||
                      errorCode == ErrorMapping.ConsumerCoordinatorNotAvailableCode,

                    // update error count
                    folded._4 + (if (errorCode != ErrorMapping.NoError) 1 else 0))
                }
              }
              debug(errorCount + " errors in offset commit response.")


              if (shouldRefreshCoordinator) {
                debug("Could not commit offsets (because offset coordinator has moved or is unavailable).")
                offsetsChannel.disconnect()
              }

              if (commitFailed && retryableIfFailed)
                false
              else
                true
            }
            catch {
              case t: Throwable =>
                error("Error while committing offsets.", t)
                offsetsChannel.disconnect()
                false
            }
          }
        } else {
          debug("No updates to offsets since last commit.")
          true
        }
      }

      done = {
        retriesRemaining -= 1
        retriesRemaining == 0 || committed
      }

      if (!done) {
        debug("Retrying offset commit in %d ms".format(config.offsetsChannelBackoffMs))
        Thread.sleep(config.offsetsChannelBackoffMs)
      }
    }
  }

  private def fetchOffsetFromZooKeeper(topicPartition: TopicAndPartition) = {
    val dirs = new ZKGroupTopicDirs(config.groupId, topicPartition.topic)
    val offsetString = zkUtils.readDataMaybeNull(dirs.consumerOffsetDir + "/" + topicPartition.partition)._1
    offsetString match {
      case Some(offsetStr) => (topicPartition, OffsetMetadataAndError(offsetStr.toLong))
      case None => (topicPartition, OffsetMetadataAndError.NoOffset)
    }
  }

  private def fetchOffsets(partitions: Seq[TopicAndPartition]) = {
    if (partitions.isEmpty)
      Some(OffsetFetchResponse(Map.empty))
    else if (config.offsetsStorage == "zookeeper") {
      val offsets = partitions.map(fetchOffsetFromZooKeeper)
      Some(OffsetFetchResponse(immutable.Map(offsets:_*)))
    } else {
      val offsetFetchRequest = OffsetFetchRequest(groupId = config.groupId, requestInfo = partitions, clientId = config.clientId)

      var offsetFetchResponseOpt: Option[OffsetFetchResponse] = None
      while (!isShuttingDown.get && !offsetFetchResponseOpt.isDefined) {
        offsetFetchResponseOpt = offsetsChannelLock synchronized {
          ensureOffsetManagerConnected()
          try {
            offsetsChannel.send(offsetFetchRequest)
            val offsetFetchResponse = OffsetFetchResponse.readFrom(offsetsChannel.receive().payload())
            trace("Offset fetch response: %s.".format(offsetFetchResponse))

            val (leaderChanged, loadInProgress) =
              offsetFetchResponse.requestInfo.foldLeft(false, false) { case(folded, (topicPartition, offsetMetadataAndError)) =>
                (folded._1 || (offsetMetadataAndError.error == ErrorMapping.NotCoordinatorForConsumerCode),
                 folded._2 || (offsetMetadataAndError.error == ErrorMapping.OffsetsLoadInProgressCode))
              }

            if (leaderChanged) {
              offsetsChannel.disconnect()
              debug("Could not fetch offsets (because offset manager has moved).")
              None // retry
            }
            else if (loadInProgress) {
              debug("Could not fetch offsets (because offset cache is being loaded).")
              None // retry
            }
            else {
              if (config.dualCommitEnabled) {
                // if dual-commit is enabled (i.e., if a consumer group is migrating offsets to kafka), then pick the
                // maximum between offsets in zookeeper and kafka.
                val kafkaOffsets = offsetFetchResponse.requestInfo
                val mostRecentOffsets = kafkaOffsets.map { case (topicPartition, kafkaOffset) =>
                  val zkOffset = fetchOffsetFromZooKeeper(topicPartition)._2.offset
                  val mostRecentOffset = zkOffset.max(kafkaOffset.offset)
                  (topicPartition, OffsetMetadataAndError(mostRecentOffset, kafkaOffset.metadata, ErrorMapping.NoError))
                }
                Some(OffsetFetchResponse(mostRecentOffsets))
              }
              else
                Some(offsetFetchResponse)
            }
          }
          catch {
            case e: Exception =>
              warn("Error while fetching offsets from %s:%d. Possible cause: %s".format(offsetsChannel.host, offsetsChannel.port, e.getMessage))
              offsetsChannel.disconnect()
              None // retry
          }
        }

        if (offsetFetchResponseOpt.isEmpty) {
          debug("Retrying offset fetch in %d ms".format(config.offsetsChannelBackoffMs))
          Thread.sleep(config.offsetsChannelBackoffMs)
        }
      }

      offsetFetchResponseOpt
    }
  }


  class ZKSessionExpireListener(val dirs: ZKGroupDirs,
                                 val consumerIdString: String,
                                 val topicCount: TopicCount,
                                 val loadBalancerListener: ZKRebalancerListener)
    extends IZkStateListener {
    @throws(classOf[Exception])
    def handleStateChanged(state: KeeperState) {
      // do nothing, since zkclient will do reconnect for us.
    }

    /**
     * Called after the zookeeper session has expired and a new session has been created. You would have to re-create
     * any ephemeral nodes here.
     *
     * @throws Exception
     *             On any error.
     */
    @throws(classOf[Exception])
    def handleNewSession() {
      /**
       *  When we get a SessionExpired event, we lost all ephemeral nodes and zkclient has reestablished a
       *  connection for us. We need to release the ownership of the current consumer and re-register this
       *  consumer in the consumer registry and trigger a rebalance.
       */
      info("ZK expired; release old broker parition ownership; re-register consumer " + consumerIdString)
      loadBalancerListener.resetState()
      registerConsumerInZK(dirs, consumerIdString, topicCount)
      // explicitly trigger load balancing for this consumer
      loadBalancerListener.syncedRebalance()
      // There is no need to resubscribe to child and state changes.
      // The child change watchers will be set inside rebalance when we read the children list.
    }

    override def handleSessionEstablishmentError(error: Throwable): Unit = {
      fatal("Could not establish session with zookeeper", error)
    }
  }

  class ZKTopicPartitionChangeListener(val loadBalancerListener: ZKRebalancerListener)
    extends IZkDataListener {

    def handleDataChange(dataPath : String, data: Object) {
      try {
        info("Topic info for path " + dataPath + " changed to " + data.toString + ", triggering rebalance")
        // queue up the rebalance event
        loadBalancerListener.rebalanceEventTriggered()
        // There is no need to re-subscribe the watcher since it will be automatically
        // re-registered upon firing of this event by zkClient
      } catch {
        case e: Throwable => error("Error while handling topic partition change for data path " + dataPath, e )
      }
    }

    @throws(classOf[Exception])
    def handleDataDeleted(dataPath : String) {
      // TODO: This need to be implemented when we support delete topic
      warn("Topic for path " + dataPath + " gets deleted, which should not happen at this time")
    }
  }

  class ZKRebalancerListener(val group: String, val consumerIdString: String,
                             val kafkaMessageAndMetadataStreams: mutable.Map[String,List[KafkaStream[_,_]]])
    extends IZkChildListener {

    private val partitionAssignor = PartitionAssignor.createInstance(config.partitionAssignmentStrategy)

    private var isWatcherTriggered = false
    private val lock = new ReentrantLock
    private val cond = lock.newCondition()

    @volatile private var allTopicsOwnedPartitionsCount = 0
    newGauge("OwnedPartitionsCount",
      new Gauge[Int] {
        def value() = allTopicsOwnedPartitionsCount
      },
      Map("clientId" -> config.clientId, "groupId" -> config.groupId))

    private def ownedPartitionsCountMetricTags(topic: String) = Map("clientId" -> config.clientId, "groupId" -> config.groupId, "topic" -> topic)

    private val watcherExecutorThread = new Thread(consumerIdString + "_watcher_executor") {
      override def run() {
        info("starting watcher executor thread for consumer " + consumerIdString)
        var doRebalance = false
        while (!isShuttingDown.get) {
          try {
            lock.lock()
            try {
              if (!isWatcherTriggered)
                cond.await(1000, TimeUnit.MILLISECONDS) // wake up periodically so that it can check the shutdown flag
            } finally {
              doRebalance = isWatcherTriggered
              isWatcherTriggered = false
              lock.unlock()
            }
            if (doRebalance)
              syncedRebalance
          } catch {
            case t: Throwable => error("error during syncedRebalance", t)
          }
        }
        info("stopping watcher executor thread for consumer " + consumerIdString)
      }
    }
    watcherExecutorThread.start()

    @throws(classOf[Exception])
    def handleChildChange(parentPath : String, curChilds : java.util.List[String]) {
      rebalanceEventTriggered()
    }

    def rebalanceEventTriggered() {
      inLock(lock) {
        isWatcherTriggered = true
        cond.signalAll()
      }
    }

    private def deletePartitionOwnershipFromZK(topic: String, partition: Int) {
      val topicDirs = new ZKGroupTopicDirs(group, topic)
      val znode = topicDirs.consumerOwnerDir + "/" + partition
      zkUtils.deletePath(znode)
      debug("Consumer " + consumerIdString + " releasing " + znode)
    }

    private def releasePartitionOwnership(localTopicRegistry: Pool[String, Pool[Int, PartitionTopicInfo]])= {
      info("Releasing partition ownership")
      for ((topic, infos) <- localTopicRegistry) {
        for(partition <- infos.keys) {
          deletePartitionOwnershipFromZK(topic, partition)
        }
        removeMetric("OwnedPartitionsCount", ownedPartitionsCountMetricTags(topic))
        localTopicRegistry.remove(topic)
      }
      allTopicsOwnedPartitionsCount = 0
    }

    def resetState() {
      topicRegistry.clear
    }

    def syncedRebalance() {
      rebalanceLock synchronized {
        rebalanceTimer.time {
          for (i <- 0 until config.rebalanceMaxRetries) {
            if(isShuttingDown.get())  {
              return
            }
            info("begin rebalancing consumer " + consumerIdString + " try #" + i)
            var done = false
            var cluster: Cluster = null
            try {
              cluster = zkUtils.getCluster()
              done = rebalance(cluster)
            } catch {
              case e: Throwable =>
                /** occasionally, we may hit a ZK exception because the ZK state is changing while we are iterating.
                  * For example, a ZK node can disappear between the time we get all children and the time we try to get
                  * the value of a child. Just let this go since another rebalance will be triggered.
                  **/
                info("exception during rebalance ", e)
            }
            info("end rebalancing consumer " + consumerIdString + " try #" + i)
            if (done) {
              return
            } else {
              /* Here the cache is at a risk of being stale. To take future rebalancing decisions correctly, we should
               * clear the cache */
              info("Rebalancing attempt failed. Clearing the cache before the next rebalancing operation is triggered")
            }
            // stop all fetchers and clear all the queues to avoid data duplication
            closeFetchersForQueues(cluster, kafkaMessageAndMetadataStreams, topicThreadIdAndQueues.map(q => q._2))
            Thread.sleep(config.rebalanceBackoffMs)
          }
        }
      }

      throw new ConsumerRebalanceFailedException(consumerIdString + " can't rebalance after " + config.rebalanceMaxRetries +" retries")
    }

    private def rebalance(cluster: Cluster): Boolean = {
      val myTopicThreadIdsMap = TopicCount.constructTopicCount(
        group, consumerIdString, zkUtils, config.excludeInternalTopics).getConsumerThreadIdsPerTopic
      val brokers = zkUtils.getAllBrokersInCluster()
      if (brokers.size == 0) {
        // This can happen in a rare case when there are no brokers available in the cluster when the consumer is started.
        // We log an warning and register for child changes on brokers/id so that rebalance can be triggered when the brokers
        // are up.
        warn("no brokers found when trying to rebalance.")
        zkUtils.zkClient.subscribeChildChanges(ZkUtils.BrokerIdsPath, loadBalancerListener)
        true
      }
      else {
        /**
         * fetchers must be stopped to avoid data duplication, since if the current
         * rebalancing attempt fails, the partitions that are released could be owned by another consumer.
         * But if we don't stop the fetchers first, this consumer would continue returning data for released
         * partitions in parallel. So, not stopping the fetchers leads to duplicate data.
         */
        closeFetchers(cluster, kafkaMessageAndMetadataStreams, myTopicThreadIdsMap)
        if (consumerRebalanceListener != null) {
          info("Invoking rebalance listener before relasing partition ownerships.")
          consumerRebalanceListener.beforeReleasingPartitions(
            if (topicRegistry.size == 0)
              new java.util.HashMap[String, java.util.Set[java.lang.Integer]]
            else
              mapAsJavaMap(topicRegistry.map(topics =>
                topics._1 -> topics._2.keys
              ).toMap).asInstanceOf[java.util.Map[String, java.util.Set[java.lang.Integer]]]
          )
        }
        releasePartitionOwnership(topicRegistry)
        val assignmentContext = new AssignmentContext(group, consumerIdString, config.excludeInternalTopics, zkUtils)
        val globalPartitionAssignment = partitionAssignor.assign(assignmentContext)
        val partitionAssignment = globalPartitionAssignment.get(assignmentContext.consumerId)
        val currentTopicRegistry = new Pool[String, Pool[Int, PartitionTopicInfo]](
          valueFactory = Some((topic: String) => new Pool[Int, PartitionTopicInfo]))

        // fetch current offsets for all topic-partitions
        val topicPartitions = partitionAssignment.keySet.toSeq

        val offsetFetchResponseOpt = fetchOffsets(topicPartitions)

        if (isShuttingDown.get || !offsetFetchResponseOpt.isDefined)
          false
        else {
          val offsetFetchResponse = offsetFetchResponseOpt.get
          topicPartitions.foreach(topicAndPartition => {
            val (topic, partition) = topicAndPartition.asTuple
            val offset = offsetFetchResponse.requestInfo(topicAndPartition).offset
            val threadId = partitionAssignment(topicAndPartition)
            addPartitionTopicInfo(currentTopicRegistry, partition, topic, offset, threadId)
          })

          /**
           * move the partition ownership here, since that can be used to indicate a truly successful re-balancing attempt
           * A rebalancing attempt is completed successfully only after the fetchers have been started correctly
           */
          if(reflectPartitionOwnershipDecision(partitionAssignment)) {
            allTopicsOwnedPartitionsCount = partitionAssignment.size

            partitionAssignment.view.groupBy { case(topicPartition, consumerThreadId) => topicPartition.topic }
                                      .foreach { case (topic, partitionThreadPairs) =>
              newGauge("OwnedPartitionsCount",
                new Gauge[Int] {
                  def value() = partitionThreadPairs.size
                },
                ownedPartitionsCountMetricTags(topic))
            }

            topicRegistry = currentTopicRegistry
            // Invoke beforeStartingFetchers callback if the consumerRebalanceListener is set.
            if (consumerRebalanceListener != null) {
              info("Invoking rebalance listener before starting fetchers.")

              // Partition assignor returns the global partition assignment organized as a map of [TopicPartition, ThreadId]
              // per consumer, and we need to re-organize it to a map of [Partition, ThreadId] per topic before passing
              // to the rebalance callback.
              val partitionAssginmentGroupByTopic = globalPartitionAssignment.values.flatten.groupBy[String] {
                case (topicPartition, _) => topicPartition.topic
              }
              val partitionAssigmentMapForCallback = partitionAssginmentGroupByTopic.map({
                case (topic, partitionOwnerShips) =>
                  val partitionOwnershipForTopicScalaMap = partitionOwnerShips.map({
                    case (topicAndPartition, consumerThreadId) =>
                      topicAndPartition.partition -> consumerThreadId
                  })
                  topic -> mapAsJavaMap(collection.mutable.Map(partitionOwnershipForTopicScalaMap.toSeq:_*))
                    .asInstanceOf[java.util.Map[java.lang.Integer, ConsumerThreadId]]
              })
              consumerRebalanceListener.beforeStartingFetchers(
                consumerIdString,
                mapAsJavaMap(collection.mutable.Map(partitionAssigmentMapForCallback.toSeq:_*))
              )
            }
            updateFetcher(cluster)
            true
          } else {
            false
          }
        }
      }
    }

    private def closeFetchersForQueues(cluster: Cluster,
                                       messageStreams: Map[String,List[KafkaStream[_,_]]],
                                       queuesToBeCleared: Iterable[BlockingQueue[FetchedDataChunk]]) {
      val allPartitionInfos = topicRegistry.values.map(p => p.values).flatten
      fetcher match {
        case Some(f) =>
          f.stopConnections
          clearFetcherQueues(allPartitionInfos, cluster, queuesToBeCleared, messageStreams)
          /**
          * here, we need to commit offsets before stopping the consumer from returning any more messages
          * from the current data chunk. Since partition ownership is not yet released, this commit offsets
          * call will ensure that the offsets committed now will be used by the next consumer thread owning the partition
          * for the current data chunk. Since the fetchers are already shutdown and this is the last chunk to be iterated
          * by the consumer, there will be no more messages returned by this iterator until the rebalancing finishes
          * successfully and the fetchers restart to fetch more data chunks
          **/
        if (config.autoCommitEnable) {
          info("Committing all offsets after clearing the fetcher queues")
          commitOffsets(true)
        }
        case None =>
      }
    }

    private def clearFetcherQueues(topicInfos: Iterable[PartitionTopicInfo], cluster: Cluster,
                                   queuesTobeCleared: Iterable[BlockingQueue[FetchedDataChunk]],
                                   messageStreams: Map[String,List[KafkaStream[_,_]]]) {

      // Clear all but the currently iterated upon chunk in the consumer thread's queue
      queuesTobeCleared.foreach(_.clear)
      info("Cleared all relevant queues for this fetcher")

      // Also clear the currently iterated upon chunk in the consumer threads
      if(messageStreams != null)
         messageStreams.foreach(_._2.foreach(s => s.clear()))

      info("Cleared the data chunks in all the consumer message iterators")

    }

    private def closeFetchers(cluster: Cluster, messageStreams: Map[String,List[KafkaStream[_,_]]],
                              relevantTopicThreadIdsMap: Map[String, Set[ConsumerThreadId]]) {
      // only clear the fetcher queues for certain topic partitions that *might* no longer be served by this consumer
      // after this rebalancing attempt
      val queuesTobeCleared = topicThreadIdAndQueues.filter(q => relevantTopicThreadIdsMap.contains(q._1._1)).map(q => q._2)
      closeFetchersForQueues(cluster, messageStreams, queuesTobeCleared)
    }

    private def updateFetcher(cluster: Cluster) {
      // update partitions for fetcher
      var allPartitionInfos : List[PartitionTopicInfo] = Nil
      for (partitionInfos <- topicRegistry.values)
        for (partition <- partitionInfos.values)
          allPartitionInfos ::= partition
      info("Consumer " + consumerIdString + " selected partitions : " +
        allPartitionInfos.sortWith((s,t) => s.partitionId < t.partitionId).map(_.toString).mkString(","))

      fetcher match {
        case Some(f) =>
          f.startConnections(allPartitionInfos, cluster)
        case None =>
      }
    }

    private def reflectPartitionOwnershipDecision(partitionAssignment: Map[TopicAndPartition, ConsumerThreadId]): Boolean = {
      var successfullyOwnedPartitions : List[(String, Int)] = Nil
      val partitionOwnershipSuccessful = partitionAssignment.map { partitionOwner =>
        val topic = partitionOwner._1.topic
        val partition = partitionOwner._1.partition
        val consumerThreadId = partitionOwner._2
        val partitionOwnerPath = zkUtils.getConsumerPartitionOwnerPath(group, topic, partition)
        try {
          zkUtils.createEphemeralPathExpectConflict(partitionOwnerPath, consumerThreadId.toString)
          info(consumerThreadId + " successfully owned partition " + partition + " for topic " + topic)
          successfullyOwnedPartitions ::= (topic, partition)
          true
        } catch {
          case e: ZkNodeExistsException =>
            // The node hasn't been deleted by the original owner. So wait a bit and retry.
            info("waiting for the partition ownership to be deleted: " + partition)
            false
          case e2: Throwable => throw e2
        }
      }
      val hasPartitionOwnershipFailed = partitionOwnershipSuccessful.foldLeft(0)((sum, decision) => sum + (if(decision) 0 else 1))
      /* even if one of the partition ownership attempt has failed, return false */
      if(hasPartitionOwnershipFailed > 0) {
        // remove all paths that we have owned in ZK
        successfullyOwnedPartitions.foreach(topicAndPartition => deletePartitionOwnershipFromZK(topicAndPartition._1, topicAndPartition._2))
        false
      }
      else true
    }

    private def addPartitionTopicInfo(currentTopicRegistry: Pool[String, Pool[Int, PartitionTopicInfo]],
                                      partition: Int, topic: String,
                                      offset: Long, consumerThreadId: ConsumerThreadId) {
      val partTopicInfoMap = currentTopicRegistry.getAndMaybePut(topic)

      val queue = topicThreadIdAndQueues.get((topic, consumerThreadId))
      val consumedOffset = new AtomicLong(offset)
      val fetchedOffset = new AtomicLong(offset)
      val partTopicInfo = new PartitionTopicInfo(topic,
                                                 partition,
                                                 queue,
                                                 consumedOffset,
                                                 fetchedOffset,
                                                 new AtomicInteger(config.fetchMessageMaxBytes),
                                                 config.clientId)
      partTopicInfoMap.put(partition, partTopicInfo)
      debug(partTopicInfo + " selected new offset " + offset)
      checkpointedZkOffsets.put(TopicAndPartition(topic, partition), offset)
    }
  }

  private def reinitializeConsumer[K,V](
      topicCount: TopicCount,
      queuesAndStreams: List[(LinkedBlockingQueue[FetchedDataChunk],KafkaStream[K,V])]) {

    val dirs = new ZKGroupDirs(config.groupId)

    // listener to consumer and partition changes
    if (loadBalancerListener == null) {
      val topicStreamsMap = new mutable.HashMap[String,List[KafkaStream[K,V]]]
      loadBalancerListener = new ZKRebalancerListener(
        config.groupId, consumerIdString, topicStreamsMap.asInstanceOf[scala.collection.mutable.Map[String, List[KafkaStream[_,_]]]])
    }

    // create listener for session expired event if not exist yet
    if (sessionExpirationListener == null)
      sessionExpirationListener = new ZKSessionExpireListener(
        dirs, consumerIdString, topicCount, loadBalancerListener)

    // create listener for topic partition change event if not exist yet
    if (topicPartitionChangeListener == null)
      topicPartitionChangeListener = new ZKTopicPartitionChangeListener(loadBalancerListener)

    val topicStreamsMap = loadBalancerListener.kafkaMessageAndMetadataStreams

    // map of {topic -> Set(thread-1, thread-2, ...)}
    val consumerThreadIdsPerTopic: Map[String, Set[ConsumerThreadId]] =
      topicCount.getConsumerThreadIdsPerTopic

    val allQueuesAndStreams = topicCount match {
      case wildTopicCount: WildcardTopicCount =>
        /*
         * Wild-card consumption streams share the same queues, so we need to
         * duplicate the list for the subsequent zip operation.
         */
        (1 to consumerThreadIdsPerTopic.keySet.size).flatMap(_ => queuesAndStreams).toList
      case statTopicCount: StaticTopicCount =>
        queuesAndStreams
    }

    val topicThreadIds = consumerThreadIdsPerTopic.map {
      case(topic, threadIds) =>
        threadIds.map((topic, _))
    }.flatten

    require(topicThreadIds.size == allQueuesAndStreams.size,
      "Mismatch between thread ID count (%d) and queue count (%d)"
      .format(topicThreadIds.size, allQueuesAndStreams.size))
    val threadQueueStreamPairs = topicThreadIds.zip(allQueuesAndStreams)

    threadQueueStreamPairs.foreach(e => {
      val topicThreadId = e._1
      val q = e._2._1
      topicThreadIdAndQueues.put(topicThreadId, q)
      debug("Adding topicThreadId %s and queue %s to topicThreadIdAndQueues data structure".format(topicThreadId, q.toString))
      newGauge(
        "FetchQueueSize",
        new Gauge[Int] {
          def value = q.size
        },
        Map("clientId" -> config.clientId,
          "topic" -> topicThreadId._1,
          "threadId" -> topicThreadId._2.threadId.toString)
      )
    })

    val groupedByTopic = threadQueueStreamPairs.groupBy(_._1._1)
    groupedByTopic.foreach(e => {
      val topic = e._1
      val streams = e._2.map(_._2._2).toList
      topicStreamsMap += (topic -> streams)
      debug("adding topic %s and %d streams to map.".format(topic, streams.size))
    })

    // listener to consumer and partition changes
    zkUtils.zkClient.subscribeStateChanges(sessionExpirationListener)

    zkUtils.zkClient.subscribeChildChanges(dirs.consumerRegistryDir, loadBalancerListener)

    topicStreamsMap.foreach { topicAndStreams =>
      // register on broker partition path changes
      val topicPath = BrokerTopicsPath + "/" + topicAndStreams._1
      zkUtils.zkClient.subscribeDataChanges(topicPath, topicPartitionChangeListener)
    }

    // explicitly trigger load balancing for this consumer
    loadBalancerListener.syncedRebalance()
  }

  class WildcardStreamsHandler[K,V](topicFilter: TopicFilter,
                                  numStreams: Int,
                                  keyDecoder: Decoder[K],
                                  valueDecoder: Decoder[V])
                                extends TopicEventHandler[String] {

    if (messageStreamCreated.getAndSet(true))
      throw new RuntimeException("Each consumer connector can create " +
        "message streams by filter at most once.")

    private val wildcardQueuesAndStreams = (1 to numStreams)
      .map(e => {
        val queue = new LinkedBlockingQueue[FetchedDataChunk](config.queuedMaxMessages)
        val stream = new KafkaStream[K,V](queue,
                                          config.consumerTimeoutMs,
                                          keyDecoder,
                                          valueDecoder,
                                          config.clientId)
        (queue, stream)
    }).toList

     // bootstrap with existing topics
    private var wildcardTopics =
      zkUtils.getChildrenParentMayNotExist(BrokerTopicsPath)
        .filter(topic => topicFilter.isTopicAllowed(topic, config.excludeInternalTopics))

    private val wildcardTopicCount = TopicCount.constructTopicCount(
      consumerIdString, topicFilter, numStreams, zkUtils, config.excludeInternalTopics)

    val dirs = new ZKGroupDirs(config.groupId)
    registerConsumerInZK(dirs, consumerIdString, wildcardTopicCount)
    reinitializeConsumer(wildcardTopicCount, wildcardQueuesAndStreams)

    /*
     * Topic events will trigger subsequent synced rebalances.
     */
    info("Creating topic event watcher for topics " + topicFilter)
    wildcardTopicWatcher = new ZookeeperTopicEventWatcher(zkUtils, this)

    def handleTopicEvent(allTopics: Seq[String]) {
      debug("Handling topic event")

      val updatedTopics = allTopics.filter(topic => topicFilter.isTopicAllowed(topic, config.excludeInternalTopics))

      val addedTopics = updatedTopics filterNot (wildcardTopics contains)
      if (addedTopics.nonEmpty)
        info("Topic event: added topics = %s"
                             .format(addedTopics))

      /*
       * TODO: Deleted topics are interesting (and will not be a concern until
       * 0.8 release). We may need to remove these topics from the rebalance
       * listener's map in reinitializeConsumer.
       */
      val deletedTopics = wildcardTopics filterNot (updatedTopics contains)
      if (deletedTopics.nonEmpty)
        info("Topic event: deleted topics = %s"
                             .format(deletedTopics))

      wildcardTopics = updatedTopics
      info("Topics to consume = %s".format(wildcardTopics))

      if (addedTopics.nonEmpty || deletedTopics.nonEmpty)
        reinitializeConsumer(wildcardTopicCount, wildcardQueuesAndStreams)
    }

    def streams: Seq[KafkaStream[K,V]] =
      wildcardQueuesAndStreams.map(_._2)
  }
}<|MERGE_RESOLUTION|>--- conflicted
+++ resolved
@@ -178,17 +178,10 @@
 
   private def connectZk() {
     info("Connecting to zookeeper instance at " + config.zkConnect)
-<<<<<<< HEAD
-    zkUtils = ZkUtils.create(config.zkConnect,
-                             config.zkSessionTimeoutMs,
-                             config.zkConnectionTimeoutMs,
-                             JaasUtils.isSecure(System.getProperty(JaasUtils.JAVA_LOGIN_CONFIG_PARAM)))
-=======
     zkUtils = ZkUtils.apply(config.zkConnect,
                              config.zkSessionTimeoutMs,
                              config.zkConnectionTimeoutMs,
                              JaasUtils.isZkSecurityEnabled(System.getProperty(JaasUtils.JAVA_LOGIN_CONFIG_PARAM)))
->>>>>>> 58e17b2d
   }
 
   // Blocks until the offset manager is located and a channel is established to it.
