--- conflicted
+++ resolved
@@ -292,14 +292,8 @@
       txnTimeoutMs == other.txnTimeoutMs &&
       state.equals(other.state) &&
       topicPartitions.equals(other.topicPartitions) &&
-<<<<<<< HEAD
-      txnStartTimestamp.equals(other.txnStartTimestamp) &&
-      txnLastUpdateTimestamp.equals(other.txnLastUpdateTimestamp)
-
-=======
-      transactionStartTime == other.transactionStartTime &&
-      lastUpdateTimestamp == other.lastUpdateTimestamp
->>>>>>> 49518491
+      txnStartTimestamp == other.txnStartTimestamp &&
+      txnLastUpdateTimestamp == other.txnLastUpdateTimestamp
     case _ => false
   }
 
