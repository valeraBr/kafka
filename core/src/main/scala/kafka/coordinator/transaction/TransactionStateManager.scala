/*
 * Licensed to the Apache Software Foundation (ASF) under one or more
 * contributor license agreements. See the NOTICE file distributed with
 * this work for additional information regarding copyright ownership.
 * The ASF licenses this file to You under the Apache License, Version 2.0
 * (the "License"); you may not use this file except in compliance with
 * the License. You may obtain a copy of the License at
 *
 *    http://www.apache.org/licenses/LICENSE-2.0
 *
 * Unless required by applicable law or agreed to in writing, software
 * distributed under the License is distributed on an "AS IS" BASIS,
 * WITHOUT WARRANTIES OR CONDITIONS OF ANY KIND, either express or implied.
 * See the License for the specific language governing permissions and
 * limitations under the License.
 */
package kafka.coordinator.transaction

import java.nio.ByteBuffer
import java.util.Properties
import java.util.concurrent.TimeUnit
import java.util.concurrent.atomic.AtomicBoolean
import java.util.concurrent.locks.ReentrantReadWriteLock

import kafka.common.KafkaException
import kafka.log.LogConfig
import kafka.message.UncompressedCodec
import kafka.server.ReplicaManager
import kafka.utils.CoreUtils.{inReadLock, inWriteLock}
import kafka.utils.{Logging, Pool, Scheduler, ZkUtils}
import org.apache.kafka.common.TopicPartition
import org.apache.kafka.common.internals.Topic
import org.apache.kafka.common.protocol.Errors
import org.apache.kafka.common.record.{FileRecords, MemoryRecords, SimpleRecord}
import org.apache.kafka.common.requests.IsolationLevel
import org.apache.kafka.common.requests.ProduceResponse.PartitionResponse
import org.apache.kafka.common.requests.TransactionResult
import org.apache.kafka.common.utils.{Time, Utils}

import scala.collection.mutable
import scala.collection.JavaConverters._


object TransactionStateManager {
  // default transaction management config values
  // TODO: this needs to be replaces by the config values
  val DefaultTransactionsMaxTimeoutMs: Int = TimeUnit.MINUTES.toMillis(15).toInt
  val DefaultTransactionalIdExpirationMs: Int = TimeUnit.DAYS.toMillis(7).toInt
  val DefaultRemoveExpiredTransactionsIntervalMs: Int = TimeUnit.MINUTES.toMillis(1).toInt
}

/**
 * Transaction state manager is part of the transaction coordinator, it manages:
 *
 * 1. the transaction log, which is a special internal topic.
 * 2. the transaction metadata including its ongoing transaction status.
 * 3. the background expiration of the transaction as well as the transactional id.
 */
class TransactionStateManager(brokerId: Int,
                              zkUtils: ZkUtils,
                              scheduler: Scheduler,
                              replicaManager: ReplicaManager,
                              config: TransactionConfig,
                              time: Time) extends Logging {

  this.logIdent = "[Transaction Log Manager " + brokerId + "]: "

  type SendTxnMarkersCallback = (String, Int, TransactionResult, TransactionMetadata, TransactionMetadataTransition) => Unit

  /** shutting down flag */
  private val shuttingDown = new AtomicBoolean(false)

<<<<<<< HEAD
  /** lock protecting access to the metadata cache, including loading and leaving partition sets */
  private val stateLock = new ReentrantReadWriteLock()
=======
  // TODO: we need to extend this lock as a read-write lock and reading access to it needs to be covered
  // by the read lock
  /** lock protecting access to loading and owned partition sets */
  private val stateLock = new ReentrantLock()
>>>>>>> c64cfd2e

  /** partitions of transaction topic that are being loaded, state lock should be called BEFORE accessing this set */
  private val loadingPartitions: mutable.Set[TransactionPartitionAndLeaderEpoch] = mutable.Set()

  /** partitions of transaction topic that are being removed, state lock should be called BEFORE accessing this set */
  private val leavingPartitions: mutable.Set[TransactionPartitionAndLeaderEpoch] = mutable.Set()

  /** transaction metadata cache indexed by assigned transaction topic partition ids */
  private val transactionMetadataCache: mutable.Map[Int, TxnMetadataCacheEntry] = mutable.Map()

  /** number of partitions for the transaction log topic */
  private val transactionTopicPartitionCount = getTransactionTopicPartitionCount

  // this is best-effort expiration and hence not grabing the lock on metadata upon checking its state
  // we will get the lock when actually trying to transit the transaction metadata to abort later.
  def transactionsToExpire(): Iterable[TransactionalIdAndProducerIdEpoch] = {
    val now = time.milliseconds()
    transactionMetadataCache.flatMap { case (txnPartition, entry) =>
        entry.metadataPerTransactionalId.filter { case (txnId, txnMetadata) =>
          if (txnMetadata.pendingTransitionInProgress) {
            false
          } else {
            txnMetadata.state match {
              case Ongoing =>
                txnMetadata.txnStartTimestamp + txnMetadata.txnTimeoutMs < now
              case _ => false
            }
          }
        }.map { case (txnId, txnMetadata) =>
          TransactionalIdAndProducerIdEpoch(txnId, txnMetadata.producerId, txnMetadata.producerEpoch)
        }
    }
  }

  def enablePidExpiration() {
    // TODO: add producer id expiration logic
  }

  /**
   * Get the transaction metadata associated with the given transactional id, or None if not found, or an error if
   * the coordinator does not own the transaction partition or is still loading it
   *
   * Need to grab the state lock before calling this function
   */
  def getTransactionState(transactionalId: String): Either[Errors, Option[CoordinatorEpochAndTxnMetadata]] = inReadLock(stateLock) {
    val partitionId = partitionFor(transactionalId)

<<<<<<< HEAD
    // we only need to check loading partition set but not leaving partition set here since there are three possible cases:
    //    1) it is not in the leaving partitions set, hence safe to return COORDINATOR_LOAD_IN_PROGRESS
    //    2) it is in the leaving partitions with a smaller epoch than the latest loading epoch, hence safe to return COORDINATOR_LOAD_IN_PROGRESS
    //    3) it is in the leaving partition with a larger epoch, return true is also OK since the client will then retry
    //       later be notified that this coordinator is no longer be the transaction coordinator for him
    //
    //    4) it is NOT possible to be in the leaving partition with the same epoch
    if (loadingPartitions.exists(_.txnPartitionId == partitionId)) {
      return Left(Errors.COORDINATOR_LOAD_IN_PROGRESS)
=======
    // we only need to check leaving partition set but not loading partition set since there are three possible cases:
    //    1) it is not in the loading partitions set, hence safe to return NONE
    //    2) it is in the loading partitions with a smaller epoch, hence safe to return NONE
    //    3) it is in the loading partition with a larger epoch, return NONE is also fine as it
    //       indicates the metadata is not exist at least for now.
    //
    //    4) it is NOT possible to be in the loading partition with the same epoch
    if (leavingPartitions.exists(_.txnPartitionId == partitionId))
      return None

    transactionMetadataCache.get(partitionId).flatMap { cacheEntry =>
      cacheEntry.metadataPerTransactionalId.get(transactionalId) match {
        case null => None
        case txnMetadata => Some(CoordinatorEpochAndTxnMetadata(cacheEntry.coordinatorEpoch, txnMetadata))
      }
>>>>>>> c64cfd2e
    }

    transactionMetadataCache.get(partitionId) match {
      case Some(cacheEntry) =>
        cacheEntry.metadataPerTransactionalId.get(transactionalId) match {
          case null =>
            Right(None)
          case txnMetadata =>
            // we only need to check leaving partition set but not loading partition set here since there are three possible cases:
            //    1) it is not in the loading partitions set, hence safe to return NONE
            //    2) it is in the loading partitions with a smaller epoch, hence safe to return NONE
            //    3) it is in the loading partition with a larger epoch, return NONE is also fine as it
            //       indicates the metadata is not exist at least for now.
            //
            //    4) it is NOT possible to be in the loading partition with the same epoch
            if (leavingPartitions.exists(_.txnPartitionId == partitionId))
              Right(None)
            else
              Right(Some(CoordinatorEpochAndTxnMetadata(cacheEntry.coordinatorEpoch, txnMetadata)))
        }
      case None =>
        Left(Errors.NOT_COORDINATOR)
      }
  }

  /**
   * Add a new transaction metadata, or retrieve the metadata if it already exists with the associated transactional id
   * along with the current coordinator epoch for that belonging transaction topic partition
   *
   * Need to grab the state lock before calling this function
   */
  def addTransaction(transactionalId: String, txnMetadata: TransactionMetadata): CoordinatorEpochAndTxnMetadata = {
    val partitionId = partitionFor(transactionalId)

    transactionMetadataCache.get(partitionId) match {
      case Some(txnMetadataCacheEntry) =>
        val currentTxnMetadata = txnMetadataCacheEntry.metadataPerTransactionalId.putIfNotExists(transactionalId, txnMetadata)
        if (currentTxnMetadata != null) {
          CoordinatorEpochAndTxnMetadata(txnMetadataCacheEntry.coordinatorEpoch, currentTxnMetadata)
        } else {
          CoordinatorEpochAndTxnMetadata(txnMetadataCacheEntry.coordinatorEpoch, txnMetadata)
        }

      case None =>
        throw new IllegalStateException(s"The metadata cache entry for txn partition $partitionId does not exist.")
    }
  }

  /**
   * Validate the given transaction timeout value
   */
  def validateTransactionTimeoutMs(txnTimeoutMs: Int): Boolean =
    txnTimeoutMs <= config.transactionMaxTimeoutMs && txnTimeoutMs > 0

  def transactionTopicConfigs: Properties = {
    val props = new Properties

    // enforce disabled unclean leader election, no compression types, and compact cleanup policy
    props.put(LogConfig.UncleanLeaderElectionEnableProp, "false")
    props.put(LogConfig.CompressionTypeProp, UncompressedCodec.name)
    props.put(LogConfig.CleanupPolicyProp, LogConfig.Compact)
    props.put(LogConfig.MinInSyncReplicasProp, config.transactionLogMinInsyncReplicas.toString)
    props.put(LogConfig.SegmentBytesProp, config.transactionLogSegmentBytes.toString)

    props
  }

  def partitionFor(transactionalId: String): Int = Utils.abs(transactionalId.hashCode) % transactionTopicPartitionCount

<<<<<<< HEAD
=======
  def isCoordinatorFor(txnTopicPartitionId: Int): Boolean = inLock(stateLock) {
    transactionMetadataCache.contains(txnTopicPartitionId)
  }

  def isCoordinatorFor(transactionalId: String): Boolean = inLock(stateLock) {
    val partitionId = partitionFor(transactionalId)
    transactionMetadataCache.contains(partitionId)
  }

  def isCoordinatorLoadingInProgress(transactionalId: String): Boolean = inLock(stateLock) {
    val partitionId = partitionFor(transactionalId)

    // we only need to check loading partition set but not leaving partition set since there are three possible cases:
    //    1) it is not in the leaving partitions set, hence safe to return true
    //    2) it is in the leaving partitions with a smaller epoch than the latest loading epoch, hence safe to return NONE
    //    3) it is in the leaving partition with a larger epoch, return true is also OK since the client will then retry
    //       later be notified that this coordinator is no longer be the transaction coordinator for him
    //
    //    4) it is NOT possible to be in the leaving partition with the same epoch
    loadingPartitions.exists(_.txnPartitionId == partitionId)
  }

>>>>>>> c64cfd2e
  /**
   * Gets the partition count of the transaction log topic from ZooKeeper.
   * If the topic does not exist, the default partition count is returned.
   */
  private def getTransactionTopicPartitionCount: Int = {
    zkUtils.getTopicPartitionCount(Topic.TRANSACTION_STATE_TOPIC_NAME).getOrElse(config.transactionLogNumPartitions)
  }

  private def loadTransactionMetadata(topicPartition: TopicPartition, coordinatorEpoch: Int): Pool[String, TransactionMetadata] =  {
    def logEndOffset = replicaManager.getLogEndOffset(topicPartition).getOrElse(-1L)

    val startMs = time.milliseconds()
    val loadedTransactions = new Pool[String, TransactionMetadata]

    replicaManager.getLog(topicPartition) match {
      case None =>
        warn(s"Attempted to load offsets and group metadata from $topicPartition, but found no log")

      case Some(log) =>
        lazy val buffer = ByteBuffer.allocate(config.transactionLogLoadBufferSize)

        // loop breaks if leader changes at any time during the load, since getHighWatermark is -1
        var currOffset = log.logStartOffset

        try {
          while (currOffset < logEndOffset
            && !shuttingDown.get()
<<<<<<< HEAD
            && inReadLock(stateLock) {loadingPartitions.exists { idAndEpoch: TransactionPartitionAndLeaderEpoch =>
=======
            && inLock(stateLock) {loadingPartitions.exists { idAndEpoch: TransactionPartitionAndLeaderEpoch =>
>>>>>>> c64cfd2e
              idAndEpoch.txnPartitionId == topicPartition.partition && idAndEpoch.coordinatorEpoch == coordinatorEpoch}}) {
            val fetchDataInfo = log.read(currOffset, config.transactionLogLoadBufferSize, maxOffset = None,
              minOneMessage = true, isolationLevel = IsolationLevel.READ_UNCOMMITTED)
            val memRecords = fetchDataInfo.records match {
              case records: MemoryRecords => records
              case fileRecords: FileRecords =>
                buffer.clear()
                val bufferRead = fileRecords.readInto(buffer, 0)
                MemoryRecords.readableRecords(bufferRead)
            }

            memRecords.batches.asScala.foreach { batch =>
              for (record <- batch.asScala) {
                require(record.hasKey, "Transaction state log's key should not be null")
                TransactionLog.readMessageKey(record.key) match {

                  case txnKey: TxnKey =>
                    // load transaction metadata along with transaction state
                    val transactionalId: String = txnKey.transactionalId
                    if (!record.hasValue) {
                      loadedTransactions.remove(transactionalId)
                    } else {
                      val txnMetadata = TransactionLog.readMessageValue(record.value)
                      loadedTransactions.put(transactionalId, txnMetadata)
                    }

                  case unknownKey =>
                    // TODO: Metrics
                    throw new IllegalStateException(s"Unexpected message key $unknownKey while loading offsets and group metadata")
                }

                currOffset = batch.nextOffset
              }
            }

            info(s"Finished loading ${loadedTransactions.size} transaction metadata from $topicPartition in ${time.milliseconds() - startMs} milliseconds")
          }
        } catch {
          case t: Throwable => error(s"Error loading transactions from transaction log $topicPartition", t)
        }
    }

    loadedTransactions
  }

  /**
   * Add a transaction topic partition into the cache
   *
   * Make it package-private to be used only for unit tests.
   */
  private[transaction] def addLoadedTransactionsToCache(txnTopicPartition: Int, coordinatorEpoch: Int, metadataPerTransactionalId: Pool[String, TransactionMetadata]): Unit = {
    val txnMetadataCacheEntry = TxnMetadataCacheEntry(coordinatorEpoch, metadataPerTransactionalId)
    val currentTxnMetadataCacheEntry = transactionMetadataCache.put(txnTopicPartition, txnMetadataCacheEntry)

    if (currentTxnMetadataCacheEntry.isDefined) {
      val coordinatorEpoch = currentTxnMetadataCacheEntry.get.coordinatorEpoch
      val metadataPerTxnId = currentTxnMetadataCacheEntry.get.metadataPerTransactionalId
      info(s"The metadata cache for txn partition $txnTopicPartition has already exist with epoch $coordinatorEpoch " +
        s"and ${metadataPerTxnId.size} entries while trying to add to it; " +
        s"it is likely that another process for loading from the transaction log has just executed earlier before")

      throw new IllegalStateException(s"The metadata cache entry for txn partition $txnTopicPartition has already exist while trying to add to it.")
    }
  }

  /**
   * When this broker becomes a leader for a transaction log partition, load this partition and
   * populate the transaction metadata cache with the transactional ids.
   */
  def loadTransactionsForTxnTopicPartition(partitionId: Int, coordinatorEpoch: Int, sendTxnMarkers: SendTxnMarkersCallback) {
    validateTransactionTopicPartitionCountIsStable()

    val topicPartition = new TopicPartition(Topic.TRANSACTION_STATE_TOPIC_NAME, partitionId)
    val partitionAndLeaderEpoch = TransactionPartitionAndLeaderEpoch(partitionId, coordinatorEpoch)

<<<<<<< HEAD
    inWriteLock(stateLock) {
=======
    inLock(stateLock) {
>>>>>>> c64cfd2e
      leavingPartitions.remove(partitionAndLeaderEpoch)
      loadingPartitions.add(partitionAndLeaderEpoch)
    }

    def loadTransactions() {
      info(s"Loading transaction metadata from $topicPartition")
      val loadedTransactions = loadTransactionMetadata(topicPartition, coordinatorEpoch)

<<<<<<< HEAD
      inWriteLock(stateLock) {
=======
      inLock(stateLock) {
>>>>>>> c64cfd2e
        if (loadingPartitions.contains(partitionAndLeaderEpoch)) {
          addLoadedTransactionsToCache(topicPartition.partition, coordinatorEpoch, loadedTransactions)

          loadedTransactions.foreach {
            case (transactionalId, txnMetadata) =>
              val result = txnMetadata synchronized {
                // if state is PrepareCommit or PrepareAbort we need to complete the transaction
                txnMetadata.state match {
                  case PrepareAbort =>
                    Some(TransactionResult.ABORT, txnMetadata.prepareComplete(time.milliseconds()))
                  case PrepareCommit =>
                    Some(TransactionResult.COMMIT, txnMetadata.prepareComplete(time.milliseconds()))
                  case _ =>
                    // nothing need to be done
                    None
                }
              }

              result.foreach { case (command, newMetadata) =>
                sendTxnMarkers(transactionalId, coordinatorEpoch, command, txnMetadata, newMetadata)
              }
          }

          loadingPartitions.remove(partitionAndLeaderEpoch)
        }
      }
    }

    scheduler.schedule(s"load-txns-for-partition-$topicPartition", loadTransactions _)
  }

  /**
   * When this broker becomes a follower for a transaction log partition, clear out the cache for corresponding transactional ids
   * that belong to that partition.
   */
  def removeTransactionsForTxnTopicPartition(partitionId: Int, coordinatorEpoch: Int) {
    validateTransactionTopicPartitionCountIsStable()

    val topicPartition = new TopicPartition(Topic.TRANSACTION_STATE_TOPIC_NAME, partitionId)
    val partitionAndLeaderEpoch = TransactionPartitionAndLeaderEpoch(partitionId, coordinatorEpoch)

<<<<<<< HEAD
    inWriteLock(stateLock) {
=======
    inLock(stateLock) {
>>>>>>> c64cfd2e
      loadingPartitions.remove(partitionAndLeaderEpoch)
      leavingPartitions.add(partitionAndLeaderEpoch)
    }

    def removeTransactions() {
<<<<<<< HEAD
      inWriteLock(stateLock) {
=======
      inLock(stateLock) {
>>>>>>> c64cfd2e
        if (leavingPartitions.contains(partitionAndLeaderEpoch)) {
          transactionMetadataCache.remove(partitionId) match {
            case Some(txnMetadataCacheEntry) =>
              info(s"Removed ${txnMetadataCacheEntry.metadataPerTransactionalId.size} cached transaction metadata for $topicPartition on follower transition")

            case None =>
              info(s"Trying to remove cached transaction metadata for $topicPartition on follower transition but there is no entries remaining; " +
                s"it is likely that another process for removing the cached entries has just executed earlier before")
          }

          leavingPartitions.remove(partitionAndLeaderEpoch)
        }
      }
    }

    scheduler.schedule(s"remove-txns-for-partition-$topicPartition", removeTransactions _)
  }

  private def validateTransactionTopicPartitionCountIsStable(): Unit = {
    val curTransactionTopicPartitionCount = getTransactionTopicPartitionCount
    if (transactionTopicPartitionCount != curTransactionTopicPartitionCount)
      throw new KafkaException(s"Transaction topic number of partitions has changed from $transactionTopicPartitionCount to $curTransactionTopicPartitionCount")
  }

  // TODO: check broker message format and error if < V2
  def appendTransactionToLog(transactionalId: String,
                             coordinatorEpoch: Int,
                             newMetadata: TransactionMetadataTransition,
                             responseCallback: Errors => Unit): Unit = {

    // generate the message for this transaction metadata
    val keyBytes = TransactionLog.keyToBytes(transactionalId)
    val valueBytes = TransactionLog.valueToBytes(newMetadata)
    val timestamp = time.milliseconds()

    val records = MemoryRecords.withRecords(TransactionLog.EnforcedCompressionType, new SimpleRecord(timestamp, keyBytes, valueBytes))
    val topicPartition = new TopicPartition(Topic.TRANSACTION_STATE_TOPIC_NAME, partitionFor(transactionalId))
    val recordsPerPartition = Map(topicPartition -> records)

    // set the callback function to update transaction status in cache after log append completed
    def updateCacheCallback(responseStatus: collection.Map[TopicPartition, PartitionResponse]): Unit = {
      // the append response should only contain the topics partition
      if (responseStatus.size != 1 || !responseStatus.contains(topicPartition))
        throw new IllegalStateException("Append status %s should only have one partition %s"
          .format(responseStatus, topicPartition))

      val status = responseStatus(topicPartition)

      var responseError = if (status.error == Errors.NONE) {
        Errors.NONE
      } else {
        debug(s"Transaction state update $newMetadata for $transactionalId failed when appending to log " +
          s"due to ${status.error.exceptionName}")

        // transform the log append error code to the corresponding coordinator error code
        status.error match {
          case Errors.UNKNOWN_TOPIC_OR_PARTITION
               | Errors.NOT_ENOUGH_REPLICAS
               | Errors.NOT_ENOUGH_REPLICAS_AFTER_APPEND
               | Errors.REQUEST_TIMED_OUT => // note that for timed out request we return NOT_AVAILABLE error code to let client retry

            info(s"Appending transaction message $newMetadata for $transactionalId failed due to " +
              s"${status.error.exceptionName}, returning ${Errors.COORDINATOR_NOT_AVAILABLE} to the client")

            Errors.COORDINATOR_NOT_AVAILABLE

          case Errors.NOT_LEADER_FOR_PARTITION =>

            info(s"Appending transaction message $newMetadata for $transactionalId failed due to " +
              s"${status.error.exceptionName}, returning ${Errors.NOT_COORDINATOR} to the client")

            Errors.NOT_COORDINATOR

          case Errors.MESSAGE_TOO_LARGE
               | Errors.RECORD_LIST_TOO_LARGE =>

            error(s"Appending transaction message $newMetadata for $transactionalId failed due to " +
              s"${status.error.exceptionName}, returning UNKNOWN error code to the client")

            Errors.UNKNOWN

          case other =>
            error(s"Appending metadata message $newMetadata for $transactionalId failed due to " +
              s"unexpected error: ${status.error.message}")

            other
        }
      }

      if (responseError == Errors.NONE) {
        // now try to update the cache: we need to update the status in-place instead of
        // overwriting the whole object to ensure synchronization
        getTransactionState(transactionalId) match {

          case Left(err) =>
            responseCallback(err)

          case Right(Some(epochAndMetadata)) =>
            val metadata = epochAndMetadata.transactionMetadata

            metadata synchronized {
              if (epochAndMetadata.coordinatorEpoch != coordinatorEpoch) {
                // the cache may have been changed due to txn topic partition emigration and immigration,
                // in this case directly return NOT_COORDINATOR to client and let it to re-discover the transaction coordinator
                info(s"Updating $transactionalId's transaction state to $newMetadata with coordinator epoch $coordinatorEpoch for $transactionalId failed after the transaction message " +
                  s"has been appended to the log. The cached coordinator epoch has changed to ${epochAndMetadata.coordinatorEpoch}")

                responseError = Errors.NOT_COORDINATOR
              } else {
                metadata.completeTransitionTo(newMetadata)

                debug(s"Updating $transactionalId's transaction state to $newMetadata with coordinator epoch $coordinatorEpoch for $transactionalId succeeded")
              }
            }

          case Right(None) =>
            // this transactional id no longer exists, maybe the corresponding partition has already been migrated out.
            // return NOT_COORDINATOR to let the client re-discover the transaction coordinator
            info(s"Updating $transactionalId's transaction state (txn topic partition ${partitionFor(transactionalId)}) to $newMetadata with coordinator epoch $coordinatorEpoch for $transactionalId " +
              s"failed after the transaction message has been appended to the log since the corresponding metadata does not exist in the cache anymore")

            responseError = Errors.NOT_COORDINATOR
        }
      }

      responseCallback(responseError)
    }

    // note that we need to grab the read lock and double check the metadata and coordinator epoch again
    // until we have appended to log to avoid the scenario that an emigration and immigration happens after
    // the check when handling the request
    inReadLock(stateLock) {
      getTransactionState(transactionalId) match {
        case Left(err) =>
          responseCallback(err)

        case Right(Some(epochAndMetadata)) =>
          val metadata = epochAndMetadata.transactionMetadata

          metadata synchronized {
            if (epochAndMetadata.coordinatorEpoch != coordinatorEpoch) {
              // the coordinator epoch has changed, reply to client immediately with with NOT_COORDINATOR
              responseCallback(Errors.NOT_COORDINATOR)
            } else {
              // do not need to check the metadata object itself since no current thread should be able to modify it
              // under the same coordinator epoch, so directly append to txn log now

              replicaManager.appendRecords(
                newMetadata.txnTimeoutMs.toLong,
                TransactionLog.EnforcedRequiredAcks,
                internalTopicsAllowed = true,
                isFromClient = false,
                recordsPerPartition,
                updateCacheCallback)

              trace(s"Appended new metadata $newMetadata for transaction id $transactionalId with coordinator epoch $coordinatorEpoch to the local transaction log")
            }
          }

        case Right(None) =>
          // the coordinator metadata has been removed, reply to client immediately with NOT_COORDINATOR
          responseCallback(Errors.NOT_COORDINATOR)
      }
    }
  }

  def shutdown() {
    shuttingDown.set(true)
    loadingPartitions.clear()
    transactionMetadataCache.clear()

    info("Shutdown complete")
  }
}


private[transaction] case class TxnMetadataCacheEntry(coordinatorEpoch: Int, metadataPerTransactionalId: Pool[String, TransactionMetadata])

private[transaction] case class CoordinatorEpochAndTxnMetadata(coordinatorEpoch: Int, transactionMetadata: TransactionMetadata)

private[transaction] case class TransactionConfig(transactionalIdExpirationMs: Int = TransactionStateManager.DefaultTransactionalIdExpirationMs,
                                                  transactionMaxTimeoutMs: Int = TransactionStateManager.DefaultTransactionsMaxTimeoutMs,
                                                  transactionLogNumPartitions: Int = TransactionLog.DefaultNumPartitions,
                                                  transactionLogReplicationFactor: Short = TransactionLog.DefaultReplicationFactor,
                                                  transactionLogSegmentBytes: Int = TransactionLog.DefaultSegmentBytes,
                                                  transactionLogLoadBufferSize: Int = TransactionLog.DefaultLoadBufferSize,
                                                  transactionLogMinInsyncReplicas: Int = TransactionLog.DefaultMinInSyncReplicas,
                                                  removeExpiredTransactionsIntervalMs: Int = TransactionStateManager.DefaultRemoveExpiredTransactionsIntervalMs)

case class TransactionalIdAndProducerIdEpoch(transactionalId: String, producerId: Long, producerEpoch: Short)

case class TransactionPartitionAndLeaderEpoch(txnPartitionId: Int, coordinatorEpoch: Int)<|MERGE_RESOLUTION|>--- conflicted
+++ resolved
@@ -70,15 +70,8 @@
   /** shutting down flag */
   private val shuttingDown = new AtomicBoolean(false)
 
-<<<<<<< HEAD
   /** lock protecting access to the metadata cache, including loading and leaving partition sets */
   private val stateLock = new ReentrantReadWriteLock()
-=======
-  // TODO: we need to extend this lock as a read-write lock and reading access to it needs to be covered
-  // by the read lock
-  /** lock protecting access to loading and owned partition sets */
-  private val stateLock = new ReentrantLock()
->>>>>>> c64cfd2e
 
   /** partitions of transaction topic that are being loaded, state lock should be called BEFORE accessing this set */
   private val loadingPartitions: mutable.Set[TransactionPartitionAndLeaderEpoch] = mutable.Set()
@@ -126,7 +119,6 @@
   def getTransactionState(transactionalId: String): Either[Errors, Option[CoordinatorEpochAndTxnMetadata]] = inReadLock(stateLock) {
     val partitionId = partitionFor(transactionalId)
 
-<<<<<<< HEAD
     // we only need to check loading partition set but not leaving partition set here since there are three possible cases:
     //    1) it is not in the leaving partitions set, hence safe to return COORDINATOR_LOAD_IN_PROGRESS
     //    2) it is in the leaving partitions with a smaller epoch than the latest loading epoch, hence safe to return COORDINATOR_LOAD_IN_PROGRESS
@@ -134,26 +126,8 @@
     //       later be notified that this coordinator is no longer be the transaction coordinator for him
     //
     //    4) it is NOT possible to be in the leaving partition with the same epoch
-    if (loadingPartitions.exists(_.txnPartitionId == partitionId)) {
+    if (loadingPartitions.exists(_.txnPartitionId == partitionId))
       return Left(Errors.COORDINATOR_LOAD_IN_PROGRESS)
-=======
-    // we only need to check leaving partition set but not loading partition set since there are three possible cases:
-    //    1) it is not in the loading partitions set, hence safe to return NONE
-    //    2) it is in the loading partitions with a smaller epoch, hence safe to return NONE
-    //    3) it is in the loading partition with a larger epoch, return NONE is also fine as it
-    //       indicates the metadata is not exist at least for now.
-    //
-    //    4) it is NOT possible to be in the loading partition with the same epoch
-    if (leavingPartitions.exists(_.txnPartitionId == partitionId))
-      return None
-
-    transactionMetadataCache.get(partitionId).flatMap { cacheEntry =>
-      cacheEntry.metadataPerTransactionalId.get(transactionalId) match {
-        case null => None
-        case txnMetadata => Some(CoordinatorEpochAndTxnMetadata(cacheEntry.coordinatorEpoch, txnMetadata))
-      }
->>>>>>> c64cfd2e
-    }
 
     transactionMetadataCache.get(partitionId) match {
       case Some(cacheEntry) =>
@@ -222,31 +196,6 @@
 
   def partitionFor(transactionalId: String): Int = Utils.abs(transactionalId.hashCode) % transactionTopicPartitionCount
 
-<<<<<<< HEAD
-=======
-  def isCoordinatorFor(txnTopicPartitionId: Int): Boolean = inLock(stateLock) {
-    transactionMetadataCache.contains(txnTopicPartitionId)
-  }
-
-  def isCoordinatorFor(transactionalId: String): Boolean = inLock(stateLock) {
-    val partitionId = partitionFor(transactionalId)
-    transactionMetadataCache.contains(partitionId)
-  }
-
-  def isCoordinatorLoadingInProgress(transactionalId: String): Boolean = inLock(stateLock) {
-    val partitionId = partitionFor(transactionalId)
-
-    // we only need to check loading partition set but not leaving partition set since there are three possible cases:
-    //    1) it is not in the leaving partitions set, hence safe to return true
-    //    2) it is in the leaving partitions with a smaller epoch than the latest loading epoch, hence safe to return NONE
-    //    3) it is in the leaving partition with a larger epoch, return true is also OK since the client will then retry
-    //       later be notified that this coordinator is no longer be the transaction coordinator for him
-    //
-    //    4) it is NOT possible to be in the leaving partition with the same epoch
-    loadingPartitions.exists(_.txnPartitionId == partitionId)
-  }
-
->>>>>>> c64cfd2e
   /**
    * Gets the partition count of the transaction log topic from ZooKeeper.
    * If the topic does not exist, the default partition count is returned.
@@ -274,11 +223,7 @@
         try {
           while (currOffset < logEndOffset
             && !shuttingDown.get()
-<<<<<<< HEAD
             && inReadLock(stateLock) {loadingPartitions.exists { idAndEpoch: TransactionPartitionAndLeaderEpoch =>
-=======
-            && inLock(stateLock) {loadingPartitions.exists { idAndEpoch: TransactionPartitionAndLeaderEpoch =>
->>>>>>> c64cfd2e
               idAndEpoch.txnPartitionId == topicPartition.partition && idAndEpoch.coordinatorEpoch == coordinatorEpoch}}) {
             val fetchDataInfo = log.read(currOffset, config.transactionLogLoadBufferSize, maxOffset = None,
               minOneMessage = true, isolationLevel = IsolationLevel.READ_UNCOMMITTED)
@@ -354,11 +299,7 @@
     val topicPartition = new TopicPartition(Topic.TRANSACTION_STATE_TOPIC_NAME, partitionId)
     val partitionAndLeaderEpoch = TransactionPartitionAndLeaderEpoch(partitionId, coordinatorEpoch)
 
-<<<<<<< HEAD
     inWriteLock(stateLock) {
-=======
-    inLock(stateLock) {
->>>>>>> c64cfd2e
       leavingPartitions.remove(partitionAndLeaderEpoch)
       loadingPartitions.add(partitionAndLeaderEpoch)
     }
@@ -367,11 +308,7 @@
       info(s"Loading transaction metadata from $topicPartition")
       val loadedTransactions = loadTransactionMetadata(topicPartition, coordinatorEpoch)
 
-<<<<<<< HEAD
       inWriteLock(stateLock) {
-=======
-      inLock(stateLock) {
->>>>>>> c64cfd2e
         if (loadingPartitions.contains(partitionAndLeaderEpoch)) {
           addLoadedTransactionsToCache(topicPartition.partition, coordinatorEpoch, loadedTransactions)
 
@@ -413,21 +350,13 @@
     val topicPartition = new TopicPartition(Topic.TRANSACTION_STATE_TOPIC_NAME, partitionId)
     val partitionAndLeaderEpoch = TransactionPartitionAndLeaderEpoch(partitionId, coordinatorEpoch)
 
-<<<<<<< HEAD
     inWriteLock(stateLock) {
-=======
-    inLock(stateLock) {
->>>>>>> c64cfd2e
       loadingPartitions.remove(partitionAndLeaderEpoch)
       leavingPartitions.add(partitionAndLeaderEpoch)
     }
 
     def removeTransactions() {
-<<<<<<< HEAD
       inWriteLock(stateLock) {
-=======
-      inLock(stateLock) {
->>>>>>> c64cfd2e
         if (leavingPartitions.contains(partitionAndLeaderEpoch)) {
           transactionMetadataCache.remove(partitionId) match {
             case Some(txnMetadataCacheEntry) =>
