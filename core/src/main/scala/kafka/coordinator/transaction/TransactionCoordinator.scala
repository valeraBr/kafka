--- conflicted
+++ resolved
@@ -109,7 +109,8 @@
     } else {
       val producerId = producerIdManager.generateProducerId()
       val now = time.milliseconds()
-      val createdMetadata = new TransactionMetadata(producerId = producerId,
+      val createdMetadata = new TransactionMetadata(transactionalId = transactionalId,
+        producerId = producerId,
         producerEpoch = 0,
         txnTimeoutMs = transactionTimeoutMs,
         state = Empty,
@@ -117,32 +118,13 @@
         txnLastUpdateTimestamp = now)
 
       // only try to get a new producerId and update the cache if the transactional id is unknown
-<<<<<<< HEAD
-      val result: Either[InitProducerIdResult, (Int, TransactionMetadataTransition)] = txnManager.getAndMaybeAddTransactionState(transactionalId, Some(createdMetadata)) match {
+      val result: Either[InitProducerIdResult, (Int, TxnTransitMetadata)] = txnManager.getAndMaybeAddTransactionState(transactionalId, Some(createdMetadata)) match {
         case Left(err) =>
           Left(initTransactionError(err))
 
         case Right(Some(existingEpochAndMetadata)) =>
           val coordinatorEpoch = existingEpochAndMetadata.coordinatorEpoch
           val txnMetadata = existingEpochAndMetadata.transactionMetadata
-=======
-      val result: Either[InitProducerIdResult, (Int, TxnTransitMetadata)] = txnManager.getTransactionState(transactionalId) match {
-        case None =>
-          val producerId = producerIdManager.generateProducerId()
-          val now = time.milliseconds()
-          val createdMetadata = new TransactionMetadata(
-            transactionalId = transactionalId,
-            producerId = producerId,
-            producerEpoch = 0,
-            txnTimeoutMs = transactionTimeoutMs,
-            state = Empty,
-            topicPartitions = collection.mutable.Set.empty[TopicPartition],
-            txnLastUpdateTimestamp = now)
-
-          val epochAndMetadata = txnManager.addTransaction(createdMetadata)
-          val coordinatorEpoch = epochAndMetadata.coordinatorEpoch
-          val txnMetadata = epochAndMetadata.transactionMetadata
->>>>>>> 70ec4b1d
 
           // there might be a concurrent thread that has just updated the mapping
           // with the transactional id at the same time (hence reference equality will fail);
@@ -228,16 +210,11 @@
     } else {
       // try to update the transaction metadata and append the updated metadata to txn log;
       // if there is no such metadata treat it as invalid producerId mapping error.
-<<<<<<< HEAD
-      val result: Either[Errors, (Int, TransactionMetadataTransition)] = txnManager.getAndMaybeAddTransactionState(transactionalId) match {
+      val result: Either[Errors, (Int, TxnTransitMetadata)] = txnManager.getAndMaybeAddTransactionState(transactionalId) match {
         case Left(err) =>
           Left(err)
 
         case Right(None) =>
-=======
-      val result: Either[Errors, (Int, TxnTransitMetadata)] = txnManager.getTransactionState(transactionalId) match {
-        case None =>
->>>>>>> 70ec4b1d
           Left(Errors.INVALID_PRODUCER_ID_MAPPING)
 
         case Right(Some(epochAndMetadata)) =>
@@ -300,16 +277,11 @@
     if (transactionalId == null || transactionalId.isEmpty)
       responseCallback(Errors.INVALID_REQUEST)
     else {
-<<<<<<< HEAD
-      val preAppendResult: Either[Errors, (Int, TransactionMetadataTransition)] = txnManager.getAndMaybeAddTransactionState(transactionalId) match {
+      val preAppendResult: Either[Errors, (Int, TxnTransitMetadata)] = txnManager.getAndMaybeAddTransactionState(transactionalId) match {
         case Left(err) =>
           Left(err)
 
         case Right(None) =>
-=======
-      val preAppendResult: Either[Errors, (Int, TxnTransitMetadata)] = txnManager.getTransactionState(transactionalId) match {
-        case None =>
->>>>>>> 70ec4b1d
           Left(Errors.INVALID_PRODUCER_ID_MAPPING)
 
         case Right(Some(epochAndTxnMetadata)) =>
@@ -367,15 +339,9 @@
         case Right((coordinatorEpoch, newMetadata)) =>
           def sendTxnMarkersCallback(error: Errors): Unit = {
             if (error == Errors.NONE) {
-<<<<<<< HEAD
-              val preSendResult: Either[Errors, (TransactionMetadata, TransactionMetadataTransition)] = txnManager.getAndMaybeAddTransactionState(transactionalId) match {
+              val preSendResult: Either[Errors, (TransactionMetadata, TxnTransitMetadata)] = txnManager.getAndMaybeAddTransactionState(transactionalId) match {
                 case Left(err) =>
                   Left(err)
-=======
-              val preSendResult: Either[Errors, (TransactionMetadata, TxnTransitMetadata)] = txnManager.getTransactionState(transactionalId) match {
-                case Some(epochAndMetadata) =>
-                  if (epochAndMetadata.coordinatorEpoch == coordinatorEpoch) {
->>>>>>> 70ec4b1d
 
                 case Right(Some(epochAndMetadata)) =>
                   if (epochAndMetadata.coordinatorEpoch == coordinatorEpoch) {
