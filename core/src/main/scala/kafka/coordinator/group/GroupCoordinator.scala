/**
 * Licensed to the Apache Software Foundation (ASF) under one or more
 * contributor license agreements.  See the NOTICE file distributed with
 * this work for additional information regarding copyright ownership.
 * The ASF licenses this file to You under the Apache License, Version 2.0
 * (the "License"); you may not use this file except in compliance with
 * the License.  You may obtain a copy of the License at
 *
 *    http://www.apache.org/licenses/LICENSE-2.0
 *
 * Unless required by applicable law or agreed to in writing, software
 * distributed under the License is distributed on an "AS IS" BASIS,
 * WITHOUT WARRANTIES OR CONDITIONS OF ANY KIND, either express or implied.
 * See the License for the specific language governing permissions and
 * limitations under the License.
 */
package kafka.coordinator.group

import java.util.Properties
import java.util.concurrent.atomic.AtomicBoolean

import kafka.common.OffsetAndMetadata
import kafka.log.LogConfig
import kafka.message.ProducerCompressionCodec
import kafka.server._
import kafka.utils.Logging
import kafka.zk.KafkaZkClient
import org.apache.kafka.common.TopicPartition
import org.apache.kafka.common.internals.Topic
import org.apache.kafka.common.protocol.{ApiKeys, Errors}
import org.apache.kafka.common.record.RecordBatch.{NO_PRODUCER_EPOCH, NO_PRODUCER_ID}
import org.apache.kafka.common.requests._
import org.apache.kafka.common.utils.Time

import scala.collection.{Map, Seq, immutable}
import scala.math.max

/**
 * GroupCoordinator handles general group membership and offset management.
 *
 * Each Kafka server instantiates a coordinator which is responsible for a set of
 * groups. Groups are assigned to coordinators based on their group names.
 * <p>
 * <b>Delayed operation locking notes:</b>
 * Delayed operations in GroupCoordinator use `group` as the delayed operation
 * lock. ReplicaManager.appendRecords may be invoked while holding the group lock
 * used by its callback.  The delayed callback may acquire the group lock
 * since the delayed operation is completed only if the group lock can be acquired.
 */
class GroupCoordinator(val brokerId: Int,
                       val groupConfig: GroupConfig,
                       val offsetConfig: OffsetConfig,
                       val groupManager: GroupMetadataManager,
                       val heartbeatPurgatory: DelayedOperationPurgatory[DelayedHeartbeat],
                       val joinPurgatory: DelayedOperationPurgatory[DelayedJoin],
                       time: Time) extends Logging {
  import GroupCoordinator._

  type JoinCallback = JoinGroupResult => Unit
  type SyncCallback = (Array[Byte], Errors) => Unit

  this.logIdent = "[GroupCoordinator " + brokerId + "]: "

  private val isActive = new AtomicBoolean(false)

  def offsetsTopicConfigs: Properties = {
    val props = new Properties
    props.put(LogConfig.CleanupPolicyProp, LogConfig.Compact)
    props.put(LogConfig.SegmentBytesProp, offsetConfig.offsetsTopicSegmentBytes.toString)
    props.put(LogConfig.CompressionTypeProp, ProducerCompressionCodec.name)
    props
  }

  /**
   * NOTE: If a group lock and metadataLock are simultaneously needed,
   * be sure to acquire the group lock before metadataLock to prevent deadlock
   */

  /**
   * Startup logic executed at the same time when the server starts up.
   */
  def startup(enableMetadataExpiration: Boolean = true) {
    info("Starting up.")
    groupManager.startup(enableMetadataExpiration)
    isActive.set(true)
    info("Startup complete.")
  }

  /**
   * Shutdown logic executed at the same time when server shuts down.
   * Ordering of actions should be reversed from the startup process.
   */
  def shutdown() {
    info("Shutting down.")
    isActive.set(false)
    groupManager.shutdown()
    heartbeatPurgatory.shutdown()
    joinPurgatory.shutdown()
    info("Shutdown complete.")
  }

  def handleJoinGroup(groupId: String,
                      memberId: String,
                      clientId: String,
                      clientHost: String,
                      rebalanceTimeoutMs: Int,
                      sessionTimeoutMs: Int,
                      protocolType: String,
                      protocols: List[(String, Array[Byte])],
                      responseCallback: JoinCallback): Unit = {
    validateGroupStatus(groupId, ApiKeys.JOIN_GROUP).foreach { error =>
      responseCallback(joinError(memberId, error))
      return
    }

    if (sessionTimeoutMs < groupConfig.groupMinSessionTimeoutMs ||
      sessionTimeoutMs > groupConfig.groupMaxSessionTimeoutMs) {
      responseCallback(joinError(memberId, Errors.INVALID_SESSION_TIMEOUT))
    } else {
      // only try to create the group if the group is not unknown AND
      // the member id is UNKNOWN, if member is specified but group does not
      // exist we should reject the request
      groupManager.getGroup(groupId) match {
        case None =>
          if (memberId != JoinGroupRequest.UNKNOWN_MEMBER_ID) {
            responseCallback(joinError(memberId, Errors.UNKNOWN_MEMBER_ID))
          } else {
            val group = groupManager.addGroup(new GroupMetadata(groupId, Empty, time))
            doJoinGroup(group, memberId, clientId, clientHost, rebalanceTimeoutMs, sessionTimeoutMs, protocolType, protocols, responseCallback)
          }

        case Some(group) =>
          doJoinGroup(group, memberId, clientId, clientHost, rebalanceTimeoutMs, sessionTimeoutMs, protocolType, protocols, responseCallback)
      }
    }
  }

  private def doJoinGroup(group: GroupMetadata,
                          memberId: String,
                          clientId: String,
                          clientHost: String,
                          rebalanceTimeoutMs: Int,
                          sessionTimeoutMs: Int,
                          protocolType: String,
                          protocols: List[(String, Array[Byte])],
                          responseCallback: JoinCallback) {
    group.inLock {
      if (!group.is(Empty) && (!group.protocolType.contains(protocolType) || !group.supportsProtocols(protocols.map(_._1).toSet))) {
        // if the new member does not support the group protocol, reject it
        responseCallback(joinError(memberId, Errors.INCONSISTENT_GROUP_PROTOCOL))
      } else if (group.is(Empty) && (protocols.isEmpty || protocolType.isEmpty)) {
        //reject if first member with empty group protocol or protocolType is empty
        responseCallback(joinError(memberId, Errors.INCONSISTENT_GROUP_PROTOCOL))
      } else if (memberId != JoinGroupRequest.UNKNOWN_MEMBER_ID && !group.has(memberId)) {
        // if the member trying to register with a un-recognized id, send the response to let
        // it reset its member id and retry
        responseCallback(joinError(memberId, Errors.UNKNOWN_MEMBER_ID))
      } else {
        group.currentState match {
          case Dead =>
            // if the group is marked as dead, it means some other thread has just removed the group
            // from the coordinator metadata; this is likely that the group has migrated to some other
            // coordinator OR the group is in a transient unstable phase. Let the member retry
            // joining without the specified member id,
            responseCallback(joinError(memberId, Errors.UNKNOWN_MEMBER_ID))
          case PreparingRebalance =>
            if (memberId == JoinGroupRequest.UNKNOWN_MEMBER_ID) {
              addMemberAndRebalance(rebalanceTimeoutMs, sessionTimeoutMs, clientId, clientHost, protocolType,
                protocols, group, responseCallback)
            } else {
              val member = group.get(memberId)
              updateMemberAndRebalance(group, member, protocols, responseCallback)
            }

          case CompletingRebalance =>
            if (memberId == JoinGroupRequest.UNKNOWN_MEMBER_ID) {
              addMemberAndRebalance(rebalanceTimeoutMs, sessionTimeoutMs, clientId, clientHost, protocolType,
                protocols, group, responseCallback)
            } else {
              val member = group.get(memberId)
              if (member.matches(protocols)) {
                // member is joining with the same metadata (which could be because it failed to
                // receive the initial JoinGroup response), so just return current group information
                // for the current generation.
                responseCallback(JoinGroupResult(
                  members = if (group.isLeader(memberId)) {
                    group.currentMemberMetadata
                  } else {
                    Map.empty
                  },
                  memberId = memberId,
                  generationId = group.generationId,
                  subProtocol = group.protocolOrNull,
                  leaderId = group.leaderOrNull,
                  error = Errors.NONE))
              } else {
                // member has changed metadata, so force a rebalance
                updateMemberAndRebalance(group, member, protocols, responseCallback)
              }
            }

          case Empty | Stable =>
            if (memberId == JoinGroupRequest.UNKNOWN_MEMBER_ID) {
              // if the member id is unknown, register the member to the group
              addMemberAndRebalance(rebalanceTimeoutMs, sessionTimeoutMs, clientId, clientHost, protocolType,
                protocols, group, responseCallback)
            } else {
              val member = group.get(memberId)
              if (group.isLeader(memberId) || !member.matches(protocols)) {
                // force a rebalance if a member has changed metadata or if the leader sends JoinGroup.
                // The latter allows the leader to trigger rebalances for changes affecting assignment
                // which do not affect the member metadata (such as topic metadata changes for the consumer)
                updateMemberAndRebalance(group, member, protocols, responseCallback)
              } else {
                // for followers with no actual change to their metadata, just return group information
                // for the current generation which will allow them to issue SyncGroup
                responseCallback(JoinGroupResult(
                  members = Map.empty,
                  memberId = memberId,
                  generationId = group.generationId,
                  subProtocol = group.protocolOrNull,
                  leaderId = group.leaderOrNull,
                  error = Errors.NONE))
              }
            }
        }

        if (group.is(PreparingRebalance))
          joinPurgatory.checkAndComplete(GroupKey(group.groupId))
      }
    }
  }

  def handleSyncGroup(groupId: String,
                      generation: Int,
                      memberId: String,
                      groupAssignment: Map[String, Array[Byte]],
                      responseCallback: SyncCallback): Unit = {
    validateGroupStatus(groupId, ApiKeys.SYNC_GROUP) match {
      case Some(error) if error == Errors.COORDINATOR_LOAD_IN_PROGRESS =>
        // The coordinator is loading, which means we've lost the state of the active rebalance and the
        // group will need to start over at JoinGroup. By returning rebalance in progress, the consumer
        // will attempt to rejoin without needing to rediscover the coordinator. Note that we cannot
        // return COORDINATOR_LOAD_IN_PROGRESS since older clients do not expect the error.
        responseCallback(Array.empty, Errors.REBALANCE_IN_PROGRESS)

      case Some(error) => responseCallback(Array.empty, error)

      case None =>
        groupManager.getGroup(groupId) match {
          case None => responseCallback(Array.empty, Errors.UNKNOWN_MEMBER_ID)
          case Some(group) => doSyncGroup(group, generation, memberId, groupAssignment, responseCallback)
        }
    }
  }

  private def doSyncGroup(group: GroupMetadata,
                          generationId: Int,
                          memberId: String,
                          groupAssignment: Map[String, Array[Byte]],
                          responseCallback: SyncCallback) {
    group.inLock {
      if (!group.has(memberId)) {
        responseCallback(Array.empty, Errors.UNKNOWN_MEMBER_ID)
      } else if (generationId != group.generationId) {
        responseCallback(Array.empty, Errors.ILLEGAL_GENERATION)
      } else {
        group.currentState match {
          case Empty | Dead =>
            responseCallback(Array.empty, Errors.UNKNOWN_MEMBER_ID)

          case PreparingRebalance =>
            responseCallback(Array.empty, Errors.REBALANCE_IN_PROGRESS)

          case CompletingRebalance =>
            group.get(memberId).awaitingSyncCallback = responseCallback

            // if this is the leader, then we can attempt to persist state and transition to stable
            if (group.isLeader(memberId)) {
              info(s"Assignment received from leader for group ${group.groupId} for generation ${group.generationId}")

              // fill any missing members with an empty assignment
              val missing = group.allMembers -- groupAssignment.keySet
              val assignment = groupAssignment ++ missing.map(_ -> Array.empty[Byte]).toMap

              groupManager.storeGroup(group, assignment, (error: Errors) => {
                group.inLock {
                  // another member may have joined the group while we were awaiting this callback,
                  // so we must ensure we are still in the CompletingRebalance state and the same generation
                  // when it gets invoked. if we have transitioned to another state, then do nothing
                  if (group.is(CompletingRebalance) && generationId == group.generationId) {
                    if (error != Errors.NONE) {
                      resetAndPropagateAssignmentError(group, error)
                      maybePrepareRebalance(group, s"error when storing group assignment during SyncGroup (member: $memberId)")
                    } else {
                      setAndPropagateAssignment(group, assignment)
                      group.transitionTo(Stable)
                    }
                  }
                }
              })
            }

          case Stable =>
            // if the group is stable, we just return the current assignment
            val memberMetadata = group.get(memberId)
            responseCallback(memberMetadata.assignment, Errors.NONE)
            completeAndScheduleNextHeartbeatExpiration(group, group.get(memberId))
        }
      }
    }
  }

  def handleLeaveGroup(groupId: String, memberId: String, responseCallback: Errors => Unit): Unit = {
    validateGroupStatus(groupId, ApiKeys.LEAVE_GROUP).foreach { error =>
      responseCallback(error)
      return
    }

    groupManager.getGroup(groupId) match {
      case None =>
        // if the group is marked as dead, it means some other thread has just removed the group
        // from the coordinator metadata; this is likely that the group has migrated to some other
        // coordinator OR the group is in a transient unstable phase. Let the consumer to retry
        // joining without specified consumer id,
        responseCallback(Errors.UNKNOWN_MEMBER_ID)

      case Some(group) =>
        group.inLock {
          if (group.is(Dead) || !group.has(memberId)) {
            responseCallback(Errors.UNKNOWN_MEMBER_ID)
          } else {
            val member = group.get(memberId)
            removeHeartbeatForLeavingMember(group, member)
            debug(s"Member ${member.memberId} in group ${group.groupId} has left, removing it from the group")
            removeMemberAndUpdateGroup(group, member, s"removing member $memberId on LeaveGroup")
            responseCallback(Errors.NONE)
          }
        }
    }
  }

  def handleDeleteGroups(groupIds: Set[String]): Map[String, Errors] = {
    var groupErrors: Map[String, Errors] = Map()
    var groupsEligibleForDeletion: Seq[GroupMetadata] = Seq()

    groupIds.foreach { groupId =>
      validateGroupStatus(groupId, ApiKeys.DELETE_GROUPS) match {
        case Some(error) =>
          groupErrors += groupId -> error

        case None =>
          groupManager.getGroup(groupId) match {
            case None =>
              groupErrors += groupId ->
                (if (groupManager.groupNotExists(groupId)) Errors.GROUP_ID_NOT_FOUND else Errors.NOT_COORDINATOR)
            case Some(group) =>
              group.inLock {
                group.currentState match {
                  case Dead =>
                    groupErrors += groupId ->
                      (if (groupManager.groupNotExists(groupId)) Errors.GROUP_ID_NOT_FOUND else Errors.NOT_COORDINATOR)
                  case Empty =>
                    group.transitionTo(Dead)
                    groupsEligibleForDeletion :+= group
                  case _ =>
                    groupErrors += groupId -> Errors.NON_EMPTY_GROUP
                }
              }
          }
      }
    }

    if (groupsEligibleForDeletion.nonEmpty) {
      val offsetsRemoved = groupManager.cleanupGroupMetadata(groupsEligibleForDeletion, _.removeAllOffsets())
      groupErrors ++= groupsEligibleForDeletion.map(_.groupId -> Errors.NONE).toMap
      info(s"The following groups were deleted: ${groupsEligibleForDeletion.map(_.groupId).mkString(", ")}. " +
        s"A total of $offsetsRemoved offsets were removed.")
    }

    groupErrors
  }

  def handleHeartbeat(groupId: String,
                      memberId: String,
                      generationId: Int,
                      responseCallback: Errors => Unit) {
    validateGroupStatus(groupId, ApiKeys.HEARTBEAT).foreach { error =>
      if (error == Errors.COORDINATOR_LOAD_IN_PROGRESS)
        // the group is still loading, so respond just blindly
        responseCallback(Errors.NONE)
      else
        responseCallback(error)
      return
    }

    groupManager.getGroup(groupId) match {
      case None =>
        responseCallback(Errors.UNKNOWN_MEMBER_ID)

      case Some(group) => group.inLock {
        group.currentState match {
          case Dead =>
            // if the group is marked as dead, it means some other thread has just removed the group
            // from the coordinator metadata; this is likely that the group has migrated to some other
            // coordinator OR the group is in a transient unstable phase. Let the member retry
            // joining without the specified member id,
            responseCallback(Errors.UNKNOWN_MEMBER_ID)

          case Empty =>
            responseCallback(Errors.UNKNOWN_MEMBER_ID)

          case CompletingRebalance =>
            if (!group.has(memberId))
              responseCallback(Errors.UNKNOWN_MEMBER_ID)
            else
              responseCallback(Errors.REBALANCE_IN_PROGRESS)

          case PreparingRebalance =>
            if (!group.has(memberId)) {
              responseCallback(Errors.UNKNOWN_MEMBER_ID)
            } else if (generationId != group.generationId) {
              responseCallback(Errors.ILLEGAL_GENERATION)
            } else {
              val member = group.get(memberId)
              completeAndScheduleNextHeartbeatExpiration(group, member)
              responseCallback(Errors.REBALANCE_IN_PROGRESS)
            }

          case Stable =>
            if (!group.has(memberId)) {
              responseCallback(Errors.UNKNOWN_MEMBER_ID)
            } else if (generationId != group.generationId) {
              responseCallback(Errors.ILLEGAL_GENERATION)
            } else {
              val member = group.get(memberId)
              completeAndScheduleNextHeartbeatExpiration(group, member)
              responseCallback(Errors.NONE)
            }
        }
      }
    }
  }

  def handleTxnCommitOffsets(groupId: String,
                             producerId: Long,
                             producerEpoch: Short,
                             offsetMetadata: immutable.Map[TopicPartition, OffsetAndMetadata],
                             responseCallback: immutable.Map[TopicPartition, Errors] => Unit): Unit = {
    validateGroupStatus(groupId, ApiKeys.TXN_OFFSET_COMMIT) match {
      case Some(error) => responseCallback(offsetMetadata.mapValues(_ => error))
      case None =>
        val group = groupManager.getGroup(groupId).getOrElse {
          groupManager.addGroup(new GroupMetadata(groupId, Empty, time))
        }
        doCommitOffsets(group, NoMemberId, NoGeneration, producerId, producerEpoch, offsetMetadata, responseCallback)
    }
  }

  def handleCommitOffsets(groupId: String,
                          memberId: String,
                          generationId: Int,
                          offsetMetadata: immutable.Map[TopicPartition, OffsetAndMetadata],
                          responseCallback: immutable.Map[TopicPartition, Errors] => Unit) {
    validateGroupStatus(groupId, ApiKeys.OFFSET_COMMIT) match {
      case Some(error) => responseCallback(offsetMetadata.mapValues(_ => error))
      case None =>
        groupManager.getGroup(groupId) match {
          case None =>
            if (generationId < 0) {
              // the group is not relying on Kafka for group management, so allow the commit
              val group = groupManager.addGroup(new GroupMetadata(groupId, Empty, time))
              doCommitOffsets(group, memberId, generationId, NO_PRODUCER_ID, NO_PRODUCER_EPOCH,
                offsetMetadata, responseCallback)
            } else {
              // or this is a request coming from an older generation. either way, reject the commit
              responseCallback(offsetMetadata.mapValues(_ => Errors.ILLEGAL_GENERATION))
            }

          case Some(group) =>
            doCommitOffsets(group, memberId, generationId, NO_PRODUCER_ID, NO_PRODUCER_EPOCH,
              offsetMetadata, responseCallback)
        }
    }
  }

  def scheduleHandleTxnCompletion(producerId: Long,
                                  offsetsPartitions: Iterable[TopicPartition],
                                  transactionResult: TransactionResult) {
    require(offsetsPartitions.forall(_.topic == Topic.GROUP_METADATA_TOPIC_NAME))
    val isCommit = transactionResult == TransactionResult.COMMIT
    groupManager.scheduleHandleTxnCompletion(producerId, offsetsPartitions.map(_.partition).toSet, isCommit)
  }

  private def doCommitOffsets(group: GroupMetadata,
                              memberId: String,
                              generationId: Int,
                              producerId: Long,
                              producerEpoch: Short,
                              offsetMetadata: immutable.Map[TopicPartition, OffsetAndMetadata],
                              responseCallback: immutable.Map[TopicPartition, Errors] => Unit) {
    group.inLock {
      if (group.is(Dead)) {
        responseCallback(offsetMetadata.mapValues(_ => Errors.UNKNOWN_MEMBER_ID))
      } else if ((generationId < 0 && group.is(Empty)) || (producerId != NO_PRODUCER_ID)) {
        // The group is only using Kafka to store offsets.
        // Also, for transactional offset commits we don't need to validate group membership and the generation.
        groupManager.storeOffsets(group, memberId, offsetMetadata, responseCallback, producerId, producerEpoch)
      } else if (group.is(CompletingRebalance)) {
        responseCallback(offsetMetadata.mapValues(_ => Errors.REBALANCE_IN_PROGRESS))
      } else if (!group.has(memberId)) {
        responseCallback(offsetMetadata.mapValues(_ => Errors.UNKNOWN_MEMBER_ID))
      } else if (generationId != group.generationId) {
        responseCallback(offsetMetadata.mapValues(_ => Errors.ILLEGAL_GENERATION))
      } else {
        val member = group.get(memberId)
        completeAndScheduleNextHeartbeatExpiration(group, member)
        groupManager.storeOffsets(group, memberId, offsetMetadata, responseCallback)
      }
    }
  }

  def handleFetchOffsets(groupId: String, partitions: Option[Seq[TopicPartition]] = None):
  (Errors, Map[TopicPartition, OffsetFetchResponse.PartitionData]) = {

    validateGroupStatus(groupId, ApiKeys.OFFSET_FETCH) match {
      case Some(error) => error -> Map.empty
      case None =>
        // return offsets blindly regardless the current group state since the group may be using
        // Kafka commit storage without automatic group management
        (Errors.NONE, groupManager.getOffsets(groupId, partitions))
    }
  }

  def handleListGroups(): (Errors, List[GroupOverview]) = {
    if (!isActive.get) {
      (Errors.COORDINATOR_NOT_AVAILABLE, List[GroupOverview]())
    } else {
      val errorCode = if (groupManager.isLoading) Errors.COORDINATOR_LOAD_IN_PROGRESS else Errors.NONE
      (errorCode, groupManager.currentGroups.map(_.overview).toList)
    }
  }

  def handleDescribeGroup(groupId: String): (Errors, GroupSummary) = {
    validateGroupStatus(groupId, ApiKeys.DESCRIBE_GROUPS) match {
      case Some(error) => (error, GroupCoordinator.EmptyGroup)
      case None =>
        groupManager.getGroup(groupId) match {
          case None => (Errors.NONE, GroupCoordinator.DeadGroup)
          case Some(group) =>
            group.inLock {
              (Errors.NONE, group.summary)
            }
        }
    }
  }

  def handleDeletedPartitions(topicPartitions: Seq[TopicPartition]) {
    val offsetsRemoved = groupManager.cleanupGroupMetadata(groupManager.currentGroups, group => {
      group.removeOffsets(topicPartitions)
    })
    info(s"Removed $offsetsRemoved offsets associated with deleted partitions: ${topicPartitions.mkString(", ")}.")
  }

  private def isValidGroupId(groupId: String, api: ApiKeys): Boolean = {
    api match {
      case ApiKeys.OFFSET_COMMIT | ApiKeys.OFFSET_FETCH | ApiKeys.DESCRIBE_GROUPS | ApiKeys.DELETE_GROUPS =>
        // For backwards compatibility, we support the offset commit APIs for the empty groupId, and also
        // in DescribeGroups and DeleteGroups so that users can view and delete state of all groups.
        groupId != null
      case _ =>
        // The remaining APIs are groups using Kafka for group coordination and must have a non-empty groupId
        groupId != null && !groupId.isEmpty
    }
  }

  /**
   * Check that the groupId is valid, assigned to this coordinator and that the group has been loaded.
   */
  private def validateGroupStatus(groupId: String, api: ApiKeys): Option[Errors] = {
    if (!isValidGroupId(groupId, api))
      Some(Errors.INVALID_GROUP_ID)
    else if (!isActive.get)
      Some(Errors.COORDINATOR_NOT_AVAILABLE)
    else if (isCoordinatorLoadInProgress(groupId))
      Some(Errors.COORDINATOR_LOAD_IN_PROGRESS)
    else if (!isCoordinatorForGroup(groupId))
      Some(Errors.NOT_COORDINATOR)
    else
      None
  }

  private def onGroupUnloaded(group: GroupMetadata) {
    group.inLock {
      info(s"Unloading group metadata for ${group.groupId} with generation ${group.generationId}")
      val previousState = group.currentState
      group.transitionTo(Dead)

      previousState match {
        case Empty | Dead =>
        case PreparingRebalance =>
          for (member <- group.allMemberMetadata) {
            group.awaitingJoinCallback(member, joinError(member.memberId, Errors.NOT_COORDINATOR))
          }

          joinPurgatory.checkAndComplete(GroupKey(group.groupId))

        case Stable | CompletingRebalance =>
          for (member <- group.allMemberMetadata) {
            if (member.awaitingSyncCallback != null) {
              member.awaitingSyncCallback(Array.empty[Byte], Errors.NOT_COORDINATOR)
              member.awaitingSyncCallback = null
            }
            heartbeatPurgatory.checkAndComplete(MemberKey(member.groupId, member.memberId))
          }
      }
    }
  }

  private def onGroupLoaded(group: GroupMetadata) {
    group.inLock {
      info(s"Loading group metadata for ${group.groupId} with generation ${group.generationId}")
      assert(group.is(Stable) || group.is(Empty))
      group.allMemberMetadata.foreach(completeAndScheduleNextHeartbeatExpiration(group, _))
    }
  }

  def handleGroupImmigration(offsetTopicPartitionId: Int) {
    groupManager.scheduleLoadGroupAndOffsets(offsetTopicPartitionId, onGroupLoaded)
  }

  def handleGroupEmigration(offsetTopicPartitionId: Int) {
    groupManager.removeGroupsForPartition(offsetTopicPartitionId, onGroupUnloaded)
  }

  private def setAndPropagateAssignment(group: GroupMetadata, assignment: Map[String, Array[Byte]]) {
    assert(group.is(CompletingRebalance))
    group.allMemberMetadata.foreach(member => member.assignment = assignment(member.memberId))
    propagateAssignment(group, Errors.NONE)
  }

  private def resetAndPropagateAssignmentError(group: GroupMetadata, error: Errors) {
    assert(group.is(CompletingRebalance))
    group.allMemberMetadata.foreach(_.assignment = Array.empty[Byte])
    propagateAssignment(group, error)
  }

  private def propagateAssignment(group: GroupMetadata, error: Errors) {
    for (member <- group.allMemberMetadata) {
      if (member.awaitingSyncCallback != null) {
        member.awaitingSyncCallback(member.assignment, error)
        member.awaitingSyncCallback = null

        // reset the session timeout for members after propagating the member's assignment.
        // This is because if any member's session expired while we were still awaiting either
        // the leader sync group or the storage callback, its expiration will be ignored and no
        // future heartbeat expectations will not be scheduled.
        completeAndScheduleNextHeartbeatExpiration(group, member)
      }
    }
  }

  private def joinError(memberId: String, error: Errors): JoinGroupResult = {
    JoinGroupResult(
      members = Map.empty,
      memberId = memberId,
      generationId = 0,
      subProtocol = GroupCoordinator.NoProtocol,
      leaderId = GroupCoordinator.NoLeader,
      error = error)
  }

  /**
   * Complete existing DelayedHeartbeats for the given member and schedule the next one
   */
  private def completeAndScheduleNextHeartbeatExpiration(group: GroupMetadata, member: MemberMetadata) {
    // complete current heartbeat expectation
    member.latestHeartbeat = time.milliseconds()
    val memberKey = MemberKey(member.groupId, member.memberId)
    heartbeatPurgatory.checkAndComplete(memberKey)

    // reschedule the next heartbeat expiration deadline
    val newHeartbeatDeadline = member.latestHeartbeat + member.sessionTimeoutMs
    val delayedHeartbeat = new DelayedHeartbeat(this, group, member, newHeartbeatDeadline, member.sessionTimeoutMs)
    heartbeatPurgatory.tryCompleteElseWatch(delayedHeartbeat, Seq(memberKey))
  }

  private def removeHeartbeatForLeavingMember(group: GroupMetadata, member: MemberMetadata) {
    member.isLeaving = true
    val memberKey = MemberKey(member.groupId, member.memberId)
    heartbeatPurgatory.checkAndComplete(memberKey)
  }

  private def addMemberAndRebalance(rebalanceTimeoutMs: Int,
                                    sessionTimeoutMs: Int,
                                    clientId: String,
                                    clientHost: String,
                                    protocolType: String,
                                    protocols: List[(String, Array[Byte])],
                                    group: GroupMetadata,
                                    callback: JoinCallback): MemberMetadata = {
    val memberId = clientId + "-" + group.generateMemberIdSuffix
    val member = new MemberMetadata(memberId, group.groupId, clientId, clientHost, rebalanceTimeoutMs,
      sessionTimeoutMs, protocolType, protocols)
    // update the newMemberAdded flag to indicate that the join group can be further delayed
    if (group.is(PreparingRebalance) && group.generationId == 0)
      group.newMemberAdded = true

<<<<<<< HEAD
    group.add(member, callback)
    maybePrepareRebalance(group)
=======
    group.add(member)
    maybePrepareRebalance(group, s"Adding new member $memberId")
>>>>>>> ac79d490
    member
  }

  private def updateMemberAndRebalance(group: GroupMetadata,
                                       member: MemberMetadata,
                                       protocols: List[(String, Array[Byte])],
                                       callback: JoinCallback) {
<<<<<<< HEAD
    group.updateMember(member, protocols, callback)
    maybePrepareRebalance(group)
=======
    member.supportedProtocols = protocols
    member.awaitingJoinCallback = callback
    maybePrepareRebalance(group, s"Updating metadata for member ${member.memberId}")
>>>>>>> ac79d490
  }

  private def maybePrepareRebalance(group: GroupMetadata, reason: String) {
    group.inLock {
      if (group.canRebalance)
        prepareRebalance(group, reason)
    }
  }

  private def prepareRebalance(group: GroupMetadata, reason: String) {
    // if any members are awaiting sync, cancel their request and have them rejoin
    if (group.is(CompletingRebalance))
      resetAndPropagateAssignmentError(group, Errors.REBALANCE_IN_PROGRESS)

    val delayedRebalance = if (group.is(Empty))
      new InitialDelayedJoin(this,
        joinPurgatory,
        group,
        groupConfig.groupInitialRebalanceDelayMs,
        groupConfig.groupInitialRebalanceDelayMs,
        max(group.rebalanceTimeoutMs - groupConfig.groupInitialRebalanceDelayMs, 0))
    else
      new DelayedJoin(this, group, group.rebalanceTimeoutMs)

    group.transitionTo(PreparingRebalance)

    info(s"Preparing to rebalance group ${group.groupId} in state ${group.currentState} with old generation " +
      s"${group.generationId} (${Topic.GROUP_METADATA_TOPIC_NAME}-${partitionFor(group.groupId)}) (reason: $reason)")

    val groupKey = GroupKey(group.groupId)
    joinPurgatory.tryCompleteElseWatch(delayedRebalance, Seq(groupKey))
  }

  private def removeMemberAndUpdateGroup(group: GroupMetadata, member: MemberMetadata, reason: String) {
    group.remove(member.memberId)
    group.currentState match {
      case Dead | Empty =>
      case Stable | CompletingRebalance => maybePrepareRebalance(group, reason)
      case PreparingRebalance => joinPurgatory.checkAndComplete(GroupKey(group.groupId))
    }
  }

  def tryCompleteJoin(group: GroupMetadata, forceComplete: () => Boolean) = {
    group.inLock {
      if (!group.hasNotYetRejoinedMembers)
        forceComplete()
      else false
    }
  }

  def onExpireJoin() {
    // TODO: add metrics for restabilize timeouts
  }

  def onCompleteJoin(group: GroupMetadata) {
    group.inLock {
      // remove any members who haven't joined the group yet
      group.notYetRejoinedMembers.foreach { failedMember =>
        group.remove(failedMember.memberId)
        // TODO: cut the socket connection to the client
      }

      if (!group.is(Dead)) {
        group.initNextGeneration()
        if (group.is(Empty)) {
          info(s"Group ${group.groupId} with generation ${group.generationId} is now empty " +
            s"(${Topic.GROUP_METADATA_TOPIC_NAME}-${partitionFor(group.groupId)})")

          groupManager.storeGroup(group, Map.empty, error => {
            if (error != Errors.NONE) {
              // we failed to write the empty group metadata. If the broker fails before another rebalance,
              // the previous generation written to the log will become active again (and most likely timeout).
              // This should be safe since there are no active members in an empty generation, so we just warn.
              warn(s"Failed to write empty metadata for group ${group.groupId}: ${error.message}")
            }
          })
        } else {
          info(s"Stabilized group ${group.groupId} generation ${group.generationId} " +
            s"(${Topic.GROUP_METADATA_TOPIC_NAME}-${partitionFor(group.groupId)})")

          // trigger the awaiting join group response callback for all the members after rebalancing
          for (member <- group.allMemberMetadata) {
            assert(member.awaitingJoinCallback != null)
            val joinResult = JoinGroupResult(
              members = if (group.isLeader(member.memberId)) {
                group.currentMemberMetadata
              } else {
                Map.empty
              },
              memberId = member.memberId,
              generationId = group.generationId,
              subProtocol = group.protocolOrNull,
              leaderId = group.leaderOrNull,
              error = Errors.NONE)

            group.awaitingJoinCallback(member, joinResult)
            completeAndScheduleNextHeartbeatExpiration(group, member)
          }
        }
      }
    }
  }

  def tryCompleteHeartbeat(group: GroupMetadata, member: MemberMetadata, heartbeatDeadline: Long, forceComplete: () => Boolean) = {
    group.inLock {
      if (shouldKeepMemberAlive(member, heartbeatDeadline) || member.isLeaving)
        forceComplete()
      else false
    }
  }

  def onExpireHeartbeat(group: GroupMetadata, member: MemberMetadata, heartbeatDeadline: Long) {
    group.inLock {
      if (!shouldKeepMemberAlive(member, heartbeatDeadline)) {
        info(s"Member ${member.memberId} in group ${group.groupId} has failed, removing it from the group")
        removeMemberAndUpdateGroup(group, member, s"removing member ${member.memberId} on heartbeat expiration")
      }
    }
  }

  def onCompleteHeartbeat() {
    // TODO: add metrics for complete heartbeats
  }

  def partitionFor(group: String): Int = groupManager.partitionFor(group)

  private def shouldKeepMemberAlive(member: MemberMetadata, heartbeatDeadline: Long) =
    member.awaitingJoinCallback != null ||
      member.awaitingSyncCallback != null ||
      member.latestHeartbeat + member.sessionTimeoutMs > heartbeatDeadline

  private def isCoordinatorForGroup(groupId: String) = groupManager.isGroupLocal(groupId)

  private def isCoordinatorLoadInProgress(groupId: String) = groupManager.isGroupLoading(groupId)
}

object GroupCoordinator {

  val NoState = ""
  val NoProtocolType = ""
  val NoProtocol = ""
  val NoLeader = ""
  val NoGeneration = -1
  val NoMemberId = ""
  val NoMembers = List[MemberSummary]()
  val EmptyGroup = GroupSummary(NoState, NoProtocolType, NoProtocol, NoMembers)
  val DeadGroup = GroupSummary(Dead.toString, NoProtocolType, NoProtocol, NoMembers)

  def apply(config: KafkaConfig,
            zkClient: KafkaZkClient,
            replicaManager: ReplicaManager,
            time: Time): GroupCoordinator = {
    val heartbeatPurgatory = DelayedOperationPurgatory[DelayedHeartbeat]("Heartbeat", config.brokerId)
    val joinPurgatory = DelayedOperationPurgatory[DelayedJoin]("Rebalance", config.brokerId)
    apply(config, zkClient, replicaManager, heartbeatPurgatory, joinPurgatory, time)
  }

  private[group] def offsetConfig(config: KafkaConfig) = OffsetConfig(
    maxMetadataSize = config.offsetMetadataMaxSize,
    loadBufferSize = config.offsetsLoadBufferSize,
    offsetsRetentionMs = config.offsetsRetentionMinutes * 60L * 1000L,
    offsetsRetentionCheckIntervalMs = config.offsetsRetentionCheckIntervalMs,
    offsetsTopicNumPartitions = config.offsetsTopicPartitions,
    offsetsTopicSegmentBytes = config.offsetsTopicSegmentBytes,
    offsetsTopicReplicationFactor = config.offsetsTopicReplicationFactor,
    offsetsTopicCompressionCodec = config.offsetsTopicCompressionCodec,
    offsetCommitTimeoutMs = config.offsetCommitTimeoutMs,
    offsetCommitRequiredAcks = config.offsetCommitRequiredAcks
  )

  def apply(config: KafkaConfig,
            zkClient: KafkaZkClient,
            replicaManager: ReplicaManager,
            heartbeatPurgatory: DelayedOperationPurgatory[DelayedHeartbeat],
            joinPurgatory: DelayedOperationPurgatory[DelayedJoin],
            time: Time): GroupCoordinator = {
    val offsetConfig = this.offsetConfig(config)
    val groupConfig = GroupConfig(groupMinSessionTimeoutMs = config.groupMinSessionTimeoutMs,
      groupMaxSessionTimeoutMs = config.groupMaxSessionTimeoutMs,
      groupInitialRebalanceDelayMs = config.groupInitialRebalanceDelay)

    val groupMetadataManager = new GroupMetadataManager(config.brokerId, config.interBrokerProtocolVersion,
      offsetConfig, replicaManager, zkClient, time)
    new GroupCoordinator(config.brokerId, groupConfig, offsetConfig, groupMetadataManager, heartbeatPurgatory, joinPurgatory, time)
  }

}

case class GroupConfig(groupMinSessionTimeoutMs: Int,
                       groupMaxSessionTimeoutMs: Int,
                       groupInitialRebalanceDelayMs: Int)

case class JoinGroupResult(members: Map[String, Array[Byte]],
                           memberId: String,
                           generationId: Int,
                           subProtocol: String,
                           leaderId: String,
                           error: Errors)<|MERGE_RESOLUTION|>--- conflicted
+++ resolved
@@ -706,13 +706,8 @@
     if (group.is(PreparingRebalance) && group.generationId == 0)
       group.newMemberAdded = true
 
-<<<<<<< HEAD
     group.add(member, callback)
-    maybePrepareRebalance(group)
-=======
-    group.add(member)
     maybePrepareRebalance(group, s"Adding new member $memberId")
->>>>>>> ac79d490
     member
   }
 
@@ -720,14 +715,8 @@
                                        member: MemberMetadata,
                                        protocols: List[(String, Array[Byte])],
                                        callback: JoinCallback) {
-<<<<<<< HEAD
     group.updateMember(member, protocols, callback)
-    maybePrepareRebalance(group)
-=======
-    member.supportedProtocols = protocols
-    member.awaitingJoinCallback = callback
     maybePrepareRebalance(group, s"Updating metadata for member ${member.memberId}")
->>>>>>> ac79d490
   }
 
   private def maybePrepareRebalance(group: GroupMetadata, reason: String) {
