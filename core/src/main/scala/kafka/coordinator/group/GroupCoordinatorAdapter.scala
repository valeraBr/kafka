--- conflicted
+++ resolved
@@ -17,11 +17,7 @@
 package kafka.coordinator.group
 
 import kafka.server.RequestLocal
-<<<<<<< HEAD
-import org.apache.kafka.common.message.{JoinGroupRequestData, JoinGroupResponseData, LeaveGroupRequestData, LeaveGroupResponseData}
-=======
-import org.apache.kafka.common.message.{HeartbeatRequestData, HeartbeatResponseData, JoinGroupRequestData, JoinGroupResponseData}
->>>>>>> f5305fb3
+import org.apache.kafka.common.message.{HeartbeatRequestData, HeartbeatResponseData, JoinGroupRequestData, JoinGroupResponseData, LeaveGroupRequestData, LeaveGroupResponseData}
 import org.apache.kafka.common.requests.RequestContext
 import org.apache.kafka.common.utils.BufferSupplier
 
@@ -88,7 +84,24 @@
     future
   }
 
-<<<<<<< HEAD
+  override def heartbeat(
+    context: RequestContext,
+    request: HeartbeatRequestData
+  ): CompletableFuture[HeartbeatResponseData] = {
+    val future = new CompletableFuture[HeartbeatResponseData]()
+
+    coordinator.handleHeartbeat(
+      request.groupId,
+      request.memberId,
+      Option(request.groupInstanceId),
+      request.generationId,
+      error => future.complete(new HeartbeatResponseData()
+        .setErrorCode(error.code))
+    )
+
+    future
+  }
+
   override def leaveGroup(
     context: RequestContext,
     request: LeaveGroupRequestData
@@ -111,21 +124,6 @@
       request.groupId,
       request.members.asScala.toList,
       callback
-=======
-  override def heartbeat(
-    context: RequestContext,
-    request: HeartbeatRequestData
-  ): CompletableFuture[HeartbeatResponseData] = {
-    val future = new CompletableFuture[HeartbeatResponseData]()
-
-    coordinator.handleHeartbeat(
-      request.groupId,
-      request.memberId,
-      Option(request.groupInstanceId),
-      request.generationId,
-      error => future.complete(new HeartbeatResponseData()
-        .setErrorCode(error.code))
->>>>>>> f5305fb3
     )
 
     future
