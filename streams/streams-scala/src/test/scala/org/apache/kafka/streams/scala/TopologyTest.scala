--- conflicted
+++ resolved
@@ -31,16 +31,6 @@
   Initializer,
   JoinWindows,
   KeyValueMapper,
-<<<<<<< HEAD
-  Predicate,
-  Reducer,
-  Transformer,
-  TransformerSupplier,
-  ValueJoiner,
-  ValueMapper,
-  StreamJoined => StreamJoinedJ,
-=======
->>>>>>> 3953204d
   KGroupedStream => KGroupedStreamJ,
   KStream => KStreamJ,
   KTable => KTableJ,
@@ -151,8 +141,6 @@
     assertEquals(getTopologyScala, getTopologyJava)
   }
 
-<<<<<<< HEAD
-=======
   @Test def shouldBuildIdenticalTopologyInJavaNScalaCogroupSimple(): Unit = {
 
     // build the Scala topology
@@ -240,7 +228,6 @@
     assertEquals(getTopologyScala, getTopologyJava)
   }
 
->>>>>>> 3953204d
   @Test def shouldBuildIdenticalTopologyInJavaNScalaJoin(): Unit = {
 
     // build the Scala topology
