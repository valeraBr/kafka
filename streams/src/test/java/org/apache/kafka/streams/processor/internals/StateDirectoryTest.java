--- conflicted
+++ resolved
@@ -653,69 +653,8 @@
         }
     }
 
-    @Test
-<<<<<<< HEAD
-    public void shouldPersistProcessIdAcrossRestart() {
-        final UUID processId = directory.initializeProcessId();
-        directory.close();
-        assertThat(directory.initializeProcessId(), equalTo(processId));
-    }
-
-    @Test
-    public void shouldGetFreshProcessIdIfProcessFileDeleted() {
-        final UUID processId = directory.initializeProcessId();
-        directory.close();
-
-        final File processFile = new File(appDir, PROCESS_FILE_NAME);
-        assertThat(processFile.exists(), is(true));
-        assertThat(processFile.delete(), is(true));
-
-        assertThat(directory.initializeProcessId(), not(processId));
-    }
-
-    @Test
-    public void shouldGetFreshProcessIdIfJsonUnreadable() throws Exception {
-        final File processFile = new File(appDir, PROCESS_FILE_NAME);
-        assertThat(processFile.createNewFile(), is(true));
-        final UUID processId = UUID.randomUUID();
-
-        final FileOutputStream fileOutputStream = new FileOutputStream(processFile);
-        try (final BufferedWriter writer = new BufferedWriter(
-            new OutputStreamWriter(fileOutputStream, StandardCharsets.UTF_8))) {
-            writer.write(processId.toString());
-            writer.flush();
-            fileOutputStream.getFD().sync();
-        }
-
-        assertThat(directory.initializeProcessId(), not(processId));
-    }
-
-    @Test
-    public void shouldReadFutureProcessFileFormat() throws Exception {
-        final File processFile = new File(appDir, PROCESS_FILE_NAME);
-        final ObjectMapper mapper = new ObjectMapper();
-        final UUID processId = UUID.randomUUID();
-        mapper.writeValue(processFile, new FutureStateDirectoryProcessFile(processId, "some random junk"));
-
-        assertThat(directory.initializeProcessId(), equalTo(processId));
-    }
-
-    private static class FutureStateDirectoryProcessFile {
-        @JsonProperty
-        private final UUID processId;
-
-        @JsonProperty
-        private final String newField;
-
-        public FutureStateDirectoryProcessFile() {
-            this.processId = null;
-            this.newField = null;
-        }
-
-        FutureStateDirectoryProcessFile(final UUID processId, final String newField) {
-            this.processId = processId;
-            this.newField = newField;
-=======
+
+    @Test
     public void shouldLogTempDirMessage() {
         try (final LogCaptureAppender appender = LogCaptureAppender.createAndRegister(StateDirectory.class)) {
             new StateDirectory(
@@ -731,10 +670,75 @@
             assertThat(
                 appender.getMessages(),
                 hasItem("Using an OS temp directory in the state.dir property can cause failures with writing the" +
-                    " checkpoint file due to the fact that this directory can be cleared by the OS." +
-                    " Resolved state.dir: [/tmp/kafka-streams]")
+                            " checkpoint file due to the fact that this directory can be cleared by the OS." +
+                            " Resolved state.dir: [/tmp/kafka-streams]")
             );
->>>>>>> eff51a82
+        }
+    }
+
+    @Test
+    public void shouldPersistProcessIdAcrossRestart() {
+        final UUID processId = directory.initializeProcessId();
+        directory.close();
+        assertThat(directory.initializeProcessId(), equalTo(processId));
+    }
+
+    @Test
+    public void shouldGetFreshProcessIdIfProcessFileDeleted() {
+        final UUID processId = directory.initializeProcessId();
+        directory.close();
+
+        final File processFile = new File(appDir, PROCESS_FILE_NAME);
+        assertThat(processFile.exists(), is(true));
+        assertThat(processFile.delete(), is(true));
+
+        assertThat(directory.initializeProcessId(), not(processId));
+    }
+
+    @Test
+    public void shouldGetFreshProcessIdIfJsonUnreadable() throws Exception {
+        final File processFile = new File(appDir, PROCESS_FILE_NAME);
+        assertThat(processFile.createNewFile(), is(true));
+        final UUID processId = UUID.randomUUID();
+
+        final FileOutputStream fileOutputStream = new FileOutputStream(processFile);
+        try (final BufferedWriter writer = new BufferedWriter(
+            new OutputStreamWriter(fileOutputStream, StandardCharsets.UTF_8))) {
+            writer.write(processId.toString());
+            writer.flush();
+            fileOutputStream.getFD().sync();
+        }
+
+        assertThat(directory.initializeProcessId(), not(processId));
+    }
+
+    @Test
+    public void shouldReadFutureProcessFileFormat() throws Exception {
+        final File processFile = new File(appDir, PROCESS_FILE_NAME);
+        final ObjectMapper mapper = new ObjectMapper();
+        final UUID processId = UUID.randomUUID();
+        mapper.writeValue(processFile, new FutureStateDirectoryProcessFile(processId, "some random junk"));
+
+        assertThat(directory.initializeProcessId(), equalTo(processId));
+    }
+
+    private static class FutureStateDirectoryProcessFile {
+
+        @JsonProperty
+        private final UUID processId;
+
+        @JsonProperty
+        private final String newField;
+
+        public FutureStateDirectoryProcessFile() {
+            this.processId = null;
+            this.newField = null;
+        }
+
+        FutureStateDirectoryProcessFile(final UUID processId, final String newField) {
+            this.processId = processId;
+            this.newField = newField;
+
         }
     }
 
