--- conflicted
+++ resolved
@@ -167,9 +167,6 @@
     }
 
     @Test
-<<<<<<< HEAD
-    public void shouldRollSegments() {
-=======
     public void shouldGetSegmentsWithinTimeRangeOutOfOrder() throws Exception {
         segments.getOrCreateSegment(4, context);
         segments.getOrCreateSegment(2, context);
@@ -185,8 +182,7 @@
     }
 
     @Test
-    public void shouldRollSegments() throws Exception {
->>>>>>> ae4100f8
+    public void shouldRollSegments() {
         segments.getOrCreateSegment(0, context);
         verifyCorrectSegments(0, 1);
         segments.getOrCreateSegment(1, context);
