/**
 * Licensed to the Apache Software Foundation (ASF) under one or more
 * contributor license agreements.  See the NOTICE file distributed with
 * this work for additional information regarding copyright ownership.
 * The ASF licenses this file to You under the Apache License, Version 2.0
 * (the "License"); you may not use this file except in compliance with
 * the License.  You may obtain a copy of the License at
 * <p>
 * http://www.apache.org/licenses/LICENSE-2.0
 * <p>
 * Unless required by applicable law or agreed to in writing, software
 * distributed under the License is distributed on an "AS IS" BASIS,
 * WITHOUT WARRANTIES OR CONDITIONS OF ANY KIND, either express or implied.
 * See the License for the specific language governing permissions and
 * limitations under the License.
 */

package org.apache.kafka.streams.state.internals;

import org.apache.kafka.common.metrics.Metrics;
import org.apache.kafka.common.serialization.Serdes;
import org.apache.kafka.common.utils.Bytes;
<<<<<<< HEAD
import org.apache.kafka.streams.processor.internals.MockStreamsMetrics;
=======
import org.apache.kafka.streams.state.KeyValueIterator;
>>>>>>> 10b330cf
import org.apache.kafka.streams.state.KeyValueStore;
import org.apache.kafka.streams.state.StateSerdes;
import org.junit.Before;
import org.junit.Test;

import static org.junit.Assert.assertArrayEquals;
import static org.junit.Assert.assertFalse;

public class MergedSortedCacheKeyValueStoreIteratorTest {

    private final String namespace = "one";
    private final StateSerdes<byte[], byte[]> serdes =  new StateSerdes<>(namespace, Serdes.ByteArray(), Serdes.ByteArray());
    private KeyValueStore<Bytes, byte[]> store;
    private ThreadCache cache;

    @Before
    public void setUp() throws Exception {
        store = new InMemoryKeyValueStore<>(namespace);
        cache = new ThreadCache("testCache", 10000L, new MockStreamsMetrics(new Metrics()));
    }

    @Test
    public void shouldIterateOverRange() throws Exception {
        final byte[][] bytes = {{0}, {1}, {2}, {3}, {4}, {5}, {6}, {7}, {8}, {9}, {10}, {11}};
        for (int i = 0; i < bytes.length; i += 2) {
            store.put(Bytes.wrap(bytes[i]), bytes[i]);
            cache.put(namespace, bytes[i + 1], new LRUCacheEntry(bytes[i + 1]));
        }

        final Bytes from = Bytes.wrap(new byte[]{2});
        final Bytes to = Bytes.wrap(new byte[]{9});
        final KeyValueIterator<Bytes, byte[]> storeIterator = new DelegatingPeekingKeyValueIterator<>("store",  store.range(from, to));
        final ThreadCache.MemoryLRUCacheBytesIterator cacheIterator = cache.range(namespace, from.get(), to.get());

        final MergedSortedCacheKeyValueStoreIterator<byte[], byte[]> iterator = new MergedSortedCacheKeyValueStoreIterator<>(cacheIterator, storeIterator, serdes);
        byte[][] values = new byte[8][];
        int index = 0;
        int bytesIndex = 2;
        while (iterator.hasNext()) {
            final byte[] value = iterator.next().value;
            values[index++] = value;
            assertArrayEquals(bytes[bytesIndex++], value);
        }
    }


    @Test
    public void shouldSkipLargerDeletedCacheValue() throws Exception {
        final byte[][] bytes = {{0}, {1}};
        store.put(Bytes.wrap(bytes[0]), bytes[0]);
        cache.put(namespace, bytes[1], new LRUCacheEntry(null));
        final MergedSortedCacheKeyValueStoreIterator<byte[], byte[]> iterator = createIterator();
        assertArrayEquals(bytes[0], iterator.next().key);
        assertFalse(iterator.hasNext());
    }

    @Test
    public void shouldSkipSmallerDeletedCachedValue() throws Exception {
        final byte[][] bytes = {{0}, {1}};
        cache.put(namespace, bytes[0], new LRUCacheEntry(null));
        store.put(Bytes.wrap(bytes[1]), bytes[1]);
        final MergedSortedCacheKeyValueStoreIterator<byte[], byte[]> iterator = createIterator();
        assertArrayEquals(bytes[1], iterator.next().key);
        assertFalse(iterator.hasNext());
    }

    @Test
    public void shouldIgnoreIfDeletedInCacheButExistsInStore() throws Exception {
        final byte[][] bytes = {{0}};
        cache.put(namespace, bytes[0], new LRUCacheEntry(null));
        store.put(Bytes.wrap(bytes[0]), bytes[0]);
        final MergedSortedCacheKeyValueStoreIterator<byte[], byte[]> iterator = createIterator();
        assertFalse(iterator.hasNext());
    }

    @Test
    public void shouldNotHaveNextIfAllCachedItemsDeleted() throws Exception {
        final byte[][] bytes = {{0}, {1}, {2}};
        for (int i = 0; i < bytes.length; i++) {
            store.put(Bytes.wrap(bytes[i]), bytes[i]);
            cache.put(namespace, bytes[i], new LRUCacheEntry(null));
        }
        assertFalse(createIterator().hasNext());
    }

    @Test
    public void shouldNotHaveNextIfOnlyCacheItemsAndAllDeleted() throws Exception {
        final byte[][] bytes = {{0}, {1}, {2}};
        for (int i = 0; i < bytes.length; i++) {
            cache.put(namespace, bytes[i], new LRUCacheEntry(null));
        }
        assertFalse(createIterator().hasNext());
    }

    @Test
    public void shouldSkipAllDeletedFromCache() throws Exception {
        final byte[][] bytes = {{0}, {1}, {2}, {3}, {4}, {5}, {6}, {7}, {8}, {9}, {10}, {11}};
        for (int i = 0; i < bytes.length; i++) {
            store.put(Bytes.wrap(bytes[i]), bytes[i]);
            cache.put(namespace, bytes[i], new LRUCacheEntry(bytes[i]));
        }
        cache.put(namespace, bytes[1], new LRUCacheEntry(null));
        cache.put(namespace, bytes[2], new LRUCacheEntry(null));
        cache.put(namespace, bytes[3], new LRUCacheEntry(null));
        cache.put(namespace, bytes[8], new LRUCacheEntry(null));
        cache.put(namespace, bytes[11], new LRUCacheEntry(null));

        final MergedSortedCacheKeyValueStoreIterator<byte[], byte[]> iterator = createIterator();
        assertArrayEquals(bytes[0], iterator.next().key);
        assertArrayEquals(bytes[4], iterator.next().key);
        assertArrayEquals(bytes[5], iterator.next().key);
        assertArrayEquals(bytes[6], iterator.next().key);
        assertArrayEquals(bytes[7], iterator.next().key);
        assertArrayEquals(bytes[9], iterator.next().key);
        assertArrayEquals(bytes[10], iterator.next().key);
        assertFalse(iterator.hasNext());

    }

    @Test
    public void shouldPeekNextKey() throws Exception {
        final KeyValueStore<Bytes, byte[]> kv = new InMemoryKeyValueStore<>("one");
        final ThreadCache cache = new ThreadCache(1000000L);
        byte[][] bytes = {{0}, {1}, {2}, {3}, {4}, {5}, {6}, {7}, {8}, {9}, {10}};
        final String namespace = "one";
        for (int i = 0; i < bytes.length - 1; i += 2) {
            kv.put(Bytes.wrap(bytes[i]), bytes[i]);
            cache.put(namespace, bytes[i + 1], new LRUCacheEntry(bytes[i + 1]));
        }

        final Bytes from = Bytes.wrap(new byte[]{2});
        final Bytes to = Bytes.wrap(new byte[]{9});
        final KeyValueIterator<Bytes, byte[]> storeIterator = kv.range(from, to);
        final ThreadCache.MemoryLRUCacheBytesIterator cacheIterator = cache.range(namespace, from.get(), to.get());

        final MergedSortedCacheKeyValueStoreIterator<byte[], byte[]> iterator =
                new MergedSortedCacheKeyValueStoreIterator<>(cacheIterator,
                                                             storeIterator,
                                                             serdes);
        final byte[][] values = new byte[8][];
        int index = 0;
        int bytesIndex = 2;
        while (iterator.hasNext()) {
            final byte[] keys = iterator.peekNextKey();
            values[index++] = keys;
            assertArrayEquals(bytes[bytesIndex++], keys);
            iterator.next();
        }
    }

    private MergedSortedCacheKeyValueStoreIterator<byte[], byte[]> createIterator() {
        final ThreadCache.MemoryLRUCacheBytesIterator cacheIterator = cache.all(namespace);
        final KeyValueIterator<Bytes, byte[]> storeIterator = new DelegatingPeekingKeyValueIterator<>("store", store.all());
        return new MergedSortedCacheKeyValueStoreIterator<>(cacheIterator, storeIterator, serdes);
    }


}<|MERGE_RESOLUTION|>--- conflicted
+++ resolved
@@ -20,11 +20,8 @@
 import org.apache.kafka.common.metrics.Metrics;
 import org.apache.kafka.common.serialization.Serdes;
 import org.apache.kafka.common.utils.Bytes;
-<<<<<<< HEAD
 import org.apache.kafka.streams.processor.internals.MockStreamsMetrics;
-=======
 import org.apache.kafka.streams.state.KeyValueIterator;
->>>>>>> 10b330cf
 import org.apache.kafka.streams.state.KeyValueStore;
 import org.apache.kafka.streams.state.StateSerdes;
 import org.junit.Before;
@@ -147,7 +144,7 @@
     @Test
     public void shouldPeekNextKey() throws Exception {
         final KeyValueStore<Bytes, byte[]> kv = new InMemoryKeyValueStore<>("one");
-        final ThreadCache cache = new ThreadCache(1000000L);
+        final ThreadCache cache = new ThreadCache("testCache", 1000000L, new MockStreamsMetrics(new Metrics()));
         byte[][] bytes = {{0}, {1}, {2}, {3}, {4}, {5}, {6}, {7}, {8}, {9}, {10}};
         final String namespace = "one";
         for (int i = 0; i < bytes.length - 1; i += 2) {
