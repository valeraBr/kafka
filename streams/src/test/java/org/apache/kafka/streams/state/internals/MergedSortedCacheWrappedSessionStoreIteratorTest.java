/*
 * Licensed to the Apache Software Foundation (ASF) under one or more
 * contributor license agreements. See the NOTICE file distributed with
 * this work for additional information regarding copyright ownership.
 * The ASF licenses this file to You under the Apache License, Version 2.0
 * (the "License"); you may not use this file except in compliance with
 * the License. You may obtain a copy of the License at
 *
 *    http://www.apache.org/licenses/LICENSE-2.0
 *
 * Unless required by applicable law or agreed to in writing, software
 * distributed under the License is distributed on an "AS IS" BASIS,
 * WITHOUT WARRANTIES OR CONDITIONS OF ANY KIND, either express or implied.
 * See the License for the specific language governing permissions and
 * limitations under the License.
 */
package org.apache.kafka.streams.state.internals;

import org.apache.kafka.common.utils.Bytes;
import org.apache.kafka.streams.KeyValue;
import org.apache.kafka.streams.kstream.Windowed;
import org.apache.kafka.streams.kstream.internals.SessionKeySerde;
import org.apache.kafka.streams.kstream.internals.SessionWindow;
import org.apache.kafka.test.KeyValueIteratorStub;
import org.junit.Test;

import java.util.Collections;
import java.util.Iterator;

import static org.hamcrest.CoreMatchers.equalTo;
import static org.hamcrest.MatcherAssert.assertThat;
import static org.junit.Assert.assertFalse;
import static org.junit.Assert.assertTrue;

public class MergedSortedCacheWrappedSessionStoreIteratorTest {

    private static final SegmentedCacheFunction SINGLE_SEGMENT_CACHE_FUNCTION = new SegmentedCacheFunction(null, -1) {
        @Override
        public long segmentId(Bytes key) {
            return 0;
        }
    };

    private final Bytes storeKey = Bytes.wrap("a".getBytes());
    private final Bytes cacheKey = Bytes.wrap("b".getBytes());

    private final SessionWindow storeWindow = new SessionWindow(0, 1);
    private final Iterator<KeyValue<Windowed<Bytes>, byte[]>> storeKvs = Collections.singleton(
            KeyValue.pair(new Windowed<>(storeKey, storeWindow), storeKey.get())).iterator();
    private final SessionWindow cacheWindow = new SessionWindow(10, 20);
    private final Iterator<KeyValue<Bytes, LRUCacheEntry>> cacheKvs = Collections.singleton(
        KeyValue.pair(
            SINGLE_SEGMENT_CACHE_FUNCTION.cacheKey(
                SessionKeySerde.bytesToBinary(new Windowed<>(cacheKey, cacheWindow))
            ),
            new LRUCacheEntry(cacheKey.get())
        )).iterator();

    @Test
<<<<<<< HEAD
    public void shouldHaveNextFromStore() {
        final MergedSortedCacheSessionStoreIterator<String, String> mergeIterator
=======
    public void shouldHaveNextFromStore() throws Exception {
        final MergedSortedCacheSessionStoreIterator mergeIterator
>>>>>>> ae4100f8
                = createIterator(storeKvs, Collections.<KeyValue<Bytes, LRUCacheEntry>>emptyIterator());
        assertTrue(mergeIterator.hasNext());
    }

    @Test
<<<<<<< HEAD
    public void shouldGetNextFromStore() {
        final MergedSortedCacheSessionStoreIterator<String, String> mergeIterator
=======
    public void shouldGetNextFromStore() throws Exception {
        final MergedSortedCacheSessionStoreIterator mergeIterator
>>>>>>> ae4100f8
                = createIterator(storeKvs, Collections.<KeyValue<Bytes, LRUCacheEntry>>emptyIterator());
        assertThat(mergeIterator.next(), equalTo(KeyValue.pair(new Windowed<>(storeKey, storeWindow), storeKey.get())));
    }

    @Test
<<<<<<< HEAD
    public void shouldPeekNextKeyFromStore() {
        final MergedSortedCacheSessionStoreIterator<String, String> mergeIterator
=======
    public void shouldPeekNextKeyFromStore() throws Exception {
        final MergedSortedCacheSessionStoreIterator mergeIterator
>>>>>>> ae4100f8
                = createIterator(storeKvs, Collections.<KeyValue<Bytes, LRUCacheEntry>>emptyIterator());
        assertThat(mergeIterator.peekNextKey(), equalTo(new Windowed<>(storeKey, storeWindow)));
    }

    @Test
<<<<<<< HEAD
    public void shouldHaveNextFromCache() {
        final MergedSortedCacheSessionStoreIterator<String, String> mergeIterator
=======
    public void shouldHaveNextFromCache() throws Exception {
        final MergedSortedCacheSessionStoreIterator mergeIterator
>>>>>>> ae4100f8
                = createIterator(Collections.<KeyValue<Windowed<Bytes>, byte[]>>emptyIterator(),
                                 cacheKvs);
        assertTrue(mergeIterator.hasNext());
    }

    @Test
<<<<<<< HEAD
    public void shouldGetNextFromCache() {
        final MergedSortedCacheSessionStoreIterator<String, String> mergeIterator
=======
    public void shouldGetNextFromCache() throws Exception {
        final MergedSortedCacheSessionStoreIterator mergeIterator
>>>>>>> ae4100f8
                = createIterator(Collections.<KeyValue<Windowed<Bytes>, byte[]>>emptyIterator(), cacheKvs);
        assertThat(mergeIterator.next(), equalTo(KeyValue.pair(new Windowed<>(cacheKey, cacheWindow), cacheKey.get())));
    }

    @Test
<<<<<<< HEAD
    public void shouldPeekNextKeyFromCache() {
        final MergedSortedCacheSessionStoreIterator<String, String> mergeIterator
=======
    public void shouldPeekNextKeyFromCache() throws Exception {
        final MergedSortedCacheSessionStoreIterator mergeIterator
>>>>>>> ae4100f8
                = createIterator(Collections.<KeyValue<Windowed<Bytes>, byte[]>>emptyIterator(), cacheKvs);
        assertThat(mergeIterator.peekNextKey(), equalTo(new Windowed<>(cacheKey, cacheWindow)));
    }

    @Test
<<<<<<< HEAD
    public void shouldIterateBothStoreAndCache() {
        final MergedSortedCacheSessionStoreIterator<String, String> iterator = createIterator(storeKvs, cacheKvs);
        assertThat(iterator.next(), equalTo(KeyValue.pair(new Windowed<>(storeKey, storeWindow), storeKey)));
        assertThat(iterator.next(), equalTo(KeyValue.pair(new Windowed<>(cacheKey, cacheWindow), cacheKey)));
=======
    public void shouldIterateBothStoreAndCache() throws Exception {
        final MergedSortedCacheSessionStoreIterator iterator = createIterator(storeKvs, cacheKvs);
        assertThat(iterator.next(), equalTo(KeyValue.pair(new Windowed<>(storeKey, storeWindow), storeKey.get())));
        assertThat(iterator.next(), equalTo(KeyValue.pair(new Windowed<>(cacheKey, cacheWindow), cacheKey.get())));
>>>>>>> ae4100f8
        assertFalse(iterator.hasNext());
    }

    private MergedSortedCacheSessionStoreIterator createIterator(final Iterator<KeyValue<Windowed<Bytes>, byte[]>> storeKvs,
                                                                 final Iterator<KeyValue<Bytes, LRUCacheEntry>> cacheKvs) {
        final DelegatingPeekingKeyValueIterator<Windowed<Bytes>, byte[]> storeIterator
                = new DelegatingPeekingKeyValueIterator<>("store", new KeyValueIteratorStub<>(storeKvs));

        final PeekingKeyValueIterator<Bytes, LRUCacheEntry> cacheIterator
                = new DelegatingPeekingKeyValueIterator<>("cache", new KeyValueIteratorStub<>(cacheKvs));
        return new MergedSortedCacheSessionStoreIterator(cacheIterator, storeIterator, SINGLE_SEGMENT_CACHE_FUNCTION);
    }

}<|MERGE_RESOLUTION|>--- conflicted
+++ resolved
@@ -57,90 +57,53 @@
         )).iterator();
 
     @Test
-<<<<<<< HEAD
     public void shouldHaveNextFromStore() {
-        final MergedSortedCacheSessionStoreIterator<String, String> mergeIterator
-=======
-    public void shouldHaveNextFromStore() throws Exception {
         final MergedSortedCacheSessionStoreIterator mergeIterator
->>>>>>> ae4100f8
                 = createIterator(storeKvs, Collections.<KeyValue<Bytes, LRUCacheEntry>>emptyIterator());
         assertTrue(mergeIterator.hasNext());
     }
 
     @Test
-<<<<<<< HEAD
     public void shouldGetNextFromStore() {
-        final MergedSortedCacheSessionStoreIterator<String, String> mergeIterator
-=======
-    public void shouldGetNextFromStore() throws Exception {
         final MergedSortedCacheSessionStoreIterator mergeIterator
->>>>>>> ae4100f8
                 = createIterator(storeKvs, Collections.<KeyValue<Bytes, LRUCacheEntry>>emptyIterator());
         assertThat(mergeIterator.next(), equalTo(KeyValue.pair(new Windowed<>(storeKey, storeWindow), storeKey.get())));
     }
 
     @Test
-<<<<<<< HEAD
     public void shouldPeekNextKeyFromStore() {
-        final MergedSortedCacheSessionStoreIterator<String, String> mergeIterator
-=======
-    public void shouldPeekNextKeyFromStore() throws Exception {
         final MergedSortedCacheSessionStoreIterator mergeIterator
->>>>>>> ae4100f8
                 = createIterator(storeKvs, Collections.<KeyValue<Bytes, LRUCacheEntry>>emptyIterator());
         assertThat(mergeIterator.peekNextKey(), equalTo(new Windowed<>(storeKey, storeWindow)));
     }
 
     @Test
-<<<<<<< HEAD
     public void shouldHaveNextFromCache() {
-        final MergedSortedCacheSessionStoreIterator<String, String> mergeIterator
-=======
-    public void shouldHaveNextFromCache() throws Exception {
         final MergedSortedCacheSessionStoreIterator mergeIterator
->>>>>>> ae4100f8
                 = createIterator(Collections.<KeyValue<Windowed<Bytes>, byte[]>>emptyIterator(),
                                  cacheKvs);
         assertTrue(mergeIterator.hasNext());
     }
 
     @Test
-<<<<<<< HEAD
     public void shouldGetNextFromCache() {
-        final MergedSortedCacheSessionStoreIterator<String, String> mergeIterator
-=======
-    public void shouldGetNextFromCache() throws Exception {
         final MergedSortedCacheSessionStoreIterator mergeIterator
->>>>>>> ae4100f8
                 = createIterator(Collections.<KeyValue<Windowed<Bytes>, byte[]>>emptyIterator(), cacheKvs);
         assertThat(mergeIterator.next(), equalTo(KeyValue.pair(new Windowed<>(cacheKey, cacheWindow), cacheKey.get())));
     }
 
     @Test
-<<<<<<< HEAD
     public void shouldPeekNextKeyFromCache() {
-        final MergedSortedCacheSessionStoreIterator<String, String> mergeIterator
-=======
-    public void shouldPeekNextKeyFromCache() throws Exception {
         final MergedSortedCacheSessionStoreIterator mergeIterator
->>>>>>> ae4100f8
                 = createIterator(Collections.<KeyValue<Windowed<Bytes>, byte[]>>emptyIterator(), cacheKvs);
         assertThat(mergeIterator.peekNextKey(), equalTo(new Windowed<>(cacheKey, cacheWindow)));
     }
 
     @Test
-<<<<<<< HEAD
     public void shouldIterateBothStoreAndCache() {
-        final MergedSortedCacheSessionStoreIterator<String, String> iterator = createIterator(storeKvs, cacheKvs);
-        assertThat(iterator.next(), equalTo(KeyValue.pair(new Windowed<>(storeKey, storeWindow), storeKey)));
-        assertThat(iterator.next(), equalTo(KeyValue.pair(new Windowed<>(cacheKey, cacheWindow), cacheKey)));
-=======
-    public void shouldIterateBothStoreAndCache() throws Exception {
         final MergedSortedCacheSessionStoreIterator iterator = createIterator(storeKvs, cacheKvs);
         assertThat(iterator.next(), equalTo(KeyValue.pair(new Windowed<>(storeKey, storeWindow), storeKey.get())));
         assertThat(iterator.next(), equalTo(KeyValue.pair(new Windowed<>(cacheKey, cacheWindow), cacheKey.get())));
->>>>>>> ae4100f8
         assertFalse(iterator.hasNext());
     }
 
