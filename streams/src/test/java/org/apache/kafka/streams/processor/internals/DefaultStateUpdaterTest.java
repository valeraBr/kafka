/*
 * Licensed to the Apache Software Foundation (ASF) under one or more
 * contributor license agreements. See the NOTICE file distributed with
 * this work for additional information regarding copyright ownership.
 * The ASF licenses this file to You under the Apache License, Version 2.0
 * (the "License"); you may not use this file except in compliance with
 * the License. You may obtain a copy of the License at
 *
 *    http://www.apache.org/licenses/LICENSE-2.0
 *
 * Unless required by applicable law or agreed to in writing, software
 * distributed under the License is distributed on an "AS IS" BASIS,
 * WITHOUT WARRANTIES OR CONDITIONS OF ANY KIND, either express or implied.
 * See the License for the specific language governing permissions and
 * limitations under the License.
 */
package org.apache.kafka.streams.processor.internals;

import org.apache.kafka.clients.producer.ProducerConfig;
import org.apache.kafka.common.TopicPartition;
import org.apache.kafka.common.utils.Time;
import org.apache.kafka.streams.StreamsConfig;
import org.apache.kafka.streams.errors.StreamsException;
import org.apache.kafka.streams.errors.TaskCorruptedException;
import org.apache.kafka.streams.processor.TaskId;
import org.apache.kafka.streams.processor.internals.StateUpdater.ExceptionAndTasks;
import org.apache.kafka.streams.processor.internals.Task.State;
import org.junit.jupiter.api.AfterEach;
import org.junit.jupiter.api.Test;
import org.mockito.InOrder;

import java.time.Duration;
import java.util.ArrayList;
import java.util.Arrays;
import java.util.Collection;
import java.util.Collections;
import java.util.HashSet;
import java.util.List;
import java.util.Map;
import java.util.Properties;
import java.util.Set;

import static org.apache.kafka.common.utils.Utils.mkEntry;
import static org.apache.kafka.common.utils.Utils.mkMap;
import static org.apache.kafka.common.utils.Utils.mkObjectProperties;
import static org.apache.kafka.common.utils.Utils.mkSet;
import static org.apache.kafka.common.utils.Utils.sleep;
import static org.apache.kafka.streams.StreamsConfig.producerPrefix;
<<<<<<< HEAD
import static org.apache.kafka.streams.integration.utils.IntegrationTestUtils.safeUniqueClassTestName;
=======
>>>>>>> 925c6281
import static org.apache.kafka.test.TestUtils.waitForCondition;
import static org.easymock.EasyMock.anyBoolean;
import static org.junit.jupiter.api.Assertions.assertEquals;
import static org.junit.jupiter.api.Assertions.assertThrows;
import static org.junit.jupiter.api.Assertions.assertTrue;
import static org.mockito.ArgumentMatchers.anyMap;
import static org.mockito.Mockito.atLeast;
import static org.mockito.Mockito.doNothing;
import static org.mockito.Mockito.doThrow;
import static org.mockito.Mockito.inOrder;
import static org.mockito.Mockito.mock;
import static org.mockito.Mockito.never;
import static org.mockito.Mockito.timeout;
import static org.mockito.Mockito.times;
import static org.mockito.Mockito.verify;
import static org.mockito.Mockito.when;

class DefaultStateUpdaterTest {

    private final static int COMMIT_INTERVAL = 100;
    private final static long CALL_TIMEOUT = 1000;
    private final static long VERIFICATION_TIMEOUT = 15000;
    private final static TopicPartition TOPIC_PARTITION_A_0 = new TopicPartition("topicA", 0);
    private final static TopicPartition TOPIC_PARTITION_B_0 = new TopicPartition("topicB", 0);
    private final static TopicPartition TOPIC_PARTITION_C_0 = new TopicPartition("topicC", 0);
    private final static TopicPartition TOPIC_PARTITION_D_0 = new TopicPartition("topicD", 0);
    private final static TaskId TASK_0_0 = new TaskId(0, 0);
    private final static TaskId TASK_0_2 = new TaskId(0, 2);
    private final static TaskId TASK_1_0 = new TaskId(1, 0);
    private final static TaskId TASK_1_1 = new TaskId(1, 1);

    private final StreamsConfig config = new StreamsConfig(configProps(COMMIT_INTERVAL));
    private final ChangelogReader changelogReader = mock(ChangelogReader.class);
    private final java.util.function.Consumer<Set<TopicPartition>> offsetResetter = topicPartitions -> { };
<<<<<<< HEAD
    private final DefaultStateUpdater stateUpdater = new DefaultStateUpdater(config, changelogReader, offsetResetter, Time.SYSTEM);
=======

    private DefaultStateUpdater stateUpdater = new DefaultStateUpdater(config, changelogReader, offsetResetter, Time.SYSTEM);
>>>>>>> 925c6281

    @AfterEach
    public void tearDown() {
        stateUpdater.shutdown(Duration.ofMinutes(1));
    }

    private Properties configProps(final int commitInterval) {
        return mkObjectProperties(mkMap(
<<<<<<< HEAD
                mkEntry(StreamsConfig.APPLICATION_ID_CONFIG, safeUniqueClassTestName(getClass())),
                mkEntry(StreamsConfig.BOOTSTRAP_SERVERS_CONFIG, "localhost:2171"),
                mkEntry(StreamsConfig.PROCESSING_GUARANTEE_CONFIG, StreamsConfig.EXACTLY_ONCE_V2),
                mkEntry(StreamsConfig.COMMIT_INTERVAL_MS_CONFIG, commitInterval),
                // we need to make sure that transaction timeout is not lower than commit interval for EOS
=======
                mkEntry(StreamsConfig.APPLICATION_ID_CONFIG, "appId"),
                mkEntry(StreamsConfig.BOOTSTRAP_SERVERS_CONFIG, "localhost:2171"),
                mkEntry(StreamsConfig.PROCESSING_GUARANTEE_CONFIG, StreamsConfig.EXACTLY_ONCE_V2),
                mkEntry(StreamsConfig.COMMIT_INTERVAL_MS_CONFIG, commitInterval),
>>>>>>> 925c6281
                mkEntry(producerPrefix(ProducerConfig.TRANSACTION_TIMEOUT_CONFIG), commitInterval)
        ));
    }

    @Test
    public void shouldShutdownStateUpdater() {
        final StreamTask task = createStatelessTaskInStateRestoring(TASK_0_0);
        stateUpdater.add(task);

        stateUpdater.shutdown(Duration.ofMinutes(1));

        verify(changelogReader).clear();
    }

    @Test
    public void shouldShutdownStateUpdaterAndRestart() {
        final StreamTask task1 = createStatelessTaskInStateRestoring(TASK_0_0);
        stateUpdater.add(task1);

        stateUpdater.shutdown(Duration.ofMinutes(1));

        final StreamTask task2 = createStatelessTaskInStateRestoring(TASK_1_0);
        stateUpdater.add(task2);

        stateUpdater.shutdown(Duration.ofMinutes(1));

        verify(changelogReader, times(2)).clear();
    }

    @Test
    public void shouldThrowIfStatelessTaskNotInStateRestoring() {
        shouldThrowIfActiveTaskNotInStateRestoring(createStatelessTask(TASK_0_0));
    }

    @Test
    public void shouldThrowIfStatefulTaskNotInStateRestoring() {
        shouldThrowIfActiveTaskNotInStateRestoring(createActiveStatefulTask(TASK_0_0, Collections.singletonList(TOPIC_PARTITION_A_0)));
    }

    private void shouldThrowIfActiveTaskNotInStateRestoring(final StreamTask task) {
        shouldThrowIfTaskNotInGivenState(task, State.RESTORING);
    }

    @Test
    public void shouldThrowIfStandbyTaskNotInStateRunning() {
        final StandbyTask task = createStandbyTask(TASK_0_0, Collections.singletonList(TOPIC_PARTITION_B_0));
        shouldThrowIfTaskNotInGivenState(task, State.RUNNING);
    }

    private void shouldThrowIfTaskNotInGivenState(final Task task, final State correctState) {
        for (final State state : State.values()) {
            if (state != correctState) {
                when(task.state()).thenReturn(state);
                assertThrows(IllegalStateException.class, () -> stateUpdater.add(task));
            }
        }
    }

    @Test
    public void shouldImmediatelyAddSingleStatelessTaskToRestoredTasks() throws Exception {
        final StreamTask task1 = createStatelessTaskInStateRestoring(TASK_0_0);
        shouldImmediatelyAddStatelessTasksToRestoredTasks(task1);
    }

    @Test
    public void shouldImmediatelyAddMultipleStatelessTasksToRestoredTasks() throws Exception {
        final StreamTask task1 = createStatelessTaskInStateRestoring(TASK_0_0);
        final StreamTask task2 = createStatelessTaskInStateRestoring(TASK_0_2);
        final StreamTask task3 = createStatelessTaskInStateRestoring(TASK_1_0);
        shouldImmediatelyAddStatelessTasksToRestoredTasks(task1, task2, task3);
    }

    private void shouldImmediatelyAddStatelessTasksToRestoredTasks(final StreamTask... tasks) throws Exception {
        for (final StreamTask task : tasks) {
            stateUpdater.add(task);
        }

        verifyRestoredActiveTasks(tasks);
        verifyNeverCheckpointTasks(tasks);
        verifyUpdatingTasks();
        verifyExceptionsAndFailedTasks();
        verifyRemovedTasks();
    }

    @Test
    public void shouldRestoreSingleActiveStatefulTask() throws Exception {
        final StreamTask task =
            createActiveStatefulTaskInStateRestoring(TASK_0_0, Arrays.asList(TOPIC_PARTITION_A_0, TOPIC_PARTITION_B_0));
        when(changelogReader.completedChangelogs())
            .thenReturn(Collections.emptySet())
            .thenReturn(mkSet(TOPIC_PARTITION_A_0))
            .thenReturn(mkSet(TOPIC_PARTITION_A_0, TOPIC_PARTITION_B_0));
        when(changelogReader.allChangelogsCompleted())
            .thenReturn(false)
            .thenReturn(false)
            .thenReturn(true);

        stateUpdater.add(task);

        verifyRestoredActiveTasks(task);
<<<<<<< HEAD
        verifyCommitTasks(true, task);
=======
        verifyCheckpointTasks(true, task);
>>>>>>> 925c6281
        verifyUpdatingTasks();
        verifyExceptionsAndFailedTasks();
        verifyRemovedTasks();
        verify(changelogReader, times(1)).enforceRestoreActive();
        verify(changelogReader, atLeast(3)).restore(anyMap());
        verify(task).completeRestoration(offsetResetter);
        verify(changelogReader, never()).transitToUpdateStandby();
    }

    @Test
    public void shouldRestoreMultipleActiveStatefulTasks() throws Exception {
        final StreamTask task1 = createActiveStatefulTaskInStateRestoring(TASK_0_0, Collections.singletonList(TOPIC_PARTITION_A_0));
        final StreamTask task2 = createActiveStatefulTaskInStateRestoring(TASK_0_2, Collections.singletonList(TOPIC_PARTITION_B_0));
        final StreamTask task3 = createActiveStatefulTaskInStateRestoring(TASK_1_0, Collections.singletonList(TOPIC_PARTITION_C_0));
        when(changelogReader.completedChangelogs())
            .thenReturn(Collections.emptySet())
            .thenReturn(mkSet(TOPIC_PARTITION_C_0))
            .thenReturn(mkSet(TOPIC_PARTITION_C_0, TOPIC_PARTITION_A_0))
            .thenReturn(mkSet(TOPIC_PARTITION_C_0, TOPIC_PARTITION_A_0, TOPIC_PARTITION_B_0));
        when(changelogReader.allChangelogsCompleted())
            .thenReturn(false)
            .thenReturn(false)
            .thenReturn(false)
            .thenReturn(true);

        stateUpdater.add(task1);
        stateUpdater.add(task2);
        stateUpdater.add(task3);

        verifyRestoredActiveTasks(task3, task1, task2);
<<<<<<< HEAD
        verifyCommitTasks(true, task3, task1, task2);
=======
        verifyCheckpointTasks(true, task3, task1, task2);
>>>>>>> 925c6281
        verifyUpdatingTasks();
        verifyExceptionsAndFailedTasks();
        verifyRemovedTasks();
        verify(changelogReader, times(3)).enforceRestoreActive();
        verify(changelogReader, atLeast(4)).restore(anyMap());
        verify(task3).completeRestoration(offsetResetter);
        verify(task1).completeRestoration(offsetResetter);
        verify(task2).completeRestoration(offsetResetter);
        verify(changelogReader, never()).transitToUpdateStandby();
    }

    @Test
    public void shouldDrainRestoredActiveTasks() throws Exception {
        assertTrue(stateUpdater.drainRestoredActiveTasks(Duration.ZERO).isEmpty());

        final StreamTask task1 = createStatelessTaskInStateRestoring(TASK_0_0);
        stateUpdater.add(task1);

        verifyDrainingRestoredActiveTasks(task1);

        final StreamTask task2 = createStatelessTaskInStateRestoring(TASK_1_1);
        final StreamTask task3 = createStatelessTaskInStateRestoring(TASK_1_0);
        final StreamTask task4 = createStatelessTaskInStateRestoring(TASK_0_2);
        stateUpdater.add(task2);
        stateUpdater.add(task3);
        stateUpdater.add(task4);

        verifyDrainingRestoredActiveTasks(task2, task3, task4);
    }

    @Test
    public void shouldUpdateSingleStandbyTask() throws Exception {
        final StandbyTask task = createStandbyTaskInStateRunning(
            TASK_0_0,
            Arrays.asList(TOPIC_PARTITION_A_0, TOPIC_PARTITION_B_0)
        );
        shouldUpdateStandbyTasks(task);
    }

    @Test
    public void shouldUpdateMultipleStandbyTasks() throws Exception {
        final StandbyTask task1 = createStandbyTaskInStateRunning(TASK_0_0, Collections.singletonList(TOPIC_PARTITION_A_0));
        final StandbyTask task2 = createStandbyTaskInStateRunning(TASK_0_2, Collections.singletonList(TOPIC_PARTITION_B_0));
        final StandbyTask task3 = createStandbyTaskInStateRunning(TASK_1_0, Collections.singletonList(TOPIC_PARTITION_C_0));
        shouldUpdateStandbyTasks(task1, task2, task3);
    }

    private void shouldUpdateStandbyTasks(final StandbyTask... tasks) throws Exception {
        when(changelogReader.completedChangelogs()).thenReturn(Collections.emptySet());
        when(changelogReader.allChangelogsCompleted()).thenReturn(false);

        for (final StandbyTask task : tasks) {
            stateUpdater.add(task);
        }

        verifyUpdatingStandbyTasks(tasks);
        verifyRestoredActiveTasks();
        verifyExceptionsAndFailedTasks();
        verifyRemovedTasks();
        verify(changelogReader, times(1)).transitToUpdateStandby();
        verify(changelogReader, timeout(VERIFICATION_TIMEOUT).atLeast(1)).restore(anyMap());
        verify(changelogReader, never()).enforceRestoreActive();
    }

    @Test
    public void shouldRestoreActiveStatefulTasksAndUpdateStandbyTasks() throws Exception {
        final StreamTask task1 = createActiveStatefulTaskInStateRestoring(TASK_0_0, Collections.singletonList(TOPIC_PARTITION_A_0));
        final StreamTask task2 = createActiveStatefulTaskInStateRestoring(TASK_0_2, Collections.singletonList(TOPIC_PARTITION_B_0));
        final StandbyTask task3 = createStandbyTaskInStateRunning(TASK_1_0, Collections.singletonList(TOPIC_PARTITION_C_0));
        final StandbyTask task4 = createStandbyTaskInStateRunning(TASK_1_1, Collections.singletonList(TOPIC_PARTITION_D_0));
        when(changelogReader.completedChangelogs())
            .thenReturn(Collections.emptySet())
            .thenReturn(mkSet(TOPIC_PARTITION_A_0))
            .thenReturn(mkSet(TOPIC_PARTITION_A_0, TOPIC_PARTITION_B_0));
        when(changelogReader.allChangelogsCompleted())
            .thenReturn(false);

        stateUpdater.add(task1);
        stateUpdater.add(task2);
        stateUpdater.add(task3);
        stateUpdater.add(task4);

        verifyRestoredActiveTasks(task2, task1);
<<<<<<< HEAD
        verifyCommitTasks(true, task2, task1);
=======
        verifyCheckpointTasks(true, task2, task1);
>>>>>>> 925c6281
        verifyUpdatingStandbyTasks(task4, task3);
        verifyExceptionsAndFailedTasks();
        verifyRemovedTasks();
        verify(task1).completeRestoration(offsetResetter);
        verify(task2).completeRestoration(offsetResetter);
        verify(changelogReader, atLeast(3)).restore(anyMap());
        final InOrder orderVerifier = inOrder(changelogReader, task1, task2);
        orderVerifier.verify(changelogReader, times(2)).enforceRestoreActive();
        orderVerifier.verify(changelogReader, times(1)).transitToUpdateStandby();
    }

    @Test
    public void shouldRestoreActiveStatefulTaskThenUpdateStandbyTaskAndAgainRestoreActiveStatefulTask() throws Exception {
        final StreamTask task1 = createActiveStatefulTaskInStateRestoring(TASK_0_0, Collections.singletonList(TOPIC_PARTITION_A_0));
        final StandbyTask task2 = createStandbyTaskInStateRunning(TASK_1_0, Collections.singletonList(TOPIC_PARTITION_C_0));
        final StreamTask task3 = createActiveStatefulTaskInStateRestoring(TASK_0_2, Collections.singletonList(TOPIC_PARTITION_B_0));
        when(changelogReader.completedChangelogs())
            .thenReturn(Collections.emptySet())
            .thenReturn(mkSet(TOPIC_PARTITION_A_0))
            .thenReturn(mkSet(TOPIC_PARTITION_B_0));
        when(changelogReader.allChangelogsCompleted())
            .thenReturn(false);

        stateUpdater.add(task1);
        stateUpdater.add(task2);

        verifyRestoredActiveTasks(task1);
<<<<<<< HEAD
        verifyCommitTasks(true, task1);
=======
        verifyCheckpointTasks(true, task1);
>>>>>>> 925c6281
        verify(task1).completeRestoration(offsetResetter);
        verifyUpdatingStandbyTasks(task2);
        final InOrder orderVerifier = inOrder(changelogReader);
        orderVerifier.verify(changelogReader, times(1)).enforceRestoreActive();
        orderVerifier.verify(changelogReader, times(1)).transitToUpdateStandby();

        stateUpdater.add(task3);

        verifyRestoredActiveTasks(task1, task3);
        verify(task3).completeRestoration(offsetResetter);
        orderVerifier.verify(changelogReader, times(1)).enforceRestoreActive();
        orderVerifier.verify(changelogReader, times(1)).transitToUpdateStandby();
    }

    @Test
    public void shouldRemoveActiveStatefulTask() throws Exception {
        final StreamTask task = createActiveStatefulTaskInStateRestoring(TASK_0_0, Collections.singletonList(TOPIC_PARTITION_A_0));
        shouldRemoveStatefulTask(task);
    }

    @Test
    public void shouldRemoveStandbyTask() throws Exception {
        final StandbyTask task = createStandbyTaskInStateRunning(TASK_0_0, Collections.singletonList(TOPIC_PARTITION_A_0));
        shouldRemoveStatefulTask(task);
    }

    private void shouldRemoveStatefulTask(final Task task) throws Exception {
        when(changelogReader.completedChangelogs())
            .thenReturn(Collections.emptySet());
        when(changelogReader.allChangelogsCompleted())
            .thenReturn(false);
        stateUpdater.add(task);

        stateUpdater.remove(task.id());

        verifyRemovedTasks(task);
<<<<<<< HEAD
        verifyCommitTasks(true, task);
=======
        verifyCheckpointTasks(true, task);
>>>>>>> 925c6281
        verifyRestoredActiveTasks();
        verifyUpdatingTasks();
        verifyExceptionsAndFailedTasks();
        verify(changelogReader).unregister(task.changelogPartitions());
    }

    @Test
    public void shouldNotRemoveActiveStatefulTaskFromRestoredActiveTasks() throws Exception {
        final StreamTask task = createActiveStatefulTaskInStateRestoring(TASK_0_0, Collections.singletonList(TOPIC_PARTITION_A_0));
        shouldNotRemoveTaskFromRestoredActiveTasks(task, Collections.singleton(TOPIC_PARTITION_A_0));
    }

    @Test
    public void shouldNotRemoveStatelessTaskFromRestoredActiveTasks() throws Exception {
        final StreamTask task = createStatelessTaskInStateRestoring(TASK_0_0);
        shouldNotRemoveTaskFromRestoredActiveTasks(task, Collections.emptySet());
    }

    private void shouldNotRemoveTaskFromRestoredActiveTasks(final StreamTask task, final Set<TopicPartition> completedChangelogs) throws Exception {
        final StreamTask controlTask = createActiveStatefulTaskInStateRestoring(TASK_1_0, Collections.singletonList(TOPIC_PARTITION_B_0));
        when(changelogReader.completedChangelogs())
            .thenReturn(completedChangelogs);
        when(changelogReader.allChangelogsCompleted())
            .thenReturn(false);
        stateUpdater.add(task);
        stateUpdater.add(controlTask);
        verifyRestoredActiveTasks(task);

        // for stateless task, we should complete it without trying to commit
        if (!completedChangelogs.isEmpty())
            verifyCommitTasks(true, task);

        stateUpdater.remove(task.id());
        stateUpdater.remove(controlTask.id());

        verifyRemovedTasks(controlTask);
        verifyRestoredActiveTasks(task);
        verifyCommitTasks(true, controlTask);
        verifyUpdatingTasks();
        verifyExceptionsAndFailedTasks();
    }

    @Test
    public void shouldNotRemoveActiveStatefulTaskFromFailedTasks() throws Exception {
        final StreamTask task = createActiveStatefulTaskInStateRestoring(TASK_0_0, Collections.singletonList(TOPIC_PARTITION_A_0));
        shouldNotRemoveTaskFromFailedTasks(task);
    }

    @Test
    public void shouldNotRemoveStandbyTaskFromFailedTasks() throws Exception {
        final StandbyTask task = createStandbyTaskInStateRunning(TASK_0_0, Collections.singletonList(TOPIC_PARTITION_A_0));
        shouldNotRemoveTaskFromFailedTasks(task);
    }

    private void shouldNotRemoveTaskFromFailedTasks(final Task task) throws Exception {
        final StreamTask controlTask = createActiveStatefulTaskInStateRestoring(TASK_1_0, Collections.singletonList(TOPIC_PARTITION_B_0));
        final StreamsException streamsException = new StreamsException("Something happened", task.id());
        when(changelogReader.completedChangelogs())
            .thenReturn(Collections.emptySet());
        when(changelogReader.allChangelogsCompleted())
            .thenReturn(false);
        doNothing()
            .doThrow(streamsException)
            .doNothing()
            .when(changelogReader).restore(anyMap());
        stateUpdater.add(task);
        stateUpdater.add(controlTask);
        final ExceptionAndTasks expectedExceptionAndTasks = new ExceptionAndTasks(mkSet(task), streamsException);
        verifyExceptionsAndFailedTasks(expectedExceptionAndTasks);

        stateUpdater.remove(task.id());
        stateUpdater.remove(controlTask.id());

        verifyRemovedTasks(controlTask);
        verifyCommitTasks(true, controlTask);
        verifyExceptionsAndFailedTasks(expectedExceptionAndTasks);
        verifyUpdatingTasks();
        verifyRestoredActiveTasks();
    }

    @Test
    public void shouldDrainRemovedTasks() throws Exception {
        assertTrue(stateUpdater.drainRemovedTasks().isEmpty());
        when(changelogReader.completedChangelogs())
            .thenReturn(Collections.emptySet());
        when(changelogReader.allChangelogsCompleted())
            .thenReturn(false);

        final StreamTask task1 = createActiveStatefulTaskInStateRestoring(TASK_0_0, Collections.singletonList(TOPIC_PARTITION_B_0));
        stateUpdater.add(task1);
        stateUpdater.remove(task1.id());

        verifyDrainingRemovedTasks(task1);

        final StreamTask task2 = createActiveStatefulTaskInStateRestoring(TASK_1_1, Collections.singletonList(TOPIC_PARTITION_C_0));
        final StreamTask task3 = createActiveStatefulTaskInStateRestoring(TASK_1_0, Collections.singletonList(TOPIC_PARTITION_A_0));
        final StreamTask task4 = createActiveStatefulTaskInStateRestoring(TASK_0_2, Collections.singletonList(TOPIC_PARTITION_D_0));
        stateUpdater.add(task2);
        stateUpdater.remove(task2.id());
        stateUpdater.add(task3);
        stateUpdater.remove(task3.id());
        stateUpdater.add(task4);
        stateUpdater.remove(task4.id());

        verifyDrainingRemovedTasks(task2, task3, task4);
    }

    @Test
    public void shouldAddFailedTasksToQueueWhenRestoreThrowsStreamsExceptionWithoutTask() throws Exception {
        final StreamTask task1 = createActiveStatefulTaskInStateRestoring(TASK_0_0, Collections.singletonList(TOPIC_PARTITION_A_0));
        final StandbyTask task2 = createStandbyTaskInStateRunning(TASK_0_2, Collections.singletonList(TOPIC_PARTITION_B_0));
        final String exceptionMessage = "The Streams were crossed!";
        final StreamsException streamsException = new StreamsException(exceptionMessage);
        final Map<TaskId, Task> updatingTasks = mkMap(
            mkEntry(task1.id(), task1),
            mkEntry(task2.id(), task2)
        );
        doNothing().doThrow(streamsException).when(changelogReader).restore(updatingTasks);

        stateUpdater.add(task1);
        stateUpdater.add(task2);

        final ExceptionAndTasks expectedExceptionAndTasks = new ExceptionAndTasks(mkSet(task1, task2), streamsException);
        verifyExceptionsAndFailedTasks(expectedExceptionAndTasks);
        verifyRemovedTasks();
        verifyUpdatingTasks();
        verifyRestoredActiveTasks();
        verifyNotCommitTasks(task1, task2);
    }

    @Test
    public void shouldAddFailedTasksToQueueWhenRestoreThrowsStreamsExceptionWithTask() throws Exception {
        final StreamTask task1 = createActiveStatefulTaskInStateRestoring(TASK_0_0, Collections.singletonList(TOPIC_PARTITION_A_0));
        final StreamTask task2 = createActiveStatefulTaskInStateRestoring(TASK_0_2, Collections.singletonList(TOPIC_PARTITION_B_0));
        final StandbyTask task3 = createStandbyTaskInStateRunning(TASK_1_0, Collections.singletonList(TOPIC_PARTITION_C_0));
        final String exceptionMessage = "The Streams were crossed!";
        final StreamsException streamsException1 = new StreamsException(exceptionMessage, task1.id());
        final StreamsException streamsException2 = new StreamsException(exceptionMessage, task3.id());
        final Map<TaskId, Task> updatingTasksBeforeFirstThrow = mkMap(
            mkEntry(task1.id(), task1),
            mkEntry(task2.id(), task2),
            mkEntry(task3.id(), task3)
        );
        final Map<TaskId, Task> updatingTasksBeforeSecondThrow = mkMap(
            mkEntry(task2.id(), task2),
            mkEntry(task3.id(), task3)
        );
        doNothing()
            .doThrow(streamsException1)
            .when(changelogReader).restore(updatingTasksBeforeFirstThrow);
        doNothing()
            .doThrow(streamsException2)
            .when(changelogReader).restore(updatingTasksBeforeSecondThrow);

        stateUpdater.add(task1);
        stateUpdater.add(task2);
        stateUpdater.add(task3);

        final ExceptionAndTasks expectedExceptionAndTasks1 = new ExceptionAndTasks(mkSet(task1), streamsException1);
        final ExceptionAndTasks expectedExceptionAndTasks2 = new ExceptionAndTasks(mkSet(task3), streamsException2);
        verifyExceptionsAndFailedTasks(expectedExceptionAndTasks1, expectedExceptionAndTasks2);
        verifyUpdatingTasks(task2);
        verifyRestoredActiveTasks();
        verifyRemovedTasks();
        verifyNotCommitTasks(task1, task3);
    }

    @Test
    public void shouldAddFailedTasksToQueueWhenRestoreThrowsTaskCorruptedException() throws Exception {
        final StreamTask task1 = createActiveStatefulTaskInStateRestoring(TASK_0_0, Collections.singletonList(TOPIC_PARTITION_A_0));
        final StandbyTask task2 = createStandbyTaskInStateRunning(TASK_0_2, Collections.singletonList(TOPIC_PARTITION_B_0));
        final StreamTask task3 = createActiveStatefulTaskInStateRestoring(TASK_1_0, Collections.singletonList(TOPIC_PARTITION_C_0));
        final Set<TaskId> expectedTaskIds = mkSet(task1.id(), task2.id());
        final TaskCorruptedException taskCorruptedException = new TaskCorruptedException(expectedTaskIds);
        final Map<TaskId, Task> updatingTasks = mkMap(
            mkEntry(task1.id(), task1),
            mkEntry(task2.id(), task2),
            mkEntry(task3.id(), task3)
        );
        doNothing().doThrow(taskCorruptedException).doNothing().when(changelogReader).restore(updatingTasks);

        stateUpdater.add(task1);
        stateUpdater.add(task2);
        stateUpdater.add(task3);

        final ExceptionAndTasks expectedExceptionAndTasks = new ExceptionAndTasks(mkSet(task1, task2), taskCorruptedException);
        verifyExceptionsAndFailedTasks(expectedExceptionAndTasks);
        verifyUpdatingTasks(task3);
        verifyRestoredActiveTasks();
        verifyRemovedTasks();
        verifyNotCommitTasks(task1, task2);
    }

    @Test
    public void shouldAddFailedTasksToQueueWhenUncaughtExceptionIsThrown() throws Exception {
        final StreamTask task1 = createActiveStatefulTaskInStateRestoring(TASK_0_0, Collections.singletonList(TOPIC_PARTITION_A_0));
        final StandbyTask task2 = createStandbyTaskInStateRunning(TASK_0_2, Collections.singletonList(TOPIC_PARTITION_B_0));
        final IllegalStateException illegalStateException = new IllegalStateException("Nobody expects the Spanish inquisition!");
        final Map<TaskId, Task> updatingTasks = mkMap(
            mkEntry(task1.id(), task1),
            mkEntry(task2.id(), task2)
        );
        doThrow(illegalStateException).when(changelogReader).restore(updatingTasks);

        stateUpdater.add(task1);
        stateUpdater.add(task2);

        final ExceptionAndTasks expectedExceptionAndTasks = new ExceptionAndTasks(mkSet(task1, task2), illegalStateException);
        verifyExceptionsAndFailedTasks(expectedExceptionAndTasks);
        verifyUpdatingTasks();
        verifyRestoredActiveTasks();
        verifyRemovedTasks();
        verifyNotCommitTasks(task1, task2);
    }

    @Test
    public void shouldDrainFailedTasksAndExceptions() throws Exception {
        assertTrue(stateUpdater.drainExceptionsAndFailedTasks().isEmpty());

        final StreamTask task1 = createActiveStatefulTaskInStateRestoring(TASK_0_0, Collections.singletonList(TOPIC_PARTITION_B_0));
        final StreamTask task2 = createActiveStatefulTaskInStateRestoring(TASK_1_1, Collections.singletonList(TOPIC_PARTITION_C_0));
        final StreamTask task3 = createActiveStatefulTaskInStateRestoring(TASK_1_0, Collections.singletonList(TOPIC_PARTITION_A_0));
        final StreamTask task4 = createActiveStatefulTaskInStateRestoring(TASK_0_2, Collections.singletonList(TOPIC_PARTITION_D_0));
        final String exceptionMessage = "The Streams were crossed!";
        final StreamsException streamsException1 = new StreamsException(exceptionMessage, task1.id());
        final Map<TaskId, Task> updatingTasks1 = mkMap(
            mkEntry(task1.id(), task1)
        );
        doThrow(streamsException1)
            .when(changelogReader).restore(updatingTasks1);
        final StreamsException streamsException2 = new StreamsException(exceptionMessage, task2.id());
        final StreamsException streamsException3 = new StreamsException(exceptionMessage, task3.id());
        final StreamsException streamsException4 = new StreamsException(exceptionMessage, task4.id());
        final Map<TaskId, Task> updatingTasks2 = mkMap(
            mkEntry(task2.id(), task2),
            mkEntry(task3.id(), task3),
            mkEntry(task4.id(), task4)
        );
        doThrow(streamsException2).when(changelogReader).restore(updatingTasks2);
        final Map<TaskId, Task> updatingTasks3 = mkMap(
            mkEntry(task3.id(), task3),
            mkEntry(task4.id(), task4)
        );
        doThrow(streamsException3).when(changelogReader).restore(updatingTasks3);
        final Map<TaskId, Task> updatingTasks4 = mkMap(
            mkEntry(task4.id(), task4)
        );
        doThrow(streamsException4).when(changelogReader).restore(updatingTasks4);

        stateUpdater.add(task1);

        final ExceptionAndTasks expectedExceptionAndTasks1 = new ExceptionAndTasks(mkSet(task1), streamsException1);
        verifyDrainingExceptionsAndFailedTasks(expectedExceptionAndTasks1);

        stateUpdater.add(task2);
        stateUpdater.add(task3);
        stateUpdater.add(task4);

        final ExceptionAndTasks expectedExceptionAndTasks2 = new ExceptionAndTasks(mkSet(task2), streamsException2);
        final ExceptionAndTasks expectedExceptionAndTasks3 = new ExceptionAndTasks(mkSet(task3), streamsException3);
        final ExceptionAndTasks expectedExceptionAndTasks4 = new ExceptionAndTasks(mkSet(task4), streamsException4);
        verifyDrainingExceptionsAndFailedTasks(expectedExceptionAndTasks2, expectedExceptionAndTasks3, expectedExceptionAndTasks4);
    }

    @Test
<<<<<<< HEAD
    public void shouldAutoCommitTasksOnInterval() throws Exception {
=======
    public void shouldAutoCheckpointTasksOnInterval() throws Exception {
>>>>>>> 925c6281
        final StreamTask task1 = createActiveStatefulTaskInStateRestoring(TASK_0_0, Collections.singletonList(TOPIC_PARTITION_A_0));
        final StreamTask task2 = createActiveStatefulTaskInStateRestoring(TASK_0_2, Collections.singletonList(TOPIC_PARTITION_B_0));
        final StandbyTask task3 = createStandbyTaskInStateRunning(TASK_1_0, Collections.singletonList(TOPIC_PARTITION_C_0));
        final StandbyTask task4 = createStandbyTaskInStateRunning(TASK_1_1, Collections.singletonList(TOPIC_PARTITION_D_0));
        when(changelogReader.completedChangelogs())
                .thenReturn(Collections.emptySet());
        when(changelogReader.allChangelogsCompleted())
                .thenReturn(false);

        stateUpdater.add(task1);
        stateUpdater.add(task2);
        stateUpdater.add(task3);
        stateUpdater.add(task4);

        sleep(COMMIT_INTERVAL);

        verifyExceptionsAndFailedTasks();
<<<<<<< HEAD
        verifyCommitTasks(false, task1, task2, task3, task4);
    }

    @Test
    public void shouldNotAutoCommitTasksIfIntervalNotElapsed() throws Exception {
        final StreamsConfig config = new StreamsConfig(configProps(Integer.MAX_VALUE));
        final DefaultStateUpdater stateUpdater = new DefaultStateUpdater(config, changelogReader, offsetResetter, Time.SYSTEM);
=======
        verifyCheckpointTasks(false, task1, task2, task3, task4);
    }

    @Test
    public void shouldNotAutoCheckpointTasksIfIntervalNotElapsed() {
        stateUpdater.shutdown(Duration.ofMinutes(1));
        final StreamsConfig config = new StreamsConfig(configProps(Integer.MAX_VALUE));
        stateUpdater = new DefaultStateUpdater(config, changelogReader, offsetResetter, Time.SYSTEM);
>>>>>>> 925c6281

        try {
            final StreamTask task1 = createActiveStatefulTaskInStateRestoring(TASK_0_0, Collections.singletonList(TOPIC_PARTITION_A_0));
            final StreamTask task2 = createActiveStatefulTaskInStateRestoring(TASK_0_2, Collections.singletonList(TOPIC_PARTITION_B_0));
            final StandbyTask task3 = createStandbyTaskInStateRunning(TASK_1_0, Collections.singletonList(TOPIC_PARTITION_C_0));
            final StandbyTask task4 = createStandbyTaskInStateRunning(TASK_1_1, Collections.singletonList(TOPIC_PARTITION_D_0));
            when(changelogReader.completedChangelogs())
                    .thenReturn(Collections.emptySet());
            when(changelogReader.allChangelogsCompleted())
                    .thenReturn(false);

            stateUpdater.add(task1);
            stateUpdater.add(task2);
            stateUpdater.add(task3);
            stateUpdater.add(task4);

<<<<<<< HEAD
            verifyNotCommitTasks(task1, task2, task3, task4);
=======
            verifyNeverCheckpointTasks(task1, task2, task3, task4);
>>>>>>> 925c6281
        } finally {
            stateUpdater.shutdown(Duration.ofMinutes(1));
        }
    }

<<<<<<< HEAD
    private void verifyCommitTasks(final boolean enforceCheckpoint, final Task... tasks) throws Exception {
        waitForCondition(
                () -> {
                    for (final Task task : tasks) {
                        verify(task, atLeast(1)).prepareCommit();
                        verify(task, atLeast(1)).postCommit(enforceCheckpoint);
                    }

                    return true;
                },
                VERIFICATION_TIMEOUT,
                "Did not auto commit all tasks within the given timeout!"
        );
    }

    private void verifyNotCommitTasks(final Task... tasks) throws Exception {
        for (final Task task : tasks) {
            verify(task, times(0)).prepareCommit();
            verify(task, times(0)).postCommit(true);
            verify(task, times(0)).postCommit(false);
=======
    private void verifyCheckpointTasks(final boolean enforceCheckpoint, final Task... tasks) {
        for (final Task task : tasks) {
            verify(task, timeout(VERIFICATION_TIMEOUT).atLeast(1)).maybeCheckpoint(enforceCheckpoint);
        }
    }

    private void verifyNeverCheckpointTasks(final Task... tasks) {
        for (final Task task : tasks) {
            verify(task, never()).maybeCheckpoint(anyBoolean());
>>>>>>> 925c6281
        }
    }

    private void verifyRestoredActiveTasks(final StreamTask... tasks) throws Exception {
        if (tasks.length == 0) {
            assertTrue(stateUpdater.getRestoredActiveTasks().isEmpty());
        } else {
            final Set<StreamTask> expectedRestoredTasks = mkSet(tasks);
            final Set<StreamTask> restoredTasks = new HashSet<>();
            waitForCondition(
                () -> {
                    restoredTasks.addAll(stateUpdater.getRestoredActiveTasks());
                    return restoredTasks.containsAll(expectedRestoredTasks);
                },
                VERIFICATION_TIMEOUT,
                "Did not get all restored active task within the given timeout!"
            );
            assertEquals(expectedRestoredTasks.size(), restoredTasks.size());
            assertTrue(restoredTasks.stream().allMatch(task -> task.state() == State.RESTORING));
        }
    }

    private void verifyDrainingRestoredActiveTasks(final StreamTask... tasks) throws Exception {
        final Set<StreamTask> expectedRestoredTasks = mkSet(tasks);
        final Set<StreamTask> restoredTasks = new HashSet<>();
        waitForCondition(
            () -> {
                restoredTasks.addAll(stateUpdater.drainRestoredActiveTasks(Duration.ofMillis(CALL_TIMEOUT)));
                return restoredTasks.containsAll(expectedRestoredTasks);
            },
            VERIFICATION_TIMEOUT,
            "Did not get all restored active task within the given timeout!"
        );
        assertEquals(expectedRestoredTasks.size(), restoredTasks.size());
        assertTrue(stateUpdater.drainRestoredActiveTasks(Duration.ZERO).isEmpty());
    }

    private void verifyUpdatingTasks(final Task... tasks) throws Exception {
        if (tasks.length == 0) {
            assertTrue(stateUpdater.getUpdatingTasks().isEmpty());
        } else {
            final Set<Task> expectedUpdatingTasks = mkSet(tasks);
            final Set<Task> updatingTasks = new HashSet<>();
            waitForCondition(
                () -> {
                    updatingTasks.addAll(stateUpdater.getUpdatingTasks());
                    return updatingTasks.containsAll(expectedUpdatingTasks);
                },
                VERIFICATION_TIMEOUT,
                "Did not get all updating task within the given timeout!"
            );
            assertEquals(expectedUpdatingTasks.size(), updatingTasks.size());
            assertTrue(updatingTasks.stream().allMatch(task -> task.state() == State.RESTORING));
        }
    }

    private void verifyUpdatingStandbyTasks(final StandbyTask... tasks) throws Exception {
        final Set<StandbyTask> expectedStandbyTasks = mkSet(tasks);
        final Set<StandbyTask> standbyTasks = new HashSet<>();
        waitForCondition(
            () -> {
                standbyTasks.addAll(stateUpdater.getUpdatingStandbyTasks());
                return standbyTasks.containsAll(expectedStandbyTasks);
            },
            VERIFICATION_TIMEOUT,
            "Did not see all standby task within the given timeout!"
        );
        assertEquals(expectedStandbyTasks.size(), standbyTasks.size());
        assertTrue(standbyTasks.stream().allMatch(task -> task.state() == State.RUNNING));
    }

    private void verifyRemovedTasks(final Task... tasks) throws Exception {
        if (tasks.length == 0) {
            assertTrue(stateUpdater.getRemovedTasks().isEmpty());
        } else {
            final Set<Task> expectedRemovedTasks = mkSet(tasks);
            final Set<Task> removedTasks = new HashSet<>();
            waitForCondition(
                () -> {
                    removedTasks.addAll(stateUpdater.getRemovedTasks());
                    return removedTasks.containsAll(mkSet(tasks));
                },
                VERIFICATION_TIMEOUT,
                "Did not get all removed task within the given timeout!"
            );
            assertEquals(expectedRemovedTasks.size(), removedTasks.size());
            assertTrue(removedTasks.stream()
                .allMatch(task -> task.isActive() && task.state() == State.RESTORING
                        || !task.isActive() && task.state() == State.RUNNING));
        }
    }

    private void verifyDrainingRemovedTasks(final Task... tasks) throws Exception {
        final Set<Task> expectedRemovedTasks = mkSet(tasks);
        final Set<Task> removedTasks = new HashSet<>();
        waitForCondition(
            () -> {
                removedTasks.addAll(stateUpdater.drainRemovedTasks());
                return removedTasks.containsAll(mkSet(tasks));
            },
            VERIFICATION_TIMEOUT,
            "Did not get all restored active task within the given timeout!"
        );
        assertEquals(expectedRemovedTasks.size(), removedTasks.size());
        assertTrue(stateUpdater.drainRemovedTasks().isEmpty());
    }

    private void verifyExceptionsAndFailedTasks(final ExceptionAndTasks... exceptionsAndTasks) throws Exception {
        final List<ExceptionAndTasks> expectedExceptionAndTasks = Arrays.asList(exceptionsAndTasks);
        final List<ExceptionAndTasks> failedTasks = new ArrayList<>();
        waitForCondition(
            () -> {
                failedTasks.addAll(stateUpdater.getExceptionsAndFailedTasks());
                return failedTasks.containsAll(expectedExceptionAndTasks);
            },
            VERIFICATION_TIMEOUT,
            "Did not get all exceptions and failed tasks within the given timeout!"
        );
        assertEquals(expectedExceptionAndTasks.size(), failedTasks.size());
    }

    private void verifyDrainingExceptionsAndFailedTasks(final ExceptionAndTasks... exceptionsAndTasks) throws Exception {
        final List<ExceptionAndTasks> expectedExceptionAndTasks = Arrays.asList(exceptionsAndTasks);
        final List<ExceptionAndTasks> failedTasks = new ArrayList<>();
        waitForCondition(
            () -> {
                failedTasks.addAll(stateUpdater.drainExceptionsAndFailedTasks());
                return failedTasks.containsAll(expectedExceptionAndTasks);
            },
            VERIFICATION_TIMEOUT,
            "Did not get all exceptions and failed tasks within the given timeout!"
        );
        assertEquals(expectedExceptionAndTasks.size(), failedTasks.size());
        assertTrue(stateUpdater.drainExceptionsAndFailedTasks().isEmpty());
    }

    private StreamTask createActiveStatefulTaskInStateRestoring(final TaskId taskId,
                                                                final Collection<TopicPartition> changelogPartitions) {
        final StreamTask task = createActiveStatefulTask(taskId, changelogPartitions);
        when(task.state()).thenReturn(State.RESTORING);
        return task;
    }

    private StreamTask createActiveStatefulTask(final TaskId taskId,
                                                final Collection<TopicPartition> changelogPartitions) {
        final StreamTask task = mock(StreamTask.class);
        setupStatefulTask(task, taskId, changelogPartitions);
        when(task.isActive()).thenReturn(true);
        return task;
    }

    private StreamTask createStatelessTaskInStateRestoring(final TaskId taskId) {
        final StreamTask task = createStatelessTask(taskId);
        when(task.state()).thenReturn(State.RESTORING);
        return task;
    }

    private StreamTask createStatelessTask(final TaskId taskId) {
        final StreamTask task = mock(StreamTask.class);
        when(task.changelogPartitions()).thenReturn(Collections.emptySet());
        when(task.isActive()).thenReturn(true);
        when(task.id()).thenReturn(taskId);
        return task;
    }

    private StandbyTask createStandbyTaskInStateRunning(final TaskId taskId,
                                                        final Collection<TopicPartition> changelogPartitions) {
        final StandbyTask task = createStandbyTask(taskId, changelogPartitions);
        when(task.state()).thenReturn(State.RUNNING);
        return task;
    }

    private StandbyTask createStandbyTask(final TaskId taskId,
                                          final Collection<TopicPartition> changelogPartitions) {
        final StandbyTask task = mock(StandbyTask.class);
        setupStatefulTask(task, taskId, changelogPartitions);
        when(task.isActive()).thenReturn(false);
        return task;
    }

    private void setupStatefulTask(final Task task,
                                   final TaskId taskId,
                                   final Collection<TopicPartition> changelogPartitions) {
        when(task.changelogPartitions()).thenReturn(changelogPartitions);
        when(task.id()).thenReturn(taskId);
    }
}<|MERGE_RESOLUTION|>--- conflicted
+++ resolved
@@ -46,10 +46,6 @@
 import static org.apache.kafka.common.utils.Utils.mkSet;
 import static org.apache.kafka.common.utils.Utils.sleep;
 import static org.apache.kafka.streams.StreamsConfig.producerPrefix;
-<<<<<<< HEAD
-import static org.apache.kafka.streams.integration.utils.IntegrationTestUtils.safeUniqueClassTestName;
-=======
->>>>>>> 925c6281
 import static org.apache.kafka.test.TestUtils.waitForCondition;
 import static org.easymock.EasyMock.anyBoolean;
 import static org.junit.jupiter.api.Assertions.assertEquals;
@@ -84,12 +80,8 @@
     private final StreamsConfig config = new StreamsConfig(configProps(COMMIT_INTERVAL));
     private final ChangelogReader changelogReader = mock(ChangelogReader.class);
     private final java.util.function.Consumer<Set<TopicPartition>> offsetResetter = topicPartitions -> { };
-<<<<<<< HEAD
-    private final DefaultStateUpdater stateUpdater = new DefaultStateUpdater(config, changelogReader, offsetResetter, Time.SYSTEM);
-=======
 
     private DefaultStateUpdater stateUpdater = new DefaultStateUpdater(config, changelogReader, offsetResetter, Time.SYSTEM);
->>>>>>> 925c6281
 
     @AfterEach
     public void tearDown() {
@@ -98,18 +90,10 @@
 
     private Properties configProps(final int commitInterval) {
         return mkObjectProperties(mkMap(
-<<<<<<< HEAD
-                mkEntry(StreamsConfig.APPLICATION_ID_CONFIG, safeUniqueClassTestName(getClass())),
-                mkEntry(StreamsConfig.BOOTSTRAP_SERVERS_CONFIG, "localhost:2171"),
-                mkEntry(StreamsConfig.PROCESSING_GUARANTEE_CONFIG, StreamsConfig.EXACTLY_ONCE_V2),
-                mkEntry(StreamsConfig.COMMIT_INTERVAL_MS_CONFIG, commitInterval),
-                // we need to make sure that transaction timeout is not lower than commit interval for EOS
-=======
                 mkEntry(StreamsConfig.APPLICATION_ID_CONFIG, "appId"),
                 mkEntry(StreamsConfig.BOOTSTRAP_SERVERS_CONFIG, "localhost:2171"),
                 mkEntry(StreamsConfig.PROCESSING_GUARANTEE_CONFIG, StreamsConfig.EXACTLY_ONCE_V2),
                 mkEntry(StreamsConfig.COMMIT_INTERVAL_MS_CONFIG, commitInterval),
->>>>>>> 925c6281
                 mkEntry(producerPrefix(ProducerConfig.TRANSACTION_TIMEOUT_CONFIG), commitInterval)
         ));
     }
@@ -210,11 +194,7 @@
         stateUpdater.add(task);
 
         verifyRestoredActiveTasks(task);
-<<<<<<< HEAD
-        verifyCommitTasks(true, task);
-=======
         verifyCheckpointTasks(true, task);
->>>>>>> 925c6281
         verifyUpdatingTasks();
         verifyExceptionsAndFailedTasks();
         verifyRemovedTasks();
@@ -245,11 +225,7 @@
         stateUpdater.add(task3);
 
         verifyRestoredActiveTasks(task3, task1, task2);
-<<<<<<< HEAD
-        verifyCommitTasks(true, task3, task1, task2);
-=======
         verifyCheckpointTasks(true, task3, task1, task2);
->>>>>>> 925c6281
         verifyUpdatingTasks();
         verifyExceptionsAndFailedTasks();
         verifyRemovedTasks();
@@ -333,11 +309,7 @@
         stateUpdater.add(task4);
 
         verifyRestoredActiveTasks(task2, task1);
-<<<<<<< HEAD
-        verifyCommitTasks(true, task2, task1);
-=======
         verifyCheckpointTasks(true, task2, task1);
->>>>>>> 925c6281
         verifyUpdatingStandbyTasks(task4, task3);
         verifyExceptionsAndFailedTasks();
         verifyRemovedTasks();
@@ -365,11 +337,7 @@
         stateUpdater.add(task2);
 
         verifyRestoredActiveTasks(task1);
-<<<<<<< HEAD
-        verifyCommitTasks(true, task1);
-=======
         verifyCheckpointTasks(true, task1);
->>>>>>> 925c6281
         verify(task1).completeRestoration(offsetResetter);
         verifyUpdatingStandbyTasks(task2);
         final InOrder orderVerifier = inOrder(changelogReader);
@@ -380,6 +348,7 @@
 
         verifyRestoredActiveTasks(task1, task3);
         verify(task3).completeRestoration(offsetResetter);
+        verifyCheckpointTasks(true, task3);
         orderVerifier.verify(changelogReader, times(1)).enforceRestoreActive();
         orderVerifier.verify(changelogReader, times(1)).transitToUpdateStandby();
     }
@@ -406,11 +375,7 @@
         stateUpdater.remove(task.id());
 
         verifyRemovedTasks(task);
-<<<<<<< HEAD
-        verifyCommitTasks(true, task);
-=======
         verifyCheckpointTasks(true, task);
->>>>>>> 925c6281
         verifyRestoredActiveTasks();
         verifyUpdatingTasks();
         verifyExceptionsAndFailedTasks();
@@ -439,16 +404,11 @@
         stateUpdater.add(controlTask);
         verifyRestoredActiveTasks(task);
 
-        // for stateless task, we should complete it without trying to commit
-        if (!completedChangelogs.isEmpty())
-            verifyCommitTasks(true, task);
-
         stateUpdater.remove(task.id());
         stateUpdater.remove(controlTask.id());
 
         verifyRemovedTasks(controlTask);
         verifyRestoredActiveTasks(task);
-        verifyCommitTasks(true, controlTask);
         verifyUpdatingTasks();
         verifyExceptionsAndFailedTasks();
     }
@@ -485,7 +445,6 @@
         stateUpdater.remove(controlTask.id());
 
         verifyRemovedTasks(controlTask);
-        verifyCommitTasks(true, controlTask);
         verifyExceptionsAndFailedTasks(expectedExceptionAndTasks);
         verifyUpdatingTasks();
         verifyRestoredActiveTasks();
@@ -538,7 +497,6 @@
         verifyRemovedTasks();
         verifyUpdatingTasks();
         verifyRestoredActiveTasks();
-        verifyNotCommitTasks(task1, task2);
     }
 
     @Test
@@ -575,7 +533,6 @@
         verifyUpdatingTasks(task2);
         verifyRestoredActiveTasks();
         verifyRemovedTasks();
-        verifyNotCommitTasks(task1, task3);
     }
 
     @Test
@@ -601,7 +558,6 @@
         verifyUpdatingTasks(task3);
         verifyRestoredActiveTasks();
         verifyRemovedTasks();
-        verifyNotCommitTasks(task1, task2);
     }
 
     @Test
@@ -623,7 +579,6 @@
         verifyUpdatingTasks();
         verifyRestoredActiveTasks();
         verifyRemovedTasks();
-        verifyNotCommitTasks(task1, task2);
     }
 
     @Test
@@ -676,11 +631,7 @@
     }
 
     @Test
-<<<<<<< HEAD
-    public void shouldAutoCommitTasksOnInterval() throws Exception {
-=======
     public void shouldAutoCheckpointTasksOnInterval() throws Exception {
->>>>>>> 925c6281
         final StreamTask task1 = createActiveStatefulTaskInStateRestoring(TASK_0_0, Collections.singletonList(TOPIC_PARTITION_A_0));
         final StreamTask task2 = createActiveStatefulTaskInStateRestoring(TASK_0_2, Collections.singletonList(TOPIC_PARTITION_B_0));
         final StandbyTask task3 = createStandbyTaskInStateRunning(TASK_1_0, Collections.singletonList(TOPIC_PARTITION_C_0));
@@ -698,15 +649,6 @@
         sleep(COMMIT_INTERVAL);
 
         verifyExceptionsAndFailedTasks();
-<<<<<<< HEAD
-        verifyCommitTasks(false, task1, task2, task3, task4);
-    }
-
-    @Test
-    public void shouldNotAutoCommitTasksIfIntervalNotElapsed() throws Exception {
-        final StreamsConfig config = new StreamsConfig(configProps(Integer.MAX_VALUE));
-        final DefaultStateUpdater stateUpdater = new DefaultStateUpdater(config, changelogReader, offsetResetter, Time.SYSTEM);
-=======
         verifyCheckpointTasks(false, task1, task2, task3, task4);
     }
 
@@ -715,7 +657,6 @@
         stateUpdater.shutdown(Duration.ofMinutes(1));
         final StreamsConfig config = new StreamsConfig(configProps(Integer.MAX_VALUE));
         stateUpdater = new DefaultStateUpdater(config, changelogReader, offsetResetter, Time.SYSTEM);
->>>>>>> 925c6281
 
         try {
             final StreamTask task1 = createActiveStatefulTaskInStateRestoring(TASK_0_0, Collections.singletonList(TOPIC_PARTITION_A_0));
@@ -732,38 +673,12 @@
             stateUpdater.add(task3);
             stateUpdater.add(task4);
 
-<<<<<<< HEAD
-            verifyNotCommitTasks(task1, task2, task3, task4);
-=======
             verifyNeverCheckpointTasks(task1, task2, task3, task4);
->>>>>>> 925c6281
         } finally {
             stateUpdater.shutdown(Duration.ofMinutes(1));
         }
     }
 
-<<<<<<< HEAD
-    private void verifyCommitTasks(final boolean enforceCheckpoint, final Task... tasks) throws Exception {
-        waitForCondition(
-                () -> {
-                    for (final Task task : tasks) {
-                        verify(task, atLeast(1)).prepareCommit();
-                        verify(task, atLeast(1)).postCommit(enforceCheckpoint);
-                    }
-
-                    return true;
-                },
-                VERIFICATION_TIMEOUT,
-                "Did not auto commit all tasks within the given timeout!"
-        );
-    }
-
-    private void verifyNotCommitTasks(final Task... tasks) throws Exception {
-        for (final Task task : tasks) {
-            verify(task, times(0)).prepareCommit();
-            verify(task, times(0)).postCommit(true);
-            verify(task, times(0)).postCommit(false);
-=======
     private void verifyCheckpointTasks(final boolean enforceCheckpoint, final Task... tasks) {
         for (final Task task : tasks) {
             verify(task, timeout(VERIFICATION_TIMEOUT).atLeast(1)).maybeCheckpoint(enforceCheckpoint);
@@ -773,7 +688,6 @@
     private void verifyNeverCheckpointTasks(final Task... tasks) {
         for (final Task task : tasks) {
             verify(task, never()).maybeCheckpoint(anyBoolean());
->>>>>>> 925c6281
         }
     }
 
