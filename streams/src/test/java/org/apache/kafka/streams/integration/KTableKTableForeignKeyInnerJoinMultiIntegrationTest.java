/*
 * Licensed to the Apache Software Foundation (ASF) under one or more
 * contributor license agreements. See the NOTICE file distributed with
 * this work for additional information regarding copyright ownership.
 * The ASF licenses this file to You under the Apache License, Version 2.0
 * (the "License"); you may not use this file except in compliance with
 * the License. You may obtain a copy of the License at
 *
 *    http://www.apache.org/licenses/LICENSE-2.0
 *
 * Unless required by applicable law or agreed to in writing, software
 * distributed under the License is distributed on an "AS IS" BASIS,
 * WITHOUT WARRANTIES OR CONDITIONS OF ANY KIND, either express or implied.
 * See the License for the specific language governing permissions and
 * limitations under the License.
 */
package org.apache.kafka.streams.integration;

import kafka.utils.MockTime;
import org.apache.kafka.clients.consumer.ConsumerConfig;
import org.apache.kafka.clients.producer.ProducerConfig;
import org.apache.kafka.common.serialization.FloatSerializer;
import org.apache.kafka.common.serialization.IntegerDeserializer;
import org.apache.kafka.common.serialization.IntegerSerializer;
import org.apache.kafka.common.serialization.LongSerializer;
import org.apache.kafka.common.serialization.Serdes;
import org.apache.kafka.common.serialization.StringDeserializer;
import org.apache.kafka.common.serialization.StringSerializer;
import org.apache.kafka.common.utils.Bytes;
import org.apache.kafka.streams.KafkaStreams;
import org.apache.kafka.streams.KeyValue;
import org.apache.kafka.streams.StreamsBuilder;
import org.apache.kafka.streams.StreamsConfig;
import org.apache.kafka.streams.integration.utils.EmbeddedKafkaCluster;
import org.apache.kafka.streams.integration.utils.IntegrationTestUtils;
import org.apache.kafka.streams.kstream.Consumed;
import org.apache.kafka.streams.kstream.KTable;
import org.apache.kafka.streams.kstream.Materialized;
import org.apache.kafka.streams.kstream.Produced;
import org.apache.kafka.streams.kstream.ValueJoiner;
import org.apache.kafka.streams.state.KeyValueStore;
import org.apache.kafka.streams.utils.UniqueTopicSerdeScope;
import org.apache.kafka.test.IntegrationTest;
import org.apache.kafka.test.TestUtils;
import org.junit.After;
import org.junit.AfterClass;
import org.junit.Before;
import org.junit.BeforeClass;
import org.junit.Test;
import org.junit.experimental.categories.Category;

import java.io.IOException;
import java.util.Arrays;
import java.util.Collections;
import java.util.HashSet;
import java.util.List;
import java.util.Properties;
import java.util.Set;
import java.util.function.Function;

import static java.time.Duration.ofSeconds;
import static java.util.Arrays.asList;
import static org.apache.kafka.streams.integration.utils.IntegrationTestUtils.startApplicationAndWaitUntilRunning;
import static org.junit.Assert.assertEquals;

@Category({IntegrationTest.class})
public class KTableKTableForeignKeyInnerJoinMultiIntegrationTest {
    private final static int NUM_BROKERS = 1;

    public final static EmbeddedKafkaCluster CLUSTER = new EmbeddedKafkaCluster(NUM_BROKERS);
    private final static MockTime MOCK_TIME = CLUSTER.time;
    private final static String TABLE_1 = "table1";
    private final static String TABLE_2 = "table2";
    private final static String TABLE_3 = "table3";
    private final static String OUTPUT = "output-";
    private final Properties streamsConfig = getStreamsConfig();
    private final Properties streamsConfigTwo = getStreamsConfig();
    private final Properties streamsConfigThree = getStreamsConfig();
    private KafkaStreams streams;
    private KafkaStreams streamsTwo;
    private KafkaStreams streamsThree;
    private final static Properties CONSUMER_CONFIG = new Properties();

    private final static Properties PRODUCER_CONFIG_1 = new Properties();
    private final static Properties PRODUCER_CONFIG_2 = new Properties();
    private final static Properties PRODUCER_CONFIG_3 = new Properties();

    @BeforeClass
<<<<<<< HEAD
    public static void beforeTest() throws Exception {
        //Us  alatiple partitionvs to ensure distribution of keys.
=======
    public static void startCluster() throws IOException, InterruptedException {
        CLUSTER.start();
        //Use multiple partitions to ensure distribution of keys.
>>>>>>> d5fd491b

        CLUSTER.createTopic(TABLE_1, 3, 1);
        CLUSTER.createTopic(TABLE_2, 5, 1);
        CLUSTER.createTopic(TABLE_3, 7, 1);
        CLUSTER.createTopic(OUTPUT, 11, 1);

        PRODUCER_CONFIG_1.put(ProducerConfig.BOOTSTRAP_SERVERS_CONFIG, CLUSTER.bootstrapServers());
        PRODUCER_CONFIG_1.put(ProducerConfig.ACKS_CONFIG, "all");
        PRODUCER_CONFIG_1.put(ProducerConfig.KEY_SERIALIZER_CLASS_CONFIG, IntegerSerializer.class);
        PRODUCER_CONFIG_1.put(ProducerConfig.VALUE_SERIALIZER_CLASS_CONFIG, FloatSerializer.class);

        PRODUCER_CONFIG_2.put(ProducerConfig.BOOTSTRAP_SERVERS_CONFIG, CLUSTER.bootstrapServers());
        PRODUCER_CONFIG_2.put(ProducerConfig.ACKS_CONFIG, "all");
        PRODUCER_CONFIG_2.put(ProducerConfig.KEY_SERIALIZER_CLASS_CONFIG, StringSerializer.class);
        PRODUCER_CONFIG_2.put(ProducerConfig.VALUE_SERIALIZER_CLASS_CONFIG, LongSerializer.class);

        PRODUCER_CONFIG_3.put(ProducerConfig.BOOTSTRAP_SERVERS_CONFIG, CLUSTER.bootstrapServers());
        PRODUCER_CONFIG_3.put(ProducerConfig.ACKS_CONFIG, "all");
        PRODUCER_CONFIG_3.put(ProducerConfig.KEY_SERIALIZER_CLASS_CONFIG, IntegerSerializer.class);
        PRODUCER_CONFIG_3.put(ProducerConfig.VALUE_SERIALIZER_CLASS_CONFIG, StringSerializer.class);

        final List<KeyValue<Integer, Float>> table1 = asList(
            new KeyValue<>(1, 1.33f),
            new KeyValue<>(2, 2.22f),
            new KeyValue<>(3, -1.22f), //Won't be joined in yet.
            new KeyValue<>(4, -2.22f)  //Won't be joined in at all.
        );

        //Partitions pre-computed using the default Murmur2 hash, just to ensure that all 3 partitions will be exercised.
        final List<KeyValue<String, Long>> table2 = asList(
            new KeyValue<>("0", 0L),  //partition 2
            new KeyValue<>("1", 10L), //partition 0
            new KeyValue<>("2", 20L), //partition 2
            new KeyValue<>("3", 30L), //partition 2
            new KeyValue<>("4", 40L), //partition 1
            new KeyValue<>("5", 50L), //partition 0
            new KeyValue<>("6", 60L), //partition 1
            new KeyValue<>("7", 70L), //partition 0
            new KeyValue<>("8", 80L), //partition 0
            new KeyValue<>("9", 90L)  //partition 2
        );

        //Partitions pre-computed using the default Murmur2 hash, just to ensure that all 3 partitions will be exercised.
        final List<KeyValue<Integer, String>> table3 = Collections.singletonList(
                new KeyValue<>(10, "waffle")
        );

        IntegrationTestUtils.produceKeyValuesSynchronously(TABLE_1, table1, PRODUCER_CONFIG_1, MOCK_TIME);
        IntegrationTestUtils.produceKeyValuesSynchronously(TABLE_2, table2, PRODUCER_CONFIG_2, MOCK_TIME);
        IntegrationTestUtils.produceKeyValuesSynchronously(TABLE_3, table3, PRODUCER_CONFIG_3, MOCK_TIME);

        CONSUMER_CONFIG.put(ConsumerConfig.BOOTSTRAP_SERVERS_CONFIG, CLUSTER.bootstrapServers());
        CONSUMER_CONFIG.put(ConsumerConfig.GROUP_ID_CONFIG, "ktable-ktable-consumer");
        CONSUMER_CONFIG.put(ConsumerConfig.KEY_DESERIALIZER_CLASS_CONFIG, IntegerDeserializer.class);
        CONSUMER_CONFIG.put(ConsumerConfig.VALUE_DESERIALIZER_CLASS_CONFIG, StringDeserializer.class);
    }

    @AfterClass
    public static void closeCluster() {
        CLUSTER.stop();
    }

    @Before
    public void before() throws IOException {
        final String stateDirBasePath = TestUtils.tempDirectory().getPath();
        streamsConfig.put(StreamsConfig.STATE_DIR_CONFIG, stateDirBasePath + "-1");
        streamsConfigTwo.put(StreamsConfig.STATE_DIR_CONFIG, stateDirBasePath + "-2");
        streamsConfigThree.put(StreamsConfig.STATE_DIR_CONFIG, stateDirBasePath + "-3");

        IntegrationTestUtils.purgeLocalStreamsState(asList(streamsConfig, streamsConfigTwo, streamsConfigThree));
    }

    @After
    public void after() throws IOException {
        System.err.println("closing");
        if (streams != null) {
            streams.close();
            streams = null;
        }
        if (streamsTwo != null) {
            streamsTwo.close();
            streamsTwo = null;
        }
        if (streamsThree != null) {
            streamsThree.close();
            streamsThree = null;
        }
        IntegrationTestUtils.purgeLocalStreamsState(streamsConfig);
    }

    private enum JoinType {
        INNER
    }

    @Test
    public void shouldInnerJoinMultiPartitionQueryable() throws Exception {
        final Set<KeyValue<Integer, String>> expectedOne = new HashSet<>();
        expectedOne.add(new KeyValue<>(1, "value1=1.33,value2=10,value3=waffle"));

        verifyKTableKTableJoin(JoinType.INNER, expectedOne, true);
    }

    private void verifyKTableKTableJoin(final JoinType joinType,
                                        final Set<KeyValue<Integer, String>> expectedResult,
                                        final boolean verifyQueryableState) throws Exception {
        final String queryableName = verifyQueryableState ? joinType + "-store1" : null;
        final String queryableNameTwo = verifyQueryableState ? joinType + "-store2" : null;

        streams = prepareTopology(queryableName, queryableNameTwo, streamsConfig);
        streamsTwo = prepareTopology(queryableName, queryableNameTwo, streamsConfigTwo);
        streamsThree = prepareTopology(queryableName, queryableNameTwo, streamsConfigThree);

        final List<KafkaStreams> kafkaStreamsList = Arrays.asList(streams, streamsTwo, streamsThree);
        startApplicationAndWaitUntilRunning(kafkaStreamsList, ofSeconds(60));

        final Set<KeyValue<Integer, String>> result = new HashSet<>(IntegrationTestUtils.waitUntilMinKeyValueRecordsReceived(
            CONSUMER_CONFIG,
            OUTPUT,
            expectedResult.size()));

        assertEquals(expectedResult, result);
    }

    private static Properties getStreamsConfig() {
        final Properties streamsConfig = new Properties();
        streamsConfig.put(StreamsConfig.APPLICATION_ID_CONFIG, "KTable-FKJ-Multi");
        streamsConfig.put(StreamsConfig.BOOTSTRAP_SERVERS_CONFIG, CLUSTER.bootstrapServers());
        streamsConfig.put(ConsumerConfig.AUTO_OFFSET_RESET_CONFIG, "earliest");
        streamsConfig.put(StreamsConfig.CACHE_MAX_BYTES_BUFFERING_CONFIG, 0);
        streamsConfig.put(StreamsConfig.COMMIT_INTERVAL_MS_CONFIG, 100);
        streamsConfig.put(ConsumerConfig.HEARTBEAT_INTERVAL_MS_CONFIG, 10000);
        streamsConfig.put(ConsumerConfig.SESSION_TIMEOUT_MS_CONFIG, 30000);
        return streamsConfig;
    }

    private static KafkaStreams prepareTopology(final String queryableName,
                                                final String queryableNameTwo,
                                                final Properties streamsConfig) {

        final UniqueTopicSerdeScope serdeScope = new UniqueTopicSerdeScope();
        final StreamsBuilder builder = new StreamsBuilder();

        final KTable<Integer, Float> table1 = builder.table(
            TABLE_1,
            Consumed.with(serdeScope.decorateSerde(Serdes.Integer(), streamsConfig, true),
                serdeScope.decorateSerde(Serdes.Float(), streamsConfig, false))
        );
        final KTable<String, Long> table2 = builder.table(
            TABLE_2,
            Consumed.with(serdeScope.decorateSerde(Serdes.String(), streamsConfig, true),
                serdeScope.decorateSerde(Serdes.Long(), streamsConfig, false))
        );
        final KTable<Integer, String> table3 = builder.table(
            TABLE_3,
            Consumed.with(serdeScope.decorateSerde(Serdes.Integer(), streamsConfig, true),
                serdeScope.decorateSerde(Serdes.String(), streamsConfig, false))
        );

        final Materialized<Integer, String, KeyValueStore<Bytes, byte[]>> materialized;
        if (queryableName != null) {
            materialized = Materialized.<Integer, String, KeyValueStore<Bytes, byte[]>>as(queryableName)
                .withKeySerde(serdeScope.decorateSerde(Serdes.Integer(), streamsConfig, true))
                .withValueSerde(serdeScope.decorateSerde(Serdes.String(), streamsConfig, false))
                .withCachingDisabled();
        } else {
            throw new RuntimeException("Current implementation of joinOnForeignKey requires a materialized store");
        }

        final Materialized<Integer, String, KeyValueStore<Bytes, byte[]>> materializedTwo;
        if (queryableNameTwo != null) {
            materializedTwo = Materialized.<Integer, String, KeyValueStore<Bytes, byte[]>>as(queryableNameTwo)
                .withKeySerde(serdeScope.decorateSerde(Serdes.Integer(), streamsConfig, true))
                .withValueSerde(serdeScope.decorateSerde(Serdes.String(), streamsConfig, false))
                .withCachingDisabled();
        } else {
            throw new RuntimeException("Current implementation of joinOnForeignKey requires a materialized store");
        }

        final Function<Float, String> tableOneKeyExtractor = value -> Integer.toString((int) value.floatValue());
        final Function<String, Integer> joinedTableKeyExtractor = value -> {
            //Hardwired to return the desired foreign key as a test shortcut
            if (value.contains("value2=10"))
                return 10;
            else
                return 0;
        };

        final ValueJoiner<Float, Long, String> joiner = (value1, value2) -> "value1=" + value1 + ",value2=" + value2;
        final ValueJoiner<String, String, String> joinerTwo = (value1, value2) -> value1 + ",value3=" + value2;

        table1.join(table2, tableOneKeyExtractor, joiner, materialized)
            .join(table3, joinedTableKeyExtractor, joinerTwo, materializedTwo)
            .toStream()
            .to(OUTPUT,
                Produced.with(serdeScope.decorateSerde(Serdes.Integer(), streamsConfig, true),
                    serdeScope.decorateSerde(Serdes.String(), streamsConfig, false)));

        return new KafkaStreams(builder.build(streamsConfig), streamsConfig);
    }
}<|MERGE_RESOLUTION|>--- conflicted
+++ resolved
@@ -86,15 +86,10 @@
     private final static Properties PRODUCER_CONFIG_3 = new Properties();
 
     @BeforeClass
-<<<<<<< HEAD
-    public static void beforeTest() throws Exception {
-        //Us  alatiple partitionvs to ensure distribution of keys.
-=======
     public static void startCluster() throws IOException, InterruptedException {
         CLUSTER.start();
         //Use multiple partitions to ensure distribution of keys.
->>>>>>> d5fd491b
-
+        
         CLUSTER.createTopic(TABLE_1, 3, 1);
         CLUSTER.createTopic(TABLE_2, 5, 1);
         CLUSTER.createTopic(TABLE_3, 7, 1);
