--- conflicted
+++ resolved
@@ -82,13 +82,9 @@
     @BeforeClass
     public static void beforeTest() throws Exception {
         //Use multiple partitions to ensure distribution of keys.
-<<<<<<< HEAD
-        CLUSTER.createTopic(TABLE_1, 7, 1);
-        CLUSTER.createTopic(TABLE_2, 7, 1);
-=======
+
         CLUSTER.createTopic(TABLE_1, 3, 1);
         CLUSTER.createTopic(TABLE_2, 5, 1);
->>>>>>> fd8394c1
         CLUSTER.createTopic(TABLE_3, 7, 1);
         CLUSTER.createTopic(OUTPUT, 11, 1);
 
