--- conflicted
+++ resolved
@@ -78,9 +78,6 @@
         cache = new ThreadCache("testCache", DEFAULT_CACHE_SIZE_BYTES, new MockStreamsMetrics(new Metrics()));
     }
 
-
-
-
     @SuppressWarnings("unchecked")
     protected <K, V> WindowStore<K, V> createWindowStore(ProcessorContext context, final boolean enableCaching, final boolean retainDuplicates) {
         final RocksDBWindowStoreSupplier supplier = new RocksDBWindowStoreSupplier<>(windowName, retentionPeriod, numSegments, retainDuplicates, intSerde, stringSerde, windowSize, true, Collections.<String, String>emptyMap(), enableCaching);
@@ -490,10 +487,7 @@
                     recordCollector, cache);
 
             WindowStore<Integer, String> store = createWindowStore(context, false, true);
-<<<<<<< HEAD
-
-=======
->>>>>>> 1974e1b0
+
             try {
                 // to validate segments
                 final Segments segments = new Segments(windowName, retentionPeriod, numSegments);
