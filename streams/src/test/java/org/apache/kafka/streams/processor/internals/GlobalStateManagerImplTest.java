/**
 * Licensed to the Apache Software Foundation (ASF) under one or more
 * contributor license agreements.  See the NOTICE file distributed with
 * this work for additional information regarding copyright ownership.
 * The ASF licenses this file to You under the Apache License, Version 2.0
 * (the "License"); you may not use this file except in compliance with
 * the License.  You may obtain a copy of the License at
 * <p>
 * http://www.apache.org/licenses/LICENSE-2.0
 * <p>
 * Unless required by applicable law or agreed to in writing, software
 * distributed under the License is distributed on an "AS IS" BASIS,
 * WITHOUT WARRANTIES OR CONDITIONS OF ANY KIND, either express or implied.
 * See the License for the specific language governing permissions and
 * limitations under the License.
 */

package org.apache.kafka.streams.processor.internals;

import org.apache.kafka.clients.consumer.ConsumerRecord;
import org.apache.kafka.clients.consumer.MockConsumer;
import org.apache.kafka.clients.consumer.OffsetResetStrategy;
import org.apache.kafka.common.PartitionInfo;
import org.apache.kafka.common.TopicPartition;
import org.apache.kafka.common.utils.MockTime;
import org.apache.kafka.common.utils.Utils;
import org.apache.kafka.streams.KeyValue;
import org.apache.kafka.streams.errors.LockException;
import org.apache.kafka.streams.errors.ProcessorStateException;
import org.apache.kafka.streams.errors.StreamsException;
import org.apache.kafka.streams.processor.StateRestoreCallback;
import org.apache.kafka.streams.processor.StateStore;
import org.apache.kafka.streams.state.internals.OffsetCheckpoint;
import org.apache.kafka.test.MockProcessorNode;
import org.apache.kafka.test.NoOpProcessorContext;
import org.apache.kafka.test.NoOpReadOnlyStore;
import org.apache.kafka.test.TestUtils;
import org.junit.After;
import org.junit.Before;
import org.junit.Test;

import java.io.File;
import java.io.FileOutputStream;
import java.io.IOException;
import java.util.ArrayList;
import java.util.Arrays;
import java.util.Collections;
import java.util.HashMap;
import java.util.List;
import java.util.Map;
import java.util.Set;

import static org.hamcrest.CoreMatchers.equalTo;
import static org.hamcrest.MatcherAssert.assertThat;
import static org.junit.Assert.assertEquals;
import static org.junit.Assert.assertFalse;
import static org.junit.Assert.assertTrue;
import static org.junit.Assert.fail;

public class GlobalStateManagerImplTest {


    private final MockTime time = new MockTime();
    private final TheStateRestoreCallback stateRestoreCallback = new TheStateRestoreCallback();
    private final TopicPartition t1 = new TopicPartition("t1", 1);
    private final TopicPartition t2 = new TopicPartition("t2", 1);
    private GlobalStateManagerImpl stateManager;
    private NoOpProcessorContext context;
    private StateDirectory stateDirectory;
    private String stateDirPath;
    private NoOpReadOnlyStore<Object, Object> store1;
    private NoOpReadOnlyStore store2;
    private MockConsumer<byte[], byte[]> consumer;
    private File checkpointFile;
    private ProcessorTopology topology;

    @Before
    public void before() throws IOException {
        final Map<String, String> storeToTopic = new HashMap<>();
        storeToTopic.put("t1-store", "t1");
        storeToTopic.put("t2-store", "t2");

        final Map<StateStore, ProcessorNode> storeToProcessorNode = new HashMap<>();
        store1 = new NoOpReadOnlyStore<>("t1-store");
        storeToProcessorNode.put(store1, new MockProcessorNode(-1));
        store2 = new NoOpReadOnlyStore("t2-store");
        storeToProcessorNode.put(store2, new MockProcessorNode(-1));
        topology = new ProcessorTopology(Collections.<ProcessorNode>emptyList(),
                                         Collections.<String, SourceNode>emptyMap(),
                                         Collections.<String, SinkNode>emptyMap(),
                                         Collections.<StateStore>emptyList(),
                                         storeToTopic,
                                         Arrays.<StateStore>asList(store1, store2));

        context = new NoOpProcessorContext();
        stateDirPath = TestUtils.tempDirectory().getPath();
        stateDirectory = new StateDirectory("appId", stateDirPath, time);
        consumer = new MockConsumer<>(OffsetResetStrategy.EARLIEST);
        stateManager = new GlobalStateManagerImpl(topology, consumer, stateDirectory);
        checkpointFile = new File(stateManager.baseDir(), ProcessorStateManager.CHECKPOINT_FILE_NAME);
    }

    @After
    public void after() throws IOException {
        stateDirectory.unlockGlobalState();
    }

    @Test
    public void shouldLockGlobalStateDirectory() throws Exception {
        stateManager.initialize(context);
        assertTrue(new File(stateDirectory.globalStateDir(), ".lock").exists());
    }

    @Test(expected = LockException.class)
    public void shouldThrowLockExceptionIfCantGetLock() throws Exception {
        final StateDirectory stateDir = new StateDirectory("appId", stateDirPath, time);
        try {
            stateDir.lockGlobalState(1);
            stateManager.initialize(context);
        } finally {
            stateDir.unlockGlobalState();
        }
    }

    @Test
    public void shouldReadCheckpointOffsets() throws Exception {
        final Map<TopicPartition, Long> expected = writeCheckpoint();

        stateManager.initialize(context);
        final Map<TopicPartition, Long> offsets = stateManager.checkpointedOffsets();
        assertEquals(expected, offsets);
    }

    @Test
    public void shouldNotDeleteCheckpointFileAfterLoaded() throws Exception {
        writeCheckpoint();
        stateManager.initialize(context);
        assertTrue(checkpointFile.exists());
    }

    @Test(expected = StreamsException.class)
    public void shouldThrowStreamsExceptionIfFailedToReadCheckpointedOffsets() throws Exception {
        writeCorruptCheckpoint();
        stateManager.initialize(context);
    }

    @Test
    public void shouldInitializeStateStores() throws Exception {
        stateManager.initialize(context);
        assertTrue(store1.initialized);
        assertTrue(store2.initialized);
    }

    @Test
    public void shouldReturnInitializedStoreNames() throws Exception {
        final Set<String> storeNames = stateManager.initialize(context);
        assertEquals(Utils.mkSet(store1.name(), store2.name()), storeNames);
    }

    @Test
    public void shouldThrowIllegalArgumentIfTryingToRegisterStoreThatIsNotGlobal() throws Exception {
        stateManager.initialize(context);

        try {
            stateManager.register(new NoOpReadOnlyStore<>("not-in-topology"), false, new TheStateRestoreCallback());
            fail("should have raised an illegal argument exception as store is not in the topology");
        } catch (final IllegalArgumentException e) {
            // pass
        }
    }

    @Test
    public void shouldThrowIllegalArgumentExceptionIfAttemptingToRegisterStoreTwice() throws Exception {
        stateManager.initialize(context);
        initializeConsumer(2, 1, t1);
        stateManager.register(store1, false, new TheStateRestoreCallback());
        try {
            stateManager.register(store1, false, new TheStateRestoreCallback());
            fail("should have raised an illegal argument exception as store has already been registered");
        } catch (final IllegalArgumentException e) {
            // pass
        }
    }

    @Test
    public void shouldThrowStreamsExceptionIfNoPartitionsFoundForStore() throws Exception {
        stateManager.initialize(context);
        try {
            stateManager.register(store1, false, new TheStateRestoreCallback());
            fail("Should have raised a StreamsException as there are no partition for the store");
        } catch (final StreamsException e) {
            // pass
        }
    }

    @Test
    public void shouldRestoreRecordsUpToHighwatermark() throws Exception {
        initializeConsumer(2, 1, t1);

        stateManager.initialize(context);

        final TheStateRestoreCallback stateRestoreCallback = new TheStateRestoreCallback();
        stateManager.register(store1, false, stateRestoreCallback);
        assertEquals(2, stateRestoreCallback.restored.size());
    }

    @Test
    public void shouldRestoreRecordsFromCheckpointToHighwatermark() throws Exception {
        initializeConsumer(5, 6, t1);

        final OffsetCheckpoint offsetCheckpoint = new OffsetCheckpoint(new File(stateManager.baseDir(),
                                                                                ProcessorStateManager.CHECKPOINT_FILE_NAME));
        offsetCheckpoint.write(Collections.singletonMap(t1, 6L));

        stateManager.initialize(context);
        final TheStateRestoreCallback stateRestoreCallback = new TheStateRestoreCallback();
        stateManager.register(store1, false, stateRestoreCallback);
        assertEquals(5, stateRestoreCallback.restored.size());
    }


    @Test
    public void shouldFlushStateStores() throws Exception {
        stateManager.initialize(context);
        final TheStateRestoreCallback stateRestoreCallback = new TheStateRestoreCallback();
        // register the stores
        initializeConsumer(1, 1, t1);
        stateManager.register(store1, false, stateRestoreCallback);
        initializeConsumer(1, 1, t2);
        stateManager.register(store2, false, stateRestoreCallback);

        stateManager.flush(context);
        assertTrue(store1.flushed);
        assertTrue(store2.flushed);
    }

    @Test(expected = ProcessorStateException.class)
    public void shouldThrowProcessorStateStoreExceptionIfStoreFlushFailed() throws Exception {
        stateManager.initialize(context);
        final TheStateRestoreCallback stateRestoreCallback = new TheStateRestoreCallback();
        // register the stores
        initializeConsumer(1, 1, t1);
        stateManager.register(new NoOpReadOnlyStore(store1.name()) {
            @Override
            public void flush() {
                throw new RuntimeException("KABOOM!");
            }
        }, false, stateRestoreCallback);

        stateManager.flush(context);
    }

    @Test
    public void shouldCloseStateStores() throws Exception {
        stateManager.initialize(context);
        final TheStateRestoreCallback stateRestoreCallback = new TheStateRestoreCallback();
        // register the stores
        initializeConsumer(1, 1, t1);
        stateManager.register(store1, false, stateRestoreCallback);
        initializeConsumer(1, 1, t2);
        stateManager.register(store2, false, stateRestoreCallback);

        stateManager.close(Collections.<TopicPartition, Long>emptyMap());
        assertFalse(store1.isOpen());
        assertFalse(store2.isOpen());
    }

    @Test
    public void shouldWriteCheckpointsOnClose() throws Exception {
        stateManager.initialize(context);
        final TheStateRestoreCallback stateRestoreCallback = new TheStateRestoreCallback();
        initializeConsumer(1, 1, t1);
        stateManager.register(store1, false, stateRestoreCallback);
        final Map<TopicPartition, Long> expected = Collections.singletonMap(t1, 25L);
        stateManager.close(expected);
        final Map<TopicPartition, Long> result = readOffsetsCheckpoint();
        assertEquals(expected, result);
    }

    @Test(expected = ProcessorStateException.class)
    public void shouldThrowProcessorStateStoreExceptionIfStoreCloseFailed() throws Exception {
        stateManager.initialize(context);
        initializeConsumer(1, 1, t1);
        stateManager.register(new NoOpReadOnlyStore(store1.name()) {
            @Override
            public void close() {
                throw new RuntimeException("KABOOM!");
            }
        }, false, stateRestoreCallback);

        stateManager.close(Collections.<TopicPartition, Long>emptyMap());
    }

    @Test
    public void shouldThrowIllegalArgumentExceptionIfCallbackIsNull() throws Exception {
        stateManager.initialize(context);
        try {
            stateManager.register(store1, false, null);
            fail("should have thrown due to null callback");
        } catch (IllegalArgumentException e) {
            //pass
        }
    }

    @Test
    public void shouldUnlockGlobalStateDirectoryOnClose() throws Exception {
        stateManager.initialize(context);
        stateManager.close(Collections.<TopicPartition, Long>emptyMap());
        final StateDirectory stateDir = new StateDirectory("appId", stateDirPath, new MockTime());
        try {
            // should be able to get the lock now as it should've been released in close
            assertTrue(stateDir.lockGlobalState(1));
        } finally {
            stateDir.unlockGlobalState();
        }
    }

    @Test
    public void shouldNotCloseStoresIfCloseAlreadyCalled() throws Exception {
        stateManager.initialize(context);
        initializeConsumer(1, 1, t1);
        stateManager.register(new NoOpReadOnlyStore("t1-store") {
            @Override
            public void close() {
                if (!isOpen()) {
                    throw new RuntimeException("store already closed");
                }
                super.close();
            }
        }, false, stateRestoreCallback);
        stateManager.close(Collections.<TopicPartition, Long>emptyMap());


        stateManager.close(Collections.<TopicPartition, Long>emptyMap());
    }

    @Test
    public void shouldAttemptToCloseAllStoresEvenWhenSomeException() throws Exception {
        stateManager.initialize(context);
        initializeConsumer(1, 1, t1);
        initializeConsumer(1, 1, t2);
        final NoOpReadOnlyStore store = new NoOpReadOnlyStore("t1-store") {
            @Override
            public void close() {
                super.close();
                throw new RuntimeException("KABOOM!");
            }
        };
        stateManager.register(store, false, stateRestoreCallback);

        stateManager.register(store2, false, stateRestoreCallback);

        try {
            stateManager.close(Collections.<TopicPartition, Long>emptyMap());
        } catch (ProcessorStateException e) {
            // expected
        }
        assertFalse(store.isOpen());
        assertFalse(store2.isOpen());
    }

    @Test
    public void shouldReleaseLockIfExceptionWhenLoadingCheckpoints() throws Exception {
        writeCorruptCheckpoint();
        try {
            stateManager.initialize(context);
        } catch (StreamsException e) {
            // expected
        }
        final StateDirectory stateDir = new StateDirectory("appId", stateDirPath, new MockTime());
        try {
            // should be able to get the lock now as it should've been released
            assertTrue(stateDir.lockGlobalState(1));
        } finally {
            stateDir.unlockGlobalState();
        }
    }

    @Test
<<<<<<< HEAD
    public void shouldCheckpointOffsets() throws Exception {
        final Map<TopicPartition, Long> offsets = Collections.singletonMap(t1, 25L);
        stateManager.initialize(context);

        stateManager.checkpoint(offsets);

        final Map<TopicPartition, Long> result = readOffsetsCheckpoint();
        assertThat(result, equalTo(offsets));
        assertThat(stateManager.checkpointedOffsets(), equalTo(offsets));
    }

    @Test
    public void shouldNotRemoveOffsetsOfUnUpdatedTablesDuringCheckpoint() throws Exception {
        stateManager.initialize(context);
        final TheStateRestoreCallback stateRestoreCallback = new TheStateRestoreCallback();
        initializeConsumer(10, 1, t1);
        stateManager.register(store1, false, stateRestoreCallback);
        initializeConsumer(20, 1, t2);
        stateManager.register(store2, false, stateRestoreCallback);

        final Map<TopicPartition, Long> initialCheckpoint = stateManager.checkpointedOffsets();
        stateManager.checkpoint(Collections.singletonMap(t1, 101L));

        final Map<TopicPartition, Long> updatedCheckpoint = stateManager.checkpointedOffsets();
        assertThat(updatedCheckpoint.get(t2), equalTo(initialCheckpoint.get(t2)));
        assertThat(updatedCheckpoint.get(t1), equalTo(101L));
    }

    private Map<TopicPartition, Long> readOffsetsCheckpoint() throws IOException {
        final OffsetCheckpoint offsetCheckpoint = new OffsetCheckpoint(new File(stateManager.baseDir(),
                                                                                ProcessorStateManager.CHECKPOINT_FILE_NAME));
        return offsetCheckpoint.read();
=======
    public void shouldThrowLockExceptionIfIOExceptionCaughtWhenTryingToLockStateDir() throws Exception {
        stateManager = new GlobalStateManagerImpl(topology, consumer, new StateDirectory("appId", stateDirPath, time) {
            @Override
            public boolean lockGlobalState(final int retry) throws IOException {
                throw new IOException("KABOOM!");
            }
        });

        try {
            stateManager.initialize(context);
            fail("Should have thrown LockException");
        } catch (final LockException e) {
            // pass
        }
    }

    private void writeCorruptCheckpoint() throws IOException {
        final File checkpointFile = new File(stateManager.baseDir(), ProcessorStateManager.CHECKPOINT_FILE_NAME);
        try (final FileOutputStream stream = new FileOutputStream(checkpointFile)) {
            stream.write("0\n1\nfoo".getBytes());
        }
>>>>>>> 2e662a06
    }

    private void initializeConsumer(final long numRecords, final long startOffset, final TopicPartition topicPartition) {
        final HashMap<TopicPartition, Long> startOffsets = new HashMap<>();
        startOffsets.put(topicPartition, 1L);
        final HashMap<TopicPartition, Long> endOffsets = new HashMap<>();
        endOffsets.put(topicPartition, startOffset + numRecords - 1);
        consumer.updatePartitions(topicPartition.topic(), Collections.singletonList(new PartitionInfo(topicPartition.topic(), topicPartition.partition(), null, null, null)));
        consumer.assign(Collections.singletonList(topicPartition));
        consumer.updateEndOffsets(endOffsets);
        consumer.updateBeginningOffsets(startOffsets);

        for (int i = 0; i < numRecords; i++) {
            consumer.addRecord(new ConsumerRecord<>(topicPartition.topic(), topicPartition.partition(), startOffset + i, "key".getBytes(), "value".getBytes()));
        }
    }

    private Map<TopicPartition, Long> writeCheckpoint() throws IOException {
        final OffsetCheckpoint checkpoint = new OffsetCheckpoint(checkpointFile);
        final Map<TopicPartition, Long> expected = Collections.singletonMap(t1, 1L);
        checkpoint.write(expected);
        return expected;
    }

    private static class TheStateRestoreCallback implements StateRestoreCallback {
        private final List<KeyValue<byte[], byte[]>> restored = new ArrayList<>();

        @Override
        public void restore(final byte[] key, final byte[] value) {
            restored.add(KeyValue.pair(key, value));
        }
    }
}<|MERGE_RESOLUTION|>--- conflicted
+++ resolved
@@ -377,7 +377,6 @@
     }
 
     @Test
-<<<<<<< HEAD
     public void shouldCheckpointOffsets() throws Exception {
         final Map<TopicPartition, Long> offsets = Collections.singletonMap(t1, 25L);
         stateManager.initialize(context);
@@ -410,7 +409,9 @@
         final OffsetCheckpoint offsetCheckpoint = new OffsetCheckpoint(new File(stateManager.baseDir(),
                                                                                 ProcessorStateManager.CHECKPOINT_FILE_NAME));
         return offsetCheckpoint.read();
-=======
+    }
+
+    @Test
     public void shouldThrowLockExceptionIfIOExceptionCaughtWhenTryingToLockStateDir() throws Exception {
         stateManager = new GlobalStateManagerImpl(topology, consumer, new StateDirectory("appId", stateDirPath, time) {
             @Override
@@ -432,7 +433,6 @@
         try (final FileOutputStream stream = new FileOutputStream(checkpointFile)) {
             stream.write("0\n1\nfoo".getBytes());
         }
->>>>>>> 2e662a06
     }
 
     private void initializeConsumer(final long numRecords, final long startOffset, final TopicPartition topicPartition) {
