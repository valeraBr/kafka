--- conflicted
+++ resolved
@@ -304,8 +304,6 @@
             Collections.<String>emptySet(), nodes.get(0));
     }
 
-<<<<<<< HEAD
-=======
     private static class EmptyPartitionConsumer<K, V> extends MockConsumer<K, V> {
 
         public EmptyPartitionConsumer(final OffsetResetStrategy offsetResetStrategy) {
@@ -320,5 +318,4 @@
         }
     }
 
->>>>>>> 62e88657
 }