--- conflicted
+++ resolved
@@ -271,26 +271,16 @@
         assertEquals("10", consumerConfigs.get(ConsumerConfig.MAX_POLL_RECORDS_CONFIG));
     }
 
-<<<<<<< HEAD
-    @Test(expected = ConfigException.class)
-    public void shouldThrowExceptionIfConsumerAutoCommitIsOverridden() {
-=======
     @Test
     public void shouldResetToDefaultIfConsumerAutoCommitIsOverridden() {
->>>>>>> ae4100f8
         props.put(StreamsConfig.consumerPrefix(ConsumerConfig.ENABLE_AUTO_COMMIT_CONFIG), "true");
         final StreamsConfig streamsConfig = new StreamsConfig(props);
         final Map<String, Object> consumerConfigs = streamsConfig.getConsumerConfigs(null, "a", "b");
         assertEquals("false", consumerConfigs.get(ConsumerConfig.ENABLE_AUTO_COMMIT_CONFIG));
     }
 
-<<<<<<< HEAD
-    @Test(expected = ConfigException.class)
-    public void shouldThrowExceptionIfRestoreConsumerAutoCommitIsOverridden() {
-=======
     @Test
     public void shouldResetToDefaultIfRestoreConsumerAutoCommitIsOverridden() {
->>>>>>> ae4100f8
         props.put(StreamsConfig.consumerPrefix(ConsumerConfig.ENABLE_AUTO_COMMIT_CONFIG), "true");
         final StreamsConfig streamsConfig = new StreamsConfig(props);
         final Map<String, Object> consumerConfigs = streamsConfig.getRestoreConsumerConfigs("client");
