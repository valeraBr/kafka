--- conflicted
+++ resolved
@@ -67,11 +67,8 @@
 import static org.junit.Assert.assertFalse;
 import static org.junit.Assert.assertTrue;
 
-<<<<<<< HEAD
+
 @SuppressWarnings("deprecation") // Old PAPI. Needs to be migrated.
-=======
-@SuppressWarnings("deprecation")
->>>>>>> 675abbdb
 public class KStreamSessionWindowAggregateProcessorTest {
 
     private static final long GAP_MS = 5 * 60 * 1000L;
