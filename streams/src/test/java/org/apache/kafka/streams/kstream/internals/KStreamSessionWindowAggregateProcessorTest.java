/*
 * Licensed to the Apache Software Foundation (ASF) under one or more
 * contributor license agreements. See the NOTICE file distributed with
 * this work for additional information regarding copyright ownership.
 * The ASF licenses this file to You under the Apache License, Version 2.0
 * (the "License"); you may not use this file except in compliance with
 * the License. You may obtain a copy of the License at
 *
 *    http://www.apache.org/licenses/LICENSE-2.0
 *
 * Unless required by applicable law or agreed to in writing, software
 * distributed under the License is distributed on an "AS IS" BASIS,
 * WITHOUT WARRANTIES OR CONDITIONS OF ANY KIND, either express or implied.
 * See the License for the specific language governing permissions and
 * limitations under the License.
 */
package org.apache.kafka.streams.kstream.internals;

import org.apache.kafka.common.MetricName;
import org.apache.kafka.common.header.internals.RecordHeaders;
import org.apache.kafka.common.metrics.Metrics;
import org.apache.kafka.common.serialization.Serdes;
import org.apache.kafka.common.utils.LogContext;
import org.apache.kafka.common.utils.MockTime;
import org.apache.kafka.common.utils.Time;
import org.apache.kafka.streams.KeyValue;
import org.apache.kafka.streams.KeyValueTimestamp;
import org.apache.kafka.streams.StreamsConfig;
import org.apache.kafka.streams.kstream.Aggregator;
import org.apache.kafka.streams.kstream.Initializer;
import org.apache.kafka.streams.kstream.Merger;
import org.apache.kafka.streams.kstream.SessionWindows;
import org.apache.kafka.streams.kstream.Windowed;
import org.apache.kafka.streams.processor.StateStoreContext;
import org.apache.kafka.streams.processor.internals.metrics.TaskMetrics;
import org.apache.kafka.streams.processor.Processor;
import org.apache.kafka.streams.processor.To;
import org.apache.kafka.streams.processor.internals.ProcessorRecordContext;
import org.apache.kafka.streams.processor.internals.metrics.StreamsMetricsImpl;
import org.apache.kafka.streams.processor.internals.ToInternal;
import org.apache.kafka.streams.processor.internals.testutil.LogCaptureAppender;
import org.apache.kafka.streams.state.KeyValueIterator;
import org.apache.kafka.streams.state.SessionStore;
import org.apache.kafka.streams.state.StoreBuilder;
import org.apache.kafka.streams.state.Stores;
import org.apache.kafka.streams.state.internals.ThreadCache;
import org.apache.kafka.test.InternalMockProcessorContext;
import org.apache.kafka.test.MockRecordCollector;
import org.apache.kafka.test.StreamsTestUtils;
import org.apache.kafka.test.TestUtils;
import org.junit.After;
import org.junit.Before;
import org.junit.Test;

import java.util.ArrayList;
import java.util.Arrays;
import java.util.List;

import static java.time.Duration.ofMillis;
import static org.apache.kafka.common.utils.Utils.mkEntry;
import static org.apache.kafka.common.utils.Utils.mkMap;
import static org.apache.kafka.test.StreamsTestUtils.getMetricByName;
import static org.hamcrest.CoreMatchers.hasItem;
import static org.hamcrest.CoreMatchers.is;
import static org.hamcrest.MatcherAssert.assertThat;
import static org.hamcrest.Matchers.greaterThan;
import static org.junit.Assert.assertEquals;
import static org.junit.Assert.assertFalse;
import static org.junit.Assert.assertTrue;

public class KStreamSessionWindowAggregateProcessorTest {

    private static final long GAP_MS = 5 * 60 * 1000L;
    private static final String STORE_NAME = "session-store";

    private final String threadId = Thread.currentThread().getName();
    private final ToInternal toInternal = new ToInternal();
    private final Initializer<Long> initializer = () -> 0L;
    private final Aggregator<String, String, Long> aggregator = (aggKey, value, aggregate) -> aggregate + 1;
    private final Merger<String, Long> sessionMerger = (aggKey, aggOne, aggTwo) -> aggOne + aggTwo;
    private final KStreamSessionWindowAggregate<String, String, Long> sessionAggregator =
        new KStreamSessionWindowAggregate<>(
            SessionWindows.with(ofMillis(GAP_MS)),
            STORE_NAME,
            initializer,
            aggregator,
            sessionMerger);

    private final List<KeyValueTimestamp<Windowed<String>, Change<Long>>> results = new ArrayList<>();
    private final Processor<String, String> processor = sessionAggregator.get();
    private SessionStore<String, Long> sessionStore;
    private InternalMockProcessorContext context;
    private final Metrics metrics = new Metrics();

    @Before
    public void setup() {
        setup(true);
    }

    private void setup(final boolean enableCache) {
        final StreamsMetricsImpl streamsMetrics =
            new StreamsMetricsImpl(metrics, "test", StreamsConfig.METRICS_LATEST, new MockTime());
        context = new InternalMockProcessorContext<Object, Object>(
            TestUtils.tempDirectory(),
            Serdes.String(),
            Serdes.String(),
            streamsMetrics,
            new StreamsConfig(StreamsTestUtils.getStreamsConfig()),
            MockRecordCollector::new,
            new ThreadCache(new LogContext("testCache "), 100000, streamsMetrics),
            Time.SYSTEM
        ) {
            @SuppressWarnings("unchecked")
            @Override
            public void forward(final Object key, final Object value, final To to) {
                toInternal.update(to);
                results.add(new KeyValueTimestamp<>((Windowed<String>) key, (Change<Long>) value, toInternal.timestamp()));
            }
        };
        TaskMetrics.droppedRecordsSensor(threadId, context.taskId().toString(), streamsMetrics);

        initStore(enableCache);
        processor.init(context);
    }

    private void initStore(final boolean enableCaching) {
        final StoreBuilder<SessionStore<String, Long>> storeBuilder =
            Stores.sessionStoreBuilder(
                Stores.persistentSessionStore(STORE_NAME, ofMillis(GAP_MS * 3)),
                Serdes.String(),
                Serdes.Long())
            .withLoggingDisabled();

        if (enableCaching) {
            storeBuilder.withCachingEnabled();
        }

        if (sessionStore != null) {
            sessionStore.close();
        }
        sessionStore = storeBuilder.build();
        sessionStore.init((StateStoreContext) context, sessionStore);
    }

    @After
    public void closeStore() {
        sessionStore.close();
    }

    @Test
    public void shouldCreateSingleSessionWhenWithinGap() {
        context.setTime(0);
        processor.process("john", "first");
        context.setTime(500);
        processor.process("john", "second");

        final KeyValueIterator<Windowed<String>, Long> values =
            sessionStore.findSessions("john", 0, 2000);
        assertTrue(values.hasNext());
        assertEquals(Long.valueOf(2), values.next().value);
    }

    @Test
    public void shouldMergeSessions() {
        context.setTime(0);
        final String sessionId = "mel";
        processor.process(sessionId, "first");
        assertTrue(sessionStore.findSessions(sessionId, 0, 0).hasNext());

        // move time beyond gap
        context.setTime(GAP_MS + 1);
        processor.process(sessionId, "second");
        assertTrue(sessionStore.findSessions(sessionId, GAP_MS + 1, GAP_MS + 1).hasNext());
        // should still exist as not within gap
        assertTrue(sessionStore.findSessions(sessionId, 0, 0).hasNext());
        // move time back
        context.setTime(GAP_MS / 2);
        processor.process(sessionId, "third");

        final KeyValueIterator<Windowed<String>, Long> iterator =
            sessionStore.findSessions(sessionId, 0, GAP_MS + 1);
        final KeyValue<Windowed<String>, Long> kv = iterator.next();

        assertEquals(Long.valueOf(3), kv.value);
        assertFalse(iterator.hasNext());
    }

    @Test
    public void shouldUpdateSessionIfTheSameTime() {
        context.setTime(0);
        processor.process("mel", "first");
        processor.process("mel", "second");
        final KeyValueIterator<Windowed<String>, Long> iterator =
            sessionStore.findSessions("mel", 0, 0);
        assertEquals(Long.valueOf(2L), iterator.next().value);
        assertFalse(iterator.hasNext());
    }

    @Test
    public void shouldHaveMultipleSessionsForSameIdWhenTimestampApartBySessionGap() {
        final String sessionId = "mel";
        long time = 0;
        context.setTime(time);
        processor.process(sessionId, "first");
        context.setTime(time += GAP_MS + 1);
        processor.process(sessionId, "second");
        processor.process(sessionId, "second");
        context.setTime(time += GAP_MS + 1);
        processor.process(sessionId, "third");
        processor.process(sessionId, "third");
        processor.process(sessionId, "third");

        sessionStore.flush();
        assertEquals(
            Arrays.asList(
                new KeyValueTimestamp<>(
                    new Windowed<>(sessionId, new SessionWindow(0, 0)),
                    new Change<>(1L, null),
                    0L),
                new KeyValueTimestamp<>(
                    new Windowed<>(sessionId, new SessionWindow(GAP_MS + 1, GAP_MS + 1)),
                    new Change<>(2L, null),
                    GAP_MS + 1),
                new KeyValueTimestamp<>(
                    new Windowed<>(sessionId, new SessionWindow(time, time)),
                    new Change<>(3L, null),
                    time)
            ),
            results
        );

    }

    @Test
    public void shouldRemoveMergedSessionsFromStateStore() {
        context.setTime(0);
        processor.process("a", "1");

        // first ensure it is in the store
        final KeyValueIterator<Windowed<String>, Long> a1 =
            sessionStore.findSessions("a", 0, 0);
        assertEquals(KeyValue.pair(new Windowed<>("a", new SessionWindow(0, 0)), 1L), a1.next());

        context.setTime(100);
        processor.process("a", "2");
        // a1 from above should have been removed
        // should have merged session in store
        final KeyValueIterator<Windowed<String>, Long> a2 =
            sessionStore.findSessions("a", 0, 100);
        assertEquals(KeyValue.pair(new Windowed<>("a", new SessionWindow(0, 100)), 2L), a2.next());
        assertFalse(a2.hasNext());
    }

    @Test
    public void shouldHandleMultipleSessionsAndMerging() {
        context.setTime(0);
        processor.process("a", "1");
        processor.process("b", "1");
        processor.process("c", "1");
        processor.process("d", "1");
        context.setTime(GAP_MS / 2);
        processor.process("d", "2");
        context.setTime(GAP_MS + 1);
        processor.process("a", "2");
        processor.process("b", "2");
        context.setTime(GAP_MS + 1 + GAP_MS / 2);
        processor.process("a", "3");
        processor.process("c", "3");

        sessionStore.flush();

        assertEquals(
            Arrays.asList(
                new KeyValueTimestamp<>(
                    new Windowed<>("a", new SessionWindow(0, 0)),
                    new Change<>(1L, null),
                    0L),
                new KeyValueTimestamp<>(
                    new Windowed<>("b", new SessionWindow(0, 0)),
                    new Change<>(1L, null),
                    0L),
                new KeyValueTimestamp<>(
                    new Windowed<>("c", new SessionWindow(0, 0)),
                    new Change<>(1L, null),
                    0L),
                new KeyValueTimestamp<>(
                    new Windowed<>("d", new SessionWindow(0, GAP_MS / 2)),
                    new Change<>(2L, null),
                    GAP_MS / 2),
                new KeyValueTimestamp<>(
                    new Windowed<>("b", new SessionWindow(GAP_MS + 1, GAP_MS + 1)),
                    new Change<>(1L, null),
                    GAP_MS + 1),
                new KeyValueTimestamp<>(
                    new Windowed<>("a", new SessionWindow(GAP_MS + 1, GAP_MS + 1 + GAP_MS / 2)),
                    new Change<>(2L, null),
                    GAP_MS + 1 + GAP_MS / 2),
                new KeyValueTimestamp<>(new Windowed<>(
                    "c",
                    new SessionWindow(GAP_MS + 1 + GAP_MS / 2, GAP_MS + 1 + GAP_MS / 2)), new Change<>(1L, null),
                    GAP_MS + 1 + GAP_MS / 2)
            ),
            results
        );
    }

    @Test
    public void shouldGetAggregatedValuesFromValueGetter() {
        final KTableValueGetter<Windowed<String>, Long> getter = sessionAggregator.view().get();
        getter.init(context);
        context.setTime(0);
        processor.process("a", "1");
        context.setTime(GAP_MS + 1);
        processor.process("a", "1");
        processor.process("a", "2");
        final long t0 = getter.get(new Windowed<>("a", new SessionWindow(0, 0))).value();
        final long t1 = getter.get(new Windowed<>("a", new SessionWindow(GAP_MS + 1, GAP_MS + 1))).value();
        assertEquals(1L, t0);
        assertEquals(2L, t1);
    }

    @Test
    public void shouldImmediatelyForwardNewSessionWhenNonCachedStore() {
        initStore(false);
        processor.init(context);

        context.setTime(0);
        processor.process("a", "1");
        processor.process("b", "1");
        processor.process("c", "1");

        assertEquals(
            Arrays.asList(
                new KeyValueTimestamp<>(
                    new Windowed<>("a", new SessionWindow(0, 0)),
                    new Change<>(1L, null),
                    0L),
                new KeyValueTimestamp<>(
                    new Windowed<>("b", new SessionWindow(0, 0)),
                    new Change<>(1L, null),
                    0L),
                new KeyValueTimestamp<>(
                    new Windowed<>("c", new SessionWindow(0, 0)),
                    new Change<>(1L, null),
                    0L)
            ),
            results
        );
    }

    @Test
    public void shouldImmediatelyForwardRemovedSessionsWhenMerging() {
        initStore(false);
        processor.init(context);

        context.setTime(0);
        processor.process("a", "1");
        context.setTime(5);
        processor.process("a", "1");
        assertEquals(
            Arrays.asList(
                new KeyValueTimestamp<>(
                    new Windowed<>("a", new SessionWindow(0, 0)),
                    new Change<>(1L, null),
                    0L),
                new KeyValueTimestamp<>(
                    new Windowed<>("a", new SessionWindow(0, 0)),
                    new Change<>(null, null),
                    0L),
                new KeyValueTimestamp<>(
                    new Windowed<>("a", new SessionWindow(0, 5)),
                    new Change<>(2L, null),
                    5L)
            ),
            results
        );

    }

    @Test
    public void shouldLogAndMeterWhenSkippingNullKeyWithBuiltInMetrics() {
        setup(false);
        context.setRecordContext(
            new ProcessorRecordContext(-1, -2, -3, "topic", new RecordHeaders())
        );

        try (final LogCaptureAppender appender =
                 LogCaptureAppender.createAndRegister(KStreamSessionWindowAggregate.class)) {

            processor.process(null, "1");

            assertThat(
                appender.getMessages(),
                hasItem("Skipping record due to null key. value=[1] topic=[topic] partition=[-3] offset=[-2]")
            );
        }

        assertEquals(
            1.0,
            getMetricByName(context.metrics().metrics(), "dropped-records-total", "stream-task-metrics").metricValue()
        );
    }

    @Test
    public void shouldLogAndMeterWhenSkippingLateRecordWithZeroGrace() {
        setup(false);
        final Processor<String, String> processor = new KStreamSessionWindowAggregate<>(
            SessionWindows.with(ofMillis(10L)).grace(ofMillis(0L)),
            STORE_NAME,
            initializer,
            aggregator,
            sessionMerger
        ).get();
        processor.init(context);

        // dummy record to establish stream time = 0
        context.setRecordContext(new ProcessorRecordContext(0, -2, -3, "topic", new RecordHeaders()));
        processor.process("dummy", "dummy");

        // record arrives on time, should not be skipped
        context.setRecordContext(new ProcessorRecordContext(0, -2, -3, "topic", new RecordHeaders()));
        processor.process("OnTime1", "1");

<<<<<<< HEAD
        // dummy record to advance stream time = 11
        context.setRecordContext(new ProcessorRecordContext(10 + 1, -2, -3, "topic", null));
=======
        // dummy record to advance stream time = 1
        context.setRecordContext(new ProcessorRecordContext(1, -2, -3, "topic", new RecordHeaders()));
>>>>>>> fc5245d8
        processor.process("dummy", "dummy");

        try (final LogCaptureAppender appender =
                 LogCaptureAppender.createAndRegister(KStreamSessionWindowAggregate.class)) {

            // record is late
            context.setRecordContext(new ProcessorRecordContext(0, -2, -3, "topic", new RecordHeaders()));
            processor.process("Late1", "1");

            assertThat(
                appender.getMessages(),
                hasItem("Skipping record for expired window." +
                    " key=[Late1] topic=[topic] partition=[-3] offset=[-2] timestamp=[0] window=[0,0] expiration=[1] streamTime=[11]")
            );
        }

        final MetricName dropTotal;
        final MetricName dropRate;
        dropTotal = new MetricName(
            "dropped-records-total",
            "stream-task-metrics",
            "The total number of dropped records",
            mkMap(
                mkEntry("thread-id", threadId),
                mkEntry("task-id", "0_0")
            )
        );
        dropRate = new MetricName(
            "dropped-records-rate",
            "stream-task-metrics",
            "The average number of dropped records per second",
            mkMap(
                mkEntry("thread-id", threadId),
                mkEntry("task-id", "0_0")
            )
        );
        assertThat(metrics.metrics().get(dropTotal).metricValue(), is(1.0));
        assertThat(
            (Double) metrics.metrics().get(dropRate).metricValue(),
            greaterThan(0.0)
        );
    }

    @Test
    public void shouldLogAndMeterWhenSkippingLateRecordWithNonzeroGrace() {
        setup(false);
        final Processor<String, String> processor = new KStreamSessionWindowAggregate<>(
            SessionWindows.with(ofMillis(10L)).grace(ofMillis(1L)),
            STORE_NAME,
            initializer,
            aggregator,
            sessionMerger
        ).get();
        processor.init(context);

        try (final LogCaptureAppender appender =
                 LogCaptureAppender.createAndRegister(KStreamSessionWindowAggregate.class)) {

            // dummy record to establish stream time = 0
            context.setRecordContext(new ProcessorRecordContext(0, -2, -3, "topic", new RecordHeaders()));
            processor.process("dummy", "dummy");

            // record arrives on time, should not be skipped
            context.setRecordContext(new ProcessorRecordContext(0, -2, -3, "topic", new RecordHeaders()));
            processor.process("OnTime1", "1");

<<<<<<< HEAD
            // dummy record to advance stream time = 11
            context.setRecordContext(new ProcessorRecordContext(10 + 1, -2, -3, "topic", null));
=======
            // dummy record to advance stream time = 1
            context.setRecordContext(new ProcessorRecordContext(1, -2, -3, "topic", new RecordHeaders()));
>>>>>>> fc5245d8
            processor.process("dummy", "dummy");

            // delayed record arrives on time, should not be skipped
            context.setRecordContext(new ProcessorRecordContext(0, -2, -3, "topic", new RecordHeaders()));
            processor.process("OnTime2", "1");

<<<<<<< HEAD
            // dummy record to advance stream time = 12
            context.setRecordContext(new ProcessorRecordContext(10 + 2, -2, -3, "topic", null));
=======
            // dummy record to advance stream time = 2
            context.setRecordContext(new ProcessorRecordContext(2, -2, -3, "topic", new RecordHeaders()));
>>>>>>> fc5245d8
            processor.process("dummy", "dummy");

            // delayed record arrives late
            context.setRecordContext(new ProcessorRecordContext(0, -2, -3, "topic", new RecordHeaders()));
            processor.process("Late1", "1");

            assertThat(
                appender.getMessages(),
                hasItem("Skipping record for expired window." +
                    " key=[Late1] topic=[topic] partition=[-3] offset=[-2] timestamp=[0] window=[0,0] expiration=[1] streamTime=[12]")
            );
        }

        final MetricName dropTotal;
        final MetricName dropRate;
        dropTotal = new MetricName(
            "dropped-records-total",
            "stream-task-metrics",
            "The total number of dropped records",
            mkMap(
                mkEntry("thread-id", threadId),
                mkEntry("task-id", "0_0")
            )
        );
        dropRate = new MetricName(
            "dropped-records-rate",
            "stream-task-metrics",
            "The average number of dropped records per second",
            mkMap(
                mkEntry("thread-id", threadId),
                mkEntry("task-id", "0_0")
            )
        );

        assertThat(metrics.metrics().get(dropTotal).metricValue(), is(1.0));
        assertThat(
            (Double) metrics.metrics().get(dropRate).metricValue(),
            greaterThan(0.0));
    }
}<|MERGE_RESOLUTION|>--- conflicted
+++ resolved
@@ -421,13 +421,8 @@
         context.setRecordContext(new ProcessorRecordContext(0, -2, -3, "topic", new RecordHeaders()));
         processor.process("OnTime1", "1");
 
-<<<<<<< HEAD
         // dummy record to advance stream time = 11
-        context.setRecordContext(new ProcessorRecordContext(10 + 1, -2, -3, "topic", null));
-=======
-        // dummy record to advance stream time = 1
-        context.setRecordContext(new ProcessorRecordContext(1, -2, -3, "topic", new RecordHeaders()));
->>>>>>> fc5245d8
+        context.setRecordContext(new ProcessorRecordContext(10 + 1, -2, -3, "topic", new RecordHeaders()));
         processor.process("dummy", "dummy");
 
         try (final LogCaptureAppender appender =
@@ -494,26 +489,16 @@
             context.setRecordContext(new ProcessorRecordContext(0, -2, -3, "topic", new RecordHeaders()));
             processor.process("OnTime1", "1");
 
-<<<<<<< HEAD
             // dummy record to advance stream time = 11
-            context.setRecordContext(new ProcessorRecordContext(10 + 1, -2, -3, "topic", null));
-=======
-            // dummy record to advance stream time = 1
-            context.setRecordContext(new ProcessorRecordContext(1, -2, -3, "topic", new RecordHeaders()));
->>>>>>> fc5245d8
+            context.setRecordContext(new ProcessorRecordContext(10 + 1, -2, -3, "topic", new RecordHeaders()));
             processor.process("dummy", "dummy");
 
             // delayed record arrives on time, should not be skipped
             context.setRecordContext(new ProcessorRecordContext(0, -2, -3, "topic", new RecordHeaders()));
             processor.process("OnTime2", "1");
 
-<<<<<<< HEAD
             // dummy record to advance stream time = 12
-            context.setRecordContext(new ProcessorRecordContext(10 + 2, -2, -3, "topic", null));
-=======
-            // dummy record to advance stream time = 2
-            context.setRecordContext(new ProcessorRecordContext(2, -2, -3, "topic", new RecordHeaders()));
->>>>>>> fc5245d8
+            context.setRecordContext(new ProcessorRecordContext(10 + 2, -2, -3, "topic", new RecordHeaders()));
             processor.process("dummy", "dummy");
 
             // delayed record arrives late
