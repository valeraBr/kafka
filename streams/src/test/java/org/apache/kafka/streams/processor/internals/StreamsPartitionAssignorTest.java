--- conflicted
+++ resolved
@@ -997,11 +997,6 @@
         final Map<HostInfo, Set<TopicPartition>> hostState = Collections.singletonMap(
             new HostInfo("localhost", 9090),
             mkSet(t3p0, t3p3));
-<<<<<<< HEAD
-=======
-        taskManager.setHostPartitionMappings(hostState, emptyMap());
-        EasyMock.expectLastCall();
->>>>>>> 8e72390d
 
         final Map<TaskId, Set<TopicPartition>> activeTasks = new HashMap<>();
         activeTasks.put(task0_0, mkSet(t3p0));
@@ -1016,7 +1011,7 @@
 
         streamsMetadataState = EasyMock.createNiceMock(StreamsMetadataState.class);
         final Capture<Cluster> capturedCluster = EasyMock.newCapture();
-        streamsMetadataState.onChange(EasyMock.eq(hostState), EasyMock.capture(capturedCluster));
+        streamsMetadataState.onChange(EasyMock.eq(hostState), EasyMock.eq(EasyMock.anyObject()), EasyMock.capture(capturedCluster));
         EasyMock.expectLastCall();
         EasyMock.replay(streamsMetadataState);
 
