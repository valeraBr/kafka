--- conflicted
+++ resolved
@@ -96,13 +96,9 @@
         final StreamsBuilder builder = new StreamsBuilder();
 
         final String topic1 = "topic1";
-<<<<<<< HEAD
+
+        @SuppressWarnings("unchecked")
         final KTableImpl<String, String, String> table1 = (KTableImpl<String, String, String>) builder.table(topic1, stringConsumed, Materialized.as("store"));
-=======
-
-        @SuppressWarnings("unchecked")
-        final KTableImpl<String, String, String> table1 = (KTableImpl<String, String, String>) builder.table(topic1, stringConsumed);
->>>>>>> ec668180
 
         final Topology topology = builder.build();
 
