--- conflicted
+++ resolved
@@ -34,10 +34,6 @@
 public abstract class AbstractKeyValueStoreTest {
 
 
-<<<<<<< HEAD
-=======
-
->>>>>>> 3759d7f7
     protected abstract <K, V> KeyValueStore<K, V> createKeyValueStore(ProcessorContext context,
                                                                       Class<K> keyClass, Class<V> valueClass,
                                                                       boolean useContextSerdes);
@@ -218,22 +214,6 @@
 
     @Test
     public void testSize() {
-<<<<<<< HEAD
-        // Create the test driver ...
-        KeyValueStoreTestDriver<Integer, String> driver = KeyValueStoreTestDriver.create(Integer.class, String.class);
-        KeyValueStore<Integer, String> store = createKeyValueStore(driver.context(), Integer.class, String.class, true);
-        try {
-            assertEquals("A newly created store should have no entries", 0, store.approximateNumEntries());
-            store.put(0, "zero");
-            store.put(1, "one");
-            store.put(2, "two");
-            store.put(4, "four");
-            store.put(5, "five");
-            assertEquals(5, store.approximateNumEntries());
-        } finally {
-            store.close();
-        }
-=======
         assertEquals("A newly created store should have no entries", 0, store.approximateNumEntries());
 
         store.put(0, "zero");
@@ -242,6 +222,5 @@
         store.put(4, "four");
         store.put(5, "five");
         assertEquals(5, store.approximateNumEntries());
->>>>>>> 3759d7f7
     }
 }