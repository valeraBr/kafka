/*
 * Licensed to the Apache Software Foundation (ASF) under one or more
 * contributor license agreements. See the NOTICE file distributed with
 * this work for additional information regarding copyright ownership.
 * The ASF licenses this file to You under the Apache License, Version 2.0
 * (the "License"); you may not use this file except in compliance with
 * the License. You may obtain a copy of the License at
 *
 *    http://www.apache.org/licenses/LICENSE-2.0
 *
 * Unless required by applicable law or agreed to in writing, software
 * distributed under the License is distributed on an "AS IS" BASIS,
 * WITHOUT WARRANTIES OR CONDITIONS OF ANY KIND, either express or implied.
 * See the License for the specific language governing permissions and
 * limitations under the License.
 */

package org.apache.kafka.streams.state.internals;

import org.apache.kafka.common.serialization.Deserializer;
import org.apache.kafka.common.serialization.Serdes;
import org.apache.kafka.common.utils.Bytes;
import org.apache.kafka.streams.KeyValue;
import org.apache.kafka.streams.kstream.Windowed;
import org.apache.kafka.streams.kstream.internals.TimeWindow;
import org.apache.kafka.streams.state.StateSerdes;
import org.apache.kafka.test.KeyValueIteratorStub;
import org.junit.Test;

import java.util.Collections;
import java.util.Iterator;

import static org.hamcrest.CoreMatchers.equalTo;
import static org.hamcrest.MatcherAssert.assertThat;
import static org.junit.Assert.assertFalse;
import static org.junit.Assert.assertTrue;

public class MergedSortedCacheWrappedWindowStoreKeyValueIteratorTest {
    private static final SegmentedCacheFunction SINGLE_SEGMENT_CACHE_FUNCTION = new SegmentedCacheFunction(null, -1) {
        @Override
        public long segmentId(Bytes key) {
            return 0;
        }
    };
    private static final int WINDOW_SIZE = 10;

    private final String storeKey = "a";
    private final String cacheKey = "b";

    private final TimeWindow storeWindow = new TimeWindow(0, 1);
    private final Iterator<KeyValue<Windowed<Bytes>, byte[]>> storeKvs = Collections.singleton(
        KeyValue.pair(new Windowed<>(Bytes.wrap(storeKey.getBytes()), storeWindow), storeKey.getBytes())).iterator();
    private final TimeWindow cacheWindow = new TimeWindow(10, 20);
    private final Iterator<KeyValue<Bytes, LRUCacheEntry>> cacheKvs = Collections.singleton(
        KeyValue.pair(
            SINGLE_SEGMENT_CACHE_FUNCTION.cacheKey(
                WindowStoreUtils.toBinaryKey(
                    cacheKey, cacheWindow.start(), 0,
                    new StateSerdes<>("dummy", Serdes.String(), Serdes.String())
                )
            ),
            new LRUCacheEntry(cacheKey.getBytes())
        )).iterator();
    private Deserializer<String> deserializer = Serdes.String().deserializer();

    @Test
<<<<<<< HEAD
    public void shouldHaveNextFromStore() {
        final MergedSortedCacheWindowStoreKeyValueIterator<String, String> mergeIterator
=======
    public void shouldHaveNextFromStore() throws Exception {
        final MergedSortedCacheWindowStoreKeyValueIterator mergeIterator
>>>>>>> ae4100f8
            = createIterator(storeKvs, Collections.<KeyValue<Bytes, LRUCacheEntry>>emptyIterator());
        assertTrue(mergeIterator.hasNext());
    }

    @Test
<<<<<<< HEAD
    public void shouldGetNextFromStore() {
        final MergedSortedCacheWindowStoreKeyValueIterator<String, String> mergeIterator
=======
    public void shouldGetNextFromStore() throws Exception {
        final MergedSortedCacheWindowStoreKeyValueIterator mergeIterator
>>>>>>> ae4100f8
            = createIterator(storeKvs, Collections.<KeyValue<Bytes, LRUCacheEntry>>emptyIterator());
        assertThat(convertKeyValuePair(mergeIterator.next()), equalTo(KeyValue.pair(new Windowed<>(storeKey, storeWindow), storeKey)));
    }

    @Test
<<<<<<< HEAD
    public void shouldPeekNextKeyFromStore() {
        final MergedSortedCacheWindowStoreKeyValueIterator<String, String> mergeIterator
=======
    public void shouldPeekNextKeyFromStore() throws Exception {
        final MergedSortedCacheWindowStoreKeyValueIterator mergeIterator
>>>>>>> ae4100f8
            = createIterator(storeKvs, Collections.<KeyValue<Bytes, LRUCacheEntry>>emptyIterator());
        assertThat(convertWindowedKey(mergeIterator.peekNextKey()), equalTo(new Windowed<>(storeKey, storeWindow)));
    }

    @Test
<<<<<<< HEAD
    public void shouldHaveNextFromCache() {
        final MergedSortedCacheWindowStoreKeyValueIterator<String, String> mergeIterator
=======
    public void shouldHaveNextFromCache() throws Exception {
        final MergedSortedCacheWindowStoreKeyValueIterator mergeIterator
>>>>>>> ae4100f8
            = createIterator(Collections.<KeyValue<Windowed<Bytes>, byte[]>>emptyIterator(),
                             cacheKvs);
        assertTrue(mergeIterator.hasNext());
    }

    @Test
<<<<<<< HEAD
    public void shouldGetNextFromCache() {
        final MergedSortedCacheWindowStoreKeyValueIterator<String, String> mergeIterator
=======
    public void shouldGetNextFromCache() throws Exception {
        final MergedSortedCacheWindowStoreKeyValueIterator mergeIterator
>>>>>>> ae4100f8
            = createIterator(Collections.<KeyValue<Windowed<Bytes>, byte[]>>emptyIterator(), cacheKvs);
        assertThat(convertKeyValuePair(mergeIterator.next()), equalTo(KeyValue.pair(new Windowed<>(cacheKey, cacheWindow), cacheKey)));
    }

    @Test
<<<<<<< HEAD
    public void shouldPeekNextKeyFromCache() {
        final MergedSortedCacheWindowStoreKeyValueIterator<String, String> mergeIterator
=======
    public void shouldPeekNextKeyFromCache() throws Exception {
        final MergedSortedCacheWindowStoreKeyValueIterator mergeIterator
>>>>>>> ae4100f8
            = createIterator(Collections.<KeyValue<Windowed<Bytes>, byte[]>>emptyIterator(), cacheKvs);
        assertThat(convertWindowedKey(mergeIterator.peekNextKey()), equalTo(new Windowed<>(cacheKey, cacheWindow)));
    }

    @Test
<<<<<<< HEAD
    public void shouldIterateBothStoreAndCache() {
        final MergedSortedCacheWindowStoreKeyValueIterator<String, String> iterator = createIterator(storeKvs, cacheKvs);
        assertThat(iterator.next(), equalTo(KeyValue.pair(new Windowed<>(storeKey, storeWindow), storeKey)));
        assertThat(iterator.next(), equalTo(KeyValue.pair(new Windowed<>(cacheKey, cacheWindow), cacheKey)));
=======
    public void shouldIterateBothStoreAndCache() throws Exception {
        final MergedSortedCacheWindowStoreKeyValueIterator iterator = createIterator(storeKvs, cacheKvs);
        assertThat(convertKeyValuePair(iterator.next()), equalTo(KeyValue.pair(new Windowed<>(storeKey, storeWindow), storeKey)));
        assertThat(convertKeyValuePair(iterator.next()), equalTo(KeyValue.pair(new Windowed<>(cacheKey, cacheWindow), cacheKey)));
>>>>>>> ae4100f8
        assertFalse(iterator.hasNext());
    }

    private KeyValue<Windowed<String>, String> convertKeyValuePair(final KeyValue<Windowed<Bytes>, byte[]> next) {
        final String value = deserializer.deserialize("", next.value);
        return KeyValue.pair(convertWindowedKey(next.key), value);
    }

    private Windowed<String> convertWindowedKey(final Windowed<Bytes> bytesWindowed) {
        final String key = deserializer.deserialize("", bytesWindowed.key().get());
        return new Windowed<>(key, bytesWindowed.window());
    }


    private MergedSortedCacheWindowStoreKeyValueIterator createIterator(
        final Iterator<KeyValue<Windowed<Bytes>, byte[]>> storeKvs,
        final Iterator<KeyValue<Bytes, LRUCacheEntry>> cacheKvs
    ) {
        final DelegatingPeekingKeyValueIterator<Windowed<Bytes>, byte[]> storeIterator
            = new DelegatingPeekingKeyValueIterator<>("store", new KeyValueIteratorStub<>(storeKvs));

        final PeekingKeyValueIterator<Bytes, LRUCacheEntry> cacheIterator
            = new DelegatingPeekingKeyValueIterator<>("cache", new KeyValueIteratorStub<>(cacheKvs));
        return new MergedSortedCacheWindowStoreKeyValueIterator(
            cacheIterator,
            storeIterator,
            new StateSerdes<>("name", Serdes.Bytes(), Serdes.ByteArray()),
            WINDOW_SIZE,
            SINGLE_SEGMENT_CACHE_FUNCTION
        );
    }
}<|MERGE_RESOLUTION|>--- conflicted
+++ resolved
@@ -64,90 +64,53 @@
     private Deserializer<String> deserializer = Serdes.String().deserializer();
 
     @Test
-<<<<<<< HEAD
     public void shouldHaveNextFromStore() {
-        final MergedSortedCacheWindowStoreKeyValueIterator<String, String> mergeIterator
-=======
-    public void shouldHaveNextFromStore() throws Exception {
         final MergedSortedCacheWindowStoreKeyValueIterator mergeIterator
->>>>>>> ae4100f8
             = createIterator(storeKvs, Collections.<KeyValue<Bytes, LRUCacheEntry>>emptyIterator());
         assertTrue(mergeIterator.hasNext());
     }
 
     @Test
-<<<<<<< HEAD
     public void shouldGetNextFromStore() {
-        final MergedSortedCacheWindowStoreKeyValueIterator<String, String> mergeIterator
-=======
-    public void shouldGetNextFromStore() throws Exception {
         final MergedSortedCacheWindowStoreKeyValueIterator mergeIterator
->>>>>>> ae4100f8
             = createIterator(storeKvs, Collections.<KeyValue<Bytes, LRUCacheEntry>>emptyIterator());
         assertThat(convertKeyValuePair(mergeIterator.next()), equalTo(KeyValue.pair(new Windowed<>(storeKey, storeWindow), storeKey)));
     }
 
     @Test
-<<<<<<< HEAD
     public void shouldPeekNextKeyFromStore() {
-        final MergedSortedCacheWindowStoreKeyValueIterator<String, String> mergeIterator
-=======
-    public void shouldPeekNextKeyFromStore() throws Exception {
         final MergedSortedCacheWindowStoreKeyValueIterator mergeIterator
->>>>>>> ae4100f8
             = createIterator(storeKvs, Collections.<KeyValue<Bytes, LRUCacheEntry>>emptyIterator());
         assertThat(convertWindowedKey(mergeIterator.peekNextKey()), equalTo(new Windowed<>(storeKey, storeWindow)));
     }
 
     @Test
-<<<<<<< HEAD
     public void shouldHaveNextFromCache() {
-        final MergedSortedCacheWindowStoreKeyValueIterator<String, String> mergeIterator
-=======
-    public void shouldHaveNextFromCache() throws Exception {
         final MergedSortedCacheWindowStoreKeyValueIterator mergeIterator
->>>>>>> ae4100f8
             = createIterator(Collections.<KeyValue<Windowed<Bytes>, byte[]>>emptyIterator(),
                              cacheKvs);
         assertTrue(mergeIterator.hasNext());
     }
 
     @Test
-<<<<<<< HEAD
     public void shouldGetNextFromCache() {
-        final MergedSortedCacheWindowStoreKeyValueIterator<String, String> mergeIterator
-=======
-    public void shouldGetNextFromCache() throws Exception {
         final MergedSortedCacheWindowStoreKeyValueIterator mergeIterator
->>>>>>> ae4100f8
             = createIterator(Collections.<KeyValue<Windowed<Bytes>, byte[]>>emptyIterator(), cacheKvs);
         assertThat(convertKeyValuePair(mergeIterator.next()), equalTo(KeyValue.pair(new Windowed<>(cacheKey, cacheWindow), cacheKey)));
     }
 
     @Test
-<<<<<<< HEAD
     public void shouldPeekNextKeyFromCache() {
-        final MergedSortedCacheWindowStoreKeyValueIterator<String, String> mergeIterator
-=======
-    public void shouldPeekNextKeyFromCache() throws Exception {
         final MergedSortedCacheWindowStoreKeyValueIterator mergeIterator
->>>>>>> ae4100f8
             = createIterator(Collections.<KeyValue<Windowed<Bytes>, byte[]>>emptyIterator(), cacheKvs);
         assertThat(convertWindowedKey(mergeIterator.peekNextKey()), equalTo(new Windowed<>(cacheKey, cacheWindow)));
     }
 
     @Test
-<<<<<<< HEAD
     public void shouldIterateBothStoreAndCache() {
-        final MergedSortedCacheWindowStoreKeyValueIterator<String, String> iterator = createIterator(storeKvs, cacheKvs);
-        assertThat(iterator.next(), equalTo(KeyValue.pair(new Windowed<>(storeKey, storeWindow), storeKey)));
-        assertThat(iterator.next(), equalTo(KeyValue.pair(new Windowed<>(cacheKey, cacheWindow), cacheKey)));
-=======
-    public void shouldIterateBothStoreAndCache() throws Exception {
         final MergedSortedCacheWindowStoreKeyValueIterator iterator = createIterator(storeKvs, cacheKvs);
         assertThat(convertKeyValuePair(iterator.next()), equalTo(KeyValue.pair(new Windowed<>(storeKey, storeWindow), storeKey)));
         assertThat(convertKeyValuePair(iterator.next()), equalTo(KeyValue.pair(new Windowed<>(cacheKey, cacheWindow), cacheKey)));
->>>>>>> ae4100f8
         assertFalse(iterator.hasNext());
     }
 
