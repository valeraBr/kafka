/*
 * Licensed to the Apache Software Foundation (ASF) under one or more
 * contributor license agreements. See the NOTICE file distributed with
 * this work for additional information regarding copyright ownership.
 * The ASF licenses this file to You under the Apache License, Version 2.0
 * (the "License"); you may not use this file except in compliance with
 * the License. You may obtain a copy of the License at
 *
 *    http://www.apache.org/licenses/LICENSE-2.0
 *
 * Unless required by applicable law or agreed to in writing, software
 * distributed under the License is distributed on an "AS IS" BASIS,
 * WITHOUT WARRANTIES OR CONDITIONS OF ANY KIND, either express or implied.
 * See the License for the specific language governing permissions and
 * limitations under the License.
 */

package org.apache.kafka.streams.kstream;

import org.apache.kafka.common.serialization.Serdes;
import org.apache.kafka.streams.KeyValue;
import org.apache.kafka.streams.StreamsBuilder;
import org.apache.kafka.streams.StreamsConfig;
import org.apache.kafka.streams.Topology;
import org.apache.kafka.streams.errors.TopologyException;
import org.apache.kafka.streams.processor.AbstractProcessor;
import org.junit.Test;

import java.time.Duration;
import java.util.ArrayList;
import java.util.List;
import java.util.Locale;
import java.util.Properties;
import java.util.regex.Matcher;
import java.util.regex.Pattern;

import static org.hamcrest.CoreMatchers.is;
import static org.hamcrest.MatcherAssert.assertThat;
import static org.junit.Assert.assertTrue;
import static org.junit.Assert.fail;

@SuppressWarnings("deprecation")
public class RepartitionTopicNamingTest {

    private final KeyValueMapper<String, String, String> kvMapper = (k, v) -> k + v;
    private static final String INPUT_TOPIC = "input";
    private static final String COUNT_TOPIC = "outputTopic_0";
    private static final String AGGREGATION_TOPIC = "outputTopic_1";
    private static final String REDUCE_TOPIC = "outputTopic_2";
    private static final String JOINED_TOPIC = "outputTopicForJoin";

    private final String firstRepartitionTopicName = "count-stream";
    private final String secondRepartitionTopicName = "aggregate-stream";
    private final String thirdRepartitionTopicName = "reduced-stream";
    private final String fourthRepartitionTopicName = "joined-stream";
    private final Pattern repartitionTopicPattern = Pattern.compile("Sink: .*-repartition");


    @Test
    public void shouldReuseFirstRepartitionTopicNameWhenOptimizing() {

        final String optimizedTopology = buildTopology(StreamsConfig.OPTIMIZE).describe().toString();
        final String unOptimizedTopology = buildTopology(StreamsConfig.NO_OPTIMIZATION).describe().toString();

        assertThat(optimizedTopology, is(EXPECTED_OPTIMIZED_TOPOLOGY));
        // only one repartition topic
        assertThat(1, is(getCountOfRepartitionTopicsFound(optimizedTopology, repartitionTopicPattern)));
        // the first named repartition topic
        assertTrue(optimizedTopology.contains(firstRepartitionTopicName + "-repartition"));

        assertThat(unOptimizedTopology, is(EXPECTED_UNOPTIMIZED_TOPOLOGY));
        // now 4 repartition topic
        assertThat(4, is(getCountOfRepartitionTopicsFound(unOptimizedTopology, repartitionTopicPattern)));
        // all 4 named repartition topics present
        assertTrue(unOptimizedTopology.contains(firstRepartitionTopicName + "-repartition"));
        assertTrue(unOptimizedTopology.contains(secondRepartitionTopicName + "-repartition"));
        assertTrue(unOptimizedTopology.contains(thirdRepartitionTopicName + "-repartition"));
        assertTrue(unOptimizedTopology.contains(fourthRepartitionTopicName + "-left-repartition"));

    }

    // can't use same repartition topic name
    @Test
    public void shouldFailWithSameRepartitionTopicName() {
        try {
            final StreamsBuilder builder = new StreamsBuilder();
            builder.<String, String>stream("topic").selectKey((k, v) -> k)
                                            .groupByKey(Grouped.as("grouping"))
                                            .count().toStream();

            builder.<String, String>stream("topicII").selectKey((k, v) -> k)
                                              .groupByKey(Grouped.as("grouping"))
                                              .count().toStream();
            builder.build();
            fail("Should not build re-using repartition topic name");
        } catch (final TopologyException te) {
              // ok
        }
    }

    @Test
    public void shouldNotFailWithSameRepartitionTopicNameUsingSameKGroupedStream() {
        final StreamsBuilder builder = new StreamsBuilder();
        final KGroupedStream<String, String> kGroupedStream = builder.<String, String>stream("topic")
                                                                     .selectKey((k, v) -> k)
                                                                     .groupByKey(Grouped.as("grouping"));

        kGroupedStream.windowedBy(TimeWindows.of(Duration.ofMillis(10L))).count().toStream().to("output-one");
        kGroupedStream.windowedBy(TimeWindows.of(Duration.ofMillis(30L))).count().toStream().to("output-two");

        final String topologyString = builder.build().describe().toString();
        assertThat(1, is(getCountOfRepartitionTopicsFound(topologyString, repartitionTopicPattern)));
        assertTrue(topologyString.contains("grouping-repartition"));
    }

    @Test
    public void shouldNotFailWithSameRepartitionTopicNameUsingSameTimeWindowStream() {
        final StreamsBuilder builder = new StreamsBuilder();
        final KGroupedStream<String, String> kGroupedStream = builder.<String, String>stream("topic")
                                                                     .selectKey((k, v) -> k)
                                                                     .groupByKey(Grouped.as("grouping"));

        final TimeWindowedKStream<String, String> timeWindowedKStream = kGroupedStream.windowedBy(TimeWindows.of(Duration.ofMillis(10L)));

        timeWindowedKStream.count().toStream().to("output-one");
        timeWindowedKStream.reduce((v, v2) -> v + v2).toStream().to("output-two");
        kGroupedStream.windowedBy(TimeWindows.of(Duration.ofMillis(30L))).count().toStream().to("output-two");

        final String topologyString = builder.build().describe().toString();
        assertThat(1, is(getCountOfRepartitionTopicsFound(topologyString, repartitionTopicPattern)));
        assertTrue(topologyString.contains("grouping-repartition"));
    }

    @Test
    public void shouldNotFailWithSameRepartitionTopicNameUsingSameSessionWindowStream() {
        final StreamsBuilder builder = new StreamsBuilder();
        final KGroupedStream<String, String> kGroupedStream = builder.<String, String>stream("topic")
                                                                     .selectKey((k, v) -> k)
                                                                     .groupByKey(Grouped.as("grouping"));

        final SessionWindowedKStream<String, String> sessionWindowedKStream = kGroupedStream.windowedBy(SessionWindows.with(Duration.ofMillis(10L)));

        sessionWindowedKStream.count().toStream().to("output-one");
        sessionWindowedKStream.reduce((v, v2) -> v + v2).toStream().to("output-two");
        kGroupedStream.windowedBy(TimeWindows.of(Duration.ofMillis(30L))).count().toStream().to("output-two");

        final String topologyString = builder.build().describe().toString();
        assertThat(1, is(getCountOfRepartitionTopicsFound(topologyString, repartitionTopicPattern)));
        assertTrue(topologyString.contains("grouping-repartition"));
    }

    @Test
    public void shouldNotFailWithSameRepartitionTopicNameUsingSameKGroupedTable() {
        final StreamsBuilder builder = new StreamsBuilder();
        final KGroupedTable<String, String> kGroupedTable = builder.<String, String>table("topic")
                                                                   .groupBy(KeyValue::pair, Grouped.as("grouping"));
        kGroupedTable.count().toStream().to("output-count");
        kGroupedTable.reduce((v, v2) -> v2, (v, v2) -> v2).toStream().to("output-reduce");
        final String topologyString = builder.build().describe().toString();
        assertThat(1, is(getCountOfRepartitionTopicsFound(topologyString, repartitionTopicPattern)));
        assertTrue(topologyString.contains("grouping-repartition"));
    }

    @Test
    public void shouldNotReuseRepartitionNodeWithUnamedRepartitionTopics() {
        final StreamsBuilder builder = new StreamsBuilder();
        final KGroupedStream<String, String> kGroupedStream = builder.<String, String>stream("topic")
                                                                     .selectKey((k, v) -> k)
                                                                     .groupByKey();
        kGroupedStream.windowedBy(TimeWindows.of(Duration.ofMillis(10L))).count().toStream().to("output-one");
        kGroupedStream.windowedBy(TimeWindows.of(Duration.ofMillis(30L))).count().toStream().to("output-two");
        final String topologyString = builder.build().describe().toString();
        assertThat(2, is(getCountOfRepartitionTopicsFound(topologyString, repartitionTopicPattern)));
    }

    @Test
    public void shouldNotReuseRepartitionNodeWithUnamedRepartitionTopicsKGroupedTable() {
        final StreamsBuilder builder = new StreamsBuilder();
        final KGroupedTable<String, String> kGroupedTable = builder.<String, String>table("topic").groupBy(KeyValue::pair);
        kGroupedTable.count().toStream().to("output-count");
        kGroupedTable.reduce((v, v2) -> v2, (v, v2) -> v2).toStream().to("output-reduce");
        final String topologyString = builder.build().describe().toString();
        assertThat(2, is(getCountOfRepartitionTopicsFound(topologyString, repartitionTopicPattern)));
    }

    @Test
    public void shouldNotFailWithSameRepartitionTopicNameUsingSameKGroupedStreamOptimizationsOn() {
        final StreamsBuilder builder = new StreamsBuilder();
        final KGroupedStream<String, String> kGroupedStream = builder.<String, String>stream("topic")
                                                                     .selectKey((k, v) -> k)
                                                                     .groupByKey(Grouped.as("grouping"));
        kGroupedStream.windowedBy(TimeWindows.of(Duration.ofMillis(10L))).count();
        kGroupedStream.windowedBy(TimeWindows.of(Duration.ofMillis(30L))).count();
        final Properties properties = new Properties();
        properties.put(StreamsConfig.TOPOLOGY_OPTIMIZATION, StreamsConfig.OPTIMIZE);
        final Topology topology = builder.build(properties);
        assertThat(getCountOfRepartitionTopicsFound(topology.describe().toString(), repartitionTopicPattern), is(1));
    }


    // can't use same repartition topic name in joins
    @Test
    public void shouldFailWithSameRepartitionTopicNameInJoin() {
        try {
            final StreamsBuilder builder = new StreamsBuilder();
            final KStream<String, String> stream1 = builder.<String, String>stream("topic").selectKey((k, v) -> k);
            final KStream<String, String> stream2 = builder.<String, String>stream("topic2").selectKey((k, v) -> k);
            final KStream<String, String> stream3 = builder.<String, String>stream("topic3").selectKey((k, v) -> k);

            final KStream<String, String> joined = stream1.join(stream2, (v1, v2) -> v1 + v2,
                                                                JoinWindows.of(Duration.ofMillis(30L)),
                                                                Joined.named("join-repartition"));

            joined.join(stream3, (v1, v2) -> v1 + v2, JoinWindows.of(Duration.ofMillis(30L)),
                                                      Joined.named("join-repartition"));
            builder.build();
            fail("Should not build re-using repartition topic name");
        } catch (final TopologyException te) {
            // ok
        }
    }

    @Test
    public void shouldPassWithSameRepartitionTopicNameUsingSameKGroupedStreamOptimized() {
        final StreamsBuilder builder = new StreamsBuilder();
        final Properties properties = new Properties();
        properties.put(StreamsConfig.TOPOLOGY_OPTIMIZATION, StreamsConfig.OPTIMIZE);
        final KGroupedStream<String, String> kGroupedStream = builder.<String, String>stream("topic")
                                                                     .selectKey((k, v) -> k)
                                                                     .groupByKey(Grouped.as("grouping"));
        kGroupedStream.windowedBy(TimeWindows.of(Duration.ofMillis(10L))).count();
        kGroupedStream.windowedBy(TimeWindows.of(Duration.ofMillis(30L))).count();
        builder.build(properties);
    }


    @Test
    public void shouldKeepRepartitionTopicNameForJoins() {

        final String expectedLeftRepartitionTopic = "topic: my-join-left-repartition";
        final String expectedRightRepartitionTopic = "topic: my-join-right-repartition";


        final String joinTopologyFirst = buildStreamJoin(false);

        assertTrue(joinTopologyFirst.contains(expectedLeftRepartitionTopic));
        assertTrue(joinTopologyFirst.contains(expectedRightRepartitionTopic));

        final String joinTopologyUpdated = buildStreamJoin(true);

        assertTrue(joinTopologyUpdated.contains(expectedLeftRepartitionTopic));
        assertTrue(joinTopologyUpdated.contains(expectedRightRepartitionTopic));
    }

    @Test
    public void shouldKeepRepartitionTopicNameForGroupByKeyTimeWindows() {

        final String expectedTimeWindowRepartitionTopic = "topic: time-window-grouping-repartition";

        final String timeWindowGroupingRepartitionTopology = buildStreamGroupByKeyTimeWindows(false, true);
        assertTrue(timeWindowGroupingRepartitionTopology.contains(expectedTimeWindowRepartitionTopic));

        final String timeWindowGroupingUpdatedTopology = buildStreamGroupByKeyTimeWindows(true, true);
        assertTrue(timeWindowGroupingUpdatedTopology.contains(expectedTimeWindowRepartitionTopic));
    }

    @Test
    public void shouldKeepRepartitionTopicNameForGroupByTimeWindows() {

        final String expectedTimeWindowRepartitionTopic = "topic: time-window-grouping-repartition";

        final String timeWindowGroupingRepartitionTopology = buildStreamGroupByKeyTimeWindows(false, false);

        assertTrue(timeWindowGroupingRepartitionTopology.contains(expectedTimeWindowRepartitionTopic));

        final String timeWindowGroupingUpdatedTopology = buildStreamGroupByKeyTimeWindows(true, false);
        assertTrue(timeWindowGroupingUpdatedTopology.contains(expectedTimeWindowRepartitionTopic));
    }


    @Test
    public void shouldKeepRepartitionTopicNameForGroupByKeyNoWindows() {

        final String expectedNoWindowRepartitionTopic = "topic: kstream-grouping-repartition";

        final String noWindowGroupingRepartitionTopology = buildStreamGroupByKeyNoWindows(false, true);
        assertTrue(noWindowGroupingRepartitionTopology.contains(expectedNoWindowRepartitionTopic));

        final String noWindowGroupingUpdatedTopology = buildStreamGroupByKeyNoWindows(true, true);
        assertTrue(noWindowGroupingUpdatedTopology.contains(expectedNoWindowRepartitionTopic));
    }

    @Test
    public void shouldKeepRepartitionTopicNameForGroupByNoWindows() {

        final String expectedNoWindowRepartitionTopic = "topic: kstream-grouping-repartition";

        final String noWindowGroupingRepartitionTopology = buildStreamGroupByKeyNoWindows(false, false);
        assertTrue(noWindowGroupingRepartitionTopology.contains(expectedNoWindowRepartitionTopic));

        final String noWindowGroupingUpdatedTopology = buildStreamGroupByKeyNoWindows(true, false);
        assertTrue(noWindowGroupingUpdatedTopology.contains(expectedNoWindowRepartitionTopic));
    }


    @Test
    public void shouldKeepRepartitionTopicNameForGroupByKeySessionWindows() {

        final String expectedSessionWindowRepartitionTopic = "topic: session-window-grouping-repartition";

        final String sessionWindowGroupingRepartitionTopology = buildStreamGroupByKeySessionWindows(false, true);
        assertTrue(sessionWindowGroupingRepartitionTopology.contains(expectedSessionWindowRepartitionTopic));

        final String sessionWindowGroupingUpdatedTopology = buildStreamGroupByKeySessionWindows(true, true);
        assertTrue(sessionWindowGroupingUpdatedTopology.contains(expectedSessionWindowRepartitionTopic));
    }

    @Test
    public void shouldKeepRepartitionTopicNameForGroupBySessionWindows() {

        final String expectedSessionWindowRepartitionTopic = "topic: session-window-grouping-repartition";

        final String sessionWindowGroupingRepartitionTopology = buildStreamGroupByKeySessionWindows(false, false);
        assertTrue(sessionWindowGroupingRepartitionTopology.contains(expectedSessionWindowRepartitionTopic));

        final String sessionWindowGroupingUpdatedTopology = buildStreamGroupByKeySessionWindows(true, false);
        assertTrue(sessionWindowGroupingUpdatedTopology.contains(expectedSessionWindowRepartitionTopic));
    }

    @Test
    public void shouldKeepRepartitionNameForGroupByKTable() {
        final String expectedKTableGroupByRepartitionTopic = "topic: ktable-group-by-repartition";

        final String ktableGroupByTopology = buildKTableGroupBy(false);
        assertTrue(ktableGroupByTopology.contains(expectedKTableGroupByRepartitionTopic));

        final String ktableUpdatedGroupByTopology = buildKTableGroupBy(true);
        assertTrue(ktableUpdatedGroupByTopology.contains(expectedKTableGroupByRepartitionTopic));
    }


    private String buildKTableGroupBy(final boolean otherOperations) {
        final String ktableGroupByTopicName = "ktable-group-by";
        final StreamsBuilder builder = new StreamsBuilder();

        final KTable<String, String> ktable = builder.table("topic");

        if (otherOperations) {
            ktable.filter((k, v) -> true).groupBy(KeyValue::pair, Grouped.as(ktableGroupByTopicName)).count();
        } else {
            ktable.groupBy(KeyValue::pair, Grouped.as(ktableGroupByTopicName)).count();
        }

        return builder.build().describe().toString();
    }

    private String buildStreamGroupByKeyTimeWindows(final boolean otherOperations, final boolean isGroupByKey) {

        final String groupedTimeWindowRepartitionTopicName = "time-window-grouping";
        final StreamsBuilder builder = new StreamsBuilder();

        final KStream<String, String> selectKeyStream = builder.<String, String>stream("topic").selectKey((k, v) -> k + v);


        if (isGroupByKey) {
            if (otherOperations) {
                selectKeyStream.filter((k, v) -> true).mapValues(v -> v).groupByKey(Grouped.as(groupedTimeWindowRepartitionTopicName)).windowedBy(TimeWindows.of(Duration.ofMillis(10L))).count();
            } else {
                selectKeyStream.groupByKey(Grouped.as(groupedTimeWindowRepartitionTopicName)).windowedBy(TimeWindows.of(Duration.ofMillis(10L))).count();
            }
        } else {
            if (otherOperations) {
                selectKeyStream.filter((k, v) -> true).mapValues(v -> v).groupBy(kvMapper, Grouped.as(groupedTimeWindowRepartitionTopicName)).count();
            } else {
                selectKeyStream.groupBy(kvMapper, Grouped.as(groupedTimeWindowRepartitionTopicName)).count();
            }
        }

        return builder.build().describe().toString();
    }


    private String buildStreamGroupByKeySessionWindows(final boolean otherOperations, final boolean isGroupByKey) {

        final StreamsBuilder builder = new StreamsBuilder();

        final KStream<String, String> selectKeyStream = builder.<String, String>stream("topic").selectKey((k, v) -> k + v);

        final String groupedSessionWindowRepartitionTopicName = "session-window-grouping";
        if (isGroupByKey) {
            if (otherOperations) {
                selectKeyStream.filter((k, v) -> true).mapValues(v -> v).groupByKey(Grouped.as(groupedSessionWindowRepartitionTopicName)).windowedBy(SessionWindows.with(Duration.ofMillis(10L))).count();
            } else {
                selectKeyStream.groupByKey(Grouped.as(groupedSessionWindowRepartitionTopicName)).windowedBy(SessionWindows.with(Duration.ofMillis(10L))).count();
            }
        } else {
            if (otherOperations) {
                selectKeyStream.filter((k, v) -> true).mapValues(v -> v).groupBy(kvMapper, Grouped.as(groupedSessionWindowRepartitionTopicName)).windowedBy(SessionWindows.with(Duration.ofMillis(10L))).count();
            } else {
                selectKeyStream.groupBy(kvMapper, Grouped.as(groupedSessionWindowRepartitionTopicName)).windowedBy(SessionWindows.with(Duration.ofMillis(10L))).count();
            }
        }

        return builder.build().describe().toString();
    }


    private String buildStreamGroupByKeyNoWindows(final boolean otherOperations, final boolean isGroupByKey) {

        final StreamsBuilder builder = new StreamsBuilder();

        final KStream<String, String> selectKeyStream = builder.<String, String>stream("topic").selectKey((k, v) -> k + v);

        final String groupByAndCountRepartitionTopicName = "kstream-grouping";
        if (isGroupByKey) {
            if (otherOperations) {
                selectKeyStream.filter((k, v) -> true).mapValues(v -> v).groupByKey(Grouped.as(groupByAndCountRepartitionTopicName)).count();
            } else {
                selectKeyStream.groupByKey(Grouped.as(groupByAndCountRepartitionTopicName)).count();
            }
        } else {
            if (otherOperations) {
                selectKeyStream.filter((k, v) -> true).mapValues(v -> v).groupBy(kvMapper, Grouped.as(groupByAndCountRepartitionTopicName)).count();
            } else {
                selectKeyStream.groupBy(kvMapper, Grouped.as(groupByAndCountRepartitionTopicName)).count();
            }
        }

        return builder.build().describe().toString();
    }

    private String buildStreamJoin(final boolean includeOtherOperations) {
        final StreamsBuilder builder = new StreamsBuilder();
        final KStream<String, String> initialStreamOne = builder.stream("topic-one");
        final KStream<String, String> initialStreamTwo = builder.stream("topic-two");

        final KStream<String, String> updatedStreamOne;
        final KStream<String, String> updatedStreamTwo;

        if (includeOtherOperations) {
            // without naming the join, the repartition topic name would change due to operator changing before join performed
            updatedStreamOne = initialStreamOne.selectKey((k, v) -> k + v).filter((k, v) -> true).peek((k, v) -> System.out.println(k + v));
            updatedStreamTwo = initialStreamTwo.selectKey((k, v) -> k + v).filter((k, v) -> true).peek((k, v) -> System.out.println(k + v));
        } else {
            updatedStreamOne = initialStreamOne.selectKey((k, v) -> k + v);
            updatedStreamTwo = initialStreamTwo.selectKey((k, v) -> k + v);
        }

        final String joinRepartitionTopicName = "my-join";
        updatedStreamOne.join(updatedStreamTwo, (v1, v2) -> v1 + v2,
                JoinWindows.of(Duration.ofMillis(1000L)), Joined.with(Serdes.String(), Serdes.String(), Serdes.String(), joinRepartitionTopicName));

        return builder.build().describe().toString();
    }


    private int getCountOfRepartitionTopicsFound(final String topologyString, final Pattern repartitionTopicPattern) {
        final Matcher matcher = repartitionTopicPattern.matcher(topologyString);
        final List<String> repartitionTopicsFound = new ArrayList<>();
        while (matcher.find()) {
            repartitionTopicsFound.add(matcher.group());
        }
        return repartitionTopicsFound.size();
    }


    private Topology buildTopology(final String optimizationConfig) {
        final Initializer<Integer> initializer = () -> 0;
        final Aggregator<String, String, Integer> aggregator = (k, v, agg) -> agg + v.length();
        final Reducer<String> reducer = (v1, v2) -> v1 + ":" + v2;
        final List<String> processorValueCollector = new ArrayList<>();

        final StreamsBuilder builder = new StreamsBuilder();

        final KStream<String, String> sourceStream = builder.stream(INPUT_TOPIC, Consumed.with(Serdes.String(), Serdes.String()));

        final KStream<String, String> mappedStream = sourceStream.map((k, v) -> KeyValue.pair(k.toUpperCase(Locale.getDefault()), v));

        mappedStream.filter((k, v) -> k.equals("B")).mapValues(v -> v.toUpperCase(Locale.getDefault()))
                .process(() -> new SimpleProcessor(processorValueCollector));

        final KStream<String, Long> countStream = mappedStream.groupByKey(Grouped.as(firstRepartitionTopicName)).count(Materialized.with(Serdes.String(), Serdes.Long())).toStream();

        countStream.to(COUNT_TOPIC, Produced.with(Serdes.String(), Serdes.Long()));

        mappedStream.groupByKey(Grouped.as(secondRepartitionTopicName)).aggregate(initializer,
                aggregator,
                Materialized.with(Serdes.String(), Serdes.Integer()))
                .toStream().to(AGGREGATION_TOPIC, Produced.with(Serdes.String(), Serdes.Integer()));

        // adding operators for case where the repartition node is further downstream
        mappedStream.filter((k, v) -> true).peek((k, v) -> System.out.println(k + ":" + v)).groupByKey(Grouped.as(thirdRepartitionTopicName))
                .reduce(reducer, Materialized.with(Serdes.String(), Serdes.String()))
                .toStream().to(REDUCE_TOPIC, Produced.with(Serdes.String(), Serdes.String()));

        mappedStream.filter((k, v) -> k.equals("A"))
                .join(countStream, (v1, v2) -> v1 + ":" + v2.toString(),
                        JoinWindows.of(Duration.ofMillis(5000L)),
                        StreamJoined.with(Serdes.String(), Serdes.String(), Serdes.Long()).withStoreName(fourthRepartitionTopicName).withName(fourthRepartitionTopicName))
                .to(JOINED_TOPIC);

        final Properties properties = new Properties();

        properties.put(StreamsConfig.TOPOLOGY_OPTIMIZATION, optimizationConfig);
        return builder.build(properties);
    }


    private static class SimpleProcessor extends AbstractProcessor<String, String> {

        final List<String> valueList;

        SimpleProcessor(final List<String> valueList) {
            this.valueList = valueList;
        }

        @Override
        public void process(final String key, final String value) {
            valueList.add(value);
        }
    }


    private static final String EXPECTED_OPTIMIZED_TOPOLOGY = "Topologies:\n" +
<<<<<<< HEAD
            "   Sub-topology: 0\n" +
            "    Source: KSTREAM-SOURCE-0000000000 (topics: [input], keySerde: StringDeserializer, valueSerde: StringDeserializer)\n" +
            "      --> KSTREAM-MAP-0000000001\n" +
            "    Processor: KSTREAM-MAP-0000000001 (stores: [])\n" +
            "      --> KSTREAM-FILTER-0000000002, KSTREAM-FILTER-0000000040\n" +
            "      <-- KSTREAM-SOURCE-0000000000\n" +
            "    Processor: KSTREAM-FILTER-0000000002 (stores: [])\n" +
            "      --> KSTREAM-MAPVALUES-0000000003\n" +
            "      <-- KSTREAM-MAP-0000000001\n" +
            "    Processor: KSTREAM-FILTER-0000000040 (stores: [])\n" +
            "      --> KSTREAM-SINK-0000000039\n" +
            "      <-- KSTREAM-MAP-0000000001\n" +
            "    Processor: KSTREAM-MAPVALUES-0000000003 (stores: [])\n" +
            "      --> KSTREAM-PROCESSOR-0000000004\n" +
            "      <-- KSTREAM-FILTER-0000000002\n" +
            "    Processor: KSTREAM-PROCESSOR-0000000004 (stores: [])\n" +
            "      --> none\n" +
            "      <-- KSTREAM-MAPVALUES-0000000003\n" +
            "    Sink: KSTREAM-SINK-0000000039 (topic: count-stream-repartition, keySerde: StringSerializer, valueSerde: StringSerializer)\n" +
            "      <-- KSTREAM-FILTER-0000000040\n" +
            "\n" +
            "  Sub-topology: 1\n" +
            "    Source: KSTREAM-SOURCE-0000000041 (topics: [count-stream-repartition], keySerde: StringDeserializer, valueSerde: StringDeserializer)\n" +
            "      --> KSTREAM-FILTER-0000000020, KSTREAM-AGGREGATE-0000000007, KSTREAM-AGGREGATE-0000000014, KSTREAM-FILTER-0000000029\n" +
            "    Processor: KSTREAM-AGGREGATE-0000000007 (stores: [(KSTREAM-AGGREGATE-STATE-STORE-0000000006, serdes: [StringSerde, LongSerde])])\n" +
            "      --> KTABLE-TOSTREAM-0000000011\n" +
            "      <-- KSTREAM-SOURCE-0000000041\n" +
            "    Processor: KTABLE-TOSTREAM-0000000011 (stores: [])\n" +
            "      --> KSTREAM-SINK-0000000012, KSTREAM-WINDOWED-0000000034\n" +
            "      <-- KSTREAM-AGGREGATE-0000000007\n" +
            "    Processor: KSTREAM-FILTER-0000000020 (stores: [])\n" +
            "      --> KSTREAM-PEEK-0000000021\n" +
            "      <-- KSTREAM-SOURCE-0000000041\n" +
            "    Processor: KSTREAM-FILTER-0000000029 (stores: [])\n" +
            "      --> KSTREAM-WINDOWED-0000000033\n" +
            "      <-- KSTREAM-SOURCE-0000000041\n" +
            "    Processor: KSTREAM-PEEK-0000000021 (stores: [])\n" +
            "      --> KSTREAM-REDUCE-0000000023\n" +
            "      <-- KSTREAM-FILTER-0000000020\n" +
            "    Processor: KSTREAM-WINDOWED-0000000033 (stores: [(KSTREAM-JOINTHIS-0000000035-store, serdes: [StringSerde, StringSerde])])\n" +
            "      --> KSTREAM-JOINTHIS-0000000035\n" +
            "      <-- KSTREAM-FILTER-0000000029\n" +
            "    Processor: KSTREAM-WINDOWED-0000000034 (stores: [(KSTREAM-JOINOTHER-0000000036-store, serdes: [StringSerde, LongSerde])])\n" +
            "      --> KSTREAM-JOINOTHER-0000000036\n" +
            "      <-- KTABLE-TOSTREAM-0000000011\n" +
            "    Processor: KSTREAM-AGGREGATE-0000000014 (stores: [(KSTREAM-AGGREGATE-STATE-STORE-0000000013, serdes: [StringSerde, IntegerSerde])])\n" +
            "      --> KTABLE-TOSTREAM-0000000018\n" +
            "      <-- KSTREAM-SOURCE-0000000041\n" +
            "    Processor: KSTREAM-JOINOTHER-0000000036 (stores: [(KSTREAM-JOINTHIS-0000000035-store, serdes: [StringSerde, StringSerde])])\n" +
            "      --> KSTREAM-MERGE-0000000037\n" +
            "      <-- KSTREAM-WINDOWED-0000000034\n" +
            "    Processor: KSTREAM-JOINTHIS-0000000035 (stores: [(KSTREAM-JOINOTHER-0000000036-store, serdes: [StringSerde, LongSerde])])\n" +
            "      --> KSTREAM-MERGE-0000000037\n" +
            "      <-- KSTREAM-WINDOWED-0000000033\n" +
            "    Processor: KSTREAM-REDUCE-0000000023 (stores: [(KSTREAM-REDUCE-STATE-STORE-0000000022, serdes: [StringSerde, StringSerde])])\n" +
            "      --> KTABLE-TOSTREAM-0000000027\n" +
            "      <-- KSTREAM-PEEK-0000000021\n" +
            "    Processor: KSTREAM-MERGE-0000000037 (stores: [])\n" +
            "      --> KSTREAM-SINK-0000000038\n" +
            "      <-- KSTREAM-JOINTHIS-0000000035, KSTREAM-JOINOTHER-0000000036\n" +
            "    Processor: KTABLE-TOSTREAM-0000000018 (stores: [])\n" +
            "      --> KSTREAM-SINK-0000000019\n" +
            "      <-- KSTREAM-AGGREGATE-0000000014\n" +
            "    Processor: KTABLE-TOSTREAM-0000000027 (stores: [])\n" +
            "      --> KSTREAM-SINK-0000000028\n" +
            "      <-- KSTREAM-REDUCE-0000000023\n" +
            "    Sink: KSTREAM-SINK-0000000012 (topic: outputTopic_0, keySerde: StringSerializer, valueSerde: LongSerializer)\n" +
            "      <-- KTABLE-TOSTREAM-0000000011\n" +
            "    Sink: KSTREAM-SINK-0000000019 (topic: outputTopic_1, keySerde: StringSerializer, valueSerde: IntegerSerializer)\n" +
            "      <-- KTABLE-TOSTREAM-0000000018\n" +
            "    Sink: KSTREAM-SINK-0000000028 (topic: outputTopic_2, keySerde: StringSerializer, valueSerde: StringSerializer)\n" +
            "      <-- KTABLE-TOSTREAM-0000000027\n" +
            "    Sink: KSTREAM-SINK-0000000038 (topic: outputTopicForJoin, keySerde: StringSerializer, valueSerde: null)\n" +
            "      <-- KSTREAM-MERGE-0000000037\n\n";


    private static final String EXPECTED_UNOPTIMIZED_TOPOLOGY = "Topologies:\n" +
            "   Sub-topology: 0\n" +
            "    Source: KSTREAM-SOURCE-0000000000 (topics: [input], keySerde: StringDeserializer, valueSerde: StringDeserializer)\n" +
            "      --> KSTREAM-MAP-0000000001\n" +
            "    Processor: KSTREAM-MAP-0000000001 (stores: [])\n" +
            "      --> KSTREAM-FILTER-0000000020, KSTREAM-FILTER-0000000002, KSTREAM-FILTER-0000000009, KSTREAM-FILTER-0000000016, KSTREAM-FILTER-0000000029\n" +
            "      <-- KSTREAM-SOURCE-0000000000\n" +
            "    Processor: KSTREAM-FILTER-0000000020 (stores: [])\n" +
            "      --> KSTREAM-PEEK-0000000021\n" +
            "      <-- KSTREAM-MAP-0000000001\n" +
            "    Processor: KSTREAM-FILTER-0000000002 (stores: [])\n" +
            "      --> KSTREAM-MAPVALUES-0000000003\n" +
            "      <-- KSTREAM-MAP-0000000001\n" +
            "    Processor: KSTREAM-FILTER-0000000029 (stores: [])\n" +
            "      --> KSTREAM-FILTER-0000000031\n" +
            "      <-- KSTREAM-MAP-0000000001\n" +
            "    Processor: KSTREAM-PEEK-0000000021 (stores: [])\n" +
            "      --> KSTREAM-FILTER-0000000025\n" +
            "      <-- KSTREAM-FILTER-0000000020\n" +
            "    Processor: KSTREAM-FILTER-0000000009 (stores: [])\n" +
            "      --> KSTREAM-SINK-0000000008\n" +
            "      <-- KSTREAM-MAP-0000000001\n" +
            "    Processor: KSTREAM-FILTER-0000000016 (stores: [])\n" +
            "      --> KSTREAM-SINK-0000000015\n" +
            "      <-- KSTREAM-MAP-0000000001\n" +
            "    Processor: KSTREAM-FILTER-0000000025 (stores: [])\n" +
            "      --> KSTREAM-SINK-0000000024\n" +
            "      <-- KSTREAM-PEEK-0000000021\n" +
            "    Processor: KSTREAM-FILTER-0000000031 (stores: [])\n" +
            "      --> KSTREAM-SINK-0000000030\n" +
            "      <-- KSTREAM-FILTER-0000000029\n" +
            "    Processor: KSTREAM-MAPVALUES-0000000003 (stores: [])\n" +
            "      --> KSTREAM-PROCESSOR-0000000004\n" +
            "      <-- KSTREAM-FILTER-0000000002\n" +
            "    Processor: KSTREAM-PROCESSOR-0000000004 (stores: [])\n" +
            "      --> none\n" +
            "      <-- KSTREAM-MAPVALUES-0000000003\n" +
            "    Sink: KSTREAM-SINK-0000000008 (topic: count-stream-repartition, keySerde: null, valueSerde: null)\n" +
            "      <-- KSTREAM-FILTER-0000000009\n" +
            "    Sink: KSTREAM-SINK-0000000015 (topic: aggregate-stream-repartition, keySerde: null, valueSerde: null)\n" +
            "      <-- KSTREAM-FILTER-0000000016\n" +
            "    Sink: KSTREAM-SINK-0000000024 (topic: reduced-stream-repartition, keySerde: null, valueSerde: null)\n" +
            "      <-- KSTREAM-FILTER-0000000025\n" +
            "    Sink: KSTREAM-SINK-0000000030 (topic: joined-stream-left-repartition, keySerde: StringSerializer, valueSerde: StringSerializer)\n" +
            "      <-- KSTREAM-FILTER-0000000031\n" +
            "\n" +
            "  Sub-topology: 1\n" +
            "    Source: KSTREAM-SOURCE-0000000010 (topics: [count-stream-repartition], keySerde: null, valueSerde: null)\n" +
            "      --> KSTREAM-AGGREGATE-0000000007\n" +
            "    Processor: KSTREAM-AGGREGATE-0000000007 (stores: [(KSTREAM-AGGREGATE-STATE-STORE-0000000006, serdes: [StringSerde, LongSerde])])\n" +
            "      --> KTABLE-TOSTREAM-0000000011\n" +
            "      <-- KSTREAM-SOURCE-0000000010\n" +
            "    Processor: KTABLE-TOSTREAM-0000000011 (stores: [])\n" +
            "      --> KSTREAM-SINK-0000000012, KSTREAM-WINDOWED-0000000034\n" +
            "      <-- KSTREAM-AGGREGATE-0000000007\n" +
            "    Source: KSTREAM-SOURCE-0000000032 (topics: [joined-stream-left-repartition], keySerde: StringDeserializer, valueSerde: StringDeserializer)\n" +
            "      --> KSTREAM-WINDOWED-0000000033\n" +
            "    Processor: KSTREAM-WINDOWED-0000000033 (stores: [(KSTREAM-JOINTHIS-0000000035-store, serdes: [StringSerde, StringSerde])])\n" +
            "      --> KSTREAM-JOINTHIS-0000000035\n" +
            "      <-- KSTREAM-SOURCE-0000000032\n" +
            "    Processor: KSTREAM-WINDOWED-0000000034 (stores: [(KSTREAM-JOINOTHER-0000000036-store, serdes: [StringSerde, LongSerde])])\n" +
            "      --> KSTREAM-JOINOTHER-0000000036\n" +
            "      <-- KTABLE-TOSTREAM-0000000011\n" +
            "    Processor: KSTREAM-JOINOTHER-0000000036 (stores: [(KSTREAM-JOINTHIS-0000000035-store, serdes: [StringSerde, StringSerde])])\n" +
            "      --> KSTREAM-MERGE-0000000037\n" +
            "      <-- KSTREAM-WINDOWED-0000000034\n" +
            "    Processor: KSTREAM-JOINTHIS-0000000035 (stores: [(KSTREAM-JOINOTHER-0000000036-store, serdes: [StringSerde, LongSerde])])\n" +
            "      --> KSTREAM-MERGE-0000000037\n" +
            "      <-- KSTREAM-WINDOWED-0000000033\n" +
            "    Processor: KSTREAM-MERGE-0000000037 (stores: [])\n" +
            "      --> KSTREAM-SINK-0000000038\n" +
            "      <-- KSTREAM-JOINTHIS-0000000035, KSTREAM-JOINOTHER-0000000036\n" +
            "    Sink: KSTREAM-SINK-0000000012 (topic: outputTopic_0, keySerde: StringSerializer, valueSerde: LongSerializer)\n" +
            "      <-- KTABLE-TOSTREAM-0000000011\n" +
            "    Sink: KSTREAM-SINK-0000000038 (topic: outputTopicForJoin, keySerde: StringSerializer, valueSerde: null)\n" +
            "      <-- KSTREAM-MERGE-0000000037\n" +
            "\n" +
            "  Sub-topology: 2\n" +
            "    Source: KSTREAM-SOURCE-0000000017 (topics: [aggregate-stream-repartition], keySerde: null, valueSerde: null)\n" +
            "      --> KSTREAM-AGGREGATE-0000000014\n" +
            "    Processor: KSTREAM-AGGREGATE-0000000014 (stores: [(KSTREAM-AGGREGATE-STATE-STORE-0000000013, serdes: [StringSerde, IntegerSerde])])\n" +
            "      --> KTABLE-TOSTREAM-0000000018\n" +
            "      <-- KSTREAM-SOURCE-0000000017\n" +
            "    Processor: KTABLE-TOSTREAM-0000000018 (stores: [])\n" +
            "      --> KSTREAM-SINK-0000000019\n" +
            "      <-- KSTREAM-AGGREGATE-0000000014\n" +
            "    Sink: KSTREAM-SINK-0000000019 (topic: outputTopic_1, keySerde: StringSerializer, valueSerde: IntegerSerializer)\n" +
            "      <-- KTABLE-TOSTREAM-0000000018\n" +
            "\n" +
            "  Sub-topology: 3\n" +
            "    Source: KSTREAM-SOURCE-0000000026 (topics: [reduced-stream-repartition], keySerde: null, valueSerde: null)\n" +
            "      --> KSTREAM-REDUCE-0000000023\n" +
            "    Processor: KSTREAM-REDUCE-0000000023 (stores: [(KSTREAM-REDUCE-STATE-STORE-0000000022, serdes: [StringSerde, StringSerde])])\n" +
            "      --> KTABLE-TOSTREAM-0000000027\n" +
            "      <-- KSTREAM-SOURCE-0000000026\n" +
            "    Processor: KTABLE-TOSTREAM-0000000027 (stores: [])\n" +
            "      --> KSTREAM-SINK-0000000028\n" +
            "      <-- KSTREAM-REDUCE-0000000023\n" +
            "    Sink: KSTREAM-SINK-0000000028 (topic: outputTopic_2, keySerde: StringSerializer, valueSerde: StringSerializer)\n" +
            "      <-- KTABLE-TOSTREAM-0000000027\n\n";

=======
        "   Sub-topology: 0\n" +
        "    Source: KSTREAM-SOURCE-0000000000 (topics: [input])\n" +
        "      --> KSTREAM-MAP-0000000001\n" +
        "    Processor: KSTREAM-MAP-0000000001 (stores: [])\n" +
        "      --> KSTREAM-FILTER-0000000002, count-stream-repartition-filter\n" +
        "      <-- KSTREAM-SOURCE-0000000000\n" +
        "    Processor: KSTREAM-FILTER-0000000002 (stores: [])\n" +
        "      --> KSTREAM-MAPVALUES-0000000003\n" +
        "      <-- KSTREAM-MAP-0000000001\n" +
        "    Processor: KSTREAM-MAPVALUES-0000000003 (stores: [])\n" +
        "      --> KSTREAM-PROCESSOR-0000000004\n" +
        "      <-- KSTREAM-FILTER-0000000002\n" +
        "    Processor: count-stream-repartition-filter (stores: [])\n" +
        "      --> count-stream-repartition-sink\n" +
        "      <-- KSTREAM-MAP-0000000001\n" +
        "    Processor: KSTREAM-PROCESSOR-0000000004 (stores: [])\n" +
        "      --> none\n" +
        "      <-- KSTREAM-MAPVALUES-0000000003\n" +
        "    Sink: count-stream-repartition-sink (topic: count-stream-repartition)\n" +
        "      <-- count-stream-repartition-filter\n" +
        "\n" +
        "  Sub-topology: 1\n" +
        "    Source: count-stream-repartition-source (topics: [count-stream-repartition])\n" +
        "      --> KSTREAM-FILTER-0000000020, KSTREAM-AGGREGATE-0000000007, KSTREAM-AGGREGATE-0000000014, KSTREAM-FILTER-0000000029\n" +
        "    Processor: KSTREAM-AGGREGATE-0000000007 (stores: [KSTREAM-AGGREGATE-STATE-STORE-0000000006])\n" +
        "      --> KTABLE-TOSTREAM-0000000011\n" +
        "      <-- count-stream-repartition-source\n" +
        "    Processor: KTABLE-TOSTREAM-0000000011 (stores: [])\n" +
        "      --> joined-stream-other-windowed, KSTREAM-SINK-0000000012\n" +
        "      <-- KSTREAM-AGGREGATE-0000000007\n" +
        "    Processor: KSTREAM-FILTER-0000000020 (stores: [])\n" +
        "      --> KSTREAM-PEEK-0000000021\n" +
        "      <-- count-stream-repartition-source\n" +
        "    Processor: KSTREAM-FILTER-0000000029 (stores: [])\n" +
        "      --> joined-stream-this-windowed\n" +
        "      <-- count-stream-repartition-source\n" +
        "    Processor: KSTREAM-PEEK-0000000021 (stores: [])\n" +
        "      --> KSTREAM-REDUCE-0000000023\n" +
        "      <-- KSTREAM-FILTER-0000000020\n" +
        "    Processor: joined-stream-other-windowed (stores: [joined-stream-other-join-store])\n" +
        "      --> joined-stream-other-join\n" +
        "      <-- KTABLE-TOSTREAM-0000000011\n" +
        "    Processor: joined-stream-this-windowed (stores: [joined-stream-this-join-store])\n" +
        "      --> joined-stream-this-join\n" +
        "      <-- KSTREAM-FILTER-0000000029\n" +
        "    Processor: KSTREAM-AGGREGATE-0000000014 (stores: [KSTREAM-AGGREGATE-STATE-STORE-0000000013])\n" +
        "      --> KTABLE-TOSTREAM-0000000018\n" +
        "      <-- count-stream-repartition-source\n" +
        "    Processor: KSTREAM-REDUCE-0000000023 (stores: [KSTREAM-REDUCE-STATE-STORE-0000000022])\n" +
        "      --> KTABLE-TOSTREAM-0000000027\n" +
        "      <-- KSTREAM-PEEK-0000000021\n" +
        "    Processor: joined-stream-other-join (stores: [joined-stream-this-join-store])\n" +
        "      --> joined-stream-merge\n" +
        "      <-- joined-stream-other-windowed\n" +
        "    Processor: joined-stream-this-join (stores: [joined-stream-other-join-store])\n" +
        "      --> joined-stream-merge\n" +
        "      <-- joined-stream-this-windowed\n" +
        "    Processor: KTABLE-TOSTREAM-0000000018 (stores: [])\n" +
        "      --> KSTREAM-SINK-0000000019\n" +
        "      <-- KSTREAM-AGGREGATE-0000000014\n" +
        "    Processor: KTABLE-TOSTREAM-0000000027 (stores: [])\n" +
        "      --> KSTREAM-SINK-0000000028\n" +
        "      <-- KSTREAM-REDUCE-0000000023\n" +
        "    Processor: joined-stream-merge (stores: [])\n" +
        "      --> KSTREAM-SINK-0000000038\n" +
        "      <-- joined-stream-this-join, joined-stream-other-join\n" +
        "    Sink: KSTREAM-SINK-0000000012 (topic: outputTopic_0)\n" +
        "      <-- KTABLE-TOSTREAM-0000000011\n" +
        "    Sink: KSTREAM-SINK-0000000019 (topic: outputTopic_1)\n" +
        "      <-- KTABLE-TOSTREAM-0000000018\n" +
        "    Sink: KSTREAM-SINK-0000000028 (topic: outputTopic_2)\n" +
        "      <-- KTABLE-TOSTREAM-0000000027\n" +
        "    Sink: KSTREAM-SINK-0000000038 (topic: outputTopicForJoin)\n" +
        "      <-- joined-stream-merge\n\n";


    private static final String EXPECTED_UNOPTIMIZED_TOPOLOGY = "Topologies:\n" +
        "   Sub-topology: 0\n" +
        "    Source: KSTREAM-SOURCE-0000000000 (topics: [input])\n" +
        "      --> KSTREAM-MAP-0000000001\n" +
        "    Processor: KSTREAM-MAP-0000000001 (stores: [])\n" +
        "      --> KSTREAM-FILTER-0000000029, KSTREAM-FILTER-0000000002, KSTREAM-FILTER-0000000020, aggregate-stream-repartition-filter, count-stream-repartition-filter\n" +
        "      <-- KSTREAM-SOURCE-0000000000\n" +
        "    Processor: KSTREAM-FILTER-0000000020 (stores: [])\n" +
        "      --> KSTREAM-PEEK-0000000021\n" +
        "      <-- KSTREAM-MAP-0000000001\n" +
        "    Processor: KSTREAM-FILTER-0000000002 (stores: [])\n" +
        "      --> KSTREAM-MAPVALUES-0000000003\n" +
        "      <-- KSTREAM-MAP-0000000001\n" +
        "    Processor: KSTREAM-FILTER-0000000029 (stores: [])\n" +
        "      --> joined-stream-left-repartition-filter\n" +
        "      <-- KSTREAM-MAP-0000000001\n" +
        "    Processor: KSTREAM-PEEK-0000000021 (stores: [])\n" +
        "      --> reduced-stream-repartition-filter\n" +
        "      <-- KSTREAM-FILTER-0000000020\n" +
        "    Processor: KSTREAM-MAPVALUES-0000000003 (stores: [])\n" +
        "      --> KSTREAM-PROCESSOR-0000000004\n" +
        "      <-- KSTREAM-FILTER-0000000002\n" +
        "    Processor: aggregate-stream-repartition-filter (stores: [])\n" +
        "      --> aggregate-stream-repartition-sink\n" +
        "      <-- KSTREAM-MAP-0000000001\n" +
        "    Processor: count-stream-repartition-filter (stores: [])\n" +
        "      --> count-stream-repartition-sink\n" +
        "      <-- KSTREAM-MAP-0000000001\n" +
        "    Processor: joined-stream-left-repartition-filter (stores: [])\n" +
        "      --> joined-stream-left-repartition-sink\n" +
        "      <-- KSTREAM-FILTER-0000000029\n" +
        "    Processor: reduced-stream-repartition-filter (stores: [])\n" +
        "      --> reduced-stream-repartition-sink\n" +
        "      <-- KSTREAM-PEEK-0000000021\n" +
        "    Processor: KSTREAM-PROCESSOR-0000000004 (stores: [])\n" +
        "      --> none\n" +
        "      <-- KSTREAM-MAPVALUES-0000000003\n" +
        "    Sink: aggregate-stream-repartition-sink (topic: aggregate-stream-repartition)\n" +
        "      <-- aggregate-stream-repartition-filter\n" +
        "    Sink: count-stream-repartition-sink (topic: count-stream-repartition)\n" +
        "      <-- count-stream-repartition-filter\n" +
        "    Sink: joined-stream-left-repartition-sink (topic: joined-stream-left-repartition)\n" +
        "      <-- joined-stream-left-repartition-filter\n" +
        "    Sink: reduced-stream-repartition-sink (topic: reduced-stream-repartition)\n" +
        "      <-- reduced-stream-repartition-filter\n" +
        "\n" +
        "  Sub-topology: 1\n" +
        "    Source: count-stream-repartition-source (topics: [count-stream-repartition])\n" +
        "      --> KSTREAM-AGGREGATE-0000000007\n" +
        "    Processor: KSTREAM-AGGREGATE-0000000007 (stores: [KSTREAM-AGGREGATE-STATE-STORE-0000000006])\n" +
        "      --> KTABLE-TOSTREAM-0000000011\n" +
        "      <-- count-stream-repartition-source\n" +
        "    Processor: KTABLE-TOSTREAM-0000000011 (stores: [])\n" +
        "      --> KSTREAM-SINK-0000000012, joined-stream-other-windowed\n" +
        "      <-- KSTREAM-AGGREGATE-0000000007\n" +
        "    Source: joined-stream-left-repartition-source (topics: [joined-stream-left-repartition])\n" +
        "      --> joined-stream-this-windowed\n" +
        "    Processor: joined-stream-other-windowed (stores: [joined-stream-other-join-store])\n" +
        "      --> joined-stream-other-join\n" +
        "      <-- KTABLE-TOSTREAM-0000000011\n" +
        "    Processor: joined-stream-this-windowed (stores: [joined-stream-this-join-store])\n" +
        "      --> joined-stream-this-join\n" +
        "      <-- joined-stream-left-repartition-source\n" +
        "    Processor: joined-stream-other-join (stores: [joined-stream-this-join-store])\n" +
        "      --> joined-stream-merge\n" +
        "      <-- joined-stream-other-windowed\n" +
        "    Processor: joined-stream-this-join (stores: [joined-stream-other-join-store])\n" +
        "      --> joined-stream-merge\n" +
        "      <-- joined-stream-this-windowed\n" +
        "    Processor: joined-stream-merge (stores: [])\n" +
        "      --> KSTREAM-SINK-0000000038\n" +
        "      <-- joined-stream-this-join, joined-stream-other-join\n" +
        "    Sink: KSTREAM-SINK-0000000012 (topic: outputTopic_0)\n" +
        "      <-- KTABLE-TOSTREAM-0000000011\n" +
        "    Sink: KSTREAM-SINK-0000000038 (topic: outputTopicForJoin)\n" +
        "      <-- joined-stream-merge\n" +
        "\n" +
        "  Sub-topology: 2\n" +
        "    Source: aggregate-stream-repartition-source (topics: [aggregate-stream-repartition])\n" +
        "      --> KSTREAM-AGGREGATE-0000000014\n" +
        "    Processor: KSTREAM-AGGREGATE-0000000014 (stores: [KSTREAM-AGGREGATE-STATE-STORE-0000000013])\n" +
        "      --> KTABLE-TOSTREAM-0000000018\n" +
        "      <-- aggregate-stream-repartition-source\n" +
        "    Processor: KTABLE-TOSTREAM-0000000018 (stores: [])\n" +
        "      --> KSTREAM-SINK-0000000019\n" +
        "      <-- KSTREAM-AGGREGATE-0000000014\n" +
        "    Sink: KSTREAM-SINK-0000000019 (topic: outputTopic_1)\n" +
        "      <-- KTABLE-TOSTREAM-0000000018\n" +
        "\n" +
        "  Sub-topology: 3\n" +
        "    Source: reduced-stream-repartition-source (topics: [reduced-stream-repartition])\n" +
        "      --> KSTREAM-REDUCE-0000000023\n" +
        "    Processor: KSTREAM-REDUCE-0000000023 (stores: [KSTREAM-REDUCE-STATE-STORE-0000000022])\n" +
        "      --> KTABLE-TOSTREAM-0000000027\n" +
        "      <-- reduced-stream-repartition-source\n" +
        "    Processor: KTABLE-TOSTREAM-0000000027 (stores: [])\n" +
        "      --> KSTREAM-SINK-0000000028\n" +
        "      <-- KSTREAM-REDUCE-0000000023\n" +
        "    Sink: KSTREAM-SINK-0000000028 (topic: outputTopic_2)\n" +
        "      <-- KTABLE-TOSTREAM-0000000027\n\n";
>>>>>>> 7a2a198d

}<|MERGE_RESOLUTION|>--- conflicted
+++ resolved
@@ -522,7 +522,6 @@
 
 
     private static final String EXPECTED_OPTIMIZED_TOPOLOGY = "Topologies:\n" +
-<<<<<<< HEAD
             "   Sub-topology: 0\n" +
             "    Source: KSTREAM-SOURCE-0000000000 (topics: [input], keySerde: StringDeserializer, valueSerde: StringDeserializer)\n" +
             "      --> KSTREAM-MAP-0000000001\n" +
@@ -699,184 +698,4 @@
             "      <-- KSTREAM-REDUCE-0000000023\n" +
             "    Sink: KSTREAM-SINK-0000000028 (topic: outputTopic_2, keySerde: StringSerializer, valueSerde: StringSerializer)\n" +
             "      <-- KTABLE-TOSTREAM-0000000027\n\n";
-
-=======
-        "   Sub-topology: 0\n" +
-        "    Source: KSTREAM-SOURCE-0000000000 (topics: [input])\n" +
-        "      --> KSTREAM-MAP-0000000001\n" +
-        "    Processor: KSTREAM-MAP-0000000001 (stores: [])\n" +
-        "      --> KSTREAM-FILTER-0000000002, count-stream-repartition-filter\n" +
-        "      <-- KSTREAM-SOURCE-0000000000\n" +
-        "    Processor: KSTREAM-FILTER-0000000002 (stores: [])\n" +
-        "      --> KSTREAM-MAPVALUES-0000000003\n" +
-        "      <-- KSTREAM-MAP-0000000001\n" +
-        "    Processor: KSTREAM-MAPVALUES-0000000003 (stores: [])\n" +
-        "      --> KSTREAM-PROCESSOR-0000000004\n" +
-        "      <-- KSTREAM-FILTER-0000000002\n" +
-        "    Processor: count-stream-repartition-filter (stores: [])\n" +
-        "      --> count-stream-repartition-sink\n" +
-        "      <-- KSTREAM-MAP-0000000001\n" +
-        "    Processor: KSTREAM-PROCESSOR-0000000004 (stores: [])\n" +
-        "      --> none\n" +
-        "      <-- KSTREAM-MAPVALUES-0000000003\n" +
-        "    Sink: count-stream-repartition-sink (topic: count-stream-repartition)\n" +
-        "      <-- count-stream-repartition-filter\n" +
-        "\n" +
-        "  Sub-topology: 1\n" +
-        "    Source: count-stream-repartition-source (topics: [count-stream-repartition])\n" +
-        "      --> KSTREAM-FILTER-0000000020, KSTREAM-AGGREGATE-0000000007, KSTREAM-AGGREGATE-0000000014, KSTREAM-FILTER-0000000029\n" +
-        "    Processor: KSTREAM-AGGREGATE-0000000007 (stores: [KSTREAM-AGGREGATE-STATE-STORE-0000000006])\n" +
-        "      --> KTABLE-TOSTREAM-0000000011\n" +
-        "      <-- count-stream-repartition-source\n" +
-        "    Processor: KTABLE-TOSTREAM-0000000011 (stores: [])\n" +
-        "      --> joined-stream-other-windowed, KSTREAM-SINK-0000000012\n" +
-        "      <-- KSTREAM-AGGREGATE-0000000007\n" +
-        "    Processor: KSTREAM-FILTER-0000000020 (stores: [])\n" +
-        "      --> KSTREAM-PEEK-0000000021\n" +
-        "      <-- count-stream-repartition-source\n" +
-        "    Processor: KSTREAM-FILTER-0000000029 (stores: [])\n" +
-        "      --> joined-stream-this-windowed\n" +
-        "      <-- count-stream-repartition-source\n" +
-        "    Processor: KSTREAM-PEEK-0000000021 (stores: [])\n" +
-        "      --> KSTREAM-REDUCE-0000000023\n" +
-        "      <-- KSTREAM-FILTER-0000000020\n" +
-        "    Processor: joined-stream-other-windowed (stores: [joined-stream-other-join-store])\n" +
-        "      --> joined-stream-other-join\n" +
-        "      <-- KTABLE-TOSTREAM-0000000011\n" +
-        "    Processor: joined-stream-this-windowed (stores: [joined-stream-this-join-store])\n" +
-        "      --> joined-stream-this-join\n" +
-        "      <-- KSTREAM-FILTER-0000000029\n" +
-        "    Processor: KSTREAM-AGGREGATE-0000000014 (stores: [KSTREAM-AGGREGATE-STATE-STORE-0000000013])\n" +
-        "      --> KTABLE-TOSTREAM-0000000018\n" +
-        "      <-- count-stream-repartition-source\n" +
-        "    Processor: KSTREAM-REDUCE-0000000023 (stores: [KSTREAM-REDUCE-STATE-STORE-0000000022])\n" +
-        "      --> KTABLE-TOSTREAM-0000000027\n" +
-        "      <-- KSTREAM-PEEK-0000000021\n" +
-        "    Processor: joined-stream-other-join (stores: [joined-stream-this-join-store])\n" +
-        "      --> joined-stream-merge\n" +
-        "      <-- joined-stream-other-windowed\n" +
-        "    Processor: joined-stream-this-join (stores: [joined-stream-other-join-store])\n" +
-        "      --> joined-stream-merge\n" +
-        "      <-- joined-stream-this-windowed\n" +
-        "    Processor: KTABLE-TOSTREAM-0000000018 (stores: [])\n" +
-        "      --> KSTREAM-SINK-0000000019\n" +
-        "      <-- KSTREAM-AGGREGATE-0000000014\n" +
-        "    Processor: KTABLE-TOSTREAM-0000000027 (stores: [])\n" +
-        "      --> KSTREAM-SINK-0000000028\n" +
-        "      <-- KSTREAM-REDUCE-0000000023\n" +
-        "    Processor: joined-stream-merge (stores: [])\n" +
-        "      --> KSTREAM-SINK-0000000038\n" +
-        "      <-- joined-stream-this-join, joined-stream-other-join\n" +
-        "    Sink: KSTREAM-SINK-0000000012 (topic: outputTopic_0)\n" +
-        "      <-- KTABLE-TOSTREAM-0000000011\n" +
-        "    Sink: KSTREAM-SINK-0000000019 (topic: outputTopic_1)\n" +
-        "      <-- KTABLE-TOSTREAM-0000000018\n" +
-        "    Sink: KSTREAM-SINK-0000000028 (topic: outputTopic_2)\n" +
-        "      <-- KTABLE-TOSTREAM-0000000027\n" +
-        "    Sink: KSTREAM-SINK-0000000038 (topic: outputTopicForJoin)\n" +
-        "      <-- joined-stream-merge\n\n";
-
-
-    private static final String EXPECTED_UNOPTIMIZED_TOPOLOGY = "Topologies:\n" +
-        "   Sub-topology: 0\n" +
-        "    Source: KSTREAM-SOURCE-0000000000 (topics: [input])\n" +
-        "      --> KSTREAM-MAP-0000000001\n" +
-        "    Processor: KSTREAM-MAP-0000000001 (stores: [])\n" +
-        "      --> KSTREAM-FILTER-0000000029, KSTREAM-FILTER-0000000002, KSTREAM-FILTER-0000000020, aggregate-stream-repartition-filter, count-stream-repartition-filter\n" +
-        "      <-- KSTREAM-SOURCE-0000000000\n" +
-        "    Processor: KSTREAM-FILTER-0000000020 (stores: [])\n" +
-        "      --> KSTREAM-PEEK-0000000021\n" +
-        "      <-- KSTREAM-MAP-0000000001\n" +
-        "    Processor: KSTREAM-FILTER-0000000002 (stores: [])\n" +
-        "      --> KSTREAM-MAPVALUES-0000000003\n" +
-        "      <-- KSTREAM-MAP-0000000001\n" +
-        "    Processor: KSTREAM-FILTER-0000000029 (stores: [])\n" +
-        "      --> joined-stream-left-repartition-filter\n" +
-        "      <-- KSTREAM-MAP-0000000001\n" +
-        "    Processor: KSTREAM-PEEK-0000000021 (stores: [])\n" +
-        "      --> reduced-stream-repartition-filter\n" +
-        "      <-- KSTREAM-FILTER-0000000020\n" +
-        "    Processor: KSTREAM-MAPVALUES-0000000003 (stores: [])\n" +
-        "      --> KSTREAM-PROCESSOR-0000000004\n" +
-        "      <-- KSTREAM-FILTER-0000000002\n" +
-        "    Processor: aggregate-stream-repartition-filter (stores: [])\n" +
-        "      --> aggregate-stream-repartition-sink\n" +
-        "      <-- KSTREAM-MAP-0000000001\n" +
-        "    Processor: count-stream-repartition-filter (stores: [])\n" +
-        "      --> count-stream-repartition-sink\n" +
-        "      <-- KSTREAM-MAP-0000000001\n" +
-        "    Processor: joined-stream-left-repartition-filter (stores: [])\n" +
-        "      --> joined-stream-left-repartition-sink\n" +
-        "      <-- KSTREAM-FILTER-0000000029\n" +
-        "    Processor: reduced-stream-repartition-filter (stores: [])\n" +
-        "      --> reduced-stream-repartition-sink\n" +
-        "      <-- KSTREAM-PEEK-0000000021\n" +
-        "    Processor: KSTREAM-PROCESSOR-0000000004 (stores: [])\n" +
-        "      --> none\n" +
-        "      <-- KSTREAM-MAPVALUES-0000000003\n" +
-        "    Sink: aggregate-stream-repartition-sink (topic: aggregate-stream-repartition)\n" +
-        "      <-- aggregate-stream-repartition-filter\n" +
-        "    Sink: count-stream-repartition-sink (topic: count-stream-repartition)\n" +
-        "      <-- count-stream-repartition-filter\n" +
-        "    Sink: joined-stream-left-repartition-sink (topic: joined-stream-left-repartition)\n" +
-        "      <-- joined-stream-left-repartition-filter\n" +
-        "    Sink: reduced-stream-repartition-sink (topic: reduced-stream-repartition)\n" +
-        "      <-- reduced-stream-repartition-filter\n" +
-        "\n" +
-        "  Sub-topology: 1\n" +
-        "    Source: count-stream-repartition-source (topics: [count-stream-repartition])\n" +
-        "      --> KSTREAM-AGGREGATE-0000000007\n" +
-        "    Processor: KSTREAM-AGGREGATE-0000000007 (stores: [KSTREAM-AGGREGATE-STATE-STORE-0000000006])\n" +
-        "      --> KTABLE-TOSTREAM-0000000011\n" +
-        "      <-- count-stream-repartition-source\n" +
-        "    Processor: KTABLE-TOSTREAM-0000000011 (stores: [])\n" +
-        "      --> KSTREAM-SINK-0000000012, joined-stream-other-windowed\n" +
-        "      <-- KSTREAM-AGGREGATE-0000000007\n" +
-        "    Source: joined-stream-left-repartition-source (topics: [joined-stream-left-repartition])\n" +
-        "      --> joined-stream-this-windowed\n" +
-        "    Processor: joined-stream-other-windowed (stores: [joined-stream-other-join-store])\n" +
-        "      --> joined-stream-other-join\n" +
-        "      <-- KTABLE-TOSTREAM-0000000011\n" +
-        "    Processor: joined-stream-this-windowed (stores: [joined-stream-this-join-store])\n" +
-        "      --> joined-stream-this-join\n" +
-        "      <-- joined-stream-left-repartition-source\n" +
-        "    Processor: joined-stream-other-join (stores: [joined-stream-this-join-store])\n" +
-        "      --> joined-stream-merge\n" +
-        "      <-- joined-stream-other-windowed\n" +
-        "    Processor: joined-stream-this-join (stores: [joined-stream-other-join-store])\n" +
-        "      --> joined-stream-merge\n" +
-        "      <-- joined-stream-this-windowed\n" +
-        "    Processor: joined-stream-merge (stores: [])\n" +
-        "      --> KSTREAM-SINK-0000000038\n" +
-        "      <-- joined-stream-this-join, joined-stream-other-join\n" +
-        "    Sink: KSTREAM-SINK-0000000012 (topic: outputTopic_0)\n" +
-        "      <-- KTABLE-TOSTREAM-0000000011\n" +
-        "    Sink: KSTREAM-SINK-0000000038 (topic: outputTopicForJoin)\n" +
-        "      <-- joined-stream-merge\n" +
-        "\n" +
-        "  Sub-topology: 2\n" +
-        "    Source: aggregate-stream-repartition-source (topics: [aggregate-stream-repartition])\n" +
-        "      --> KSTREAM-AGGREGATE-0000000014\n" +
-        "    Processor: KSTREAM-AGGREGATE-0000000014 (stores: [KSTREAM-AGGREGATE-STATE-STORE-0000000013])\n" +
-        "      --> KTABLE-TOSTREAM-0000000018\n" +
-        "      <-- aggregate-stream-repartition-source\n" +
-        "    Processor: KTABLE-TOSTREAM-0000000018 (stores: [])\n" +
-        "      --> KSTREAM-SINK-0000000019\n" +
-        "      <-- KSTREAM-AGGREGATE-0000000014\n" +
-        "    Sink: KSTREAM-SINK-0000000019 (topic: outputTopic_1)\n" +
-        "      <-- KTABLE-TOSTREAM-0000000018\n" +
-        "\n" +
-        "  Sub-topology: 3\n" +
-        "    Source: reduced-stream-repartition-source (topics: [reduced-stream-repartition])\n" +
-        "      --> KSTREAM-REDUCE-0000000023\n" +
-        "    Processor: KSTREAM-REDUCE-0000000023 (stores: [KSTREAM-REDUCE-STATE-STORE-0000000022])\n" +
-        "      --> KTABLE-TOSTREAM-0000000027\n" +
-        "      <-- reduced-stream-repartition-source\n" +
-        "    Processor: KTABLE-TOSTREAM-0000000027 (stores: [])\n" +
-        "      --> KSTREAM-SINK-0000000028\n" +
-        "      <-- KSTREAM-REDUCE-0000000023\n" +
-        "    Sink: KSTREAM-SINK-0000000028 (topic: outputTopic_2)\n" +
-        "      <-- KTABLE-TOSTREAM-0000000027\n\n";
->>>>>>> 7a2a198d
-
 }