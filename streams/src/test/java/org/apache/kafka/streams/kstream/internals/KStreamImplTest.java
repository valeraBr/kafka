/*
 * Licensed to the Apache Software Foundation (ASF) under one or more
 * contributor license agreements. See the NOTICE file distributed with
 * this work for additional information regarding copyright ownership.
 * The ASF licenses this file to You under the Apache License, Version 2.0
 * (the "License"); you may not use this file except in compliance with
 * the License. You may obtain a copy of the License at
 *
 *    http://www.apache.org/licenses/LICENSE-2.0
 *
 * Unless required by applicable law or agreed to in writing, software
 * distributed under the License is distributed on an "AS IS" BASIS,
 * WITHOUT WARRANTIES OR CONDITIONS OF ANY KIND, either express or implied.
 * See the License for the specific language governing permissions and
 * limitations under the License.
 */
package org.apache.kafka.streams.kstream.internals;

import org.apache.kafka.common.serialization.Serde;
import org.apache.kafka.common.serialization.Serdes;
import org.apache.kafka.common.serialization.StringSerializer;
import org.apache.kafka.streams.KeyValue;
import org.apache.kafka.streams.StreamsBuilder;
import org.apache.kafka.streams.TopologyTestDriver;
import org.apache.kafka.streams.TopologyWrapper;
import org.apache.kafka.streams.kstream.Consumed;
import org.apache.kafka.streams.kstream.GlobalKTable;
import org.apache.kafka.streams.kstream.Grouped;
import org.apache.kafka.streams.kstream.JoinWindows;
import org.apache.kafka.streams.kstream.Joined;
import org.apache.kafka.streams.kstream.KStream;
import org.apache.kafka.streams.kstream.KTable;
import org.apache.kafka.streams.kstream.KeyValueMapper;
import org.apache.kafka.streams.kstream.Predicate;
import org.apache.kafka.streams.kstream.Produced;
import org.apache.kafka.streams.kstream.Transformer;
import org.apache.kafka.streams.kstream.TransformerSupplier;
import org.apache.kafka.streams.kstream.ValueJoiner;
import org.apache.kafka.streams.kstream.ValueMapper;
import org.apache.kafka.streams.kstream.ValueMapperWithKey;
import org.apache.kafka.streams.kstream.ValueTransformer;
import org.apache.kafka.streams.kstream.ValueTransformerSupplier;
import org.apache.kafka.streams.kstream.ValueTransformerWithKeySupplier;
import org.apache.kafka.streams.processor.FailOnInvalidTimestamp;
import org.apache.kafka.streams.processor.ProcessorContext;
import org.apache.kafka.streams.processor.TopicNameExtractor;
import org.apache.kafka.streams.processor.internals.ProcessorTopology;
import org.apache.kafka.streams.processor.internals.SourceNode;
import org.apache.kafka.streams.test.ConsumerRecordFactory;
import org.apache.kafka.test.MockMapper;
import org.apache.kafka.test.MockProcessor;
import org.apache.kafka.test.MockProcessorSupplier;
import org.apache.kafka.test.MockValueJoiner;
import org.apache.kafka.test.StreamsTestUtils;
import org.easymock.EasyMock;
import org.easymock.EasyMockSupport;
import org.junit.Before;
import org.junit.Rule;
import org.junit.Test;
import org.junit.rules.ExpectedException;

import java.time.Duration;
import java.util.Arrays;
import java.util.Collections;
import java.util.HashSet;
import java.util.Iterator;
import java.util.List;
import java.util.Properties;
import java.util.Set;
import java.util.concurrent.TimeUnit;
import java.util.regex.Pattern;

import static java.time.Duration.ofMillis;
import static java.util.Arrays.asList;
import static org.hamcrest.CoreMatchers.equalTo;
import static org.hamcrest.core.IsInstanceOf.instanceOf;
import static org.junit.Assert.assertEquals;
import static org.junit.Assert.assertFalse;
import static org.junit.Assert.assertNull;
import static org.junit.Assert.assertThat;
import static org.junit.Assert.assertTrue;
import static org.junit.Assert.fail;

<<<<<<< HEAD

public class KStreamImplTest extends EasyMockSupport {
=======
@SuppressWarnings("unchecked")
public class KStreamImplTest {
>>>>>>> 9646602d

    private final Consumed<String, String> stringConsumed = Consumed.with(Serdes.String(), Serdes.String());
    private final MockProcessorSupplier<String, String> processorSupplier = new MockProcessorSupplier<>();

    private KStream<String, String> testStream;
    private StreamsBuilder builder;

    private final ConsumerRecordFactory<String, String> recordFactory = new ConsumerRecordFactory<>(new StringSerializer(), new StringSerializer());
    private final Properties props = StreamsTestUtils.getStreamsConfig(Serdes.String(), Serdes.String());

    private Serde<String> mySerde = new Serdes.StringSerde();

    @Rule
    public final ExpectedException exception = ExpectedException.none();

    @Before
    public void before() {
        builder = new StreamsBuilder();
        testStream = builder.stream("source");
    }

    @Test
    public void testNumProcesses() {
        final StreamsBuilder builder = new StreamsBuilder();

        final KStream<String, String> source1 = builder.stream(Arrays.asList("topic-1", "topic-2"), stringConsumed);

        final KStream<String, String> source2 = builder.stream(Arrays.asList("topic-3", "topic-4"), stringConsumed);

        final KStream<String, String> stream1 =
            source1.filter(new Predicate<String, String>() {
                @Override
                public boolean test(final String key, final String value) {
                    return true;
                }
            }).filterNot(new Predicate<String, String>() {
                @Override
                public boolean test(final String key, final String value) {
                    return false;
                }
            });

        final KStream<String, Integer> stream2 = stream1.mapValues(new ValueMapper<String, Integer>() {
            @Override
            public Integer apply(final String value) {
                return new Integer(value);
            }
        });

        final KStream<String, Integer> stream3 = source2.flatMapValues(new ValueMapper<String, Iterable<Integer>>() {
            @Override
            public Iterable<Integer> apply(final String value) {
                return Collections.singletonList(new Integer(value));
            }
        });

        final KStream<String, Integer>[] streams2 = stream2.branch(
                new Predicate<String, Integer>() {
                    @Override
                    public boolean test(final String key, final Integer value) {
                        return (value % 2) == 0;
                    }
                },
                new Predicate<String, Integer>() {
                    @Override
                    public boolean test(final String key, final Integer value) {
                        return true;
                    }
                }
        );

        final KStream<String, Integer>[] streams3 = stream3.branch(
                new Predicate<String, Integer>() {
                    @Override
                    public boolean test(final String key, final Integer value) {
                        return (value % 2) == 0;
                    }
                },
                new Predicate<String, Integer>() {
                    @Override
                    public boolean test(final String key, final Integer value) {
                        return true;
                    }
                }
        );

        final int anyWindowSize = 1;
        final Joined<String, Integer, Integer> joined = Joined.with(Serdes.String(), Serdes.Integer(), Serdes.Integer());
        final KStream<String, Integer> stream4 = streams2[0].join(streams3[0], new ValueJoiner<Integer, Integer, Integer>() {
            @Override
            public Integer apply(final Integer value1, final Integer value2) {
                return value1 + value2;
            }
        }, JoinWindows.of(ofMillis(anyWindowSize)), joined);

        streams2[1].join(streams3[1], new ValueJoiner<Integer, Integer, Integer>() {
            @Override
            public Integer apply(final Integer value1, final Integer value2) {
                return value1 + value2;
            }
        }, JoinWindows.of(ofMillis(anyWindowSize)), joined);

        stream4.to("topic-5");

        streams2[1].through("topic-6").process(new MockProcessorSupplier<String, Integer>());

        assertEquals(2 + // sources
            2 + // stream1
            1 + // stream2
            1 + // stream3
            1 + 2 + // streams2
            1 + 2 + // streams3
            5 * 2 + // stream2-stream3 joins
            1 + // to
            2 + // through
            1, // process
            TopologyWrapper.getInternalTopologyBuilder(builder.build()).setApplicationId("X").build(null).processors().size());
    }

    @Test
    public void shouldPreserveSerdesForOperators() {
        final StreamsBuilder builder = new StreamsBuilder();
        final KStream<String, String> stream1 = builder.stream(Collections.singleton("topic-1"), stringConsumed);
        final KTable<String, String> table1 = builder.table("topic-2", stringConsumed);
        final GlobalKTable<String, String> table2 = builder.globalTable("topic-2", stringConsumed);
        final ConsumedInternal<String, String> consumedInternal = new ConsumedInternal<>(stringConsumed);

        final KeyValueMapper<String, String, String> selector = (key, value) -> key;
        final KeyValueMapper<String, String, Iterable<KeyValue<String, String>>> flatSelector = (key, value) -> Collections.singleton(new KeyValue<>(key, value));
        final ValueMapper<String, String> mapper = value -> value;
        final ValueMapper<String, Iterable<String>> flatMapper = Collections::singleton;
        final ValueJoiner<String, String, String> joiner = (value1, value2) -> value1;
        final TransformerSupplier<String, String, KeyValue<String, String>> transformerSupplier = () -> new Transformer<String, String, KeyValue<String, String>>() {
            @Override
            public void init(final ProcessorContext context) {}

            @Override
            public KeyValue<String, String> transform(final String key, final String value) {
                return new KeyValue<>(key, value);
            }

            @Override
            public void close() {}
        };
        final ValueTransformerSupplier<String, String> valueTransformerSupplier = () -> new ValueTransformer<String, String>() {
            @Override
            public void init(final ProcessorContext context) {}

            @Override
            public String transform(final String value) {
                return value;
            }

            @Override
            public void close() {}
        };

        assertEquals(((AbstractStream) stream1.filter((key, value) -> false)).keySerde(), consumedInternal.keySerde());
        assertEquals(((AbstractStream) stream1.filter((key, value) -> false)).valueSerde(), consumedInternal.valueSerde());

        assertEquals(((AbstractStream) stream1.filterNot((key, value) -> false)).keySerde(), consumedInternal.keySerde());
        assertEquals(((AbstractStream) stream1.filterNot((key, value) -> false)).valueSerde(), consumedInternal.valueSerde());

        assertNull(((AbstractStream) stream1.selectKey(selector)).keySerde());
        assertEquals(((AbstractStream) stream1.selectKey(selector)).valueSerde(), consumedInternal.valueSerde());

        assertNull(((AbstractStream) stream1.map(KeyValue::new)).keySerde());
        assertNull(((AbstractStream) stream1.map(KeyValue::new)).valueSerde());

        assertEquals(((AbstractStream) stream1.mapValues(mapper)).keySerde(), consumedInternal.keySerde());
        assertNull(((AbstractStream) stream1.mapValues(mapper)).valueSerde());

        assertNull(((AbstractStream) stream1.flatMap(flatSelector)).keySerde());
        assertNull(((AbstractStream) stream1.flatMap(flatSelector)).valueSerde());

        assertEquals(((AbstractStream) stream1.flatMapValues(flatMapper)).keySerde(), consumedInternal.keySerde());
        assertNull(((AbstractStream) stream1.flatMapValues(flatMapper)).valueSerde());

        assertNull(((AbstractStream) stream1.transform(transformerSupplier)).keySerde());
        assertNull(((AbstractStream) stream1.transform(transformerSupplier)).valueSerde());

        assertEquals(((AbstractStream) stream1.transformValues(valueTransformerSupplier)).keySerde(), consumedInternal.keySerde());
        assertNull(((AbstractStream) stream1.transformValues(valueTransformerSupplier)).valueSerde());

        assertNull(((AbstractStream) stream1.merge(stream1)).keySerde());
        assertNull(((AbstractStream) stream1.merge(stream1)).valueSerde());

        assertEquals(((AbstractStream) stream1.through("topic-3")).keySerde(), consumedInternal.keySerde());
        assertEquals(((AbstractStream) stream1.through("topic-3")).valueSerde(), consumedInternal.valueSerde());
        assertEquals(((AbstractStream) stream1.through("topic-3", Produced.with(mySerde, mySerde))).keySerde(), mySerde);
        assertEquals(((AbstractStream) stream1.through("topic-3", Produced.with(mySerde, mySerde))).valueSerde(), mySerde);

        assertEquals(((AbstractStream) stream1.groupByKey()).keySerde(), consumedInternal.keySerde());
        assertEquals(((AbstractStream) stream1.groupByKey()).valueSerde(), consumedInternal.valueSerde());
        assertEquals(((AbstractStream) stream1.groupByKey(Grouped.with(mySerde, mySerde))).keySerde(), mySerde);
        assertEquals(((AbstractStream) stream1.groupByKey(Grouped.with(mySerde, mySerde))).valueSerde(), mySerde);

        assertEquals(((AbstractStream) stream1.groupBy(selector)).keySerde(), null);
        assertEquals(((AbstractStream) stream1.groupBy(selector)).valueSerde(), consumedInternal.valueSerde());
        assertEquals(((AbstractStream) stream1.groupBy(selector, Grouped.with(mySerde, mySerde))).keySerde(), mySerde);
        assertEquals(((AbstractStream) stream1.groupBy(selector, Grouped.with(mySerde, mySerde))).valueSerde(), mySerde);

        assertEquals(((AbstractStream) stream1.join(stream1, joiner, JoinWindows.of(Duration.ofMillis(100L)))).keySerde(), null);
        assertEquals(((AbstractStream) stream1.join(stream1, joiner, JoinWindows.of(Duration.ofMillis(100L)))).valueSerde(), null);
        assertEquals(((AbstractStream) stream1.join(stream1, joiner, JoinWindows.of(Duration.ofMillis(100L)), Joined.with(mySerde, mySerde, mySerde))).keySerde(), mySerde);
        assertNull(((AbstractStream) stream1.join(stream1, joiner, JoinWindows.of(Duration.ofMillis(100L)), Joined.with(mySerde, mySerde, mySerde))).valueSerde());

        assertEquals(((AbstractStream) stream1.leftJoin(stream1, joiner, JoinWindows.of(Duration.ofMillis(100L)))).keySerde(), null);
        assertEquals(((AbstractStream) stream1.leftJoin(stream1, joiner, JoinWindows.of(Duration.ofMillis(100L)))).valueSerde(), null);
        assertEquals(((AbstractStream) stream1.leftJoin(stream1, joiner, JoinWindows.of(Duration.ofMillis(100L)), Joined.with(mySerde, mySerde, mySerde))).keySerde(), mySerde);
        assertNull(((AbstractStream) stream1.leftJoin(stream1, joiner, JoinWindows.of(Duration.ofMillis(100L)), Joined.with(mySerde, mySerde, mySerde))).valueSerde());

        assertEquals(((AbstractStream) stream1.outerJoin(stream1, joiner, JoinWindows.of(Duration.ofMillis(100L)))).keySerde(), null);
        assertEquals(((AbstractStream) stream1.outerJoin(stream1, joiner, JoinWindows.of(Duration.ofMillis(100L)))).valueSerde(), null);
        assertEquals(((AbstractStream) stream1.outerJoin(stream1, joiner, JoinWindows.of(Duration.ofMillis(100L)), Joined.with(mySerde, mySerde, mySerde))).keySerde(), mySerde);
        assertNull(((AbstractStream) stream1.outerJoin(stream1, joiner, JoinWindows.of(Duration.ofMillis(100L)), Joined.with(mySerde, mySerde, mySerde))).valueSerde());

        assertEquals(((AbstractStream) stream1.join(table1, joiner)).keySerde(), consumedInternal.keySerde());
        assertEquals(((AbstractStream) stream1.join(table1, joiner)).valueSerde(), null);
        assertEquals(((AbstractStream) stream1.join(table1, joiner, Joined.with(mySerde, mySerde, mySerde))).keySerde(), mySerde);
        assertEquals(((AbstractStream) stream1.join(table1, joiner, Joined.with(mySerde, mySerde, mySerde))).valueSerde(), null);

        assertEquals(((AbstractStream) stream1.leftJoin(table1, joiner)).keySerde(), consumedInternal.keySerde());
        assertEquals(((AbstractStream) stream1.leftJoin(table1, joiner)).valueSerde(), null);
        assertEquals(((AbstractStream) stream1.leftJoin(table1, joiner, Joined.with(mySerde, mySerde, mySerde))).keySerde(), mySerde);
        assertEquals(((AbstractStream) stream1.leftJoin(table1, joiner, Joined.with(mySerde, mySerde, mySerde))).valueSerde(), null);

        assertEquals(((AbstractStream) stream1.join(table2, selector, joiner)).keySerde(), consumedInternal.keySerde());
        assertEquals(((AbstractStream) stream1.join(table2, selector, joiner)).valueSerde(), null);

        assertEquals(((AbstractStream) stream1.leftJoin(table2, selector, joiner)).keySerde(), consumedInternal.keySerde());
        assertEquals(((AbstractStream) stream1.leftJoin(table2, selector, joiner)).valueSerde(), null);
    }

    @Test
    public void shouldUseRecordMetadataTimestampExtractorWithThrough() {
        final StreamsBuilder builder = new StreamsBuilder();
        final KStream<String, String> stream1 = builder.stream(Arrays.asList("topic-1", "topic-2"), stringConsumed);
        final KStream<String, String> stream2 = builder.stream(Arrays.asList("topic-3", "topic-4"), stringConsumed);

        stream1.to("topic-5");
        stream2.through("topic-6");

        final ProcessorTopology processorTopology = TopologyWrapper.getInternalTopologyBuilder(builder.build()).setApplicationId("X").build(null);
        assertThat(processorTopology.source("topic-6").getTimestampExtractor(), instanceOf(FailOnInvalidTimestamp.class));
        assertEquals(processorTopology.source("topic-4").getTimestampExtractor(), null);
        assertEquals(processorTopology.source("topic-3").getTimestampExtractor(), null);
        assertEquals(processorTopology.source("topic-2").getTimestampExtractor(), null);
        assertEquals(processorTopology.source("topic-1").getTimestampExtractor(), null);
    }

    @Test
    public void shouldSendDataThroughTopicUsingProduced() {
        final StreamsBuilder builder = new StreamsBuilder();
        final String input = "topic";
        final KStream<String, String> stream = builder.stream(input, stringConsumed);
        stream.through("through-topic", Produced.with(Serdes.String(), Serdes.String())).process(processorSupplier);

        try (final TopologyTestDriver driver = new TopologyTestDriver(builder.build(), props)) {
            driver.pipeInput(recordFactory.create(input, "a", "b"));
        }
        assertThat(processorSupplier.theCapturedProcessor().processed, equalTo(Collections.singletonList("a:b")));
    }

    @Test
    public void shouldSendDataToTopicUsingProduced() {
        final StreamsBuilder builder = new StreamsBuilder();
        final String input = "topic";
        final KStream<String, String> stream = builder.stream(input, stringConsumed);
        stream.to("to-topic", Produced.with(Serdes.String(), Serdes.String()));
        builder.stream("to-topic", stringConsumed).process(processorSupplier);

        try (final TopologyTestDriver driver = new TopologyTestDriver(builder.build(), props)) {
            driver.pipeInput(recordFactory.create(input, "e", "f"));
        }
        assertThat(processorSupplier.theCapturedProcessor().processed, equalTo(Collections.singletonList("e:f")));
    }

    @Test
    public void shouldSendDataToDynamicTopics() {
        final StreamsBuilder builder = new StreamsBuilder();
        final String input = "topic";
        final KStream<String, String> stream = builder.stream(input, stringConsumed);
        stream.to((key, value, context) -> context.topic() + "-" + key + "-" + value.substring(0, 1),
                  Produced.with(Serdes.String(), Serdes.String()));
        builder.stream(input + "-a-v", stringConsumed).process(processorSupplier);
        builder.stream(input + "-b-v", stringConsumed).process(processorSupplier);

        try (final TopologyTestDriver driver = new TopologyTestDriver(builder.build(), props)) {
            driver.pipeInput(recordFactory.create(input, "a", "v1"));
            driver.pipeInput(recordFactory.create(input, "a", "v2"));
            driver.pipeInput(recordFactory.create(input, "b", "v1"));
        }
        final List<MockProcessor<String, String>> mockProcessors = processorSupplier.capturedProcessors(2);
        assertThat(mockProcessors.get(0).processed, equalTo(asList("a:v1", "a:v2")));
        assertThat(mockProcessors.get(1).processed, equalTo(Collections.singletonList("b:v1")));
    }

    @SuppressWarnings("deprecation") // specifically testing the deprecated variant
    @Test
    public void shouldUseRecordMetadataTimestampExtractorWhenInternalRepartitioningTopicCreatedWithRetention() {
        final StreamsBuilder builder = new StreamsBuilder();
        final KStream<String, String> kStream = builder.stream("topic-1", stringConsumed);
        final ValueJoiner<String, String, String> valueJoiner = MockValueJoiner.instance(":");
        final long windowSize = TimeUnit.MILLISECONDS.convert(1, TimeUnit.DAYS);
        final KStream<String, String> stream = kStream
            .map(new KeyValueMapper<String, String, KeyValue<? extends String, ? extends String>>() {
                @Override
                public KeyValue<? extends String, ? extends String> apply(final String key, final String value) {
                    return KeyValue.pair(value, value);
                }
            });
        stream.join(kStream,
                    valueJoiner,
                    JoinWindows.of(ofMillis(windowSize)).grace(ofMillis(3 * windowSize)),
                    Joined.with(Serdes.String(),
                                Serdes.String(),
                                Serdes.String()))
              .to("output-topic", Produced.with(Serdes.String(), Serdes.String()));

        final ProcessorTopology topology = TopologyWrapper.getInternalTopologyBuilder(builder.build()).setApplicationId("X").build();

        final SourceNode originalSourceNode = topology.source("topic-1");

        for (final SourceNode sourceNode : topology.sources()) {
            if (sourceNode.name().equals(originalSourceNode.name())) {
                assertNull(sourceNode.getTimestampExtractor());
            } else {
                assertThat(sourceNode.getTimestampExtractor(), instanceOf(FailOnInvalidTimestamp.class));
            }
        }
    }

    @Test
    public void shouldUseRecordMetadataTimestampExtractorWhenInternalRepartitioningTopicCreated() {
        final StreamsBuilder builder = new StreamsBuilder();
        final KStream<String, String> kStream = builder.stream("topic-1", stringConsumed);
        final ValueJoiner<String, String, String> valueJoiner = MockValueJoiner.instance(":");
        final long windowSize = TimeUnit.MILLISECONDS.convert(1, TimeUnit.DAYS);
        final KStream<String, String> stream = kStream
            .map(new KeyValueMapper<String, String, KeyValue<? extends String, ? extends String>>() {
                @Override
                public KeyValue<? extends String, ? extends String> apply(final String key, final String value) {
                    return KeyValue.pair(value, value);
                }
            });
        stream.join(
            kStream,
            valueJoiner,
            JoinWindows.of(ofMillis(windowSize)).grace(ofMillis(3L * windowSize)),
            Joined.with(Serdes.String(), Serdes.String(), Serdes.String())
        )
              .to("output-topic", Produced.with(Serdes.String(), Serdes.String()));

        final ProcessorTopology topology = TopologyWrapper.getInternalTopologyBuilder(builder.build()).setApplicationId("X").build();

        final SourceNode originalSourceNode = topology.source("topic-1");

        for (final SourceNode sourceNode : topology.sources()) {
            if (sourceNode.name().equals(originalSourceNode.name())) {
                assertNull(sourceNode.getTimestampExtractor());
            } else {
                assertThat(sourceNode.getTimestampExtractor(), instanceOf(FailOnInvalidTimestamp.class));
            }
        }
    }

    @Test
    public void testToWithNullValueSerdeDoesntNPE() {
        final StreamsBuilder builder = new StreamsBuilder();
        final Consumed<String, String> consumed = Consumed.with(Serdes.String(), Serdes.String());
        final KStream<String, String> inputStream = builder.stream(Collections.singleton("input"), consumed);

        inputStream.to("output", Produced.with(Serdes.String(), Serdes.String()));
    }

    @Test(expected = NullPointerException.class)
    public void shouldNotAllowNullPredicateOnFilter() {
        testStream.filter(null);
    }

    @Test(expected = NullPointerException.class)
    public void shouldNotAllowNullPredicateOnFilterNot() {
        testStream.filterNot(null);
    }

    @Test(expected = NullPointerException.class)
    public void shouldNotAllowNullMapperOnSelectKey() {
        testStream.selectKey(null);
    }

    @Test(expected = NullPointerException.class)
    public void shouldNotAllowNullMapperOnMap() {
        testStream.map(null);
    }

    @Test(expected = NullPointerException.class)
    public void shouldNotAllowNullMapperOnMapValues() {
        testStream.mapValues((ValueMapper) null);
    }

    @Test(expected = NullPointerException.class)
    public void shouldNotAllowNullMapperOnMapValuesWithKey() {
        testStream.mapValues((ValueMapperWithKey) null);
    }

    @Test(expected = NullPointerException.class)
    public void shouldNotAllowNullMapperOnFlatMap() {
        testStream.flatMap(null);
    }

    @Test(expected = NullPointerException.class)
    public void shouldNotAllowNullMapperOnFlatMapValues() {
        testStream.flatMapValues((ValueMapper<? super String, ? extends Iterable<? extends String>>) null);
    }

    @Test(expected = NullPointerException.class)
    public void shouldNotAllowNullMapperOnFlatMapValuesWithKey() {
        testStream.flatMapValues((ValueMapperWithKey<? super String, ? super String, ? extends Iterable<? extends String>>) null);
    }

    @Test(expected = IllegalArgumentException.class)
    public void shouldHaveAtLeastOnPredicateWhenBranching() {
        testStream.branch();
    }

    @Test(expected = NullPointerException.class)
    public void shouldCantHaveNullPredicate() {
        testStream.branch((Predicate) null);
    }

    @Test(expected = NullPointerException.class)
    public void shouldNotAllowNullTopicOnThrough() {
        testStream.through(null);
    }

    @Test(expected = NullPointerException.class)
    public void shouldNotAllowNullTopicOnTo() {
        testStream.to((String) null);
    }

    @Test(expected = NullPointerException.class)
    public void shouldNotAllowNullTopicChooserOnTo() {
        testStream.to((TopicNameExtractor<String, String>) null);
    }

    @Test
    public void shouldNotAllowNullTransformSupplierOnTransform() {
        exception.expect(NullPointerException.class);
        exception.expectMessage("transformerSupplier can't be null");
        testStream.transform(null);
    }

    @Test
    public void shouldReturnSingletonListOrEmptyListIfSinglePairTransformerReturnsNotNullOrNull() {
        final String key = "Hello";
        final String value = "World";
        final class KStreamImplMock extends KStreamImpl<String, String> {
            public KStreamImplMock(final Set<String> sourceNodes) {
                super(null, null, null, sourceNodes, false, null, null);
            }

            @Override
            public <K1, V1> KStream<K1, V1> flatTransform(
                final TransformerSupplier<? super String, ? super String, Iterable<KeyValue<K1, V1>>> transformerSupplier,
                final String... stateStoreNames) {

                final Transformer<? super String, ? super String, Iterable<KeyValue<K1, V1>>> transformer = transformerSupplier.get();
                final Iterator<KeyValue<K1, V1>> iteratorNonEmpty = transformer.transform(key, value).iterator();
                assertTrue(iteratorNonEmpty.hasNext());
                iteratorNonEmpty.next();
                assertFalse(iteratorNonEmpty.hasNext());
                final Iterator<KeyValue<K1, V1>> iteratorEmpty = transformer.transform(key, value).iterator();
                assertFalse(iteratorEmpty.hasNext());
                return null;
            }

        }

        final Transformer<String, String, KeyValue<Integer, Integer>> transformer = mock(Transformer.class);
        EasyMock.expect(transformer.transform(key, value)).andReturn(KeyValue.pair(0, 1));
        EasyMock.expect(transformer.transform(key, value)).andReturn(null);
        replayAll();

        final Set<String> sourceNodes = new HashSet<>();
        sourceNodes.add("node");
        final KStreamImplMock mockStream = new KStreamImplMock(sourceNodes);

        mockStream.transform(() -> transformer);

        verifyAll();
    }

    @Test
    public void shouldCallInitAndCloseOfSinglePairTransformer() {
        final ProcessorContext context = mock(ProcessorContext.class);
        final String key = "Hello";
        final String value = "World";
        final class KStreamImplMock extends KStreamImpl<String, String> {
            public KStreamImplMock(final Set<String> sourceNodes) {
                super(null, null, null, sourceNodes, false, null, null);
            }

            @Override
            public <K1, V1> KStream<K1, V1> flatTransform(
                final TransformerSupplier<? super String, ? super String, Iterable<KeyValue<K1, V1>>> transformerSupplier,
                final String... stateStoreNames) {

                final Transformer<? super String, ? super String, Iterable<KeyValue<K1, V1>>> transformer = transformerSupplier.get();
                transformer.init(context);
                transformer.close();
                return null;
            }

        }

        final Transformer<String, String, KeyValue<Integer, Integer>> transformer = mock(Transformer.class);
        transformer.init(context);
        transformer.close();
        replayAll();

        final Set<String> sourceNodes = new HashSet<>();
        sourceNodes.add("node");
        final KStreamImplMock mockStream = new KStreamImplMock(sourceNodes);

        mockStream.transform(() -> transformer);

        verifyAll();
    }

    @Test
    public void shouldNotAllowNullTransformSupplierOnFlatTransform() {
        exception.expect(NullPointerException.class);
        exception.expectMessage("transformerSupplier can't be null");
        testStream.flatTransform(null);
    }

    @Test(expected = NullPointerException.class)
    public void shouldNotAllowNullTransformSupplierOnTransformValues() {
        testStream.transformValues((ValueTransformerSupplier) null);
    }

    @Test(expected = NullPointerException.class)
    public void shouldNotAllowNullTransformSupplierOnTransformValuesWithKey() {
        testStream.transformValues((ValueTransformerWithKeySupplier) null);
    }

    @Test(expected = NullPointerException.class)
    public void shouldNotAllowNullProcessSupplier() {
        testStream.process(null);
    }

    @Test(expected = NullPointerException.class)
    public void shouldNotAllowNullOtherStreamOnJoin() {
        testStream.join(null, MockValueJoiner.TOSTRING_JOINER, JoinWindows.of(ofMillis(10)));
    }

    @Test(expected = NullPointerException.class)
    public void shouldNotAllowNullValueJoinerOnJoin() {
        testStream.join(testStream, null, JoinWindows.of(ofMillis(10)));
    }

    @Test(expected = NullPointerException.class)
    public void shouldNotAllowNullJoinWindowsOnJoin() {
        testStream.join(testStream, MockValueJoiner.TOSTRING_JOINER, null);
    }

    @Test(expected = NullPointerException.class)
    public void shouldNotAllowNullTableOnTableJoin() {
        testStream.leftJoin((KTable) null, MockValueJoiner.TOSTRING_JOINER);
    }

    @Test(expected = NullPointerException.class)
    public void shouldNotAllowNullValueMapperOnTableJoin() {
        testStream.leftJoin(builder.table("topic", stringConsumed), null);
    }

    @Test(expected = NullPointerException.class)
    public void shouldNotAllowNullSelectorOnGroupBy() {
        testStream.groupBy(null);
    }

    @Test(expected = NullPointerException.class)
    public void shouldNotAllowNullActionOnForEach() {
        testStream.foreach(null);
    }

    @Test(expected = NullPointerException.class)
    public void shouldNotAllowNullTableOnJoinWithGlobalTable() {
        testStream.join((GlobalKTable) null,
                        MockMapper.<String, String>selectValueMapper(),
                        MockValueJoiner.TOSTRING_JOINER);
    }

    @Test(expected = NullPointerException.class)
    public void shouldNotAllowNullMapperOnJoinWithGlobalTable() {
        testStream.join(builder.globalTable("global", stringConsumed),
                        null,
                        MockValueJoiner.TOSTRING_JOINER);
    }

    @Test(expected = NullPointerException.class)
    public void shouldNotAllowNullJoinerOnJoinWithGlobalTable() {
        testStream.join(builder.globalTable("global", stringConsumed),
                        MockMapper.<String, String>selectValueMapper(),
                        null);
    }

    @Test(expected = NullPointerException.class)
    public void shouldNotAllowNullTableOnJLeftJoinWithGlobalTable() {
        testStream.leftJoin((GlobalKTable) null,
                        MockMapper.<String, String>selectValueMapper(),
                        MockValueJoiner.TOSTRING_JOINER);
    }

    @Test(expected = NullPointerException.class)
    public void shouldNotAllowNullMapperOnLeftJoinWithGlobalTable() {
        testStream.leftJoin(builder.globalTable("global", stringConsumed),
                        null,
                        MockValueJoiner.TOSTRING_JOINER);
    }

    @Test(expected = NullPointerException.class)
    public void shouldNotAllowNullJoinerOnLeftJoinWithGlobalTable() {
        testStream.leftJoin(builder.globalTable("global", stringConsumed),
                        MockMapper.<String, String>selectValueMapper(),
                        null);
    }

    @Test(expected = NullPointerException.class)
    public void shouldThrowNullPointerOnPrintIfPrintedIsNull() {
        testStream.print(null);
    }

    @Test(expected = NullPointerException.class)
    public void shouldThrowNullPointerOnThroughWhenProducedIsNull() {
        testStream.through("topic", null);
    }

    @Test(expected = NullPointerException.class)
    public void shouldThrowNullPointerOnToWhenProducedIsNull() {
        testStream.to("topic", null);
    }

    @Test
    public void shouldThrowNullPointerOnLeftJoinWithTableWhenJoinedIsNull() {
        final KTable<String, String> table = builder.table("blah", stringConsumed);
        try {
            testStream.leftJoin(table,
                                MockValueJoiner.TOSTRING_JOINER,
                                null);
            fail("Should have thrown NullPointerException");
        } catch (final NullPointerException e) {
            // ok
        }
    }

    @Test
    public void shouldThrowNullPointerOnJoinWithTableWhenJoinedIsNull() {
        final KTable<String, String> table = builder.table("blah", stringConsumed);
        try {
            testStream.join(table,
                            MockValueJoiner.TOSTRING_JOINER,
                            null);
            fail("Should have thrown NullPointerException");
        } catch (final NullPointerException e) {
            // ok
        }
    }

    @Test(expected = NullPointerException.class)
    public void shouldThrowNullPointerOnJoinWithStreamWhenJoinedIsNull() {
        testStream.join(testStream, MockValueJoiner.TOSTRING_JOINER, JoinWindows.of(ofMillis(10)), null);
    }

    @Test(expected = NullPointerException.class)
    public void shouldThrowNullPointerOnOuterJoinJoinedIsNull() {
        testStream.outerJoin(testStream, MockValueJoiner.TOSTRING_JOINER, JoinWindows.of(ofMillis(10)), null);
    }

    @Test
    public void shouldMergeTwoStreams() {
        final String topic1 = "topic-1";
        final String topic2 = "topic-2";

        final KStream<String, String> source1 = builder.stream(topic1);
        final KStream<String, String> source2 = builder.stream(topic2);
        final KStream<String, String> merged = source1.merge(source2);

        merged.process(processorSupplier);

        try (final TopologyTestDriver driver = new TopologyTestDriver(builder.build(), props)) {
            driver.pipeInput(recordFactory.create(topic1, "A", "aa"));
            driver.pipeInput(recordFactory.create(topic2, "B", "bb"));
            driver.pipeInput(recordFactory.create(topic2, "C", "cc"));
            driver.pipeInput(recordFactory.create(topic1, "D", "dd"));
        }

        assertEquals(asList("A:aa", "B:bb", "C:cc", "D:dd"), processorSupplier.theCapturedProcessor().processed);
    }

    @Test
    public void shouldMergeMultipleStreams() {
        final String topic1 = "topic-1";
        final String topic2 = "topic-2";
        final String topic3 = "topic-3";
        final String topic4 = "topic-4";

        final KStream<String, String> source1 = builder.stream(topic1);
        final KStream<String, String> source2 = builder.stream(topic2);
        final KStream<String, String> source3 = builder.stream(topic3);
        final KStream<String, String> source4 = builder.stream(topic4);
        final KStream<String, String> merged = source1.merge(source2).merge(source3).merge(source4);

        merged.process(processorSupplier);

        try (final TopologyTestDriver driver = new TopologyTestDriver(builder.build(), props)) {
            driver.pipeInput(recordFactory.create(topic1, "A", "aa"));
            driver.pipeInput(recordFactory.create(topic2, "B", "bb"));
            driver.pipeInput(recordFactory.create(topic3, "C", "cc"));
            driver.pipeInput(recordFactory.create(topic4, "D", "dd"));
            driver.pipeInput(recordFactory.create(topic4, "E", "ee"));
            driver.pipeInput(recordFactory.create(topic3, "F", "ff"));
            driver.pipeInput(recordFactory.create(topic2, "G", "gg"));
            driver.pipeInput(recordFactory.create(topic1, "H", "hh"));
        }

        assertEquals(asList("A:aa", "B:bb", "C:cc", "D:dd", "E:ee", "F:ff", "G:gg", "H:hh"),
                     processorSupplier.theCapturedProcessor().processed);
    }

    @Test
    public void shouldProcessFromSourceThatMatchPattern() {
        final KStream<String, String> pattern2Source = builder.stream(Pattern.compile("topic-\\d"));

        pattern2Source.process(processorSupplier);

        try (final TopologyTestDriver driver = new TopologyTestDriver(builder.build(), props)) {
            driver.pipeInput(recordFactory.create("topic-3", "A", "aa"));
            driver.pipeInput(recordFactory.create("topic-4", "B", "bb"));
            driver.pipeInput(recordFactory.create("topic-5", "C", "cc"));
            driver.pipeInput(recordFactory.create("topic-6", "D", "dd"));
            driver.pipeInput(recordFactory.create("topic-7", "E", "ee"));
        }

        assertEquals(asList("A:aa", "B:bb", "C:cc", "D:dd", "E:ee"),
                processorSupplier.theCapturedProcessor().processed);
    }

    @Test
    public void shouldProcessFromSourcesThatMatchMultiplePattern() {
        final String topic3 = "topic-without-pattern";

        final KStream<String, String> pattern2Source1 = builder.stream(Pattern.compile("topic-\\d"));
        final KStream<String, String> pattern2Source2 = builder.stream(Pattern.compile("topic-[A-Z]"));
        final KStream<String, String> source3 = builder.stream(topic3);
        final KStream<String, String> merged = pattern2Source1.merge(pattern2Source2).merge(source3);

        merged.process(processorSupplier);

        try (final TopologyTestDriver driver = new TopologyTestDriver(builder.build(), props)) {
            driver.pipeInput(recordFactory.create("topic-3", "A", "aa"));
            driver.pipeInput(recordFactory.create("topic-4", "B", "bb"));
            driver.pipeInput(recordFactory.create("topic-A", "C", "cc"));
            driver.pipeInput(recordFactory.create("topic-Z", "D", "dd"));
            driver.pipeInput(recordFactory.create(topic3, "E", "ee"));
        }

        assertEquals(asList("A:aa", "B:bb", "C:cc", "D:dd", "E:ee"),
                processorSupplier.theCapturedProcessor().processed);
    }
}<|MERGE_RESOLUTION|>--- conflicted
+++ resolved
@@ -81,13 +81,8 @@
 import static org.junit.Assert.assertTrue;
 import static org.junit.Assert.fail;
 
-<<<<<<< HEAD
-
+@SuppressWarnings("unchecked")
 public class KStreamImplTest extends EasyMockSupport {
-=======
-@SuppressWarnings("unchecked")
-public class KStreamImplTest {
->>>>>>> 9646602d
 
     private final Consumed<String, String> stringConsumed = Consumed.with(Serdes.String(), Serdes.String());
     private final MockProcessorSupplier<String, String> processorSupplier = new MockProcessorSupplier<>();
