/*
 * Licensed to the Apache Software Foundation (ASF) under one or more
 * contributor license agreements. See the NOTICE file distributed with
 * this work for additional information regarding copyright ownership.
 * The ASF licenses this file to You under the Apache License, Version 2.0
 * (the "License"); you may not use this file except in compliance with
 * the License. You may obtain a copy of the License at
 *
 *    http://www.apache.org/licenses/LICENSE-2.0
 *
 * Unless required by applicable law or agreed to in writing, software
 * distributed under the License is distributed on an "AS IS" BASIS,
 * WITHOUT WARRANTIES OR CONDITIONS OF ANY KIND, either express or implied.
 * See the License for the specific language governing permissions and
 * limitations under the License.
 */
package org.apache.kafka.streams.kstream.internals;

import org.apache.kafka.common.serialization.Serdes;
import org.apache.kafka.common.serialization.StringSerializer;
import org.apache.kafka.common.utils.Utils;
import org.apache.kafka.streams.Consumed;
import org.apache.kafka.streams.KeyValue;
import org.apache.kafka.streams.StreamsBuilder;
import org.apache.kafka.streams.StreamsBuilderTest;
<<<<<<< HEAD
=======
import org.apache.kafka.streams.TopologyTestDriver;
import org.apache.kafka.streams.errors.TopologyException;
>>>>>>> 42771eb3
import org.apache.kafka.streams.kstream.GlobalKTable;
import org.apache.kafka.streams.kstream.JoinWindows;
import org.apache.kafka.streams.kstream.Joined;
import org.apache.kafka.streams.kstream.KStream;
import org.apache.kafka.streams.kstream.KStreamBuilder;
import org.apache.kafka.streams.kstream.KTable;
import org.apache.kafka.streams.kstream.KeyValueMapper;
import org.apache.kafka.streams.kstream.Predicate;
import org.apache.kafka.streams.kstream.Printed;
import org.apache.kafka.streams.kstream.Produced;
import org.apache.kafka.streams.kstream.ValueJoiner;
import org.apache.kafka.streams.kstream.ValueMapper;
import org.apache.kafka.streams.kstream.ValueMapperWithKey;
import org.apache.kafka.streams.kstream.ValueTransformerSupplier;
import org.apache.kafka.streams.kstream.ValueTransformerWithKeySupplier;
import org.apache.kafka.streams.processor.FailOnInvalidTimestamp;
import org.apache.kafka.streams.processor.internals.ProcessorTopology;
import org.apache.kafka.streams.processor.internals.SourceNode;
import org.apache.kafka.streams.test.ConsumerRecordFactory;
import org.apache.kafka.test.MockMapper;
import org.apache.kafka.test.MockProcessorSupplier;
import org.apache.kafka.test.MockValueJoiner;
import org.apache.kafka.test.StreamsTestUtils;
import org.junit.Before;
import org.junit.Test;

import java.util.Arrays;
import java.util.Collections;
import java.util.Properties;
import java.util.concurrent.TimeUnit;
import java.util.regex.Pattern;

import static org.hamcrest.CoreMatchers.equalTo;
import static org.hamcrest.core.IsInstanceOf.instanceOf;
import static org.junit.Assert.assertEquals;
import static org.junit.Assert.assertThat;
import static org.junit.Assert.fail;


public class KStreamImplTest {

    private final Consumed<String, String> stringConsumed = Consumed.with(Serdes.String(), Serdes.String());
    private final MockProcessorSupplier<String, String> processorSupplier = new MockProcessorSupplier<>();

    private KStream<String, String> testStream;
    private StreamsBuilder builder;

    private final ConsumerRecordFactory<String, String> recordFactory = new ConsumerRecordFactory<>(new StringSerializer(), new StringSerializer());
    private final Properties props = StreamsTestUtils.topologyTestConfig(Serdes.String(), Serdes.String());

    @Before
    public void before() {
        builder = new StreamsBuilder();
        testStream = builder.stream("source");
    }

    @Test
    public void testNumProcesses() {
        final StreamsBuilder builder = new StreamsBuilder();

        KStream<String, String> source1 = builder.stream(Arrays.asList("topic-1", "topic-2"), stringConsumed);

        KStream<String, String> source2 = builder.stream(Arrays.asList("topic-3", "topic-4"), stringConsumed);

        KStream<String, String> stream1 =
            source1.filter(new Predicate<String, String>() {
                @Override
                public boolean test(String key, String value) {
                    return true;
                }
            }).filterNot(new Predicate<String, String>() {
                @Override
                public boolean test(String key, String value) {
                    return false;
                }
            });

        KStream<String, Integer> stream2 = stream1.mapValues(new ValueMapper<String, Integer>() {
            @Override
            public Integer apply(String value) {
                return new Integer(value);
            }
        });

        KStream<String, Integer> stream3 = source2.flatMapValues(new ValueMapper<String, Iterable<Integer>>() {
            @Override
            public Iterable<Integer> apply(String value) {
                return Collections.singletonList(new Integer(value));
            }
        });

        KStream<String, Integer>[] streams2 = stream2.branch(
                new Predicate<String, Integer>() {
                    @Override
                    public boolean test(String key, Integer value) {
                        return (value % 2) == 0;
                    }
                },
                new Predicate<String, Integer>() {
                    @Override
                    public boolean test(String key, Integer value) {
                        return true;
                    }
                }
        );

        KStream<String, Integer>[] streams3 = stream3.branch(
                new Predicate<String, Integer>() {
                    @Override
                    public boolean test(String key, Integer value) {
                        return (value % 2) == 0;
                    }
                },
                new Predicate<String, Integer>() {
                    @Override
                    public boolean test(String key, Integer value) {
                        return true;
                    }
                }
        );

        final int anyWindowSize = 1;
        final Joined<String, Integer, Integer> joined = Joined.with(Serdes.String(), Serdes.Integer(), Serdes.Integer());
        KStream<String, Integer> stream4 = streams2[0].join(streams3[0], new ValueJoiner<Integer, Integer, Integer>() {
            @Override
            public Integer apply(Integer value1, Integer value2) {
                return value1 + value2;
            }
        }, JoinWindows.of(anyWindowSize), joined);

        streams2[1].join(streams3[1], new ValueJoiner<Integer, Integer, Integer>() {
            @Override
            public Integer apply(Integer value1, Integer value2) {
                return value1 + value2;
            }
        }, JoinWindows.of(anyWindowSize), joined);

        stream4.to("topic-5");

        streams2[1].through("topic-6").process(new MockProcessorSupplier<String, Integer>());

        assertEquals(2 + // sources
            2 + // stream1
            1 + // stream2
            1 + // stream3
            1 + 2 + // streams2
            1 + 2 + // streams3
            5 * 2 + // stream2-stream3 joins
            1 + // to
            2 + // through
            1, // process
            StreamsBuilderTest.internalTopologyBuilder(builder).setApplicationId("X").build(null).processors().size());
    }

    @Test
    public void shouldUseRecordMetadataTimestampExtractorWithThrough() {
        final StreamsBuilder builder = new StreamsBuilder();
        KStream<String, String> stream1 = builder.stream(Arrays.asList("topic-1", "topic-2"), stringConsumed);
        KStream<String, String> stream2 = builder.stream(Arrays.asList("topic-3", "topic-4"), stringConsumed);

        stream1.to("topic-5");
        stream2.through("topic-6");

        ProcessorTopology processorTopology = StreamsBuilderTest.internalTopologyBuilder(builder).setApplicationId("X").build(null);
        assertThat(processorTopology.source("topic-6").getTimestampExtractor(), instanceOf(FailOnInvalidTimestamp.class));
        assertEquals(processorTopology.source("topic-4").getTimestampExtractor(), null);
        assertEquals(processorTopology.source("topic-3").getTimestampExtractor(), null);
        assertEquals(processorTopology.source("topic-2").getTimestampExtractor(), null);
        assertEquals(processorTopology.source("topic-1").getTimestampExtractor(), null);
    }

    @Test
    public void shouldSendDataThroughTopicUsingProduced() {
        final StreamsBuilder builder = new StreamsBuilder();
        final String input = "topic";
        final KStream<String, String> stream = builder.stream(input, stringConsumed);
        stream.through("through-topic", Produced.with(Serdes.String(), Serdes.String())).process(processorSupplier);

        try (final TopologyTestDriver driver = new TopologyTestDriver(builder.build(), props)) {
            driver.pipeInput(recordFactory.create(input, "a", "b"));
        }
        assertThat(processorSupplier.theCapturedProcessor().processed, equalTo(Collections.singletonList("a:b")));
    }

    @Test
    public void shouldSendDataToTopicUsingProduced() {
        final StreamsBuilder builder = new StreamsBuilder();
        final String input = "topic";
        final KStream<String, String> stream = builder.stream(input, stringConsumed);
        stream.to("to-topic", Produced.with(Serdes.String(), Serdes.String()));
        builder.stream("to-topic", stringConsumed).process(processorSupplier);

        try (final TopologyTestDriver driver = new TopologyTestDriver(builder.build(), props)) {
            driver.pipeInput(recordFactory.create(input, "e", "f"));
        }
        assertThat(processorSupplier.theCapturedProcessor().processed, equalTo(Collections.singletonList("e:f")));
    }

    @Test
    // TODO: this test should be refactored when we removed KStreamBuilder so that the created Topology contains internal topics as well
    public void shouldUseRecordMetadataTimestampExtractorWhenInternalRepartitioningTopicCreated() {
        final KStreamBuilder builder = new KStreamBuilder();
        KStream<String, String> kStream = builder.stream(Serdes.String(), Serdes.String(), "topic-1");
        ValueJoiner<String, String, String> valueJoiner = MockValueJoiner.instance(":");
        long windowSize = TimeUnit.MILLISECONDS.convert(1, TimeUnit.DAYS);
        final KStream<String, String> stream = kStream
                        .map(new KeyValueMapper<String, String, KeyValue<? extends String, ? extends String>>() {
                            @Override
                            public KeyValue<? extends String, ? extends String> apply(String key, String value) {
                                return KeyValue.pair(value, value);
                            }
                        });
        stream.join(kStream,
                    valueJoiner,
                    JoinWindows.of(windowSize).until(3 * windowSize),
                    Joined.with(Serdes.String(),
                                Serdes.String(),
                                Serdes.String()))
                .to("output-topic", Produced.with(Serdes.String(), Serdes.String()));

        ProcessorTopology processorTopology = builder.setApplicationId("X").build(null);
        SourceNode originalSourceNode = processorTopology.source("topic-1");

        for (SourceNode sourceNode: processorTopology.sources()) {
            if (sourceNode.name().equals(originalSourceNode.name())) {
                assertEquals(sourceNode.getTimestampExtractor(), null);
            } else {
                assertThat(sourceNode.getTimestampExtractor(), instanceOf(FailOnInvalidTimestamp.class));
            }
        }
    }
    
    @Test
    public void testToWithNullValueSerdeDoesntNPE() {
        final StreamsBuilder builder = new StreamsBuilder();
<<<<<<< HEAD
        final Consumed<String, String> consumed = Consumed.with(stringSerde, stringSerde);
        final KStream<String, String> inputStream = builder.stream(Collections.singleton("input"), consumed);
        inputStream.to("output", Produced.with(stringSerde, stringSerde));
=======
        final KStream<String, String> inputStream = builder.stream(Collections.singleton("input"), stringConsumed);
        inputStream.to(Serdes.String(), null, "output");
>>>>>>> 42771eb3
    }

    @Test(expected = NullPointerException.class)
    public void shouldNotAllowNullPredicateOnFilter() {
        testStream.filter(null);
    }

    @Test(expected = NullPointerException.class)
    public void shouldNotAllowNullPredicateOnFilterNot() {
        testStream.filterNot(null);
    }

    @Test(expected = NullPointerException.class)
    public void shouldNotAllowNullMapperOnSelectKey() {
        testStream.selectKey(null);
    }

    @Test(expected = NullPointerException.class)
    public void shouldNotAllowNullMapperOnMap() {
        testStream.map(null);
    }

    @Test(expected = NullPointerException.class)
    public void shouldNotAllowNullMapperOnMapValues() {
        testStream.mapValues((ValueMapper) null);
    }

    @Test(expected = NullPointerException.class)
    public void shouldNotAllowNullMapperOnMapValuesWithKey() {
        testStream.mapValues((ValueMapperWithKey) null);
    }

    @Test(expected = NullPointerException.class)
    public void shouldNotAllowNullMapperOnFlatMap() {
        testStream.flatMap(null);
    }

    @Test(expected = NullPointerException.class)
    public void shouldNotAllowNullMapperOnFlatMapValues() {
        testStream.flatMapValues((ValueMapper) null);
    }

    @Test(expected = NullPointerException.class)
    public void shouldNotAllowNullMapperOnFlatMapValuesWithKey() {
        testStream.flatMapValues((ValueMapperWithKey) null);
    }

    @Test(expected = IllegalArgumentException.class)
    public void shouldHaveAtLeastOnPredicateWhenBranching() {
        testStream.branch();
    }

    @Test(expected = NullPointerException.class)
    public void shouldCantHaveNullPredicate() {
        testStream.branch((Predicate) null);
    }

    @Test(expected = NullPointerException.class)
    public void shouldNotAllowNullTopicOnThrough() {
        testStream.through(null);
    }

    @Test(expected = NullPointerException.class)
    public void shouldNotAllowNullTopicOnTo() {
        testStream.to(null);
    }

    @Test(expected = NullPointerException.class)
    public void shouldNotAllowNullTransformSupplierOnTransform() {
        testStream.transform(null);
    }

    @Test(expected = NullPointerException.class)
    public void shouldNotAllowNullTransformSupplierOnTransformValues() {
        testStream.transformValues((ValueTransformerSupplier) null);
    }

    @Test(expected = NullPointerException.class)
    public void shouldNotAllowNullTransformSupplierOnTransformValuesWithKey() {
        testStream.transformValues((ValueTransformerWithKeySupplier) null);
    }

    @Test(expected = NullPointerException.class)
    public void shouldNotAllowNullProcessSupplier() {
        testStream.process(null);
    }

    @Test(expected = NullPointerException.class)
    public void shouldNotAllowNullOtherStreamOnJoin() {
        testStream.join(null, MockValueJoiner.TOSTRING_JOINER, JoinWindows.of(10));
    }

    @Test(expected = NullPointerException.class)
    public void shouldNotAllowNullValueJoinerOnJoin() {
        testStream.join(testStream, null, JoinWindows.of(10));
    }

    @Test(expected = NullPointerException.class)
    public void shouldNotAllowNullJoinWindowsOnJoin() {
        testStream.join(testStream, MockValueJoiner.TOSTRING_JOINER, null);
    }

    @Test(expected = NullPointerException.class)
    public void shouldNotAllowNullTableOnTableJoin() {
        testStream.leftJoin((KTable) null, MockValueJoiner.TOSTRING_JOINER);
    }

    @Test(expected = NullPointerException.class)
    public void shouldNotAllowNullValueMapperOnTableJoin() {
        testStream.leftJoin(builder.table("topic", stringConsumed), null);
    }

    @Test(expected = NullPointerException.class)
    public void shouldNotAllowNullSelectorOnGroupBy() {
        testStream.groupBy(null);
    }

    @Test(expected = NullPointerException.class)
    public void shouldNotAllowNullActionOnForEach() {
        testStream.foreach(null);
    }

    @Test(expected = NullPointerException.class)
    public void shouldNotAllowNullTableOnJoinWithGlobalTable() {
        testStream.join((GlobalKTable) null,
                        MockMapper.<String, String>selectValueMapper(),
                        MockValueJoiner.TOSTRING_JOINER);
    }

    @Test(expected = NullPointerException.class)
    public void shouldNotAllowNullMapperOnJoinWithGlobalTable() {
        testStream.join(builder.globalTable("global", stringConsumed),
                        null,
                        MockValueJoiner.TOSTRING_JOINER);
    }

    @Test(expected = NullPointerException.class)
    public void shouldNotAllowNullJoinerOnJoinWithGlobalTable() {
        testStream.join(builder.globalTable("global", stringConsumed),
                        MockMapper.<String, String>selectValueMapper(),
                        null);
    }

    @Test(expected = NullPointerException.class)
    public void shouldNotAllowNullTableOnJLeftJoinWithGlobalTable() {
        testStream.leftJoin((GlobalKTable) null,
                        MockMapper.<String, String>selectValueMapper(),
                        MockValueJoiner.TOSTRING_JOINER);
    }

    @Test(expected = NullPointerException.class)
    public void shouldNotAllowNullMapperOnLeftJoinWithGlobalTable() {
        testStream.leftJoin(builder.globalTable("global", stringConsumed),
                        null,
                        MockValueJoiner.TOSTRING_JOINER);
    }

    @Test(expected = NullPointerException.class)
    public void shouldNotAllowNullJoinerOnLeftJoinWithGlobalTable() {
        testStream.leftJoin(builder.globalTable("global", stringConsumed),
                        MockMapper.<String, String>selectValueMapper(),
                        null);
    }

    @SuppressWarnings("unchecked")
    @Test(expected = NullPointerException.class)
    public void shouldThrowNullPointerOnPrintIfPrintedIsNull() {
        testStream.print((Printed) null);
    }

    @Test(expected = NullPointerException.class)
    public void shouldThrowNullPointerOnThroughWhenProducedIsNull() {
        testStream.through("topic", null);
    }

    @Test(expected = NullPointerException.class)
    public void shouldThrowNullPointerOnToWhenProducedIsNull() {
        testStream.to("topic", null);
    }

    @Test
    public void shouldThrowNullPointerOnLeftJoinWithTableWhenJoinedIsNull() {
        final KTable<String, String> table = builder.table("blah", stringConsumed);
        try {
            testStream.leftJoin(table,
                                MockValueJoiner.TOSTRING_JOINER,
                                null);
            fail("Should have thrown NullPointerException");
        } catch (final NullPointerException e) {
            // ok
        }
    }

    @Test
    public void shouldThrowNullPointerOnJoinWithTableWhenJoinedIsNull() {
        final KTable<String, String> table = builder.table("blah", stringConsumed);
        try {
            testStream.join(table,
                            MockValueJoiner.TOSTRING_JOINER,
                            null);
            fail("Should have thrown NullPointerException");
        } catch (final NullPointerException e) {
            // ok
        }
    }

    @Test(expected = NullPointerException.class)
    public void shouldThrowNullPointerOnJoinWithStreamWhenJoinedIsNull() {
        testStream.join(testStream, MockValueJoiner.TOSTRING_JOINER, JoinWindows.of(10), null);
    }

    @Test(expected = NullPointerException.class)
    public void shouldThrowNullPointerOnOuterJoinJoinedIsNull() {
        testStream.outerJoin(testStream, MockValueJoiner.TOSTRING_JOINER, JoinWindows.of(10), null);
    }
    
    @Test
    public void shouldMergeTwoStreams() {
        final String topic1 = "topic-1";
        final String topic2 = "topic-2";

        final KStream<String, String> source1 = builder.stream(topic1);
        final KStream<String, String> source2 = builder.stream(topic2);
        final KStream<String, String> merged = source1.merge(source2);

        merged.process(processorSupplier);

        try (final TopologyTestDriver driver = new TopologyTestDriver(builder.build(), props)) {
            driver.pipeInput(recordFactory.create(topic1, "A", "aa"));
            driver.pipeInput(recordFactory.create(topic2, "B", "bb"));
            driver.pipeInput(recordFactory.create(topic2, "C", "cc"));
            driver.pipeInput(recordFactory.create(topic1, "D", "dd"));
        }

        assertEquals(Utils.mkList("A:aa", "B:bb", "C:cc", "D:dd"), processorSupplier.theCapturedProcessor().processed);
    }
    
    @Test
    public void shouldMergeMultipleStreams() {
        final String topic1 = "topic-1";
        final String topic2 = "topic-2";
        final String topic3 = "topic-3";
        final String topic4 = "topic-4";

        final KStream<String, String> source1 = builder.stream(topic1);
        final KStream<String, String> source2 = builder.stream(topic2);
        final KStream<String, String> source3 = builder.stream(topic3);
        final KStream<String, String> source4 = builder.stream(topic4);
        final KStream<String, String> merged = source1.merge(source2).merge(source3).merge(source4);

        merged.process(processorSupplier);

        try (final TopologyTestDriver driver = new TopologyTestDriver(builder.build(), props)) {
            driver.pipeInput(recordFactory.create(topic1, "A", "aa"));
            driver.pipeInput(recordFactory.create(topic2, "B", "bb"));
            driver.pipeInput(recordFactory.create(topic3, "C", "cc"));
            driver.pipeInput(recordFactory.create(topic4, "D", "dd"));
            driver.pipeInput(recordFactory.create(topic4, "E", "ee"));
            driver.pipeInput(recordFactory.create(topic3, "F", "ff"));
            driver.pipeInput(recordFactory.create(topic2, "G", "gg"));
            driver.pipeInput(recordFactory.create(topic1, "H", "hh"));
        }

        assertEquals(Utils.mkList("A:aa", "B:bb", "C:cc", "D:dd", "E:ee", "F:ff", "G:gg", "H:hh"),
                     processorSupplier.theCapturedProcessor().processed);
    }

    @Test
    public void shouldProcessFromSourceThatMatchPattern() {
        final KStream<String, String> pattern2Source = builder.stream(Pattern.compile("topic-\\d"));

        pattern2Source.process(processorSupplier);

        try (final TopologyTestDriver driver = new TopologyTestDriver(builder.build(), props)) {
            driver.pipeInput(recordFactory.create("topic-3", "A", "aa"));
            driver.pipeInput(recordFactory.create("topic-4", "B", "bb"));
            driver.pipeInput(recordFactory.create("topic-5", "C", "cc"));
            driver.pipeInput(recordFactory.create("topic-6", "D", "dd"));
            driver.pipeInput(recordFactory.create("topic-7", "E", "ee"));
        }

        assertEquals(Utils.mkList("A:aa", "B:bb", "C:cc", "D:dd", "E:ee"),
                processorSupplier.theCapturedProcessor().processed);
    }

    @Test
    public void shouldProcessFromSourcesThatMatchMultiplePattern() {
        final String topic3 = "topic-without-pattern";

        final KStream<String, String> pattern2Source1 = builder.stream(Pattern.compile("topic-\\d"));
        final KStream<String, String> pattern2Source2 = builder.stream(Pattern.compile("topic-[A-Z]"));
        final KStream<String, String> source3 = builder.stream(topic3);
        final KStream<String, String> merged = pattern2Source1.merge(pattern2Source2).merge(source3);

        merged.process(processorSupplier);

        try (final TopologyTestDriver driver = new TopologyTestDriver(builder.build(), props)) {
            driver.pipeInput(recordFactory.create("topic-3", "A", "aa"));
            driver.pipeInput(recordFactory.create("topic-4", "B", "bb"));
            driver.pipeInput(recordFactory.create("topic-A", "C", "cc"));
            driver.pipeInput(recordFactory.create("topic-Z", "D", "dd"));
            driver.pipeInput(recordFactory.create(topic3, "E", "ee"));
        }

        assertEquals(Utils.mkList("A:aa", "B:bb", "C:cc", "D:dd", "E:ee"),
                processorSupplier.theCapturedProcessor().processed);
    }
}<|MERGE_RESOLUTION|>--- conflicted
+++ resolved
@@ -23,11 +23,7 @@
 import org.apache.kafka.streams.KeyValue;
 import org.apache.kafka.streams.StreamsBuilder;
 import org.apache.kafka.streams.StreamsBuilderTest;
-<<<<<<< HEAD
-=======
 import org.apache.kafka.streams.TopologyTestDriver;
-import org.apache.kafka.streams.errors.TopologyException;
->>>>>>> 42771eb3
 import org.apache.kafka.streams.kstream.GlobalKTable;
 import org.apache.kafka.streams.kstream.JoinWindows;
 import org.apache.kafka.streams.kstream.Joined;
@@ -263,14 +259,10 @@
     @Test
     public void testToWithNullValueSerdeDoesntNPE() {
         final StreamsBuilder builder = new StreamsBuilder();
-<<<<<<< HEAD
-        final Consumed<String, String> consumed = Consumed.with(stringSerde, stringSerde);
+        final Consumed<String, String> consumed = Consumed.with(Serdes.String(), Serdes.String());
         final KStream<String, String> inputStream = builder.stream(Collections.singleton("input"), consumed);
-        inputStream.to("output", Produced.with(stringSerde, stringSerde));
-=======
-        final KStream<String, String> inputStream = builder.stream(Collections.singleton("input"), stringConsumed);
-        inputStream.to(Serdes.String(), null, "output");
->>>>>>> 42771eb3
+
+        inputStream.to("output", Produced.with(Serdes.String(), Serdes.String()));
     }
 
     @Test(expected = NullPointerException.class)
