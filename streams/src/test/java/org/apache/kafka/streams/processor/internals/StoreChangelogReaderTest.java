/*
 * Licensed to the Apache Software Foundation (ASF) under one or more
 * contributor license agreements. See the NOTICE file distributed with
 * this work for additional information regarding copyright ownership.
 * The ASF licenses this file to You under the Apache License, Version 2.0
 * (the "License"); you may not use this file except in compliance with
 * the License. You may obtain a copy of the License at
 *
 *    http://www.apache.org/licenses/LICENSE-2.0
 *
 * Unless required by applicable law or agreed to in writing, software
 * distributed under the License is distributed on an "AS IS" BASIS,
 * WITHOUT WARRANTIES OR CONDITIONS OF ANY KIND, either express or implied.
 * See the License for the specific language governing permissions and
 * limitations under the License.
 */
package org.apache.kafka.streams.processor.internals;

import org.apache.kafka.clients.admin.AdminClientTestUtils;
import org.apache.kafka.clients.admin.ListConsumerGroupOffsetsOptions;
import org.apache.kafka.clients.admin.ListConsumerGroupOffsetsResult;
import org.apache.kafka.clients.admin.ListOffsetsOptions;
import org.apache.kafka.clients.admin.ListOffsetsResult;
import org.apache.kafka.clients.admin.MockAdminClient;
import org.apache.kafka.clients.admin.OffsetSpec;
import org.apache.kafka.clients.consumer.ConsumerRecord;
import org.apache.kafka.clients.consumer.MockConsumer;
import org.apache.kafka.clients.consumer.OffsetAndMetadata;
import org.apache.kafka.clients.consumer.OffsetResetStrategy;
import org.apache.kafka.common.KafkaException;
import org.apache.kafka.common.PartitionInfo;
import org.apache.kafka.common.TopicPartition;
import org.apache.kafka.common.errors.TimeoutException;
import org.apache.kafka.common.utils.LogContext;
import org.apache.kafka.common.utils.MockTime;
import org.apache.kafka.streams.StreamsConfig;
import org.apache.kafka.streams.errors.StreamsException;
import org.apache.kafka.streams.processor.StateStore;
import org.apache.kafka.streams.processor.TaskId;
import org.apache.kafka.streams.processor.internals.ProcessorStateManager.StateStoreMetadata;
import org.apache.kafka.streams.processor.internals.testutil.LogCaptureAppender;
import org.apache.kafka.test.MockStateRestoreListener;
import org.apache.kafka.test.StreamsTestUtils;
import org.easymock.EasyMock;
import org.easymock.EasyMockRule;
import org.easymock.EasyMockSupport;
import org.easymock.Mock;
import org.easymock.MockType;
import org.junit.After;
import org.junit.Before;
import org.junit.Rule;
import org.junit.Test;
import org.junit.runner.RunWith;
import org.junit.runners.Parameterized;

import java.time.Duration;
import java.util.Collections;
import java.util.Map;
import java.util.Properties;
import java.util.Set;
import java.util.concurrent.atomic.AtomicBoolean;

import static java.util.Collections.singletonMap;
import static org.apache.kafka.common.utils.Utils.mkEntry;
import static org.apache.kafka.common.utils.Utils.mkMap;
import static org.apache.kafka.common.utils.Utils.mkSet;
import static org.apache.kafka.streams.processor.internals.StoreChangelogReader.ChangelogReaderState.ACTIVE_RESTORING;
import static org.apache.kafka.streams.processor.internals.StoreChangelogReader.ChangelogReaderState.STANDBY_UPDATING;
import static org.apache.kafka.streams.processor.internals.Task.TaskType.ACTIVE;
import static org.apache.kafka.streams.processor.internals.Task.TaskType.STANDBY;
import static org.apache.kafka.test.MockStateRestoreListener.RESTORE_BATCH;
import static org.apache.kafka.test.MockStateRestoreListener.RESTORE_END;
import static org.apache.kafka.test.MockStateRestoreListener.RESTORE_START;
import static org.easymock.EasyMock.anyLong;
import static org.easymock.EasyMock.anyObject;
import static org.easymock.EasyMock.expectLastCall;
import static org.easymock.EasyMock.replay;
import static org.easymock.EasyMock.resetToDefault;
import static org.easymock.EasyMock.verify;
import static org.hamcrest.MatcherAssert.assertThat;
import static org.hamcrest.Matchers.equalTo;
import static org.hamcrest.Matchers.hasItem;
import static org.junit.Assert.assertEquals;
import static org.junit.Assert.assertFalse;
import static org.junit.Assert.assertNull;
import static org.junit.Assert.assertThrows;
import static org.junit.Assert.assertTrue;

@RunWith(Parameterized.class)
public class StoreChangelogReaderTest extends EasyMockSupport {

    @Rule
    public EasyMockRule rule = new EasyMockRule(this);

    @Mock(type = MockType.NICE)
    private ProcessorStateManager stateManager;
    @Mock(type = MockType.NICE)
    private ProcessorStateManager activeStateManager;
    @Mock(type = MockType.NICE)
    private ProcessorStateManager standbyStateManager;
    @Mock(type = MockType.NICE)
    private StateStoreMetadata storeMetadata;
    @Mock(type = MockType.NICE)
    private StateStoreMetadata storeMetadataOne;
    @Mock(type = MockType.NICE)
    private StateStoreMetadata storeMetadataTwo;
    @Mock(type = MockType.NICE)
    private StateStore store;

    @Parameterized.Parameters
    public static Object[] data() {
        return new Object[] {STANDBY, ACTIVE};
    }

    @Parameterized.Parameter
    public Task.TaskType type;

    private final String storeName = "store";
    private final String topicName = "topic";
    private final LogContext logContext = new LogContext("test-reader ");
    private final TopicPartition tp = new TopicPartition(topicName, 0);
    private final TopicPartition tp1 = new TopicPartition("one", 0);
    private final TopicPartition tp2 = new TopicPartition("two", 0);
    private final StreamsConfig config = new StreamsConfig(StreamsTestUtils.getStreamsConfig("test-reader"));
    private final MockTime time = new MockTime();
    private final MockStateRestoreListener callback = new MockStateRestoreListener();
    private final KafkaException kaboom = new KafkaException("KABOOM!");
    private final MockStateRestoreListener exceptionCallback = new MockStateRestoreListener() {
        @Override
        public void onRestoreStart(final TopicPartition tp, final String store, final long stOffset, final long edOffset) {
            throw kaboom;
        }

        @Override
        public void onBatchRestored(final TopicPartition tp, final String store, final long bedOffset, final long numRestored) {
            throw kaboom;
        }

        @Override
        public void onRestoreEnd(final TopicPartition tp, final String store, final long totalRestored) {
            throw kaboom;
        }
    };

    private final MockConsumer<byte[], byte[]> consumer = new MockConsumer<>(OffsetResetStrategy.EARLIEST);
    private final MockAdminClient adminClient = new MockAdminClient();
    private final StoreChangelogReader changelogReader =
        new StoreChangelogReader(time, config, logContext, adminClient, consumer, callback);

    @Before
    public void setUp() {
        EasyMock.expect(stateManager.storeMetadata(tp)).andReturn(storeMetadata).anyTimes();
        EasyMock.expect(stateManager.taskType()).andReturn(type).anyTimes();
        EasyMock.expect(activeStateManager.storeMetadata(tp)).andReturn(storeMetadata).anyTimes();
        EasyMock.expect(activeStateManager.taskType()).andReturn(ACTIVE).anyTimes();
        EasyMock.expect(standbyStateManager.storeMetadata(tp)).andReturn(storeMetadata).anyTimes();
        EasyMock.expect(standbyStateManager.taskType()).andReturn(STANDBY).anyTimes();

        EasyMock.expect(storeMetadata.changelogPartition()).andReturn(tp).anyTimes();
        EasyMock.expect(storeMetadata.store()).andReturn(store).anyTimes();
        EasyMock.expect(store.name()).andReturn(storeName).anyTimes();
    }

    @After
    public void tearDown() {
        EasyMock.reset(
            stateManager,
            activeStateManager,
            standbyStateManager,
            storeMetadata,
            storeMetadataOne,
            storeMetadataTwo,
            store
        );
    }

    @Test
    public void shouldNotRegisterSameStoreMultipleTimes() {
        EasyMock.replay(stateManager, storeMetadata);

        changelogReader.register(tp, stateManager);

        assertEquals(StoreChangelogReader.ChangelogState.REGISTERED, changelogReader.changelogMetadata(tp).state());
        assertNull(changelogReader.changelogMetadata(tp).endOffset());
        assertEquals(0L, changelogReader.changelogMetadata(tp).totalRestored());

        assertThrows(IllegalStateException.class, () -> changelogReader.register(tp, stateManager));
    }

    @Test
    public void shouldNotRegisterStoreWithoutMetadata() {
        EasyMock.replay(stateManager, storeMetadata);

        assertThrows(IllegalStateException.class,
            () -> changelogReader.register(new TopicPartition("ChangelogWithoutStoreMetadata", 0), stateManager));
    }

    @Test
    public void shouldInitializeChangelogAndCheckForCompletion() {
        final Map<TaskId, Task> mockTasks = mock(Map.class);
        EasyMock.expect(mockTasks.get(null)).andReturn(mock(Task.class)).anyTimes();
        EasyMock.expect(storeMetadata.offset()).andReturn(9L).anyTimes();
        EasyMock.replay(mockTasks, stateManager, storeMetadata, store);

        adminClient.updateEndOffsets(Collections.singletonMap(tp, 10L));

        final StoreChangelogReader changelogReader =
            new StoreChangelogReader(time, config, logContext, adminClient, consumer, callback);

        changelogReader.register(tp, stateManager);
        changelogReader.restore(mockTasks);

        assertEquals(
            type == ACTIVE ?
                StoreChangelogReader.ChangelogState.COMPLETED :
                StoreChangelogReader.ChangelogState.RESTORING,
            changelogReader.changelogMetadata(tp).state()
        );
        assertEquals(type == ACTIVE ? 10L : null, changelogReader.changelogMetadata(tp).endOffset());
        assertEquals(0L, changelogReader.changelogMetadata(tp).totalRestored());
        assertEquals(
            type == ACTIVE ? Collections.singleton(tp) : Collections.emptySet(),
            changelogReader.completedChangelogs()
        );
        assertEquals(10L, consumer.position(tp));
        assertEquals(Collections.singleton(tp), consumer.paused());

        if (type == ACTIVE) {
            assertEquals(tp, callback.restoreTopicPartition);
            assertEquals(storeName, callback.storeNameCalledStates.get(RESTORE_START));
            assertEquals(storeName, callback.storeNameCalledStates.get(RESTORE_END));
            assertNull(callback.storeNameCalledStates.get(RESTORE_BATCH));
        }
    }

    @Test
    public void shouldTriggerRestoreListenerWithOffsetZeroIfPositionThrowsTimeoutException() {
        // restore listener is only triggered for active tasks
        if (type == ACTIVE) {
            final Map<TaskId, Task> mockTasks = mock(Map.class);
            EasyMock.expect(mockTasks.get(null)).andReturn(mock(Task.class)).anyTimes();
            EasyMock.expect(stateManager.changelogOffsets()).andReturn(singletonMap(tp, 5L));
            EasyMock.replay(mockTasks, stateManager, storeMetadata, store);

            adminClient.updateEndOffsets(Collections.singletonMap(tp, 10L));

            final MockConsumer<byte[], byte[]> consumer = new MockConsumer<byte[], byte[]>(OffsetResetStrategy.EARLIEST) {
                @Override
                public long position(final TopicPartition partition) {
                    throw new TimeoutException("KABOOM!");
                }
            };
            consumer.updateBeginningOffsets(Collections.singletonMap(tp, 5L));

            final StoreChangelogReader changelogReader =
                new StoreChangelogReader(time, config, logContext, adminClient, consumer, callback);

            changelogReader.register(tp, stateManager);
            changelogReader.restore(mockTasks);

            assertThat(callback.restoreStartOffset, equalTo(0L));
        }
    }

    @Test
    public void shouldPollWithRightTimeout() {
        final TaskId taskId = new TaskId(0, 0);

        EasyMock.expect(storeMetadata.offset()).andReturn(null).andReturn(9L).anyTimes();
        EasyMock.expect(stateManager.changelogOffsets()).andReturn(singletonMap(tp, 5L));
        EasyMock.expect(stateManager.taskId()).andReturn(taskId);
        EasyMock.replay(stateManager, storeMetadata, store);

        consumer.updateBeginningOffsets(Collections.singletonMap(tp, 5L));
        adminClient.updateEndOffsets(Collections.singletonMap(tp, 11L));

        final StoreChangelogReader changelogReader =
            new StoreChangelogReader(time, config, logContext, adminClient, consumer, callback);

        changelogReader.register(tp, stateManager);

        if (type == STANDBY) {
            changelogReader.transitToUpdateStandby();
        }

        changelogReader.restore(Collections.singletonMap(taskId, mock(Task.class)));

        if (type == ACTIVE) {
            assertEquals(Duration.ofMillis(config.getLong(StreamsConfig.POLL_MS_CONFIG)), consumer.lastPollTimeout());
        } else {
            assertEquals(Duration.ZERO, consumer.lastPollTimeout());
        }
    }

    @Test
    public void shouldRestoreFromPositionAndCheckForCompletion() {
        final TaskId taskId = new TaskId(0, 0);

        EasyMock.expect(storeMetadata.offset()).andReturn(5L).anyTimes();
        EasyMock.expect(stateManager.changelogOffsets()).andReturn(singletonMap(tp, 5L));
        EasyMock.expect(stateManager.taskId()).andReturn(taskId).anyTimes();
        EasyMock.replay(stateManager, storeMetadata, store);

        adminClient.updateEndOffsets(Collections.singletonMap(tp, 10L));

        final StoreChangelogReader changelogReader =
            new StoreChangelogReader(time, config, logContext, adminClient, consumer, callback);

        changelogReader.register(tp, stateManager);

        if (type == STANDBY) {
            changelogReader.transitToUpdateStandby();
        }

        changelogReader.restore(Collections.singletonMap(taskId, mock(Task.class)));

        assertEquals(StoreChangelogReader.ChangelogState.RESTORING, changelogReader.changelogMetadata(tp).state());
        assertEquals(0L, changelogReader.changelogMetadata(tp).totalRestored());
        assertTrue(changelogReader.completedChangelogs().isEmpty());
        assertEquals(6L, consumer.position(tp));
        assertEquals(Collections.emptySet(), consumer.paused());

        if (type == ACTIVE) {
            assertEquals(10L, (long) changelogReader.changelogMetadata(tp).endOffset());

            assertEquals(tp, callback.restoreTopicPartition);
            assertEquals(storeName, callback.storeNameCalledStates.get(RESTORE_START));
            assertNull(callback.storeNameCalledStates.get(RESTORE_END));
            assertNull(callback.storeNameCalledStates.get(RESTORE_BATCH));
        } else {
            assertNull(changelogReader.changelogMetadata(tp).endOffset());
        }

        consumer.addRecord(new ConsumerRecord<>(topicName, 0, 6L, "key".getBytes(), "value".getBytes()));
        consumer.addRecord(new ConsumerRecord<>(topicName, 0, 7L, "key".getBytes(), "value".getBytes()));
        // null key should be ignored
        consumer.addRecord(new ConsumerRecord<>(topicName, 0, 8L, null, "value".getBytes()));
        consumer.addRecord(new ConsumerRecord<>(topicName, 0, 9L, "key".getBytes(), "value".getBytes()));
        // beyond end records should be skipped even when there's gap at the end offset
        consumer.addRecord(new ConsumerRecord<>(topicName, 0, 11L, "key".getBytes(), "value".getBytes()));

        changelogReader.restore(Collections.singletonMap(taskId, mock(Task.class)));

        assertEquals(12L, consumer.position(tp));

        if (type == ACTIVE) {
            assertEquals(StoreChangelogReader.ChangelogState.COMPLETED, changelogReader.changelogMetadata(tp).state());
            assertEquals(3L, changelogReader.changelogMetadata(tp).totalRestored());
            assertEquals(1, changelogReader.changelogMetadata(tp).bufferedRecords().size());
            assertEquals(Collections.singleton(tp), changelogReader.completedChangelogs());
            assertEquals(Collections.singleton(tp), consumer.paused());

            assertEquals(storeName, callback.storeNameCalledStates.get(RESTORE_BATCH));
            assertEquals(storeName, callback.storeNameCalledStates.get(RESTORE_END));
        } else {
            assertEquals(StoreChangelogReader.ChangelogState.RESTORING, changelogReader.changelogMetadata(tp).state());
            assertEquals(4L, changelogReader.changelogMetadata(tp).totalRestored());
            assertEquals(0, changelogReader.changelogMetadata(tp).bufferedRecords().size());
            assertEquals(Collections.emptySet(), changelogReader.completedChangelogs());
            assertEquals(Collections.emptySet(), consumer.paused());
        }
    }

    @Test
    public void shouldRestoreFromBeginningAndCheckCompletion() {
        final TaskId taskId = new TaskId(0, 0);

        EasyMock.expect(storeMetadata.offset()).andReturn(null).andReturn(9L).anyTimes();
        EasyMock.expect(stateManager.changelogOffsets()).andReturn(singletonMap(tp, 5L));
        EasyMock.expect(stateManager.taskId()).andReturn(taskId).anyTimes();
        EasyMock.replay(stateManager, storeMetadata, store);

        consumer.updateBeginningOffsets(Collections.singletonMap(tp, 5L));
        adminClient.updateEndOffsets(Collections.singletonMap(tp, 11L));

        final StoreChangelogReader changelogReader =
            new StoreChangelogReader(time, config, logContext, adminClient, consumer, callback);

        changelogReader.register(tp, stateManager);

        if (type == STANDBY) {
            changelogReader.transitToUpdateStandby();
        }

        changelogReader.restore(Collections.singletonMap(taskId, mock(Task.class)));

        assertEquals(StoreChangelogReader.ChangelogState.RESTORING, changelogReader.changelogMetadata(tp).state());
        assertEquals(0L, changelogReader.changelogMetadata(tp).totalRestored());
        assertEquals(5L, consumer.position(tp));
        assertEquals(Collections.emptySet(), consumer.paused());

        if (type == ACTIVE) {
            assertEquals(11L, (long) changelogReader.changelogMetadata(tp).endOffset());

            assertEquals(tp, callback.restoreTopicPartition);
            assertEquals(storeName, callback.storeNameCalledStates.get(RESTORE_START));
            assertNull(callback.storeNameCalledStates.get(RESTORE_END));
            assertNull(callback.storeNameCalledStates.get(RESTORE_BATCH));
        } else {
            assertNull(changelogReader.changelogMetadata(tp).endOffset());
        }

        consumer.addRecord(new ConsumerRecord<>(topicName, 0, 6L, "key".getBytes(), "value".getBytes()));
        consumer.addRecord(new ConsumerRecord<>(topicName, 0, 7L, "key".getBytes(), "value".getBytes()));
        // null key should be ignored
        consumer.addRecord(new ConsumerRecord<>(topicName, 0, 8L, null, "value".getBytes()));
        consumer.addRecord(new ConsumerRecord<>(topicName, 0, 9L, "key".getBytes(), "value".getBytes()));

        changelogReader.restore(Collections.singletonMap(taskId, mock(Task.class)));

        assertEquals(StoreChangelogReader.ChangelogState.RESTORING, changelogReader.changelogMetadata(tp).state());
        assertEquals(3L, changelogReader.changelogMetadata(tp).totalRestored());
        assertEquals(0, changelogReader.changelogMetadata(tp).bufferedRecords().size());
        assertEquals(0, changelogReader.changelogMetadata(tp).bufferedLimitIndex());

        // consumer position bypassing the gap in the next poll
        consumer.seek(tp, 11L);

        changelogReader.restore(Collections.singletonMap(taskId, mock(Task.class)));

        assertEquals(11L, consumer.position(tp));
        assertEquals(3L, changelogReader.changelogMetadata(tp).totalRestored());

        if (type == ACTIVE) {
            assertEquals(StoreChangelogReader.ChangelogState.COMPLETED, changelogReader.changelogMetadata(tp).state());
            assertEquals(3L, changelogReader.changelogMetadata(tp).totalRestored());
            assertEquals(Collections.singleton(tp), changelogReader.completedChangelogs());
            assertEquals(Collections.singleton(tp), consumer.paused());

            assertEquals(storeName, callback.storeNameCalledStates.get(RESTORE_BATCH));
            assertEquals(storeName, callback.storeNameCalledStates.get(RESTORE_END));
        } else {
            assertEquals(StoreChangelogReader.ChangelogState.RESTORING, changelogReader.changelogMetadata(tp).state());
            assertEquals(Collections.emptySet(), changelogReader.completedChangelogs());
            assertEquals(Collections.emptySet(), consumer.paused());
        }
    }

    @Test
    public void shouldCheckCompletionIfPositionLargerThanEndOffset() {
        final Map<TaskId, Task> mockTasks = mock(Map.class);
        EasyMock.expect(mockTasks.get(null)).andReturn(mock(Task.class)).anyTimes();
        EasyMock.expect(storeMetadata.offset()).andReturn(5L).anyTimes();
        EasyMock.replay(mockTasks, activeStateManager, storeMetadata, store);

        adminClient.updateEndOffsets(Collections.singletonMap(tp, 0L));

        final StoreChangelogReader changelogReader =
            new StoreChangelogReader(time, config, logContext, adminClient, consumer, callback);

        changelogReader.register(tp, activeStateManager);
        changelogReader.restore(mockTasks);

        assertEquals(StoreChangelogReader.ChangelogState.COMPLETED, changelogReader.changelogMetadata(tp).state());
        assertEquals(0L, (long) changelogReader.changelogMetadata(tp).endOffset());
        assertEquals(0L, changelogReader.changelogMetadata(tp).totalRestored());
        assertEquals(Collections.singleton(tp), changelogReader.completedChangelogs());
        assertEquals(6L, consumer.position(tp));
        assertEquals(Collections.singleton(tp), consumer.paused());
        assertEquals(tp, callback.restoreTopicPartition);
        assertEquals(storeName, callback.storeNameCalledStates.get(RESTORE_START));
        assertEquals(storeName, callback.storeNameCalledStates.get(RESTORE_END));
        assertNull(callback.storeNameCalledStates.get(RESTORE_BATCH));
    }

    @Test
    public void shouldRequestPositionAndHandleTimeoutException() {
        final TaskId taskId = new TaskId(0, 0);

        final Task mockTask = mock(Task.class);
        mockTask.clearTaskTimeout();
        mockTask.maybeInitTaskTimeoutOrThrow(anyLong(), anyObject());
        EasyMock.expectLastCall();
        EasyMock.expect(storeMetadata.offset()).andReturn(10L).anyTimes();
        EasyMock.expect(activeStateManager.changelogOffsets()).andReturn(singletonMap(tp, 10L));
        EasyMock.expect(activeStateManager.taskId()).andReturn(taskId).anyTimes();
        EasyMock.replay(mockTask, activeStateManager, storeMetadata, store);

        final AtomicBoolean clearException = new AtomicBoolean(false);
        final MockConsumer<byte[], byte[]> consumer = new MockConsumer<byte[], byte[]>(OffsetResetStrategy.EARLIEST) {
            @Override
            public long position(final TopicPartition partition) {
                if (clearException.get()) {
                    return 10L;
                } else {
                    throw new TimeoutException("KABOOM!");
                }
            }
        };

        adminClient.updateEndOffsets(Collections.singletonMap(tp, 10L));

        final StoreChangelogReader changelogReader =
            new StoreChangelogReader(time, config, logContext, adminClient, consumer, callback);

        changelogReader.register(tp, activeStateManager);
        changelogReader.restore(Collections.singletonMap(taskId, mockTask));

        assertEquals(StoreChangelogReader.ChangelogState.RESTORING, changelogReader.changelogMetadata(tp).state());
        assertTrue(changelogReader.completedChangelogs().isEmpty());
        assertEquals(10L, (long) changelogReader.changelogMetadata(tp).endOffset());
        verify(mockTask);

        clearException.set(true);
        resetToDefault(mockTask);
        mockTask.clearTaskTimeout();
        EasyMock.expectLastCall();
        EasyMock.replay(mockTask);
        changelogReader.restore(Collections.singletonMap(taskId, mockTask));

        assertEquals(StoreChangelogReader.ChangelogState.COMPLETED, changelogReader.changelogMetadata(tp).state());
        assertEquals(10L, (long) changelogReader.changelogMetadata(tp).endOffset());
        assertEquals(Collections.singleton(tp), changelogReader.completedChangelogs());
        assertEquals(10L, consumer.position(tp));
        verify(mockTask);
    }

    @Test
    public void shouldThrowIfPositionFail() {
        final TaskId taskId = new TaskId(0, 0);
        EasyMock.expect(activeStateManager.taskId()).andReturn(taskId);
        EasyMock.expect(storeMetadata.offset()).andReturn(10L).anyTimes();
        EasyMock.replay(activeStateManager, storeMetadata, store);

        final MockConsumer<byte[], byte[]> consumer = new MockConsumer<byte[], byte[]>(OffsetResetStrategy.EARLIEST) {
            @Override
            public long position(final TopicPartition partition) {
                throw kaboom;
            }
        };

        adminClient.updateEndOffsets(Collections.singletonMap(tp, 10L));

        final StoreChangelogReader changelogReader =
            new StoreChangelogReader(time, config, logContext, adminClient, consumer, callback);

        changelogReader.register(tp, activeStateManager);

        final StreamsException thrown = assertThrows(
            StreamsException.class,
            () -> changelogReader.restore(Collections.singletonMap(taskId, mock(Task.class)))
        );
        assertEquals(kaboom, thrown.getCause());
    }

    @Test
    public void shouldRequestEndOffsetsAndHandleTimeoutException() {
        final TaskId taskId = new TaskId(0, 0);

        final Task mockTask = mock(Task.class);
        mockTask.maybeInitTaskTimeoutOrThrow(anyLong(), anyObject());
        EasyMock.expectLastCall();

        EasyMock.expect(storeMetadata.offset()).andReturn(5L).anyTimes();
        EasyMock.expect(activeStateManager.changelogOffsets()).andReturn(singletonMap(tp, 5L));
        EasyMock.expect(activeStateManager.taskId()).andReturn(taskId).anyTimes();
        EasyMock.replay(mockTask, activeStateManager, storeMetadata, store);

        final AtomicBoolean functionCalled = new AtomicBoolean(false);

        final MockAdminClient adminClient = new MockAdminClient() {
            @Override
            public ListOffsetsResult listOffsets(final Map<TopicPartition, OffsetSpec> topicPartitionOffsets,
                                                 final ListOffsetsOptions options) {
                if (functionCalled.get()) {
                    return super.listOffsets(topicPartitionOffsets, options);
                } else {
                    functionCalled.set(true);
                    throw new TimeoutException("KABOOM!");
                }
            }
        };
        adminClient.updateEndOffsets(Collections.singletonMap(tp, 10L));

        final MockConsumer<byte[], byte[]> consumer = new MockConsumer<byte[], byte[]>(OffsetResetStrategy.EARLIEST) {
            @Override
            public Map<TopicPartition, OffsetAndMetadata> committed(final Set<TopicPartition> partitions) {
                throw new AssertionError("Should not trigger this function");
            }
        };

        final StoreChangelogReader changelogReader =
            new StoreChangelogReader(time, config, logContext, adminClient, consumer, callback);

        changelogReader.register(tp, activeStateManager);
        changelogReader.restore(Collections.singletonMap(taskId, mockTask));

        assertEquals(StoreChangelogReader.ChangelogState.REGISTERED, changelogReader.changelogMetadata(tp).state());
        assertNull(changelogReader.changelogMetadata(tp).endOffset());
        assertTrue(functionCalled.get());
        verify(mockTask);

        EasyMock.resetToDefault(mockTask);
        mockTask.clearTaskTimeout();
        EasyMock.replay(mockTask);

        changelogReader.restore(Collections.singletonMap(taskId, mockTask));

        assertEquals(StoreChangelogReader.ChangelogState.RESTORING, changelogReader.changelogMetadata(tp).state());
        assertEquals(10L, (long) changelogReader.changelogMetadata(tp).endOffset());
        assertEquals(6L, consumer.position(tp));
        verify(mockTask);
    }

    @Test
    public void shouldThrowIfEndOffsetsFail() {
        EasyMock.expect(storeMetadata.offset()).andReturn(10L).anyTimes();
        EasyMock.replay(activeStateManager, storeMetadata, store);

        final MockAdminClient adminClient = new MockAdminClient() {
            @Override
            public ListOffsetsResult listOffsets(final Map<TopicPartition, OffsetSpec> topicPartitionOffsets,
                                                 final ListOffsetsOptions options) {
                throw kaboom;
            }
        };
        adminClient.updateEndOffsets(Collections.singletonMap(tp, 0L));

        final StoreChangelogReader changelogReader =
            new StoreChangelogReader(time, config, logContext, adminClient, consumer, callback);

        changelogReader.register(tp, activeStateManager);

        final StreamsException thrown = assertThrows(
            StreamsException.class,
            () -> changelogReader.restore(Collections.emptyMap())
        );
        assertEquals(kaboom, thrown.getCause());
    }

    @Test
    public void shouldRequestCommittedOffsetsAndHandleTimeoutException() {
        final TaskId taskId = new TaskId(0, 0);

        final Task mockTask = mock(Task.class);
        if (type == ACTIVE) {
            mockTask.clearTaskTimeout();
        }
        mockTask.maybeInitTaskTimeoutOrThrow(anyLong(), anyObject());
        EasyMock.expectLastCall();

        EasyMock.expect(stateManager.changelogAsSource(tp)).andReturn(true).anyTimes();
        EasyMock.expect(storeMetadata.offset()).andReturn(5L).anyTimes();
        EasyMock.expect(stateManager.changelogOffsets()).andReturn(singletonMap(tp, 5L));
        EasyMock.expect(stateManager.taskId()).andReturn(taskId).anyTimes();
        EasyMock.replay(mockTask, stateManager, storeMetadata, store);

        final AtomicBoolean functionCalled = new AtomicBoolean(false);
        final MockAdminClient adminClient = new MockAdminClient() {
            @Override
            public synchronized ListConsumerGroupOffsetsResult listConsumerGroupOffsets(final String groupId, final ListConsumerGroupOffsetsOptions options) {
                if (functionCalled.get()) {
                    return super.listConsumerGroupOffsets(groupId, options);
                } else {
                    functionCalled.set(true);
                    return AdminClientTestUtils.listConsumerGroupOffsetsResult(new TimeoutException("KABOOM!"));
                }
            }
        };

        adminClient.updateEndOffsets(Collections.singletonMap(tp, 20L));
        adminClient.updateConsumerGroupOffsets(Collections.singletonMap(tp, 10L));

        final StoreChangelogReader changelogReader =
            new StoreChangelogReader(time, config, logContext, adminClient, consumer, callback);

        changelogReader.register(tp, stateManager);
        changelogReader.restore(Collections.singletonMap(taskId, mockTask));

        assertEquals(
            type == ACTIVE ?
                StoreChangelogReader.ChangelogState.REGISTERED :
                StoreChangelogReader.ChangelogState.RESTORING,
            changelogReader.changelogMetadata(tp).state()
        );
        if (type == ACTIVE) {
            assertNull(changelogReader.changelogMetadata(tp).endOffset());
        } else {
            assertEquals(0L, (long) changelogReader.changelogMetadata(tp).endOffset());
        }
        assertTrue(functionCalled.get());
        verify(mockTask);

        resetToDefault(mockTask);
        if (type == ACTIVE) {
            mockTask.clearTaskTimeout();
            mockTask.clearTaskTimeout();
            expectLastCall();
        }
        replay(mockTask);

        changelogReader.restore(Collections.singletonMap(taskId, mockTask));

        assertEquals(StoreChangelogReader.ChangelogState.RESTORING, changelogReader.changelogMetadata(tp).state());
        assertEquals(type == ACTIVE ? 10L : 0L, (long) changelogReader.changelogMetadata(tp).endOffset());
        assertEquals(6L, consumer.position(tp));
        verify(mockTask);
    }

    @Test
    public void shouldThrowIfCommittedOffsetsFail() {
        final TaskId taskId = new TaskId(0, 0);

        EasyMock.expect(stateManager.taskId()).andReturn(taskId);
        EasyMock.expect(stateManager.changelogAsSource(tp)).andReturn(true).anyTimes();
        EasyMock.expect(storeMetadata.offset()).andReturn(10L).anyTimes();
        EasyMock.replay(stateManager, storeMetadata, store);

        final MockAdminClient adminClient = new MockAdminClient() {
            @Override
            public synchronized ListConsumerGroupOffsetsResult listConsumerGroupOffsets(final String groupId, final ListConsumerGroupOffsetsOptions options) {
<<<<<<< HEAD
                return AdminClientTestUtils.listConsumerGroupOffsetsResult(kaboom);
=======
                throw kaboom;
>>>>>>> 915c7812
            }
        };
        adminClient.updateEndOffsets(Collections.singletonMap(tp, 10L));

        final StoreChangelogReader changelogReader =
            new StoreChangelogReader(time, config, logContext, adminClient, consumer, callback);

        changelogReader.register(tp, stateManager);

        final StreamsException thrown = assertThrows(
            StreamsException.class,
            () -> changelogReader.restore(Collections.singletonMap(taskId, mock(Task.class)))
        );
        assertEquals(kaboom, thrown.getCause());
    }

    @Test
    public void shouldThrowIfUnsubscribeFail() {
        EasyMock.replay(stateManager, storeMetadata, store);

        final MockConsumer<byte[], byte[]> consumer = new MockConsumer<byte[], byte[]>(OffsetResetStrategy.EARLIEST) {
            @Override
            public void unsubscribe() {
                throw kaboom;
            }
        };
        final StoreChangelogReader changelogReader =
            new StoreChangelogReader(time, config, logContext, adminClient, consumer, callback);

        final StreamsException thrown = assertThrows(StreamsException.class, changelogReader::clear);
        assertEquals(kaboom, thrown.getCause());
    }

    @Test
    public void shouldOnlyRestoreStandbyChangelogInUpdateStandbyState() {
        final Map<TaskId, Task> mockTasks = mock(Map.class);
        EasyMock.expect(mockTasks.get(null)).andReturn(mock(Task.class)).anyTimes();
        EasyMock.replay(mockTasks, standbyStateManager, storeMetadata, store);

        consumer.updateBeginningOffsets(Collections.singletonMap(tp, 5L));
        changelogReader.register(tp, standbyStateManager);
        changelogReader.restore(mockTasks);

        assertNull(callback.restoreTopicPartition);
        assertNull(callback.storeNameCalledStates.get(RESTORE_START));
        assertEquals(StoreChangelogReader.ChangelogState.RESTORING, changelogReader.changelogMetadata(tp).state());
        assertNull(changelogReader.changelogMetadata(tp).endOffset());
        assertEquals(0L, changelogReader.changelogMetadata(tp).totalRestored());

        consumer.addRecord(new ConsumerRecord<>(topicName, 0, 6L, "key".getBytes(), "value".getBytes()));
        consumer.addRecord(new ConsumerRecord<>(topicName, 0, 7L, "key".getBytes(), "value".getBytes()));
        // null key should be ignored
        consumer.addRecord(new ConsumerRecord<>(topicName, 0, 8L, null, "value".getBytes()));
        consumer.addRecord(new ConsumerRecord<>(topicName, 0, 9L, "key".getBytes(), "value".getBytes()));
        consumer.addRecord(new ConsumerRecord<>(topicName, 0, 10L, "key".getBytes(), "value".getBytes()));
        consumer.addRecord(new ConsumerRecord<>(topicName, 0, 11L, "key".getBytes(), "value".getBytes()));

        changelogReader.restore(mockTasks);
        assertEquals(StoreChangelogReader.ChangelogState.RESTORING, changelogReader.changelogMetadata(tp).state());
        assertEquals(0L, changelogReader.changelogMetadata(tp).totalRestored());
        assertTrue(changelogReader.changelogMetadata(tp).bufferedRecords().isEmpty());

        assertEquals(Collections.singleton(tp), consumer.paused());

        changelogReader.transitToUpdateStandby();
        changelogReader.restore(mockTasks);
        assertEquals(StoreChangelogReader.ChangelogState.RESTORING, changelogReader.changelogMetadata(tp).state());
        assertEquals(5L, changelogReader.changelogMetadata(tp).totalRestored());
        assertTrue(changelogReader.changelogMetadata(tp).bufferedRecords().isEmpty());
    }

    @Test
    public void shouldNotUpdateLimitForNonSourceStandbyChangelog() {
        final Map<TaskId, Task> mockTasks = mock(Map.class);
        EasyMock.expect(mockTasks.get(null)).andReturn(mock(Task.class)).anyTimes();
        EasyMock.expect(standbyStateManager.changelogAsSource(tp)).andReturn(false).anyTimes();
        EasyMock.replay(mockTasks, standbyStateManager, storeMetadata, store);

        final MockAdminClient adminClient = new MockAdminClient() {
            @Override
            public synchronized ListConsumerGroupOffsetsResult listConsumerGroupOffsets(final String groupId, final ListConsumerGroupOffsetsOptions options) {
                throw new AssertionError("Should not try to fetch committed offsets");
            }
        };

        final Properties properties = new Properties();
        properties.put(StreamsConfig.COMMIT_INTERVAL_MS_CONFIG, 100L);
        final StreamsConfig config = new StreamsConfig(StreamsTestUtils.getStreamsConfig("test-reader", properties));
        final StoreChangelogReader changelogReader = new StoreChangelogReader(time, config, logContext, adminClient, consumer, callback);
        changelogReader.transitToUpdateStandby();

        consumer.updateBeginningOffsets(Collections.singletonMap(tp, 5L));
        changelogReader.register(tp, standbyStateManager);
        assertNull(changelogReader.changelogMetadata(tp).endOffset());
        assertEquals(0L, changelogReader.changelogMetadata(tp).totalRestored());

        // if there's no records fetchable, nothings gets restored
        changelogReader.restore(mockTasks);
        assertNull(callback.restoreTopicPartition);
        assertNull(callback.storeNameCalledStates.get(RESTORE_START));
        assertEquals(StoreChangelogReader.ChangelogState.RESTORING, changelogReader.changelogMetadata(tp).state());
        assertNull(changelogReader.changelogMetadata(tp).endOffset());
        assertEquals(0L, changelogReader.changelogMetadata(tp).totalRestored());

        consumer.addRecord(new ConsumerRecord<>(topicName, 0, 5L, "key".getBytes(), "value".getBytes()));
        consumer.addRecord(new ConsumerRecord<>(topicName, 0, 6L, "key".getBytes(), "value".getBytes()));
        consumer.addRecord(new ConsumerRecord<>(topicName, 0, 7L, "key".getBytes(), "value".getBytes()));
        // null key should be ignored
        consumer.addRecord(new ConsumerRecord<>(topicName, 0, 8L, null, "value".getBytes()));
        consumer.addRecord(new ConsumerRecord<>(topicName, 0, 9L, "key".getBytes(), "value".getBytes()));
        consumer.addRecord(new ConsumerRecord<>(topicName, 0, 10L, "key".getBytes(), "value".getBytes()));
        consumer.addRecord(new ConsumerRecord<>(topicName, 0, 11L, "key".getBytes(), "value".getBytes()));

        // we should be able to restore to the log end offsets since there's no limit
        changelogReader.restore(mockTasks);
        assertEquals(StoreChangelogReader.ChangelogState.RESTORING, changelogReader.changelogMetadata(tp).state());
        assertNull(changelogReader.changelogMetadata(tp).endOffset());
        assertEquals(6L, changelogReader.changelogMetadata(tp).totalRestored());
        assertEquals(0, changelogReader.changelogMetadata(tp).bufferedRecords().size());
        assertEquals(0, changelogReader.changelogMetadata(tp).bufferedLimitIndex());
        assertNull(callback.storeNameCalledStates.get(RESTORE_END));
        assertNull(callback.storeNameCalledStates.get(RESTORE_BATCH));
    }

    @Test
    public void shouldRestoreToLimitInStandbyState() {
        final Map<TaskId, Task> mockTasks = mock(Map.class);
        EasyMock.expect(mockTasks.get(null)).andReturn(mock(Task.class)).anyTimes();
        EasyMock.expect(standbyStateManager.changelogAsSource(tp)).andReturn(true).anyTimes();
        EasyMock.replay(mockTasks, standbyStateManager, storeMetadata, store);

        final long now = time.milliseconds();
        final Properties properties = new Properties();
        properties.put(StreamsConfig.COMMIT_INTERVAL_MS_CONFIG, 100L);
        final StreamsConfig config = new StreamsConfig(StreamsTestUtils.getStreamsConfig("test-reader", properties));
        final StoreChangelogReader changelogReader = new StoreChangelogReader(time, config, logContext, adminClient, consumer, callback);
        changelogReader.transitToUpdateStandby();

        consumer.updateBeginningOffsets(Collections.singletonMap(tp, 5L));
        adminClient.updateConsumerGroupOffsets(Collections.singletonMap(tp, 7L));
        changelogReader.register(tp, standbyStateManager);
        assertEquals(0L, (long) changelogReader.changelogMetadata(tp).endOffset());
        assertEquals(0L, changelogReader.changelogMetadata(tp).totalRestored());

        changelogReader.restore(mockTasks);

        assertNull(callback.restoreTopicPartition);
        assertNull(callback.storeNameCalledStates.get(RESTORE_START));
        assertEquals(StoreChangelogReader.ChangelogState.RESTORING, changelogReader.changelogMetadata(tp).state());
        assertEquals(7L, (long) changelogReader.changelogMetadata(tp).endOffset());
        assertEquals(0L, changelogReader.changelogMetadata(tp).totalRestored());

        consumer.addRecord(new ConsumerRecord<>(topicName, 0, 5L, "key".getBytes(), "value".getBytes()));
        consumer.addRecord(new ConsumerRecord<>(topicName, 0, 6L, "key".getBytes(), "value".getBytes()));
        consumer.addRecord(new ConsumerRecord<>(topicName, 0, 7L, "key".getBytes(), "value".getBytes()));
        // null key should be ignored
        consumer.addRecord(new ConsumerRecord<>(topicName, 0, 8L, null, "value".getBytes()));
        consumer.addRecord(new ConsumerRecord<>(topicName, 0, 9L, "key".getBytes(), "value".getBytes()));
        consumer.addRecord(new ConsumerRecord<>(topicName, 0, 10L, "key".getBytes(), "value".getBytes()));
        consumer.addRecord(new ConsumerRecord<>(topicName, 0, 11L, "key".getBytes(), "value".getBytes()));

        changelogReader.restore(mockTasks);
        assertEquals(StoreChangelogReader.ChangelogState.RESTORING, changelogReader.changelogMetadata(tp).state());
        assertEquals(7L, (long) changelogReader.changelogMetadata(tp).endOffset());
        assertEquals(2L, changelogReader.changelogMetadata(tp).totalRestored());
        assertEquals(4, changelogReader.changelogMetadata(tp).bufferedRecords().size());
        assertEquals(0, changelogReader.changelogMetadata(tp).bufferedLimitIndex());
        assertNull(callback.storeNameCalledStates.get(RESTORE_END));
        assertNull(callback.storeNameCalledStates.get(RESTORE_BATCH));

        adminClient.updateConsumerGroupOffsets(Collections.singletonMap(tp, 10L));
        // should not try to read committed offsets if interval has not reached
        time.setCurrentTimeMs(now + 100L);
        changelogReader.restore(mockTasks);
        assertEquals(7L, (long) changelogReader.changelogMetadata(tp).endOffset());
        assertEquals(2L, changelogReader.changelogMetadata(tp).totalRestored());
        assertEquals(4, changelogReader.changelogMetadata(tp).bufferedRecords().size());
        assertEquals(0, changelogReader.changelogMetadata(tp).bufferedLimitIndex());

        time.setCurrentTimeMs(now + 101L);
        // the first restore would only update the limit, same below
        changelogReader.restore(mockTasks);
        assertEquals(10L, (long) changelogReader.changelogMetadata(tp).endOffset());
        assertEquals(2L, changelogReader.changelogMetadata(tp).totalRestored());
        assertEquals(4, changelogReader.changelogMetadata(tp).bufferedRecords().size());
        assertEquals(2, changelogReader.changelogMetadata(tp).bufferedLimitIndex());

        changelogReader.restore(mockTasks);
        assertEquals(10L, (long) changelogReader.changelogMetadata(tp).endOffset());
        assertEquals(4L, changelogReader.changelogMetadata(tp).totalRestored());
        assertEquals(2, changelogReader.changelogMetadata(tp).bufferedRecords().size());
        assertEquals(0, changelogReader.changelogMetadata(tp).bufferedLimitIndex());

        adminClient.updateConsumerGroupOffsets(Collections.singletonMap(tp, 15L));
        // after we've updated once, the timer should be reset and we should not try again until next interval elapsed
        time.setCurrentTimeMs(now + 201L);
        changelogReader.restore(mockTasks);
        assertEquals(10L, (long) changelogReader.changelogMetadata(tp).endOffset());
        assertEquals(4L, changelogReader.changelogMetadata(tp).totalRestored());
        assertEquals(2, changelogReader.changelogMetadata(tp).bufferedRecords().size());
        assertEquals(0, changelogReader.changelogMetadata(tp).bufferedLimitIndex());

        // once we are in update active mode, we should not try to update limit offset
        time.setCurrentTimeMs(now + 202L);
        changelogReader.enforceRestoreActive();
        changelogReader.restore(mockTasks);
        assertEquals(10L, (long) changelogReader.changelogMetadata(tp).endOffset());
        assertEquals(4L, changelogReader.changelogMetadata(tp).totalRestored());
        assertEquals(2, changelogReader.changelogMetadata(tp).bufferedRecords().size());
        assertEquals(0, changelogReader.changelogMetadata(tp).bufferedLimitIndex());

        changelogReader.transitToUpdateStandby();
        changelogReader.restore(mockTasks);
        assertEquals(15L, (long) changelogReader.changelogMetadata(tp).endOffset());
        assertEquals(4L, changelogReader.changelogMetadata(tp).totalRestored());
        assertEquals(2, changelogReader.changelogMetadata(tp).bufferedRecords().size());
        assertEquals(2, changelogReader.changelogMetadata(tp).bufferedLimitIndex());

        changelogReader.restore(mockTasks);
        assertEquals(15L, (long) changelogReader.changelogMetadata(tp).endOffset());
        assertEquals(6L, changelogReader.changelogMetadata(tp).totalRestored());
        assertEquals(0, changelogReader.changelogMetadata(tp).bufferedRecords().size());
        assertEquals(0, changelogReader.changelogMetadata(tp).bufferedLimitIndex());

        consumer.addRecord(new ConsumerRecord<>(topicName, 0, 12L, "key".getBytes(), "value".getBytes()));
        consumer.addRecord(new ConsumerRecord<>(topicName, 0, 13L, "key".getBytes(), "value".getBytes()));
        consumer.addRecord(new ConsumerRecord<>(topicName, 0, 14L, "key".getBytes(), "value".getBytes()));
        consumer.addRecord(new ConsumerRecord<>(topicName, 0, 15L, "key".getBytes(), "value".getBytes()));

        changelogReader.restore(mockTasks);
        assertEquals(15L, (long) changelogReader.changelogMetadata(tp).endOffset());
        assertEquals(9L, changelogReader.changelogMetadata(tp).totalRestored());
        assertEquals(1, changelogReader.changelogMetadata(tp).bufferedRecords().size());
        assertEquals(0, changelogReader.changelogMetadata(tp).bufferedLimitIndex());
    }

    @Test
    public void shouldRestoreMultipleChangelogs() {
        final Map<TaskId, Task> mockTasks = mock(Map.class);
        EasyMock.expect(mockTasks.get(null)).andReturn(mock(Task.class)).anyTimes();
        EasyMock.expect(storeMetadataOne.changelogPartition()).andReturn(tp1).anyTimes();
        EasyMock.expect(storeMetadataOne.store()).andReturn(store).anyTimes();
        EasyMock.expect(storeMetadataTwo.changelogPartition()).andReturn(tp2).anyTimes();
        EasyMock.expect(storeMetadataTwo.store()).andReturn(store).anyTimes();
        EasyMock.expect(storeMetadata.offset()).andReturn(0L).anyTimes();
        EasyMock.expect(storeMetadataOne.offset()).andReturn(0L).anyTimes();
        EasyMock.expect(storeMetadataTwo.offset()).andReturn(0L).anyTimes();
        EasyMock.expect(activeStateManager.storeMetadata(tp1)).andReturn(storeMetadataOne).anyTimes();
        EasyMock.expect(activeStateManager.storeMetadata(tp2)).andReturn(storeMetadataTwo).anyTimes();
        EasyMock.expect(activeStateManager.changelogOffsets()).andReturn(mkMap(
            mkEntry(tp, 5L),
            mkEntry(tp1, 5L),
            mkEntry(tp2, 5L)
        )).anyTimes();
        EasyMock.replay(mockTasks, activeStateManager, storeMetadata, store, storeMetadataOne, storeMetadataTwo);

        setupConsumer(10, tp);
        setupConsumer(5, tp1);
        setupConsumer(3, tp2);

        changelogReader.register(tp, activeStateManager);
        changelogReader.register(tp1, activeStateManager);
        changelogReader.register(tp2, activeStateManager);

        changelogReader.restore(mockTasks);

        assertEquals(StoreChangelogReader.ChangelogState.RESTORING, changelogReader.changelogMetadata(tp).state());
        assertEquals(StoreChangelogReader.ChangelogState.RESTORING, changelogReader.changelogMetadata(tp1).state());
        assertEquals(StoreChangelogReader.ChangelogState.RESTORING, changelogReader.changelogMetadata(tp2).state());

        // should support removing and clearing changelogs
        changelogReader.unregister(Collections.singletonList(tp));
        assertNull(changelogReader.changelogMetadata(tp));
        assertFalse(changelogReader.isEmpty());
        assertEquals(StoreChangelogReader.ChangelogState.RESTORING, changelogReader.changelogMetadata(tp1).state());
        assertEquals(StoreChangelogReader.ChangelogState.RESTORING, changelogReader.changelogMetadata(tp2).state());

        changelogReader.clear();
        assertTrue(changelogReader.isEmpty());
        assertNull(changelogReader.changelogMetadata(tp1));
        assertNull(changelogReader.changelogMetadata(tp2));
    }

    @Test
    public void shouldTransitState() {
        final TaskId taskId = new TaskId(0, 0);
        EasyMock.expect(storeMetadataOne.changelogPartition()).andReturn(tp1).anyTimes();
        EasyMock.expect(storeMetadataOne.store()).andReturn(store).anyTimes();
        EasyMock.expect(storeMetadataTwo.changelogPartition()).andReturn(tp2).anyTimes();
        EasyMock.expect(storeMetadataTwo.store()).andReturn(store).anyTimes();
        EasyMock.expect(storeMetadata.offset()).andReturn(5L).anyTimes();
        EasyMock.expect(storeMetadataOne.offset()).andReturn(5L).anyTimes();
        EasyMock.expect(storeMetadataTwo.offset()).andReturn(5L).anyTimes();
        EasyMock.expect(standbyStateManager.storeMetadata(tp1)).andReturn(storeMetadataOne).anyTimes();
        EasyMock.expect(standbyStateManager.storeMetadata(tp2)).andReturn(storeMetadataTwo).anyTimes();
        EasyMock.expect(activeStateManager.changelogOffsets()).andReturn(singletonMap(tp, 5L));
        EasyMock.expect(activeStateManager.taskId()).andReturn(taskId).anyTimes();
        EasyMock.replay(activeStateManager, standbyStateManager, storeMetadata, store, storeMetadataOne, storeMetadataTwo);

        adminClient.updateEndOffsets(Collections.singletonMap(tp, 10L));
        adminClient.updateEndOffsets(Collections.singletonMap(tp1, 10L));
        adminClient.updateEndOffsets(Collections.singletonMap(tp2, 10L));
        final StoreChangelogReader changelogReader = new StoreChangelogReader(time, config, logContext, adminClient, consumer, callback);
        assertEquals(ACTIVE_RESTORING, changelogReader.state());

        changelogReader.register(tp, activeStateManager);
        changelogReader.register(tp1, standbyStateManager);
        changelogReader.register(tp2, standbyStateManager);
        assertEquals(StoreChangelogReader.ChangelogState.REGISTERED, changelogReader.changelogMetadata(tp).state());
        assertEquals(StoreChangelogReader.ChangelogState.REGISTERED, changelogReader.changelogMetadata(tp1).state());
        assertEquals(StoreChangelogReader.ChangelogState.REGISTERED, changelogReader.changelogMetadata(tp2).state());

        assertEquals(Collections.emptySet(), consumer.assignment());

        changelogReader.restore(Collections.singletonMap(taskId, mock(Task.class)));

        assertEquals(StoreChangelogReader.ChangelogState.RESTORING, changelogReader.changelogMetadata(tp).state());
        assertEquals(StoreChangelogReader.ChangelogState.RESTORING, changelogReader.changelogMetadata(tp1).state());
        assertEquals(StoreChangelogReader.ChangelogState.RESTORING, changelogReader.changelogMetadata(tp2).state());
        assertEquals(mkSet(tp, tp1, tp2), consumer.assignment());
        assertEquals(mkSet(tp1, tp2), consumer.paused());
        assertEquals(ACTIVE_RESTORING, changelogReader.state());

        // transition to restore active is idempotent
        changelogReader.enforceRestoreActive();
        assertEquals(ACTIVE_RESTORING, changelogReader.state());

        changelogReader.transitToUpdateStandby();
        assertEquals(STANDBY_UPDATING, changelogReader.state());

        assertEquals(StoreChangelogReader.ChangelogState.RESTORING, changelogReader.changelogMetadata(tp).state());
        assertEquals(StoreChangelogReader.ChangelogState.RESTORING, changelogReader.changelogMetadata(tp1).state());
        assertEquals(StoreChangelogReader.ChangelogState.RESTORING, changelogReader.changelogMetadata(tp2).state());
        assertEquals(mkSet(tp, tp1, tp2), consumer.assignment());
        assertEquals(Collections.emptySet(), consumer.paused());

        // transition to update standby is NOT idempotent
        assertThrows(IllegalStateException.class, changelogReader::transitToUpdateStandby);

        changelogReader.unregister(Collections.singletonList(tp));
        changelogReader.register(tp, activeStateManager);

        // if a new active is registered, we should immediately transit to standby updating
        assertThrows(
            IllegalStateException.class,
            () -> changelogReader.restore(Collections.singletonMap(taskId, mock(Task.class)))
        );

        assertEquals(StoreChangelogReader.ChangelogState.RESTORING, changelogReader.changelogMetadata(tp).state());
        assertEquals(StoreChangelogReader.ChangelogState.RESTORING, changelogReader.changelogMetadata(tp1).state());
        assertEquals(StoreChangelogReader.ChangelogState.RESTORING, changelogReader.changelogMetadata(tp2).state());
        assertEquals(mkSet(tp, tp1, tp2), consumer.assignment());
        assertEquals(Collections.emptySet(), consumer.paused());
        assertEquals(STANDBY_UPDATING, changelogReader.state());

        changelogReader.enforceRestoreActive();
        assertEquals(ACTIVE_RESTORING, changelogReader.state());
        assertEquals(mkSet(tp, tp1, tp2), consumer.assignment());
        assertEquals(mkSet(tp1, tp2), consumer.paused());
    }

    @Test
    public void shouldThrowIfRestoreCallbackThrows() {
        final TaskId taskId = new TaskId(0, 0);

        EasyMock.expect(storeMetadata.offset()).andReturn(5L).anyTimes();
        EasyMock.expect(activeStateManager.taskId()).andReturn(taskId).anyTimes();
        EasyMock.replay(activeStateManager, storeMetadata, store);

        adminClient.updateEndOffsets(Collections.singletonMap(tp, 10L));

        final StoreChangelogReader changelogReader =
            new StoreChangelogReader(time, config, logContext, adminClient, consumer, exceptionCallback);

        changelogReader.register(tp, activeStateManager);

        StreamsException thrown = assertThrows(
            StreamsException.class,
            () -> changelogReader.restore(Collections.singletonMap(taskId, mock(Task.class)))
        );
        assertEquals(kaboom, thrown.getCause());

        consumer.addRecord(new ConsumerRecord<>(topicName, 0, 6L, "key".getBytes(), "value".getBytes()));
        consumer.addRecord(new ConsumerRecord<>(topicName, 0, 7L, "key".getBytes(), "value".getBytes()));

        thrown = assertThrows(
            StreamsException.class,
            () -> changelogReader.restore(Collections.singletonMap(taskId, mock(Task.class)))
        );
        assertEquals(kaboom, thrown.getCause());

        consumer.seek(tp, 10L);

        thrown = assertThrows(
            StreamsException.class,
            () -> changelogReader.restore(Collections.singletonMap(taskId, mock(Task.class)))
        );
        assertEquals(kaboom, thrown.getCause());
    }

    @Test
    public void shouldNotThrowOnUnknownRevokedPartition() {
        LogCaptureAppender.setClassLoggerToDebug(StoreChangelogReader.class);
        try (final LogCaptureAppender appender = LogCaptureAppender.createAndRegister(StoreChangelogReader.class)) {
            changelogReader.unregister(Collections.singletonList(new TopicPartition("unknown", 0)));

            assertThat(
                appender.getMessages(),
                hasItem("test-reader Changelog partition unknown-0 could not be found," +
                    " it could be already cleaned up during the handling of task corruption and never restore again")
            );
        }
    }

    private void setupConsumer(final long messages, final TopicPartition topicPartition) {
        assignPartition(messages, topicPartition);
        addRecords(messages, topicPartition);
        consumer.assign(Collections.emptyList());
    }

    private void addRecords(final long messages, final TopicPartition topicPartition) {
        for (int i = 0; i < messages; i++) {
            consumer.addRecord(new ConsumerRecord<>(
                topicPartition.topic(),
                topicPartition.partition(),
                i,
                new byte[0],
                new byte[0]));
        }
    }

    private void assignPartition(final long messages,
                                 final TopicPartition topicPartition) {
        consumer.updatePartitions(
            topicPartition.topic(),
            Collections.singletonList(new PartitionInfo(
                topicPartition.topic(),
                topicPartition.partition(),
                null,
                null,
                null)));
        consumer.updateBeginningOffsets(Collections.singletonMap(topicPartition, 0L));
        consumer.updateEndOffsets(Collections.singletonMap(topicPartition, Math.max(0, messages) + 1));
        adminClient.updateEndOffsets(Collections.singletonMap(topicPartition, Math.max(0, messages) + 1));
        consumer.assign(Collections.singletonList(topicPartition));
    }
}<|MERGE_RESOLUTION|>--- conflicted
+++ resolved
@@ -709,11 +709,7 @@
         final MockAdminClient adminClient = new MockAdminClient() {
             @Override
             public synchronized ListConsumerGroupOffsetsResult listConsumerGroupOffsets(final String groupId, final ListConsumerGroupOffsetsOptions options) {
-<<<<<<< HEAD
-                return AdminClientTestUtils.listConsumerGroupOffsetsResult(kaboom);
-=======
                 throw kaboom;
->>>>>>> 915c7812
             }
         };
         adminClient.updateEndOffsets(Collections.singletonMap(tp, 10L));
