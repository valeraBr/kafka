--- conflicted
+++ resolved
@@ -243,11 +243,7 @@
         cleanGlobal(null);
     }
 
-<<<<<<< HEAD
-    private Properties prepareTest() throws IOException {
-=======
-    private Properties prepareTest(final int threads) throws Exception {
->>>>>>> ae4100f8
+    private Properties prepareTest(final int threads) throws IOException {
         final Properties streamsConfiguration = new Properties();
         streamsConfiguration.put(StreamsConfig.APPLICATION_ID_CONFIG, APP_ID + testNo);
         streamsConfiguration.put(StreamsConfig.BOOTSTRAP_SERVERS_CONFIG, CLUSTER.bootstrapServers());
