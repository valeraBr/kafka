/*
 * Licensed to the Apache Software Foundation (ASF) under one or more
 * contributor license agreements. See the NOTICE file distributed with
 * this work for additional information regarding copyright ownership.
 * The ASF licenses this file to You under the Apache License, Version 2.0
 * (the "License"); you may not use this file except in compliance with
 * the License. You may obtain a copy of the License at
 *
 *    http://www.apache.org/licenses/LICENSE-2.0
 *
 * Unless required by applicable law or agreed to in writing, software
 * distributed under the License is distributed on an "AS IS" BASIS,
 * WITHOUT WARRANTIES OR CONDITIONS OF ANY KIND, either express or implied.
 * See the License for the specific language governing permissions and
 * limitations under the License.
 */
package org.apache.kafka.streams.processor.internals;

import org.apache.kafka.clients.consumer.ConsumerRecord;
import org.apache.kafka.common.TopicPartition;
import org.apache.kafka.common.utils.LogContext;
import org.apache.kafka.common.utils.MockTime;
import org.apache.kafka.common.utils.Utils;
import org.apache.kafka.streams.KeyValue;
import org.apache.kafka.streams.StreamsConfig;
import org.apache.kafka.streams.errors.ProcessorStateException;
import org.apache.kafka.streams.errors.StreamsException;
import org.apache.kafka.streams.errors.TaskCorruptedException;
import org.apache.kafka.streams.processor.StateRestoreCallback;
import org.apache.kafka.streams.processor.StateStore;
import org.apache.kafka.streams.processor.StateStoreContext;
import org.apache.kafka.streams.processor.TaskId;
import org.apache.kafka.streams.processor.internals.testutil.LogCaptureAppender;
import org.apache.kafka.streams.processor.internals.ProcessorStateManager.StateStoreMetadata;
import org.apache.kafka.streams.state.TimestampedBytesStore;
import org.apache.kafka.streams.state.internals.OffsetCheckpoint;
import org.apache.kafka.test.MockKeyValueStore;
import org.apache.kafka.test.MockRestoreCallback;
import org.apache.kafka.test.TestUtils;
import org.easymock.EasyMock;
import org.easymock.EasyMockRunner;
import org.easymock.Mock;
import org.easymock.MockType;
import org.hamcrest.Matchers;
import org.junit.After;
import org.junit.Assert;
import org.junit.Before;
import org.junit.Test;
import org.junit.runner.RunWith;

import java.io.File;
import java.io.FileWriter;
import java.io.IOException;
import java.nio.charset.StandardCharsets;
import java.util.Collections;
import java.util.HashMap;
import java.util.Map;
import java.util.Properties;
import java.util.concurrent.atomic.AtomicBoolean;

import static java.util.Collections.emptyMap;
import static java.util.Collections.emptySet;
import static java.util.Collections.singletonList;
import static java.util.Collections.singletonMap;
import static org.apache.kafka.common.utils.Utils.mkEntry;
import static org.apache.kafka.common.utils.Utils.mkMap;
import static org.apache.kafka.common.utils.Utils.mkSet;
import static org.apache.kafka.streams.processor.internals.StateManagerUtil.CHECKPOINT_FILE_NAME;
import static org.easymock.EasyMock.expect;
import static org.easymock.EasyMock.replay;
import static org.easymock.EasyMock.reset;
import static org.easymock.EasyMock.verify;
import static org.hamcrest.CoreMatchers.equalTo;
import static org.hamcrest.CoreMatchers.notNullValue;
import static org.hamcrest.MatcherAssert.assertThat;
import static org.hamcrest.core.Is.is;
import static org.junit.Assert.assertEquals;
import static org.junit.Assert.assertFalse;
import static org.junit.Assert.assertNull;
import static org.junit.Assert.assertThrows;
import static org.junit.Assert.assertTrue;
import static org.junit.Assert.fail;

@RunWith(EasyMockRunner.class)
public class ProcessorStateManagerTest {

    private final String applicationId = "test-application";
    private final String persistentStoreName = "persistentStore";
    private final String persistentStoreTwoName = "persistentStore2";
    private final String nonPersistentStoreName = "nonPersistentStore";
    private final String persistentStoreTopicName =
        ProcessorStateManager.storeChangelogTopic(applicationId, persistentStoreName);
    private final String persistentStoreTwoTopicName =
        ProcessorStateManager.storeChangelogTopic(applicationId, persistentStoreTwoName);
    private final String nonPersistentStoreTopicName =
        ProcessorStateManager.storeChangelogTopic(applicationId, nonPersistentStoreName);
    private final MockKeyValueStore persistentStore = new MockKeyValueStore(persistentStoreName, true);
    private final MockKeyValueStore persistentStoreTwo = new MockKeyValueStore(persistentStoreTwoName, true);
    private final MockKeyValueStore nonPersistentStore = new MockKeyValueStore(nonPersistentStoreName, false);
    private final TopicPartition persistentStorePartition = new TopicPartition(persistentStoreTopicName, 1);
    private final TopicPartition persistentStoreTwoPartition = new TopicPartition(persistentStoreTwoTopicName, 1);
    private final TopicPartition nonPersistentStorePartition = new TopicPartition(nonPersistentStoreTopicName, 1);
    private final TopicPartition irrelevantPartition = new TopicPartition("other-topic", 1);
    private final TaskId taskId = new TaskId(0, 1);
    private final Integer key = 1;
    private final String value = "the-value";
    private final byte[] keyBytes = new byte[] {0x0, 0x0, 0x0, 0x1};
    private final byte[] valueBytes = value.getBytes(StandardCharsets.UTF_8);
    private final ConsumerRecord<byte[], byte[]> consumerRecord =
        new ConsumerRecord<>(persistentStoreTopicName, 1, 100L, keyBytes, valueBytes);
    private final MockChangelogReader changelogReader = new MockChangelogReader();
    private final LogContext logContext = new LogContext("process-state-manager-test ");
    private final StateRestoreCallback noopStateRestoreCallback = (k, v) -> { };

    private File baseDir;
    private File checkpointFile;
    private OffsetCheckpoint checkpoint;
    private StateDirectory stateDirectory;

    @Mock(type = MockType.NICE)
    private StateStore store;
    @Mock(type = MockType.NICE)
    private StateStoreMetadata storeMetadata;
    @Mock(type = MockType.NICE)
    private InternalProcessorContext context;

    @Before
    public void setup() {
        baseDir = TestUtils.tempDirectory();

        stateDirectory = new StateDirectory(new StreamsConfig(new Properties() {
            {
                put(StreamsConfig.APPLICATION_ID_CONFIG, applicationId);
                put(StreamsConfig.BOOTSTRAP_SERVERS_CONFIG, "dummy:1234");
                put(StreamsConfig.STATE_DIR_CONFIG, baseDir.getPath());
            }
        }), new MockTime(), true);
        checkpointFile = new File(stateDirectory.getOrCreateDirectoryForTask(taskId), CHECKPOINT_FILE_NAME);
        checkpoint = new OffsetCheckpoint(checkpointFile);

        expect(storeMetadata.changelogPartition()).andReturn(persistentStorePartition).anyTimes();
        expect(storeMetadata.store()).andReturn(store).anyTimes();
        expect(store.name()).andReturn(persistentStoreName).anyTimes();
        replay(storeMetadata, store);
    }

    @After
    public void cleanup() throws IOException {
        Utils.delete(baseDir);
    }

    @Test
    public void shouldReturnDefaultChangelogTopicName() {
        final String applicationId = "appId";
        final String storeName = "store";

        assertThat(
            ProcessorStateManager.storeChangelogTopic(applicationId, storeName),
            is(applicationId + "-" + storeName + "-changelog")
        );
    }

    @Test
    public void shouldReturnBaseDir() {
        final ProcessorStateManager stateMgr = getStateManager(Task.TaskType.ACTIVE);
        assertEquals(stateDirectory.getOrCreateDirectoryForTask(taskId), stateMgr.baseDir());
    }

    // except this test for all other tests active / standby state managers acts the same, so
    // for all others we always use ACTIVE unless explained specifically.
    @Test
    public void shouldReportTaskType() {
        ProcessorStateManager stateMgr = getStateManager(Task.TaskType.STANDBY);
        assertEquals(Task.TaskType.STANDBY, stateMgr.taskType());

        stateMgr = getStateManager(Task.TaskType.ACTIVE);
        assertEquals(Task.TaskType.ACTIVE, stateMgr.taskType());
    }

    @Test
    public void shouldReportChangelogAsSource() {
        final ProcessorStateManager stateMgr = new ProcessorStateManager(
            taskId,
            Task.TaskType.STANDBY,
            false,
            logContext,
            stateDirectory,
            changelogReader,
            mkMap(
                mkEntry(persistentStoreName, persistentStoreTopicName),
                mkEntry(persistentStoreTwoName, persistentStoreTwoTopicName),
                mkEntry(nonPersistentStoreName, nonPersistentStoreTopicName)
            ),
            mkSet(persistentStorePartition, nonPersistentStorePartition));

        assertTrue(stateMgr.changelogAsSource(persistentStorePartition));
        assertTrue(stateMgr.changelogAsSource(nonPersistentStorePartition));
        assertFalse(stateMgr.changelogAsSource(persistentStoreTwoPartition));
    }

    @Test
    public void shouldFindSingleStoreForChangelog() {
        final ProcessorStateManager stateMgr = new ProcessorStateManager(
            taskId,
            Task.TaskType.STANDBY,
            false,
            logContext,
            stateDirectory,
            changelogReader, mkMap(
                mkEntry(persistentStoreName, persistentStoreTopicName),
                mkEntry(persistentStoreTwoName, persistentStoreTopicName)
            ),
            Collections.emptySet());

        stateMgr.registerStore(persistentStore, persistentStore.stateRestoreCallback);
        stateMgr.registerStore(persistentStoreTwo, persistentStore.stateRestoreCallback);

        assertThrows(
            IllegalStateException.class,
            () -> stateMgr.updateChangelogOffsets(Collections.singletonMap(persistentStorePartition, 0L))
        );
    }

    @Test
    public void shouldRestoreStoreWithRestoreCallback() {
        final MockRestoreCallback restoreCallback = new MockRestoreCallback();

        final KeyValue<byte[], byte[]> expectedKeyValue = KeyValue.pair(keyBytes, valueBytes);

        final ProcessorStateManager stateMgr = getStateManager(Task.TaskType.ACTIVE);

        try {
            stateMgr.registerStore(persistentStore, restoreCallback);
            final StateStoreMetadata storeMetadata = stateMgr.storeMetadata(persistentStorePartition);
            assertThat(storeMetadata, notNullValue());

            stateMgr.restore(storeMetadata, singletonList(consumerRecord));

            assertThat(restoreCallback.restored.size(), is(1));
            assertTrue(restoreCallback.restored.contains(expectedKeyValue));

            assertEquals(Collections.singletonMap(persistentStorePartition, 101L), stateMgr.changelogOffsets());
        } finally {
            stateMgr.close();
        }
    }

    @Test
    public void shouldRestoreNonTimestampedStoreWithNoConverter() {
        final ProcessorStateManager stateMgr = getStateManager(Task.TaskType.ACTIVE);

        try {
            stateMgr.registerStore(persistentStore, persistentStore.stateRestoreCallback);
            final StateStoreMetadata storeMetadata = stateMgr.storeMetadata(persistentStorePartition);
            assertThat(storeMetadata, notNullValue());

            stateMgr.restore(storeMetadata, singletonList(consumerRecord));

            assertThat(persistentStore.keys.size(), is(1));
            assertTrue(persistentStore.keys.contains(key));
            // we just check non timestamped value length
            assertEquals(9, persistentStore.values.get(0).length);
        } finally {
            stateMgr.close();
        }
    }

    @Test
    public void shouldRestoreTimestampedStoreWithConverter() {
        final ProcessorStateManager stateMgr = getStateManager(Task.TaskType.ACTIVE);
        final MockKeyValueStore store = getConverterStore();

        try {
            stateMgr.registerStore(store, store.stateRestoreCallback);
            final StateStoreMetadata storeMetadata = stateMgr.storeMetadata(persistentStorePartition);
            assertThat(storeMetadata, notNullValue());

            stateMgr.restore(storeMetadata, singletonList(consumerRecord));

            assertThat(store.keys.size(), is(1));
            assertTrue(store.keys.contains(key));
            // we just check timestamped value length
            assertEquals(17, store.values.get(0).length);
        } finally {
            stateMgr.close();
        }
    }

    @Test
    public void shouldUnregisterChangelogsDuringClose() {
        final ProcessorStateManager stateMgr = getStateManager(Task.TaskType.ACTIVE);
        reset(storeMetadata);
        final StateStore store = EasyMock.createMock(StateStore.class);
        expect(storeMetadata.changelogPartition()).andStubReturn(persistentStorePartition);
        expect(storeMetadata.store()).andStubReturn(store);
        expect(store.name()).andStubReturn(persistentStoreName);

        context.uninitialize();
        store.init((StateStoreContext) context, store);
        replay(storeMetadata, context, store);

        stateMgr.registerStateStores(singletonList(store), context);
        verify(context, store);

        stateMgr.registerStore(store, noopStateRestoreCallback);
        assertTrue(changelogReader.isPartitionRegistered(persistentStorePartition));

        reset(store);
        expect(store.name()).andStubReturn(persistentStoreName);
        store.close();
        replay(store);

        stateMgr.close();
        verify(store);

        assertFalse(changelogReader.isPartitionRegistered(persistentStorePartition));
    }

    @Test
    public void shouldRecycleStoreAndReregisterChangelog() {
        final ProcessorStateManager stateMgr = getStateManager(Task.TaskType.ACTIVE);
        reset(storeMetadata);
        final StateStore store = EasyMock.createMock(StateStore.class);
        expect(storeMetadata.changelogPartition()).andStubReturn(persistentStorePartition);
        expect(storeMetadata.store()).andStubReturn(store);
        expect(store.name()).andStubReturn(persistentStoreName);

        context.uninitialize();
        store.init((StateStoreContext) context, store);
        replay(storeMetadata, context, store);

        stateMgr.registerStateStores(singletonList(store), context);
        verify(context, store);

        stateMgr.registerStore(store, noopStateRestoreCallback);
        assertTrue(changelogReader.isPartitionRegistered(persistentStorePartition));

        stateMgr.recycle();
        assertFalse(changelogReader.isPartitionRegistered(persistentStorePartition));
        assertThat(stateMgr.getStore(persistentStoreName), equalTo(store));

        reset(context, store);
        context.uninitialize();
        expect(store.name()).andStubReturn(persistentStoreName);
        replay(context, store);

        stateMgr.registerStateStores(singletonList(store), context);

        verify(context, store);
        assertTrue(changelogReader.isPartitionRegistered(persistentStorePartition));
    }

    @Test
    public void shouldRegisterPersistentStores() {
        final ProcessorStateManager stateMgr = getStateManager(Task.TaskType.ACTIVE);

        try {
            stateMgr.registerStore(persistentStore, persistentStore.stateRestoreCallback);
            assertTrue(changelogReader.isPartitionRegistered(persistentStorePartition));
        } finally {
            stateMgr.close();
        }
    }

    @Test
    public void shouldRegisterNonPersistentStore() {
        final ProcessorStateManager stateMgr = getStateManager(Task.TaskType.ACTIVE);

        try {
            stateMgr.registerStore(nonPersistentStore, nonPersistentStore.stateRestoreCallback);
            assertTrue(changelogReader.isPartitionRegistered(nonPersistentStorePartition));
        } finally {
            stateMgr.close();
        }
    }

    @Test
    public void shouldNotRegisterNonLoggedStore() {
        final ProcessorStateManager stateMgr = new ProcessorStateManager(
            taskId,
            Task.TaskType.STANDBY,
            false,
            logContext,
            stateDirectory,
            changelogReader,
            emptyMap(),
            emptySet());

        try {
            stateMgr.registerStore(persistentStore, persistentStore.stateRestoreCallback);
            assertFalse(changelogReader.isPartitionRegistered(persistentStorePartition));
        } finally {
            stateMgr.close();
        }
    }

    @Test
    public void shouldInitializeOffsetsFromCheckpointFile() throws IOException {
        final long checkpointOffset = 10L;

        final Map<TopicPartition, Long> offsets = mkMap(
            mkEntry(persistentStorePartition, checkpointOffset),
            mkEntry(nonPersistentStorePartition, checkpointOffset),
            mkEntry(irrelevantPartition, 999L)
        );
        checkpoint.write(offsets);

        final ProcessorStateManager stateMgr = getStateManager(Task.TaskType.ACTIVE);

        try {
            stateMgr.registerStore(persistentStore, persistentStore.stateRestoreCallback);
            stateMgr.registerStore(persistentStoreTwo, persistentStoreTwo.stateRestoreCallback);
            stateMgr.registerStore(nonPersistentStore, nonPersistentStore.stateRestoreCallback);
            stateMgr.initializeStoreOffsetsFromCheckpoint(true);

            assertTrue(checkpointFile.exists());
            assertEquals(mkSet(
                persistentStorePartition,
                persistentStoreTwoPartition,
                nonPersistentStorePartition),
                stateMgr.changelogPartitions());
            assertEquals(mkMap(
                mkEntry(persistentStorePartition, checkpointOffset + 1L),
                mkEntry(persistentStoreTwoPartition, 0L),
                mkEntry(nonPersistentStorePartition, 0L)),
                stateMgr.changelogOffsets()
            );

            assertNull(stateMgr.storeMetadata(irrelevantPartition));
            assertNull(stateMgr.storeMetadata(persistentStoreTwoPartition).offset());
            assertThat(stateMgr.storeMetadata(persistentStorePartition).offset(), equalTo(checkpointOffset));
            assertNull(stateMgr.storeMetadata(nonPersistentStorePartition).offset());
        } finally {
            stateMgr.close();
        }
    }

    @Test
    public void shouldInitializeOffsetsFromCheckpointFileAndDeleteIfEOSEnabled() throws IOException {
        final long checkpointOffset = 10L;

        final Map<TopicPartition, Long> offsets = mkMap(
                mkEntry(persistentStorePartition, checkpointOffset),
                mkEntry(nonPersistentStorePartition, checkpointOffset),
                mkEntry(irrelevantPartition, 999L)
        );
        checkpoint.write(offsets);

        final ProcessorStateManager stateMgr = getStateManager(Task.TaskType.ACTIVE, true);

        try {
            stateMgr.registerStore(persistentStore, persistentStore.stateRestoreCallback);
            stateMgr.registerStore(persistentStoreTwo, persistentStoreTwo.stateRestoreCallback);
            stateMgr.registerStore(nonPersistentStore, nonPersistentStore.stateRestoreCallback);
            stateMgr.initializeStoreOffsetsFromCheckpoint(true);

            assertFalse(checkpointFile.exists());
            assertEquals(mkSet(
                    persistentStorePartition,
                    persistentStoreTwoPartition,
                    nonPersistentStorePartition),
                    stateMgr.changelogPartitions());
            assertEquals(mkMap(
                    mkEntry(persistentStorePartition, checkpointOffset + 1L),
                    mkEntry(persistentStoreTwoPartition, 0L),
                    mkEntry(nonPersistentStorePartition, 0L)),
                    stateMgr.changelogOffsets()
            );

            assertNull(stateMgr.storeMetadata(irrelevantPartition));
            assertNull(stateMgr.storeMetadata(persistentStoreTwoPartition).offset());
            assertThat(stateMgr.storeMetadata(persistentStorePartition).offset(), equalTo(checkpointOffset));
            assertNull(stateMgr.storeMetadata(nonPersistentStorePartition).offset());
        } finally {
            stateMgr.close();
        }
    }

    @Test
    public void shouldGetRegisteredStore() {
        final ProcessorStateManager stateMgr = getStateManager(Task.TaskType.ACTIVE);
        try {
            stateMgr.registerStore(persistentStore, persistentStore.stateRestoreCallback);
            stateMgr.registerStore(nonPersistentStore, nonPersistentStore.stateRestoreCallback);

            assertNull(stateMgr.getStore("noSuchStore"));
            assertEquals(persistentStore, stateMgr.getStore(persistentStoreName));
            assertEquals(nonPersistentStore, stateMgr.getStore(nonPersistentStoreName));
        } finally {
            stateMgr.close();
        }
    }

    @Test
    public void shouldGetChangelogPartitionForRegisteredStore() {
        final ProcessorStateManager stateMgr = getStateManager(Task.TaskType.ACTIVE);
        stateMgr.registerStore(persistentStore, persistentStore.stateRestoreCallback);

        final TopicPartition changelogPartition = stateMgr.registeredChangelogPartitionFor(persistentStoreName);

        assertThat(changelogPartition.topic(), is(persistentStoreTopicName));
        assertThat(changelogPartition.partition(), is(taskId.partition));
    }

    @Test
    public void shouldThrowIfStateStoreIsNotRegistered() {
        final ProcessorStateManager stateMgr = getStateManager(Task.TaskType.ACTIVE);

        assertThrows("State store " + persistentStoreName
            + " for which the registered changelog partition should be"
            + " retrieved has not been registered",
            IllegalStateException.class,
            () -> stateMgr.registeredChangelogPartitionFor(persistentStoreName)
        );
    }

    @Test
    public void shouldThrowIfStateStoreHasLoggingDisabled() {
        final ProcessorStateManager stateMgr = getStateManager(Task.TaskType.ACTIVE);
        final String storeName = "store-with-logging-disabled";
        final MockKeyValueStore storeWithLoggingDisabled = new MockKeyValueStore(storeName, true);
        stateMgr.registerStore(storeWithLoggingDisabled, null);

        assertThrows("Registered state store " + storeName
                + " does not have a registered changelog partition."
                + " This may happen if logging is disabled for the state store.",
            IllegalStateException.class,
            () -> stateMgr.registeredChangelogPartitionFor(storeName)
        );
    }

    @Test
    public void shouldFlushCheckpointAndClose() throws IOException {
        checkpoint.write(emptyMap());

        // set up ack'ed offsets
        final HashMap<TopicPartition, Long> ackedOffsets = new HashMap<>();
        ackedOffsets.put(persistentStorePartition, 123L);
        ackedOffsets.put(nonPersistentStorePartition, 456L);
        ackedOffsets.put(new TopicPartition("nonRegisteredTopic", 1), 789L);

        final ProcessorStateManager stateMgr = getStateManager(Task.TaskType.ACTIVE);
        try {
            // make sure the checkpoint file is not written yet
            assertFalse(checkpointFile.exists());

            stateMgr.registerStore(persistentStore, persistentStore.stateRestoreCallback);
            stateMgr.registerStore(nonPersistentStore, nonPersistentStore.stateRestoreCallback);
        } finally {
            stateMgr.flush();

            assertTrue(persistentStore.flushed);
            assertTrue(nonPersistentStore.flushed);

            // make sure that flush is called in the proper order
            assertThat(persistentStore.getLastFlushCount(), Matchers.lessThan(nonPersistentStore.getLastFlushCount()));

            stateMgr.updateChangelogOffsets(ackedOffsets);
            stateMgr.checkpoint();

            assertTrue(checkpointFile.exists());

            // the checkpoint file should contain an offset from the persistent store only.
            final Map<TopicPartition, Long> checkpointedOffsets = checkpoint.read();
            assertThat(checkpointedOffsets, is(singletonMap(new TopicPartition(persistentStoreTopicName, 1), 123L)));

            stateMgr.close();

            assertTrue(persistentStore.closed);
            assertTrue(nonPersistentStore.closed);
        }
    }

    @Test
    public void shouldOverrideOffsetsWhenRestoreAndProcess() throws IOException {
        final Map<TopicPartition, Long> offsets = singletonMap(persistentStorePartition, 99L);
        checkpoint.write(offsets);

        final ProcessorStateManager stateMgr = getStateManager(Task.TaskType.ACTIVE);
        try {
            stateMgr.registerStore(persistentStore, persistentStore.stateRestoreCallback);
            stateMgr.initializeStoreOffsetsFromCheckpoint(true);

            final StateStoreMetadata storeMetadata = stateMgr.storeMetadata(persistentStorePartition);
            assertThat(storeMetadata, notNullValue());
            assertThat(storeMetadata.offset(), equalTo(99L));

            stateMgr.restore(storeMetadata, singletonList(consumerRecord));

            assertThat(storeMetadata.offset(), equalTo(100L));

            // should ignore irrelevant topic partitions
            stateMgr.updateChangelogOffsets(mkMap(
                mkEntry(persistentStorePartition, 220L),
                mkEntry(irrelevantPartition, 9000L)
            ));
            stateMgr.checkpoint();

            assertThat(stateMgr.storeMetadata(irrelevantPartition), equalTo(null));
            assertThat(storeMetadata.offset(), equalTo(220L));
        } finally {
            stateMgr.close();
        }
    }

    @Test
    public void shouldWriteCheckpointForPersistentStore() throws IOException {
        final ProcessorStateManager stateMgr = getStateManager(Task.TaskType.ACTIVE);

        try {
            stateMgr.registerStore(persistentStore, persistentStore.stateRestoreCallback);
            stateMgr.initializeStoreOffsetsFromCheckpoint(true);

            final StateStoreMetadata storeMetadata = stateMgr.storeMetadata(persistentStorePartition);
            assertThat(storeMetadata, notNullValue());

            stateMgr.restore(storeMetadata, singletonList(consumerRecord));

            stateMgr.checkpoint();

            final Map<TopicPartition, Long> read = checkpoint.read();
            assertThat(read, equalTo(singletonMap(persistentStorePartition, 100L)));
        } finally {
            stateMgr.close();
        }
    }

    @Test
    public void shouldNotWriteCheckpointForNonPersistentStore() throws IOException {
        final ProcessorStateManager stateMgr = getStateManager(Task.TaskType.ACTIVE);

        try {
            stateMgr.registerStore(nonPersistentStore, nonPersistentStore.stateRestoreCallback);
            stateMgr.initializeStoreOffsetsFromCheckpoint(true);

            final StateStoreMetadata storeMetadata = stateMgr.storeMetadata(nonPersistentStorePartition);
            assertThat(storeMetadata, notNullValue());

            stateMgr.updateChangelogOffsets(singletonMap(nonPersistentStorePartition, 876L));
            stateMgr.checkpoint();

            final Map<TopicPartition, Long> read = checkpoint.read();
            assertThat(read, equalTo(emptyMap()));
        } finally {
            stateMgr.close();
        }
    }

    @Test
    public void shouldNotWriteCheckpointForStoresWithoutChangelogTopic() throws IOException {
        final ProcessorStateManager stateMgr = new ProcessorStateManager(
            taskId,
            Task.TaskType.STANDBY,
            false,
            logContext,
            stateDirectory,
            changelogReader,
            emptyMap(),
            emptySet());

        try {
            stateMgr.registerStore(persistentStore, persistentStore.stateRestoreCallback);

            stateMgr.updateChangelogOffsets(singletonMap(persistentStorePartition, 987L));
            stateMgr.checkpoint();

            final Map<TopicPartition, Long> read = checkpoint.read();
            assertThat(read, equalTo(emptyMap()));
        } finally {
            stateMgr.close();
        }
    }

    @Test
    public void shouldThrowIllegalArgumentExceptionIfStoreNameIsSameAsCheckpointFileName() {
        final ProcessorStateManager stateManager = getStateManager(Task.TaskType.ACTIVE);

        assertThrows(IllegalArgumentException.class, () ->
            stateManager.registerStore(new MockKeyValueStore(CHECKPOINT_FILE_NAME, true), null));
    }

    @Test
    public void shouldThrowIllegalArgumentExceptionOnRegisterWhenStoreHasAlreadyBeenRegistered() {
        final ProcessorStateManager stateManager = getStateManager(Task.TaskType.ACTIVE);

        stateManager.registerStore(persistentStore, persistentStore.stateRestoreCallback);

        assertThrows(IllegalArgumentException.class, () ->
            stateManager.registerStore(persistentStore, persistentStore.stateRestoreCallback));
    }

    @Test
    public void shouldThrowProcessorStateExceptionOnFlushIfStoreThrowsAnException() {
        final RuntimeException exception = new RuntimeException("KABOOM!");
        final ProcessorStateManager stateManager = getStateManager(Task.TaskType.ACTIVE);
        final MockKeyValueStore stateStore = new MockKeyValueStore(persistentStoreName, true) {
            @Override
            public void flush() {
                throw exception;
            }
        };
        stateManager.registerStore(stateStore, stateStore.stateRestoreCallback);

        final ProcessorStateException thrown = assertThrows(ProcessorStateException.class, stateManager::flush);
        assertEquals(exception, thrown.getCause());
    }

    @Test
    public void shouldPreserveStreamsExceptionOnFlushIfStoreThrows() {
        final StreamsException exception = new StreamsException("KABOOM!");
        final ProcessorStateManager stateManager = getStateManager(Task.TaskType.ACTIVE);
        final MockKeyValueStore stateStore = new MockKeyValueStore(persistentStoreName, true) {
            @Override
            public void flush() {
                throw exception;
            }
        };
        stateManager.registerStore(stateStore, stateStore.stateRestoreCallback);

        final StreamsException thrown = assertThrows(StreamsException.class, stateManager::flush);
        assertEquals(exception, thrown);
    }

    @Test
    public void shouldThrowProcessorStateExceptionOnCloseIfStoreThrowsAnException() {
        final RuntimeException exception = new RuntimeException("KABOOM!");
        final ProcessorStateManager stateManager = getStateManager(Task.TaskType.ACTIVE);
        final MockKeyValueStore stateStore = new MockKeyValueStore(persistentStoreName, true) {
            @Override
            public void close() {
                throw exception;
            }
        };
        stateManager.registerStore(stateStore, stateStore.stateRestoreCallback);

        final ProcessorStateException thrown = assertThrows(ProcessorStateException.class, stateManager::close);
        assertEquals(exception, thrown.getCause());
    }

    @Test
    public void shouldPreserveStreamsExceptionOnCloseIfStoreThrows() {
        final StreamsException exception = new StreamsException("KABOOM!");
        final ProcessorStateManager stateManager = getStateManager(Task.TaskType.ACTIVE);
        final MockKeyValueStore stateStore = new MockKeyValueStore(persistentStoreName, true) {
            @Override
            public void close() {
                throw exception;
            }
        };
        stateManager.registerStore(stateStore, stateStore.stateRestoreCallback);

        final StreamsException thrown = assertThrows(StreamsException.class, stateManager::close);
        assertEquals(exception, thrown);
    }

    @Test
    public void shouldThrowIfRestoringUnregisteredStore() {
        final ProcessorStateManager stateManager = getStateManager(Task.TaskType.ACTIVE);

        assertThrows(IllegalStateException.class, () -> stateManager.restore(storeMetadata, Collections.emptyList()));
    }

    @SuppressWarnings("OptionalGetWithoutIsPresent")
    @Test
    public void shouldLogAWarningIfCheckpointThrowsAnIOException() {
        final ProcessorStateManager stateMgr = getStateManager(Task.TaskType.ACTIVE);
        stateMgr.registerStore(persistentStore, persistentStore.stateRestoreCallback);
        stateDirectory.clean();

        try (final LogCaptureAppender appender = LogCaptureAppender.createAndRegister(ProcessorStateManager.class)) {
            stateMgr.updateChangelogOffsets(singletonMap(persistentStorePartition, 10L));
            stateMgr.checkpoint();

            boolean foundExpectedLogMessage = false;
            for (final LogCaptureAppender.Event event : appender.getEvents()) {
                if ("WARN".equals(event.getLevel())
                    && event.getMessage().startsWith("process-state-manager-test Failed to write offset checkpoint file to [")
                    && event.getMessage().endsWith(".checkpoint]." +
<<<<<<< HEAD
                        " This may occur if OS cleaned the state.dir in case when it located in /tmp directory." +
=======
                        " This may occur if OS cleaned the state.dir in case when it located in ${java.io.tmpdir} directory." +
>>>>>>> 62e88657
                        " This may also occur due to running multiple instances on the same machine using the same state dir." +
                        " Changing the location of state.dir may resolve the problem.")
                    && event.getThrowableInfo().get().startsWith("java.io.FileNotFoundException: ")) {

                    foundExpectedLogMessage = true;
                    break;
                }
            }
            assertTrue(foundExpectedLogMessage);
        }
    }

    @Test
    public void shouldThrowIfLoadCheckpointThrows() throws Exception {
        final ProcessorStateManager stateMgr = getStateManager(Task.TaskType.ACTIVE);

        stateMgr.registerStore(persistentStore, persistentStore.stateRestoreCallback);
        final File file = new File(stateMgr.baseDir(), CHECKPOINT_FILE_NAME);
        file.createNewFile();
        final FileWriter writer = new FileWriter(file);
        writer.write("abcdefg");
        writer.close();

        try {
            stateMgr.initializeStoreOffsetsFromCheckpoint(true);
            fail("should have thrown processor state exception when IO exception happens");
        } catch (final ProcessorStateException e) {
            // pass
        }
    }

    @Test
    public void shouldThrowIfRestoreCallbackThrows() {
        final ProcessorStateManager stateMgr = getStateManager(Task.TaskType.ACTIVE);

        stateMgr.registerStore(persistentStore, (key, value) -> {
            throw new RuntimeException("KABOOM!");
        });

        final StateStoreMetadata storeMetadata = stateMgr.storeMetadata(persistentStorePartition);

        try {
            stateMgr.restore(storeMetadata, singletonList(consumerRecord));
            fail("should have thrown processor state exception when IO exception happens");
        } catch (final ProcessorStateException e) {
            // pass
        }
    }

    @Test
    public void shouldFlushGoodStoresEvenSomeThrowsException() {
        final AtomicBoolean flushedStore = new AtomicBoolean(false);

        final MockKeyValueStore stateStore1 = new MockKeyValueStore(persistentStoreName, true) {
            @Override
            public void flush() {
                throw new RuntimeException("KABOOM!");
            }
        };
        final MockKeyValueStore stateStore2 = new MockKeyValueStore(persistentStoreTwoName, true) {
            @Override
            public void flush() {
                flushedStore.set(true);
            }
        };
        final ProcessorStateManager stateManager = getStateManager(Task.TaskType.ACTIVE);

        stateManager.registerStore(stateStore1, stateStore1.stateRestoreCallback);
        stateManager.registerStore(stateStore2, stateStore2.stateRestoreCallback);

        try {
            stateManager.flush();
        } catch (final ProcessorStateException expected) { /* ignore */ }

        Assert.assertTrue(flushedStore.get());
    }

    @Test
    public void shouldCloseAllStoresEvenIfStoreThrowsException() {
        final AtomicBoolean closedStore = new AtomicBoolean(false);

        final MockKeyValueStore stateStore1 = new MockKeyValueStore(persistentStoreName, true) {
            @Override
            public void close() {
                throw new RuntimeException("KABOOM!");
            }
        };
        final MockKeyValueStore stateStore2 = new MockKeyValueStore(persistentStoreTwoName, true) {
            @Override
            public void close() {
                closedStore.set(true);
            }
        };
        final ProcessorStateManager stateManager = getStateManager(Task.TaskType.ACTIVE);

        stateManager.registerStore(stateStore1, stateStore1.stateRestoreCallback);
        stateManager.registerStore(stateStore2, stateStore2.stateRestoreCallback);

        try {
            stateManager.close();
        } catch (final ProcessorStateException expected) { /* ignore */ }

        Assert.assertTrue(closedStore.get());
    }

    @Test
    public void shouldThrowTaskCorruptedWithoutPersistentStoreCheckpointAndNonEmptyDir() throws IOException {
        final long checkpointOffset = 10L;

        final Map<TopicPartition, Long> offsets = mkMap(
            mkEntry(persistentStorePartition, checkpointOffset),
            mkEntry(nonPersistentStorePartition, checkpointOffset),
            mkEntry(irrelevantPartition, 999L)
        );
        checkpoint.write(offsets);

        final ProcessorStateManager stateMgr = getStateManager(Task.TaskType.ACTIVE, true);

        try {
            stateMgr.registerStore(persistentStore, persistentStore.stateRestoreCallback);
            stateMgr.registerStore(persistentStoreTwo, persistentStoreTwo.stateRestoreCallback);
            stateMgr.registerStore(nonPersistentStore, nonPersistentStore.stateRestoreCallback);

            final TaskCorruptedException exception = assertThrows(TaskCorruptedException.class,
                () -> stateMgr.initializeStoreOffsetsFromCheckpoint(false));

            assertEquals(
                Collections.singleton(taskId),
                exception.corruptedTasks()
            );
        } finally {
            stateMgr.close();
        }
    }

    @Test
    public void shouldNotThrowTaskCorruptedWithoutInMemoryStoreCheckpointAndNonEmptyDir() throws IOException {
        final long checkpointOffset = 10L;

        final Map<TopicPartition, Long> offsets = mkMap(
            mkEntry(persistentStorePartition, checkpointOffset),
            mkEntry(irrelevantPartition, 999L)
        );
        checkpoint.write(offsets);

        final ProcessorStateManager stateMgr = getStateManager(Task.TaskType.ACTIVE, true);

        try {
            stateMgr.registerStore(persistentStore, persistentStore.stateRestoreCallback);
            stateMgr.registerStore(nonPersistentStore, nonPersistentStore.stateRestoreCallback);

            stateMgr.initializeStoreOffsetsFromCheckpoint(false);
        } finally {
            stateMgr.close();
        }
    }

    @Test
    public void shouldNotThrowTaskCorruptedExceptionAfterCheckpointing() {
        final ProcessorStateManager stateMgr = getStateManager(Task.TaskType.ACTIVE, true);

        try {
            stateMgr.registerStore(persistentStore, persistentStore.stateRestoreCallback);
            stateMgr.registerStore(nonPersistentStore, nonPersistentStore.stateRestoreCallback);
            stateMgr.initializeStoreOffsetsFromCheckpoint(true);

            assertThat(stateMgr.storeMetadata(nonPersistentStorePartition), notNullValue());
            assertThat(stateMgr.storeMetadata(persistentStorePartition), notNullValue());

            stateMgr.updateChangelogOffsets(mkMap(
                mkEntry(nonPersistentStorePartition, 876L),
                mkEntry(persistentStorePartition, 666L))
            );
            stateMgr.checkpoint();

            // reset the state and offsets, for example as in a corrupted task
            stateMgr.close();
            assertNull(stateMgr.storeMetadata(nonPersistentStorePartition));
            assertNull(stateMgr.storeMetadata(persistentStorePartition));

            stateMgr.registerStore(persistentStore, persistentStore.stateRestoreCallback);
            stateMgr.registerStore(nonPersistentStore, nonPersistentStore.stateRestoreCallback);

            // This should not throw a TaskCorruptedException!
            stateMgr.initializeStoreOffsetsFromCheckpoint(false);
            assertThat(stateMgr.storeMetadata(nonPersistentStorePartition), notNullValue());
            assertThat(stateMgr.storeMetadata(persistentStorePartition), notNullValue());
        } finally {
            stateMgr.close();
        }
    }

    @Test
    public void shouldThrowIllegalStateIfInitializingOffsetsForCorruptedTasks() {
        final ProcessorStateManager stateMgr = getStateManager(Task.TaskType.ACTIVE, true);

        try {
            stateMgr.registerStore(persistentStore, persistentStore.stateRestoreCallback);
            stateMgr.markChangelogAsCorrupted(mkSet(persistentStorePartition));

            final ProcessorStateException thrown = assertThrows(ProcessorStateException.class, () -> stateMgr.initializeStoreOffsetsFromCheckpoint(true));
            assertTrue(thrown.getCause() instanceof IllegalStateException);
        } finally {
            stateMgr.close();
        }
    }

    @Test
    public void shouldBeAbleToCloseWithoutRegisteringAnyStores() {
        final ProcessorStateManager stateMgr = getStateManager(Task.TaskType.ACTIVE, true);

        stateMgr.close();
    }

    @Test
    public void shouldDeleteCheckPointFileIfEosEnabled() throws IOException {
        final long checkpointOffset = 10L;
        final Map<TopicPartition, Long> offsets = mkMap(
                mkEntry(persistentStorePartition, checkpointOffset),
                mkEntry(nonPersistentStorePartition, checkpointOffset),
                mkEntry(irrelevantPartition, 999L)
        );
        checkpoint.write(offsets);
        final ProcessorStateManager stateMgr = getStateManager(Task.TaskType.ACTIVE, true);
        stateMgr.deleteCheckPointFileIfEOSEnabled();
        stateMgr.close();
        assertFalse(checkpointFile.exists());
    }

    @Test
    public void shouldNotDeleteCheckPointFileIfEosNotEnabled() throws IOException {
        final long checkpointOffset = 10L;
        final Map<TopicPartition, Long> offsets = mkMap(
                mkEntry(persistentStorePartition, checkpointOffset),
                mkEntry(nonPersistentStorePartition, checkpointOffset),
                mkEntry(irrelevantPartition, 999L)
        );
        checkpoint.write(offsets);
        final ProcessorStateManager stateMgr = getStateManager(Task.TaskType.ACTIVE, false);
        stateMgr.deleteCheckPointFileIfEOSEnabled();
        stateMgr.close();
        assertTrue(checkpointFile.exists());
    }

    private ProcessorStateManager getStateManager(final Task.TaskType taskType, final boolean eosEnabled) {
        return new ProcessorStateManager(
            taskId,
            taskType,
            eosEnabled,
            logContext,
            stateDirectory,
            changelogReader,
            mkMap(
                mkEntry(persistentStoreName, persistentStoreTopicName),
                mkEntry(persistentStoreTwoName, persistentStoreTwoTopicName),
                mkEntry(nonPersistentStoreName, nonPersistentStoreTopicName)
            ),
            emptySet());
    }

    private ProcessorStateManager getStateManager(final Task.TaskType taskType) {
        return getStateManager(taskType, false);
    }

    private MockKeyValueStore getConverterStore() {
        return new ConverterStore(persistentStoreName, true);
    }

    private static class ConverterStore extends MockKeyValueStore implements TimestampedBytesStore {
        ConverterStore(final String name, final boolean persistent) {
            super(name, persistent);
        }
    }
}<|MERGE_RESOLUTION|>--- conflicted
+++ resolved
@@ -776,11 +776,7 @@
                 if ("WARN".equals(event.getLevel())
                     && event.getMessage().startsWith("process-state-manager-test Failed to write offset checkpoint file to [")
                     && event.getMessage().endsWith(".checkpoint]." +
-<<<<<<< HEAD
-                        " This may occur if OS cleaned the state.dir in case when it located in /tmp directory." +
-=======
                         " This may occur if OS cleaned the state.dir in case when it located in ${java.io.tmpdir} directory." +
->>>>>>> 62e88657
                         " This may also occur due to running multiple instances on the same machine using the same state dir." +
                         " Changing the location of state.dir may resolve the problem.")
                     && event.getThrowableInfo().get().startsWith("java.io.FileNotFoundException: ")) {
