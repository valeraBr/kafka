/**
 * Licensed to the Apache Software Foundation (ASF) under one or more
 * contributor license agreements.  See the NOTICE file distributed with
 * this work for additional information regarding copyright ownership.
 * The ASF licenses this file to You under the Apache License, Version 2.0
 * (the "License"); you may not use this file except in compliance with
 * the License.  You may obtain a copy of the License at
 *
 *    http://www.apache.org/licenses/LICENSE-2.0
 *
 * Unless required by applicable law or agreed to in writing, software
 * distributed under the License is distributed on an "AS IS" BASIS,
 * WITHOUT WARRANTIES OR CONDITIONS OF ANY KIND, either express or implied.
 * See the License for the specific language governing permissions and
 * limitations under the License.
 */

package org.apache.kafka.streams.processor.internals;

import org.apache.kafka.clients.consumer.ConsumerRecord;
import org.apache.kafka.clients.consumer.ConsumerRecords;
import org.apache.kafka.clients.consumer.MockConsumer;
import org.apache.kafka.clients.consumer.OffsetResetStrategy;
import org.apache.kafka.common.Node;
import org.apache.kafka.common.PartitionInfo;
import org.apache.kafka.common.TopicPartition;
import org.apache.kafka.common.errors.TimeoutException;
import org.apache.kafka.common.record.TimestampType;
import org.apache.kafka.common.serialization.IntegerSerializer;
import org.apache.kafka.common.serialization.Serdes;
import org.apache.kafka.common.serialization.Serializer;
import org.apache.kafka.common.utils.MockTime;
import org.apache.kafka.common.utils.Utils;
import org.apache.kafka.streams.errors.LockException;
import org.apache.kafka.streams.errors.ProcessorStateException;
import org.apache.kafka.streams.errors.StreamsException;
import org.apache.kafka.streams.processor.TaskId;
import org.apache.kafka.streams.state.StateSerdes;
import org.apache.kafka.streams.state.internals.OffsetCheckpoint;
import org.apache.kafka.test.MockProcessorContext;
import org.apache.kafka.test.MockStateStoreSupplier;
import org.apache.kafka.test.NoOpRecordCollector;
import org.apache.kafka.test.TestUtils;
import org.junit.After;
import org.junit.Before;
import org.junit.Test;

import java.io.File;
import java.io.IOException;
import java.nio.channels.FileChannel;
import java.nio.channels.FileLock;
import java.nio.file.StandardOpenOption;
import java.util.ArrayList;
import java.util.Collection;
import java.util.Collections;
import java.util.HashMap;
import java.util.List;
import java.util.Map;
import java.util.Set;
import java.util.concurrent.atomic.AtomicInteger;

import static org.hamcrest.CoreMatchers.equalTo;
import static org.hamcrest.MatcherAssert.assertThat;
import static org.junit.Assert.assertEquals;
import static org.junit.Assert.assertNotNull;
import static org.junit.Assert.assertNull;
import static org.junit.Assert.assertTrue;
import static org.junit.Assert.assertFalse;
import static org.junit.Assert.fail;

public class ProcessorStateManagerTest {

    public static class MockRestoreConsumer extends MockConsumer<byte[], byte[]> {
        private final Serializer<Integer> serializer = new IntegerSerializer();

        private TopicPartition assignedPartition = null;
        private long seekOffset = -1L;
        private boolean seekToBeginingCalled = false;
        private boolean seekToEndCalled = false;
        private long endOffset = 0L;
        private long currentOffset = 0L;

        private ArrayList<ConsumerRecord<byte[], byte[]>> recordBuffer = new ArrayList<>();

        MockRestoreConsumer() {
            super(OffsetResetStrategy.EARLIEST);

            reset();
        }

        // reset this mock restore consumer for a state store registration
        public void reset() {
            assignedPartition = null;
            seekOffset = -1L;
            seekToBeginingCalled = false;
            seekToEndCalled = false;
            endOffset = 0L;
            recordBuffer.clear();
        }

        // buffer a record (we cannot use addRecord because we need to add records before assigning a partition)
        public void bufferRecord(ConsumerRecord<Integer, Integer> record) {
            recordBuffer.add(
                new ConsumerRecord<>(record.topic(), record.partition(), record.offset(), 0L,
                    TimestampType.CREATE_TIME, 0L, 0, 0,
                    serializer.serialize(record.topic(), record.key()),
                    serializer.serialize(record.topic(), record.value())));
            endOffset = record.offset();

            super.updateEndOffsets(Collections.singletonMap(assignedPartition, endOffset));
        }

        @Override
        public synchronized void assign(Collection<TopicPartition> partitions) {
            int numPartitions = partitions.size();
            if (numPartitions > 1)
                throw new IllegalArgumentException("RestoreConsumer: more than one partition specified");

            if (numPartitions == 1) {
                if (assignedPartition != null)
                    throw new IllegalStateException("RestoreConsumer: partition already assigned");
                assignedPartition = partitions.iterator().next();

                // set the beginning offset to 0
                // NOTE: this is users responsible to set the initial lEO.
                super.updateBeginningOffsets(Collections.singletonMap(assignedPartition, 0L));
            }

            super.assign(partitions);
        }

        @Override
        public ConsumerRecords<byte[], byte[]> poll(long timeout) {
            // add buffered records to MockConsumer
            for (ConsumerRecord<byte[], byte[]> record : recordBuffer) {
                super.addRecord(record);
            }
            recordBuffer.clear();

            ConsumerRecords<byte[], byte[]> records = super.poll(timeout);

            // set the current offset
            Iterable<ConsumerRecord<byte[], byte[]>> partitionRecords = records.records(assignedPartition);
            for (ConsumerRecord<byte[], byte[]> record : partitionRecords) {
                currentOffset = record.offset();
            }

            return records;
        }

        @Override
        public synchronized long position(TopicPartition partition) {
            if (!partition.equals(assignedPartition))
                throw new IllegalStateException("RestoreConsumer: unassigned partition");

            return currentOffset;
        }

        @Override
        public synchronized void seek(TopicPartition partition, long offset) {
            if (offset < 0)
                throw new IllegalArgumentException("RestoreConsumer: offset should not be negative");

            if (seekOffset >= 0)
                throw new IllegalStateException("RestoreConsumer: offset already seeked");

            seekOffset = offset;
            currentOffset = offset;
            super.seek(partition, offset);
        }

        @Override
        public synchronized void seekToBeginning(Collection<TopicPartition> partitions) {
            if (partitions.size() != 1)
                throw new IllegalStateException("RestoreConsumer: other than one partition specified");

            for (TopicPartition partition : partitions) {
                if (!partition.equals(assignedPartition))
                    throw new IllegalStateException("RestoreConsumer: seek-to-end not on the assigned partition");
            }

            seekToBeginingCalled = true;
            currentOffset = 0L;
        }

        @Override
        public synchronized void seekToEnd(Collection<TopicPartition> partitions) {
            if (partitions.size() != 1)
                throw new IllegalStateException("RestoreConsumer: other than one partition specified");

            for (TopicPartition partition : partitions) {
                if (!partition.equals(assignedPartition))
                    throw new IllegalStateException("RestoreConsumer: seek-to-end not on the assigned partition");
            }

            seekToEndCalled = true;
            currentOffset = endOffset;
        }
    }

    private final Set<TopicPartition> noPartitions = Collections.emptySet();
    private final String applicationId = "test-application";
    private final String persistentStoreName = "persistentStore";
    private final String nonPersistentStoreName = "nonPersistentStore";
    private final String persistentStoreTopicName = ProcessorStateManager.storeChangelogTopic(applicationId, persistentStoreName);
    private final String nonPersistentStoreTopicName = ProcessorStateManager.storeChangelogTopic(applicationId, nonPersistentStoreName);
    private final MockStateStoreSupplier.MockStateStore persistentStore = new MockStateStoreSupplier.MockStateStore(persistentStoreName, true);
    private final MockStateStoreSupplier.MockStateStore nonPersistentStore = new MockStateStoreSupplier.MockStateStore(nonPersistentStoreName, false);
    private final TopicPartition persistentStorePartition = new TopicPartition(persistentStoreTopicName, 1);
    private final String storeName = "mockStateStore";
    private final String changelogTopic = ProcessorStateManager.storeChangelogTopic(applicationId, storeName);
    private final TopicPartition changelogTopicPartition = new TopicPartition(changelogTopic, 0);
    private final TaskId taskId = new TaskId(0, 1);
    private final MockRestoreConsumer restoreConsumer = new MockRestoreConsumer();
    private final MockStateStoreSupplier.MockStateStore mockStateStore = new MockStateStoreSupplier.MockStateStore(storeName, true);
    private File baseDir;
    private File checkpointFile;
    private OffsetCheckpoint checkpoint;
    private StateDirectory stateDirectory;


    @Before
    public void setup() {
        baseDir = TestUtils.tempDirectory();
<<<<<<< HEAD
        stateDirectory = new StateDirectory(applicationId, baseDir.getPath());
        checkpointFile = new File(stateDirectory.directoryForTask(taskId), ProcessorStateManager.CHECKPOINT_FILE_NAME);
        checkpoint = new OffsetCheckpoint(checkpointFile);
        restoreConsumer.updatePartitions(persistentStoreTopicName, Utils.mkList(
                new PartitionInfo(persistentStoreTopicName, 1, Node.noNode(), new Node[0], new Node[0])
        ));
        restoreConsumer.updatePartitions(nonPersistentStoreTopicName, Utils.mkList(
                new PartitionInfo(nonPersistentStoreTopicName, 1, Node.noNode(), new Node[0], new Node[0])
        ));
=======
        stateDirectory = new StateDirectory(applicationId, baseDir.getPath(), new MockTime());
>>>>>>> 2e662a06
    }

    @After
    public void cleanup() {
        Utils.delete(baseDir);
    }

    @Test(expected = StreamsException.class)
    public void testNoTopic() throws IOException {
        MockStateStoreSupplier.MockStateStore mockStateStore = new MockStateStoreSupplier.MockStateStore(nonPersistentStoreName, false);

        ProcessorStateManager stateMgr = new ProcessorStateManager(new TaskId(0, 1), noPartitions, new MockRestoreConsumer(), false, stateDirectory, new HashMap<String, String>() {
            {
                put(nonPersistentStoreName, nonPersistentStoreName);
            }
        });

        try {
            stateMgr.register(mockStateStore, true, mockStateStore.stateRestoreCallback);
        } finally {
            stateMgr.close(Collections.<TopicPartition, Long>emptyMap());
        }
    }

    @Test
    public void testRegisterPersistentStore() throws IOException {
        final TaskId taskId = new TaskId(0, 2);
        long lastCheckpointedOffset = 10L;

        OffsetCheckpoint checkpoint = new OffsetCheckpoint(new File(stateDirectory.directoryForTask(taskId), ProcessorStateManager.CHECKPOINT_FILE_NAME));
        checkpoint.write(Collections.singletonMap(new TopicPartition(persistentStoreTopicName, 2), lastCheckpointedOffset));

        MockRestoreConsumer restoreConsumer = new MockRestoreConsumer();

        restoreConsumer.updatePartitions(persistentStoreTopicName, Utils.mkList(
                new PartitionInfo(persistentStoreTopicName, 1, Node.noNode(), new Node[0], new Node[0]),
                new PartitionInfo(persistentStoreTopicName, 2, Node.noNode(), new Node[0], new Node[0])
        ));

        TopicPartition partition = new TopicPartition(persistentStoreTopicName, 2);
        restoreConsumer.updateEndOffsets(Collections.singletonMap(partition, 13L));

        MockStateStoreSupplier.MockStateStore persistentStore = new MockStateStoreSupplier.MockStateStore("persistentStore", true); // persistent store

        ProcessorStateManager stateMgr = new ProcessorStateManager(taskId, noPartitions, restoreConsumer, false, stateDirectory, new HashMap<String, String>() {
            {
                put(persistentStoreName, persistentStoreTopicName);
                put(nonPersistentStoreName, nonPersistentStoreName);
            }
        });
        try {
            restoreConsumer.reset();

            ArrayList<Integer> expectedKeys = new ArrayList<>();
            long offset;
            for (int i = 1; i <= 3; i++) {
                offset = (long) i;
                int key = i * 10;
                expectedKeys.add(key);
                restoreConsumer.bufferRecord(
                        new ConsumerRecord<>(persistentStoreTopicName, 2, 0L, offset, TimestampType.CREATE_TIME, 0L, 0, 0, key, 0)
                );
            }

            stateMgr.register(persistentStore, true, persistentStore.stateRestoreCallback);

            assertEquals(new TopicPartition(persistentStoreTopicName, 2), restoreConsumer.assignedPartition);
            assertEquals(lastCheckpointedOffset, restoreConsumer.seekOffset);
            assertFalse(restoreConsumer.seekToBeginingCalled);
            assertTrue(restoreConsumer.seekToEndCalled);
            assertEquals(expectedKeys, persistentStore.keys);

        } finally {
            stateMgr.close(Collections.<TopicPartition, Long>emptyMap());
        }


    }

    @Test
    public void testRegisterNonPersistentStore() throws IOException {
        long lastCheckpointedOffset = 10L;

        OffsetCheckpoint checkpoint = new OffsetCheckpoint(new File(baseDir, ProcessorStateManager.CHECKPOINT_FILE_NAME));
        checkpoint.write(Collections.singletonMap(new TopicPartition(persistentStoreTopicName, 2), lastCheckpointedOffset));

        restoreConsumer.updatePartitions(nonPersistentStoreTopicName, Utils.mkList(
                new PartitionInfo(nonPersistentStoreTopicName, 1, Node.noNode(), new Node[0], new Node[0]),
                new PartitionInfo(nonPersistentStoreTopicName, 2, Node.noNode(), new Node[0], new Node[0])
        ));

        TopicPartition partition = new TopicPartition(persistentStoreTopicName, 2);
        restoreConsumer.updateEndOffsets(Collections.singletonMap(partition, 13L));

        ProcessorStateManager stateMgr = new ProcessorStateManager(new TaskId(0, 2), noPartitions, restoreConsumer, false, stateDirectory, new HashMap<String, String>() {
            {
                put(persistentStoreName, persistentStoreTopicName);
                put(nonPersistentStoreName, nonPersistentStoreTopicName);
            }
        });
        try {
            restoreConsumer.reset();

            ArrayList<Integer> expectedKeys = new ArrayList<>();
            long offset;
            for (int i = 1; i <= 3; i++) {
                offset = (long) (i + 100);
                int key = i;
                expectedKeys.add(i);
                restoreConsumer.bufferRecord(
                        new ConsumerRecord<>(nonPersistentStoreTopicName, 2, 0L, offset, TimestampType.CREATE_TIME, 0L, 0, 0, key, 0)
                );
            }

            stateMgr.register(nonPersistentStore, true, nonPersistentStore.stateRestoreCallback);

            assertEquals(new TopicPartition(nonPersistentStoreTopicName, 2), restoreConsumer.assignedPartition);
            assertEquals(0L, restoreConsumer.seekOffset);
            assertTrue(restoreConsumer.seekToBeginingCalled);
            assertTrue(restoreConsumer.seekToEndCalled);
            assertEquals(expectedKeys, nonPersistentStore.keys);

        } finally {
            stateMgr.close(Collections.<TopicPartition, Long>emptyMap());
        }
    }

    @Test
    public void testChangeLogOffsets() throws IOException {
        final TaskId taskId = new TaskId(0, 0);
        final OffsetCheckpoint offsetCheckpoint = new OffsetCheckpoint(
                new File(stateDirectory.directoryForTask(taskId), ProcessorStateManager.CHECKPOINT_FILE_NAME));
        long lastCheckpointedOffset = 10L;
        String storeName1 = "store1";
        String storeName2 = "store2";
        String storeName3 = "store3";

        String storeTopicName1 = ProcessorStateManager.storeChangelogTopic(applicationId, storeName1);
        String storeTopicName2 = ProcessorStateManager.storeChangelogTopic(applicationId, storeName2);
        String storeTopicName3 = ProcessorStateManager.storeChangelogTopic(applicationId, storeName3);

        Map<String, String> storeToChangelogTopic = new HashMap<>();
        storeToChangelogTopic.put(storeName1, storeTopicName1);
        storeToChangelogTopic.put(storeName2, storeTopicName2);
        storeToChangelogTopic.put(storeName3, storeTopicName3);

        offsetCheckpoint.write(Collections.singletonMap(new TopicPartition(storeTopicName1, 0), lastCheckpointedOffset));

        restoreConsumer.updatePartitions(storeTopicName1, Utils.mkList(
                new PartitionInfo(storeTopicName1, 0, Node.noNode(), new Node[0], new Node[0])
        ));
        restoreConsumer.updatePartitions(storeTopicName2, Utils.mkList(
                new PartitionInfo(storeTopicName2, 0, Node.noNode(), new Node[0], new Node[0])
        ));
        restoreConsumer.updatePartitions(storeTopicName3, Utils.mkList(
                new PartitionInfo(storeTopicName3, 0, Node.noNode(), new Node[0], new Node[0]),
                new PartitionInfo(storeTopicName3, 1, Node.noNode(), new Node[0], new Node[0])
        ));

        TopicPartition partition1 = new TopicPartition(storeTopicName1, 0);
        TopicPartition partition2 = new TopicPartition(storeTopicName2, 0);
        TopicPartition partition3 = new TopicPartition(storeTopicName3, 1);

        Map<TopicPartition, Long> endOffsets = new HashMap<>();
        endOffsets.put(partition1, 13L);
        endOffsets.put(partition2, 17L);
        restoreConsumer.updateEndOffsets(endOffsets);

        MockStateStoreSupplier.MockStateStore store1 = new MockStateStoreSupplier.MockStateStore(storeName1, true);
        MockStateStoreSupplier.MockStateStore store2 = new MockStateStoreSupplier.MockStateStore(storeName2, true);
        MockStateStoreSupplier.MockStateStore store3 = new MockStateStoreSupplier.MockStateStore(storeName3, true);

        // if there is an source partition, inherit the partition id
        Set<TopicPartition> sourcePartitions = Utils.mkSet(new TopicPartition(storeTopicName3, 1));

        ProcessorStateManager stateMgr = new ProcessorStateManager(taskId, sourcePartitions, restoreConsumer, true, stateDirectory, storeToChangelogTopic); // standby
        try {
            restoreConsumer.reset();

            stateMgr.register(store1, true, store1.stateRestoreCallback);
            stateMgr.register(store2, true, store2.stateRestoreCallback);
            stateMgr.register(store3, true, store3.stateRestoreCallback);

            Map<TopicPartition, Long> changeLogOffsets = stateMgr.checkpointedOffsets();

            assertEquals(3, changeLogOffsets.size());
            assertTrue(changeLogOffsets.containsKey(partition1));
            assertTrue(changeLogOffsets.containsKey(partition2));
            assertTrue(changeLogOffsets.containsKey(partition3));
            assertEquals(lastCheckpointedOffset, (long) changeLogOffsets.get(partition1));
            assertEquals(-1L, (long) changeLogOffsets.get(partition2));
            assertEquals(-1L, (long) changeLogOffsets.get(partition3));

        } finally {
            stateMgr.close(Collections.<TopicPartition, Long>emptyMap());
        }

    }

    @Test
    public void testGetStore() throws IOException {
        final ProcessorStateManager stateMgr = new ProcessorStateManager(new TaskId(0, 1), noPartitions, restoreConsumer, false, stateDirectory, Collections.<String, String>emptyMap());
        try {
            stateMgr.register(nonPersistentStore, true, nonPersistentStore.stateRestoreCallback);

            assertNull(stateMgr.getStore("noSuchStore"));
            assertEquals(nonPersistentStore, stateMgr.getStore(nonPersistentStoreName));

        } finally {
            stateMgr.close(Collections.<TopicPartition, Long>emptyMap());
        }
    }

    @Test
    public void testFlushAndClose() throws IOException {
        // write an empty checkpoint file
        checkpoint.write(Collections.<TopicPartition, Long>emptyMap());

        // set up ack'ed offsets
        final HashMap<TopicPartition, Long> ackedOffsets = new HashMap<>();
        ackedOffsets.put(new TopicPartition(persistentStoreTopicName, 1), 123L);
        ackedOffsets.put(new TopicPartition(nonPersistentStoreTopicName, 1), 456L);
        ackedOffsets.put(new TopicPartition(ProcessorStateManager.storeChangelogTopic(applicationId, "otherTopic"), 1), 789L);

        ProcessorStateManager stateMgr = new ProcessorStateManager(taskId, noPartitions, restoreConsumer, false, stateDirectory, new HashMap<String, String>() {
            {
                put(persistentStoreName, persistentStoreTopicName);
                put(nonPersistentStoreName, nonPersistentStoreTopicName);
            }
        });
        try {
            // make sure the checkpoint file isn't deleted
            assertTrue(checkpointFile.exists());

            restoreConsumer.reset();
            stateMgr.register(persistentStore, true, persistentStore.stateRestoreCallback);

            restoreConsumer.reset();
            stateMgr.register(nonPersistentStore, true, nonPersistentStore.stateRestoreCallback);
        } finally {
            // close the state manager with the ack'ed offsets
            stateMgr.flush(new MockProcessorContext(StateSerdes.withBuiltinTypes("foo", String.class, String.class), new NoOpRecordCollector()));
            stateMgr.close(ackedOffsets);
        }

        // make sure all stores are closed, and the checkpoint file is written.
        assertTrue(persistentStore.flushed);
        assertTrue(persistentStore.closed);
        assertTrue(nonPersistentStore.flushed);
        assertTrue(nonPersistentStore.closed);
        assertTrue(checkpointFile.exists());

        // the checkpoint file should contain an offset from the persistent store only.
        final Map<TopicPartition, Long> checkpointedOffsets = checkpoint.read();
        assertEquals(1, checkpointedOffsets.size());
        assertEquals(new Long(123L + 1L), checkpointedOffsets.get(new TopicPartition(persistentStoreTopicName, 1)));
    }

    @Test
    public void shouldRegisterStoreWithoutLoggingEnabledAndNotBackedByATopic() throws Exception {
        ProcessorStateManager stateMgr = new ProcessorStateManager(new TaskId(0, 1), noPartitions, new MockRestoreConsumer(), false, stateDirectory, Collections.<String, String>emptyMap());
        stateMgr.register(nonPersistentStore, false, nonPersistentStore.stateRestoreCallback);
        assertNotNull(stateMgr.getStore(nonPersistentStoreName));
    }

    @Test
    public void shouldNotChangeOffsetsIfAckedOffsetsIsNull() throws Exception {
        final Map<TopicPartition, Long> offsets = Collections.singletonMap(persistentStorePartition, 99L);
        checkpoint.write(offsets);

        final ProcessorStateManager stateMgr = new ProcessorStateManager(taskId,
                                                                         noPartitions,
                                                                         restoreConsumer,
                                                                         false,
                                                                         stateDirectory,
                                                                         Collections.<String, String>emptyMap());

        restoreConsumer.reset();
        stateMgr.register(persistentStore, true, persistentStore.stateRestoreCallback);
        stateMgr.close(null);
        final Map<TopicPartition, Long> read = checkpoint.read();
        assertThat(read, equalTo(offsets));
    }

    @Test
    public void shouldWriteCheckpointForPersistentLogEnabledStore() throws Exception {
        final ProcessorStateManager stateMgr = new ProcessorStateManager(taskId,
                                                                         noPartitions,
                                                                         restoreConsumer,
                                                                         false,
                                                                         stateDirectory,
                                                                         Collections.singletonMap(persistentStore.name(),
                                                                                                  persistentStoreTopicName));
        restoreConsumer.reset();
        stateMgr.register(persistentStore, true, persistentStore.stateRestoreCallback);


        stateMgr.checkpoint(Collections.singletonMap(persistentStorePartition, 10L));
        final Map<TopicPartition, Long> read = checkpoint.read();
        assertThat(read, equalTo(Collections.singletonMap(persistentStorePartition, 11L)));
    }

    @Test
    public void shouldWriteCheckpointForStandbyReplica() throws Exception {
        final ProcessorStateManager stateMgr = new ProcessorStateManager(taskId,
                                                                         noPartitions,
                                                                         restoreConsumer,
                                                                         true,
                                                                         stateDirectory,
                                                                         Collections.singletonMap(persistentStore.name(),
                                                                                                  persistentStoreTopicName));

        restoreConsumer.reset();
        stateMgr.register(persistentStore, true, persistentStore.stateRestoreCallback);
        final byte[] bytes = Serdes.Integer().serializer().serialize("", 10);
        stateMgr.updateStandbyStates(persistentStorePartition,
                                     Collections.singletonList(
                                             new ConsumerRecord<>(persistentStorePartition.topic(),
                                                                                persistentStorePartition.partition(),
                                                                                888L,
                                                                                bytes,
                                                                                bytes)));

        stateMgr.checkpoint(Collections.<TopicPartition, Long>emptyMap());

        final Map<TopicPartition, Long> read = checkpoint.read();
        assertThat(read, equalTo(Collections.singletonMap(persistentStorePartition, 889L)));

    }

    @Test
    public void shouldNotWriteCheckpointForNonPersistent() throws Exception {
        final TopicPartition topicPartition = new TopicPartition(nonPersistentStoreTopicName, 1);

        restoreConsumer.updatePartitions(nonPersistentStoreTopicName, Utils.mkList(
                new PartitionInfo(nonPersistentStoreTopicName, 1, Node.noNode(), new Node[0], new Node[0])
        ));

        final ProcessorStateManager stateMgr = new ProcessorStateManager(taskId,
                                                                         noPartitions,
                                                                         restoreConsumer,
                                                                         true,
                                                                         stateDirectory,
                                                                         Collections.singletonMap(nonPersistentStoreName,
                                                                                                  nonPersistentStoreTopicName));

        restoreConsumer.reset();
        stateMgr.register(nonPersistentStore, true, nonPersistentStore.stateRestoreCallback);
        stateMgr.checkpoint(Collections.singletonMap(topicPartition, 876L));

        final Map<TopicPartition, Long> read = checkpoint.read();
        assertThat(read, equalTo(Collections.<TopicPartition, Long>emptyMap()));
    }

    @Test
    public void shouldNotWriteCheckpointForStoresWithoutChangelogTopic() throws Exception {
        final ProcessorStateManager stateMgr = new ProcessorStateManager(taskId,
                                                                         noPartitions,
                                                                         restoreConsumer,
                                                                         true,
                                                                         stateDirectory,
                                                                         Collections.<String, String>emptyMap());

        stateMgr.register(persistentStore, true, persistentStore.stateRestoreCallback);

        stateMgr.checkpoint(Collections.singletonMap(persistentStorePartition, 987L));

        final Map<TopicPartition, Long> read = checkpoint.read();
        assertThat(read, equalTo(Collections.<TopicPartition, Long>emptyMap()));
    }

    @Test
    public void shouldThrowLockExceptionIfFailedToLockStateDirectory() throws Exception {
        final File taskDirectory = stateDirectory.directoryForTask(taskId);
        final FileChannel channel = FileChannel.open(new File(taskDirectory,
                                                              StateDirectory.LOCK_FILE_NAME).toPath(),
                                                     StandardOpenOption.CREATE,
                                                     StandardOpenOption.WRITE);
        // lock the task directory
        final FileLock lock = channel.lock();

        try {
            new ProcessorStateManager(taskId, noPartitions, restoreConsumer, false, stateDirectory, Collections.<String, String>emptyMap());
            fail("Should have thrown LockException");
        } catch (final LockException e) {
           // pass
        } finally {
            lock.release();
            channel.close();
        }
    }

    @Test
    public void shouldThrowIllegalArgumentExceptionIfStoreNameIsSameAsCheckpointFileName() throws Exception {
        final ProcessorStateManager stateManager = new ProcessorStateManager(taskId,
                                                                             noPartitions,
                                                                             restoreConsumer,
                                                                             false,
                                                                             stateDirectory,
                                                                             Collections.<String, String>emptyMap());

        try {
            stateManager.register(new MockStateStoreSupplier.MockStateStore(ProcessorStateManager.CHECKPOINT_FILE_NAME, true), true, null);
            fail("should have thrown illegal argument exception when store name same as checkpoint file");
        } catch (final IllegalArgumentException e) {
            //pass
        }
    }

    @Test
    public void shouldThrowIllegalArgumentExceptionOnRegisterWhenStoreHasAlreadyBeenRegistered() throws Exception {
        final ProcessorStateManager stateManager = new ProcessorStateManager(taskId,
                                                                             noPartitions,
                                                                             restoreConsumer,
                                                                             false,
                                                                             stateDirectory,
                                                                             Collections.<String, String>emptyMap());
        stateManager.register(mockStateStore, false, null);

        try {
            stateManager.register(mockStateStore, false, null);
            fail("should have thrown illegal argument exception when store with same name already registered");
        } catch (final IllegalArgumentException e) {
            // pass
        }
        
    }

    @Test
    public void shouldThrowStreamsExceptionWhenRestoreConsumerThrowsTimeoutException() throws Exception {
        final MockRestoreConsumer mockRestoreConsumer = new MockRestoreConsumer() {
            @Override
            public List<PartitionInfo> partitionsFor(final String topic) {
                throw new TimeoutException("KABOOM!");
            }
        };
        final ProcessorStateManager stateManager = new ProcessorStateManager(taskId,
                                                                             noPartitions,
                                                                             mockRestoreConsumer,
                                                                             false,
                                                                             stateDirectory,
                                                                             Collections.singletonMap(storeName, changelogTopic));
        try {
            stateManager.register(mockStateStore, false, null);
            fail("should have thrown StreamsException due to timeout exception");
        } catch (final StreamsException e) {
            // pass
        }
    }

    @Test
    public void shouldThrowStreamsExceptionWhenRestoreConsumerReturnsNullPartitions() throws Exception {
        final MockRestoreConsumer mockRestoreConsumer = new MockRestoreConsumer() {
            @Override
            public List<PartitionInfo> partitionsFor(final String topic) {
                return null;
            }
        };
        final ProcessorStateManager stateManager = new ProcessorStateManager(taskId,
                                                                             noPartitions,
                                                                             mockRestoreConsumer,
                                                                             false,
                                                                             stateDirectory,
                                                                             Collections.singletonMap(storeName, changelogTopic));
        try {
            stateManager.register(mockStateStore, false, null);
            fail("should have thrown StreamsException due to timeout exception");
        } catch (final StreamsException e) {
            // pass
        }
    }

    @Test
    public void shouldThrowStreamsExceptionWhenPartitionForTopicNotFound() throws Exception {
        final MockRestoreConsumer mockRestoreConsumer = new MockRestoreConsumer() {
            @Override
            public List<PartitionInfo> partitionsFor(final String topic) {
                return Collections.singletonList(new PartitionInfo(changelogTopic, 0, null, null, null));
            }
        };
        final ProcessorStateManager stateManager = new ProcessorStateManager(taskId,
                                                                             Collections.singleton(new TopicPartition(changelogTopic, 1)),
                                                                             mockRestoreConsumer,
                                                                             false,
                                                                             stateDirectory,
                                                                             Collections.singletonMap(storeName, changelogTopic));

        try {
            stateManager.register(mockStateStore, false, null);
            fail("should have thrown StreamsException due to partition for topic not found");
        } catch (final StreamsException e) {
            // pass
        }
    }

    @Test
    public void shouldThrowIllegalStateExceptionWhenRestoringStateAndSubscriptionsNonEmpty() throws Exception {
        final MockRestoreConsumer mockRestoreConsumer = new MockRestoreConsumer() {
            @Override
            public List<PartitionInfo> partitionsFor(final String topic) {
                return Collections.singletonList(new PartitionInfo(changelogTopic, 0, null, null, null));
            }
        };
        final ProcessorStateManager stateManager = new ProcessorStateManager(taskId,
                                                                             Collections.singleton(changelogTopicPartition),
                                                                             mockRestoreConsumer,
                                                                             false,
                                                                             stateDirectory,
                                                                             Collections.singletonMap(storeName, changelogTopic));

        mockRestoreConsumer.subscribe(Collections.singleton("sometopic"));

        try {
            stateManager.register(mockStateStore, false, null);
            fail("should throw IllegalStateException when restore consumer has non-empty subscriptions");
        } catch (final IllegalStateException e) {
            // pass
        }
    }

    @Test
    public void shouldThrowIllegalStateExceptionWhenRestoreConsumerPositionGreaterThanEndOffset() throws Exception {
        final AtomicInteger position = new AtomicInteger(10);
        final MockRestoreConsumer mockRestoreConsumer = new MockRestoreConsumer() {
            @Override
            public synchronized long position(final TopicPartition partition) {
                // need to make the end position change to trigger the exception
                return position.getAndIncrement();
            }
        };

        mockRestoreConsumer.updatePartitions(changelogTopic, Collections.singletonList(new PartitionInfo(changelogTopic, 0, null, null, null)));

        final ProcessorStateManager stateManager = new ProcessorStateManager(taskId,
                                                                             Collections.singleton(changelogTopicPartition),
                                                                             mockRestoreConsumer,
                                                                             false,
                                                                             stateDirectory,
                                                                             Collections.singletonMap(storeName, changelogTopic));

        stateManager.putOffsetLimit(changelogTopicPartition, 1);
        // add a record with an offset less than the limit of 1
        mockRestoreConsumer.bufferRecord(new ConsumerRecord<>(changelogTopic, 0, 0, 1, 1));


        try {
            stateManager.register(mockStateStore, false, mockStateStore.stateRestoreCallback);
            fail("should have thrown IllegalStateException as end offset has changed");
        } catch (final IllegalStateException e) {
            // pass
        }

    }

    @Test
    public void shouldThrowProcessorStateExceptionOnCloseIfStoreThrowsAnException() throws Exception {
        restoreConsumer.updatePartitions(changelogTopic, Collections.singletonList(new PartitionInfo(changelogTopic, 0, null, null, null)));

        final ProcessorStateManager stateManager = new ProcessorStateManager(taskId,
                                                                             Collections.singleton(changelogTopicPartition),
                                                                             restoreConsumer,
                                                                             false,
                                                                             stateDirectory,
                                                                             Collections.singletonMap(storeName, changelogTopic));

        final MockStateStoreSupplier.MockStateStore stateStore = new MockStateStoreSupplier.MockStateStore(storeName, true) {
            @Override
            public void close() {
                throw new RuntimeException("KABOOM!");
            }
        };
        stateManager.putOffsetLimit(changelogTopicPartition, 1);
        restoreConsumer.bufferRecord(new ConsumerRecord<>(changelogTopic, 0, 1, 1, 1));
        stateManager.register(stateStore, false, stateStore.stateRestoreCallback);

        try {
            stateManager.close(Collections.<TopicPartition, Long>emptyMap());
            fail("Should throw ProcessorStateException if store close throws exception");
        } catch (final ProcessorStateException e) {
            // pass
        }
    }


}<|MERGE_RESOLUTION|>--- conflicted
+++ resolved
@@ -222,8 +222,7 @@
     @Before
     public void setup() {
         baseDir = TestUtils.tempDirectory();
-<<<<<<< HEAD
-        stateDirectory = new StateDirectory(applicationId, baseDir.getPath());
+        stateDirectory = new StateDirectory(applicationId, baseDir.getPath(), new MockTime());
         checkpointFile = new File(stateDirectory.directoryForTask(taskId), ProcessorStateManager.CHECKPOINT_FILE_NAME);
         checkpoint = new OffsetCheckpoint(checkpointFile);
         restoreConsumer.updatePartitions(persistentStoreTopicName, Utils.mkList(
@@ -232,9 +231,6 @@
         restoreConsumer.updatePartitions(nonPersistentStoreTopicName, Utils.mkList(
                 new PartitionInfo(nonPersistentStoreTopicName, 1, Node.noNode(), new Node[0], new Node[0])
         ));
-=======
-        stateDirectory = new StateDirectory(applicationId, baseDir.getPath(), new MockTime());
->>>>>>> 2e662a06
     }
 
     @After
