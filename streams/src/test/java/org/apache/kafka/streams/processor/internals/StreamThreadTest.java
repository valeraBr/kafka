/*
 * Licensed to the Apache Software Foundation (ASF) under one or more
 * contributor license agreements. See the NOTICE file distributed with
 * this work for additional information regarding copyright ownership.
 * The ASF licenses this file to You under the Apache License, Version 2.0
 * (the "License"); you may not use this file except in compliance with
 * the License. You may obtain a copy of the License at
 *
 *    http://www.apache.org/licenses/LICENSE-2.0
 *
 * Unless required by applicable law or agreed to in writing, software
 * distributed under the License is distributed on an "AS IS" BASIS,
 * WITHOUT WARRANTIES OR CONDITIONS OF ANY KIND, either express or implied.
 * See the License for the specific language governing permissions and
 * limitations under the License.
 */
package org.apache.kafka.streams.processor.internals;

import org.apache.kafka.clients.consumer.Consumer;
import org.apache.kafka.clients.consumer.ConsumerRebalanceListener;
import org.apache.kafka.clients.consumer.ConsumerRecord;
import org.apache.kafka.clients.consumer.MockConsumer;
import org.apache.kafka.clients.consumer.internals.PartitionAssignor;
import org.apache.kafka.clients.producer.MockProducer;
import org.apache.kafka.clients.producer.Producer;
import org.apache.kafka.common.Cluster;
import org.apache.kafka.common.Node;
import org.apache.kafka.common.PartitionInfo;
import org.apache.kafka.common.TopicPartition;
import org.apache.kafka.common.errors.ProducerFencedException;
import org.apache.kafka.common.metrics.Metrics;
import org.apache.kafka.common.utils.MockTime;
import org.apache.kafka.common.utils.Time;
import org.apache.kafka.common.utils.Utils;
import org.apache.kafka.streams.StreamsConfig;
import org.apache.kafka.streams.StreamsMetrics;
import org.apache.kafka.streams.kstream.KStreamBuilder;
import org.apache.kafka.streams.processor.TaskId;
import org.apache.kafka.streams.processor.internals.assignment.AssignmentInfo;
import org.apache.kafka.streams.state.HostInfo;
import org.apache.kafka.streams.state.Stores;
import org.apache.kafka.test.MockClientSupplier;
import org.apache.kafka.test.MockInternalTopicManager;
import org.apache.kafka.test.MockProcessorSupplier;
import org.apache.kafka.test.MockStateStoreSupplier;
import org.apache.kafka.test.MockTimestampExtractor;
import org.apache.kafka.test.TestCondition;
import org.apache.kafka.test.TestUtils;
import org.easymock.EasyMock;
import org.junit.Assert;
import org.junit.Before;
import org.junit.Test;

import java.io.File;
import java.io.IOException;
import java.lang.reflect.Field;
import java.nio.ByteBuffer;
import java.nio.file.Files;
import java.util.ArrayList;
import java.util.Arrays;
import java.util.Collection;
import java.util.Collections;
import java.util.HashMap;
import java.util.HashSet;
import java.util.Iterator;
import java.util.List;
import java.util.Map;
import java.util.Properties;
import java.util.Set;
import java.util.UUID;
import java.util.regex.Pattern;

import static java.util.Collections.EMPTY_SET;
import static org.hamcrest.CoreMatchers.equalTo;
import static org.hamcrest.CoreMatchers.is;
import static org.junit.Assert.assertEquals;
import static org.junit.Assert.assertFalse;
import static org.junit.Assert.assertNotNull;
import static org.junit.Assert.assertNull;
import static org.junit.Assert.assertSame;
import static org.junit.Assert.assertThat;
import static org.junit.Assert.assertTrue;
import static org.junit.Assert.fail;

public class StreamThreadTest {

    private final String clientId = "clientId";
    private final String applicationId = "stream-thread-test";
    private final MockTime mockTime = new MockTime();
    private final Metrics metrics = new Metrics();
    private final MockClientSupplier clientSupplier = new MockClientSupplier();
    private UUID processId = UUID.randomUUID();
    final KStreamBuilder builder = new KStreamBuilder();
    private final StreamsConfig config = new StreamsConfig(configProps(false));
    private final String stateDir = TestUtils.tempDirectory().getPath();
    private final StateDirectory stateDirectory  = new StateDirectory("applicationId", stateDir, mockTime);


    @Before
    public void setUp() throws Exception {
        processId = UUID.randomUUID();
        builder.setApplicationId(applicationId);
    }

    private final TopicPartition t1p1 = new TopicPartition("topic1", 1);
    private final TopicPartition t1p2 = new TopicPartition("topic1", 2);
    private final TopicPartition t2p1 = new TopicPartition("topic2", 1);
    private final TopicPartition t2p2 = new TopicPartition("topic2", 2);
    private final TopicPartition t3p1 = new TopicPartition("topic3", 1);
    private final TopicPartition t3p2 = new TopicPartition("topic3", 2);

    private final List<PartitionInfo> infos = Arrays.asList(
        new PartitionInfo("topic1", 0, Node.noNode(), new Node[0], new Node[0]),
        new PartitionInfo("topic1", 1, Node.noNode(), new Node[0], new Node[0]),
        new PartitionInfo("topic1", 2, Node.noNode(), new Node[0], new Node[0]),
        new PartitionInfo("topic2", 0, Node.noNode(), new Node[0], new Node[0]),
        new PartitionInfo("topic2", 1, Node.noNode(), new Node[0], new Node[0]),
        new PartitionInfo("topic2", 2, Node.noNode(), new Node[0], new Node[0]),
        new PartitionInfo("topic3", 0, Node.noNode(), new Node[0], new Node[0]),
        new PartitionInfo("topic3", 1, Node.noNode(), new Node[0], new Node[0]),
        new PartitionInfo("topic3", 2, Node.noNode(), new Node[0], new Node[0])
    );

    private final Cluster metadata = new Cluster(
        "cluster",
        Collections.singleton(Node.noNode()),
        infos,
        Collections.<String>emptySet(),
        Collections.<String>emptySet());

    private final PartitionAssignor.Subscription subscription =
        new PartitionAssignor.Subscription(Arrays.asList("topic1", "topic2", "topic3"), subscriptionUserData());

    private ByteBuffer subscriptionUserData() {
        final UUID uuid = UUID.randomUUID();
        final ByteBuffer buf = ByteBuffer.allocate(4 + 16 + 4 + 4);
        // version
        buf.putInt(1);
        // encode client processId
        buf.putLong(uuid.getMostSignificantBits());
        buf.putLong(uuid.getLeastSignificantBits());
        // previously running tasks
        buf.putInt(0);
        // cached tasks
        buf.putInt(0);
        buf.rewind();
        return buf;
    }

    // task0 is unused
    private final TaskId task1 = new TaskId(0, 1);
    private final TaskId task2 = new TaskId(0, 2);
    private final TaskId task3 = new TaskId(0, 3);
    private final TaskId task4 = new TaskId(1, 1);
    private final TaskId task5 = new TaskId(1, 2);

    private Properties configProps(final boolean enableEos) {
        return new Properties() {
            {
                setProperty(StreamsConfig.APPLICATION_ID_CONFIG, applicationId);
                setProperty(StreamsConfig.BOOTSTRAP_SERVERS_CONFIG, "localhost:2171");
                setProperty(StreamsConfig.BUFFERED_RECORDS_PER_PARTITION_CONFIG, "3");
                setProperty(StreamsConfig.DEFAULT_TIMESTAMP_EXTRACTOR_CLASS_CONFIG, MockTimestampExtractor.class.getName());
                setProperty(StreamsConfig.STATE_DIR_CONFIG, TestUtils.tempDirectory().getAbsolutePath());
                if (enableEos) {
                    setProperty(StreamsConfig.PROCESSING_GUARANTEE_CONFIG, StreamsConfig.EXACTLY_ONCE);
                }
            }
        };
    }

    private static class TestStreamTask extends StreamTask {
        boolean committed = false;
        private boolean suspended;
        private boolean closed;
        private boolean closedStateManager;

        TestStreamTask(final TaskId id,
                       final String applicationId,
                       final Collection<TopicPartition> partitions,
                       final ProcessorTopology topology,
                       final Consumer<byte[], byte[]> consumer,
                       final Producer<byte[], byte[]> producer,
                       final Consumer<byte[], byte[]> restoreConsumer,
                       final StreamsConfig config,
                       final StreamsMetrics metrics,
                       final StateDirectory stateDirectory) {
            super(id,
                applicationId,
                partitions,
                topology,
                consumer,
                new StoreChangelogReader(restoreConsumer, Time.SYSTEM, 5000),
                config,
                metrics,
                stateDirectory,
                null,
                new MockTime(),
                producer);
        }

        @Override
        void commit(final boolean startNewTransaction) {
            super.commit(startNewTransaction);
            committed = true;
        }

        @Override
        protected void updateOffsetLimits() {}

        @Override
        public void resume() {
            if (!suspended || closed) {
                throw new IllegalStateException("Should not resume task that is not suspended or already closed.");
            }
            super.resume();
            suspended = false;
        }

        @Override
        void suspend(final boolean clean) {
            if (suspended || closed) {
                throw new IllegalStateException("Should not suspend task that is already suspended or closed.");
            }
            super.suspend(clean);
            suspended = true;
        }

        @Override
        public void close(final boolean clean) {
            if (closed && clean) {
                throw new IllegalStateException("Should not close task that is already closed.");
            }
            super.close(clean);
            closed = true;
        }

        @Override
        public void closeSuspended(final boolean clean, final RuntimeException firstException) {
            if (closed && clean) {
                throw new IllegalStateException("Should not close task that is not suspended or already closed.");
            }
            super.closeSuspended(clean, firstException);
            closed = true;
        }

        @Override
        void closeStateManager(final boolean writeCheckpoint) {
            super.closeStateManager(writeCheckpoint);
            closedStateManager = true;
        }
    }

    @SuppressWarnings("unchecked")
    @Test
    public void testPartitionAssignmentChangeForSingleGroup() throws Exception {
        builder.addSource("source1", "topic1");

        final StreamThread thread = getStreamThread();

        final Map<TaskId, Set<TopicPartition>> activeTasks = new HashMap<>();
        thread.setPartitionAssignor(new StreamPartitionAssignor() {
            @Override
            Map<TaskId, Set<TopicPartition>> activeTasks() {
                return activeTasks;
            }
        });

        final StateListenerStub stateListener = new StateListenerStub();
        thread.setStateListener(stateListener);
        assertEquals(thread.state(), StreamThread.State.CREATED);

        final ConsumerRebalanceListener rebalanceListener = thread.rebalanceListener;
        thread.setState(StreamThread.State.RUNNING);
        assertTrue(thread.tasks().isEmpty());

        List<TopicPartition> revokedPartitions;
        List<TopicPartition> assignedPartitions;
        Set<TopicPartition> expectedGroup1;
        Set<TopicPartition> expectedGroup2;

        // revoke nothing
        revokedPartitions = Collections.emptyList();
        rebalanceListener.onPartitionsRevoked(revokedPartitions);

        assertEquals(thread.state(), StreamThread.State.PARTITIONS_REVOKED);

        // assign single partition
        assignedPartitions = Collections.singletonList(t1p1);
        expectedGroup1 = new HashSet<>(Collections.singleton(t1p1));
        activeTasks.put(new TaskId(0, 1), expectedGroup1);
        rebalanceListener.onPartitionsAssigned(assignedPartitions);

        assertEquals(thread.state(), StreamThread.State.RUNNING);
        Assert.assertEquals(stateListener.numChanges, 4);
        Assert.assertEquals(stateListener.oldState, StreamThread.State.ASSIGNING_PARTITIONS);
        assertTrue(thread.tasks().containsKey(task1));
        assertEquals(expectedGroup1, thread.tasks().get(task1).partitions());
        assertEquals(1, thread.tasks().size());

        // revoke single partition
        revokedPartitions = assignedPartitions;
        activeTasks.clear();
        rebalanceListener.onPartitionsRevoked(revokedPartitions);

        assertFalse(thread.tasks().containsKey(task1));
        assertEquals(0, thread.tasks().size());

        // assign different single partition
        assignedPartitions = Collections.singletonList(t1p2);
        expectedGroup2 = new HashSet<>(Collections.singleton(t1p2));
        activeTasks.put(new TaskId(0, 2), expectedGroup2);
        rebalanceListener.onPartitionsAssigned(assignedPartitions);

        assertTrue(thread.tasks().containsKey(task2));
        assertEquals(expectedGroup2, thread.tasks().get(task2).partitions());
        assertEquals(1, thread.tasks().size());

        // revoke different single partition and assign both partitions
        revokedPartitions = assignedPartitions;
        activeTasks.clear();
        rebalanceListener.onPartitionsRevoked(revokedPartitions);
        assignedPartitions = Arrays.asList(t1p1, t1p2);
        expectedGroup1 = new HashSet<>(Collections.singleton(t1p1));
        expectedGroup2 = new HashSet<>(Collections.singleton(t1p2));
        activeTasks.put(new TaskId(0, 1), expectedGroup1);
        activeTasks.put(new TaskId(0, 2), expectedGroup2);
        rebalanceListener.onPartitionsAssigned(assignedPartitions);

        assertTrue(thread.tasks().containsKey(task1));
        assertTrue(thread.tasks().containsKey(task2));
        assertEquals(expectedGroup1, thread.tasks().get(task1).partitions());
        assertEquals(expectedGroup2, thread.tasks().get(task2).partitions());
        assertEquals(2, thread.tasks().size());

        // revoke all partitions and assign nothing
        revokedPartitions = assignedPartitions;
        rebalanceListener.onPartitionsRevoked(revokedPartitions);
        assignedPartitions = Collections.emptyList();
        rebalanceListener.onPartitionsAssigned(assignedPartitions);

        assertTrue(thread.tasks().isEmpty());

        thread.close();
        assertTrue(thread.state() == StreamThread.State.PENDING_SHUTDOWN);
    }

    @SuppressWarnings("unchecked")
    @Test
    public void testPartitionAssignmentChangeForMultipleGroups() throws Exception {
        builder.addSource("source1", "topic1");
        builder.addSource("source2", "topic2");
        builder.addSource("source3", "topic3");
        builder.addProcessor("processor", new MockProcessorSupplier(), "source2", "source3");

        final StreamThread thread = getStreamThread();

        final Map<TaskId, Set<TopicPartition>> activeTasks = new HashMap<>();
        thread.setPartitionAssignor(new StreamPartitionAssignor() {
            @Override
            Map<TaskId, Set<TopicPartition>> activeTasks() {
                return activeTasks;
            }
        });

        final StateListenerStub stateListener = new StateListenerStub();
        thread.setStateListener(stateListener);
        assertEquals(thread.state(), StreamThread.State.CREATED);

        final ConsumerRebalanceListener rebalanceListener = thread.rebalanceListener;
        thread.setState(StreamThread.State.RUNNING);
        assertTrue(thread.tasks().isEmpty());

        List<TopicPartition> revokedPartitions;
        List<TopicPartition> assignedPartitions;
        Set<TopicPartition> expectedGroup1;
        Set<TopicPartition> expectedGroup2;

        // revoke nothing
        revokedPartitions = Collections.emptyList();
        rebalanceListener.onPartitionsRevoked(revokedPartitions);

        assertEquals(thread.state(), StreamThread.State.PARTITIONS_REVOKED);

        // assign four new partitions of second subtopology
        assignedPartitions = Arrays.asList(t2p1, t2p2, t3p1, t3p2);
        expectedGroup1 = new HashSet<>(Arrays.asList(t2p1, t3p1));
        expectedGroup2 = new HashSet<>(Arrays.asList(t2p2, t3p2));
        activeTasks.put(new TaskId(1, 1), expectedGroup1);
        activeTasks.put(new TaskId(1, 2), expectedGroup2);
        rebalanceListener.onPartitionsAssigned(assignedPartitions);

        assertTrue(thread.tasks().containsKey(task4));
        assertTrue(thread.tasks().containsKey(task5));
        assertEquals(expectedGroup1, thread.tasks().get(task4).partitions());
        assertEquals(expectedGroup2, thread.tasks().get(task5).partitions());
        assertEquals(2, thread.tasks().size());

        // revoke four partitions and assign three partitions of both subtopologies
        revokedPartitions = assignedPartitions;
        rebalanceListener.onPartitionsRevoked(revokedPartitions);

        assignedPartitions = Arrays.asList(t1p1, t2p1, t3p1);
        expectedGroup1 = new HashSet<>(Collections.singleton(t1p1));
        expectedGroup2 = new HashSet<>(Arrays.asList(t2p1, t3p1));
        activeTasks.put(new TaskId(0, 1), expectedGroup1);
        activeTasks.put(new TaskId(1, 1), expectedGroup2);
        rebalanceListener.onPartitionsAssigned(assignedPartitions);

        assertTrue(thread.tasks().containsKey(task1));
        assertTrue(thread.tasks().containsKey(task4));
        assertEquals(expectedGroup1, thread.tasks().get(task1).partitions());
        assertEquals(expectedGroup2, thread.tasks().get(task4).partitions());
        assertEquals(2, thread.tasks().size());

        // revoke all three partitons and reassign the same three partitions (from different subtopologies)
        revokedPartitions = assignedPartitions;
        rebalanceListener.onPartitionsRevoked(revokedPartitions);
        assignedPartitions = Arrays.asList(t1p1, t2p1, t3p1);
        expectedGroup1 = new HashSet<>(Collections.singleton(t1p1));
        expectedGroup2 = new HashSet<>(Arrays.asList(t2p1, t3p1));
        rebalanceListener.onPartitionsAssigned(assignedPartitions);

        assertTrue(thread.tasks().containsKey(task1));
        assertTrue(thread.tasks().containsKey(task4));
        assertEquals(expectedGroup1, thread.tasks().get(task1).partitions());
        assertEquals(expectedGroup2, thread.tasks().get(task4).partitions());
        assertEquals(2, thread.tasks().size());

        // revoke all partitions and assign nothing
        revokedPartitions = assignedPartitions;
        rebalanceListener.onPartitionsRevoked(revokedPartitions);
        assignedPartitions = Collections.emptyList();
        rebalanceListener.onPartitionsAssigned(assignedPartitions);

        assertTrue(thread.tasks().isEmpty());

        thread.close();
        assertEquals(thread.state(), StreamThread.State.PENDING_SHUTDOWN);
    }

    @SuppressWarnings("unchecked")
    @Test
    public void testStateChangeStartClose() throws InterruptedException {

        final StreamThread thread = new StreamThread(
            builder.internalTopologyBuilder,
            config,
            clientSupplier,
            applicationId,
            clientId,
            processId,
            metrics,
            Time.SYSTEM,
<<<<<<< HEAD
            new StreamsMetadataState(builder, StreamsMetadataState.UNKNOWN_HOST),
            0,
            stateDirectory);
=======
            new StreamsMetadataState(builder.internalTopologyBuilder, StreamsMetadataState.UNKNOWN_HOST),
            0);
>>>>>>> 5d798511

        final StateListenerStub stateListener = new StateListenerStub();
        thread.setStateListener(stateListener);
        thread.start();
        TestUtils.waitForCondition(new TestCondition() {
            @Override
            public boolean conditionMet() {
                return thread.state() == StreamThread.State.RUNNING;
            }
        }, 10 * 1000, "Thread never started.");
        thread.close();
        assertEquals(thread.state(), StreamThread.State.PENDING_SHUTDOWN);
        TestUtils.waitForCondition(new TestCondition() {
            @Override
            public boolean conditionMet() {
                return thread.state() == StreamThread.State.DEAD;
            }
        }, 10 * 1000, "Thread never shut down.");
        thread.close();
        assertEquals(thread.state(), StreamThread.State.DEAD);
    }

    private final static String TOPIC = "topic";
    private final Set<TopicPartition> task0Assignment = Collections.singleton(new TopicPartition(TOPIC, 0));
    private final Set<TopicPartition> task1Assignment = Collections.singleton(new TopicPartition(TOPIC, 1));

    @SuppressWarnings("unchecked")
    @Test
    public void testHandingOverTaskFromOneToAnotherThread() throws InterruptedException {
        builder.addStateStore(
            Stores
                .create("store")
                .withByteArrayKeys()
                .withByteArrayValues()
                .persistent()
                .build()
        );
        builder.addSource("source", TOPIC);

        //clientSupplier.consumer.assign(Arrays.asList(new TopicPartition(TOPIC, 0), new TopicPartition(TOPIC, 1)));

        final StreamThread thread1 = new StreamThread(
            builder.internalTopologyBuilder,
            config,
            clientSupplier,
            applicationId,
            clientId + 1,
            processId,
            metrics,
            Time.SYSTEM,
<<<<<<< HEAD
            new StreamsMetadataState(builder, StreamsMetadataState.UNKNOWN_HOST),
            0,
            stateDirectory);
=======
            new StreamsMetadataState(builder.internalTopologyBuilder, StreamsMetadataState.UNKNOWN_HOST),
            0);
>>>>>>> 5d798511
        final StreamThread thread2 = new StreamThread(
            builder.internalTopologyBuilder,
            config,
            clientSupplier,
            applicationId,
            clientId + 2,
            processId,
            metrics,
            Time.SYSTEM,
<<<<<<< HEAD
            new StreamsMetadataState(builder, StreamsMetadataState.UNKNOWN_HOST),
            0,
            stateDirectory);
=======
            new StreamsMetadataState(builder.internalTopologyBuilder, StreamsMetadataState.UNKNOWN_HOST),
            0);
>>>>>>> 5d798511

        final Map<TaskId, Set<TopicPartition>> task0 = Collections.singletonMap(new TaskId(0, 0), task0Assignment);
        final Map<TaskId, Set<TopicPartition>> task1 = Collections.singletonMap(new TaskId(0, 1), task1Assignment);

        final Map<TaskId, Set<TopicPartition>> thread1Assignment = new HashMap<>(task0);
        final Map<TaskId, Set<TopicPartition>> thread2Assignment = new HashMap<>(task1);

        thread1.setPartitionAssignor(new MockStreamsPartitionAssignor(thread1Assignment));
        thread2.setPartitionAssignor(new MockStreamsPartitionAssignor(thread2Assignment));


        thread1.start();
        TestUtils.waitForCondition(new TestCondition() {
            @Override
            public boolean conditionMet() {
                return thread1.state() == StreamThread.State.RUNNING;
            }
        }, 10 * 1000, "Thread never started.");

        thread2.start();
        TestUtils.waitForCondition(new TestCondition() {
            @Override
            public boolean conditionMet() {
                return thread2.state() == StreamThread.State.RUNNING;
            }
        }, 10 * 1000, "Thread never started.");

        // revoke (to get threads in correct state)
        thread1.rebalanceListener.onPartitionsRevoked(EMPTY_SET);
        thread2.rebalanceListener.onPartitionsRevoked(EMPTY_SET);

        // assign
        thread1.rebalanceListener.onPartitionsAssigned(task0Assignment);
        thread2.rebalanceListener.onPartitionsAssigned(task1Assignment);

        final Set<TaskId> originalTaskAssignmentThread1 = new HashSet<>();
        originalTaskAssignmentThread1.addAll(thread1.tasks().keySet());
        final Set<TaskId> originalTaskAssignmentThread2 = new HashSet<>();
        originalTaskAssignmentThread2.addAll(thread2.tasks().keySet());

        // revoke (task will be suspended)
        thread1.rebalanceListener.onPartitionsRevoked(task0Assignment);
        thread2.rebalanceListener.onPartitionsRevoked(task1Assignment);


        // assign reverted
        thread1Assignment.clear();
        thread1Assignment.putAll(task1);

        thread2Assignment.clear();
        thread2Assignment.putAll(task0);

        final Thread runIt = new Thread(new Runnable() {
            @Override
            public void run() {
                thread1.rebalanceListener.onPartitionsAssigned(task1Assignment);
            }
        });
        runIt.start();

        thread2.rebalanceListener.onPartitionsAssigned(task0Assignment);

        runIt.join();

        assertThat(thread1.tasks().keySet(), equalTo(originalTaskAssignmentThread2));
        assertThat(thread2.tasks().keySet(), equalTo(originalTaskAssignmentThread1));
        assertThat(thread1.prevActiveTasks(), equalTo(originalTaskAssignmentThread1));
        assertThat(thread2.prevActiveTasks(), equalTo(originalTaskAssignmentThread2));
    }

    private class MockStreamsPartitionAssignor extends StreamPartitionAssignor {

        private final Map<TaskId, Set<TopicPartition>> activeTaskAssignment;
        private final Map<TaskId, Set<TopicPartition>> standbyTaskAssignment;

        MockStreamsPartitionAssignor(final Map<TaskId, Set<TopicPartition>> activeTaskAssignment) {
            this(activeTaskAssignment, Collections.<TaskId, Set<TopicPartition>>emptyMap());
        }

        MockStreamsPartitionAssignor(final Map<TaskId, Set<TopicPartition>> activeTaskAssignment,
                                     final Map<TaskId, Set<TopicPartition>> standbyTaskAssignment) {
            this.activeTaskAssignment = activeTaskAssignment;
            this.standbyTaskAssignment = standbyTaskAssignment;
        }

        @Override
        Map<TaskId, Set<TopicPartition>> activeTasks() {
            return activeTaskAssignment;
        }

        @Override
        Map<TaskId, Set<TopicPartition>> standbyTasks() {
            return standbyTaskAssignment;
        }

        @Override
        public void close() {}
    }

    @Test
    public void testMetrics() {
        final StreamThread thread = new StreamThread(
<<<<<<< HEAD
                builder,
                config,
                clientSupplier,
                applicationId,
                clientId,
                processId,
                metrics,
                mockTime,
                new StreamsMetadataState(builder, StreamsMetadataState.UNKNOWN_HOST),
                0, stateDirectory);
=======
            builder.internalTopologyBuilder,
            config,
            clientSupplier,
            applicationId,
            clientId,
            processId,
            metrics,
            mockTime,
            new StreamsMetadataState(builder.internalTopologyBuilder, StreamsMetadataState.UNKNOWN_HOST),
            0);
>>>>>>> 5d798511
        final String defaultGroupName = "stream-metrics";
        final String defaultPrefix = "thread." + thread.threadClientId();
        final Map<String, String> defaultTags = Collections.singletonMap("client-id", thread.threadClientId());

        assertNotNull(metrics.getSensor(defaultPrefix + ".commit-latency"));
        assertNotNull(metrics.getSensor(defaultPrefix + ".poll-latency"));
        assertNotNull(metrics.getSensor(defaultPrefix + ".process-latency"));
        assertNotNull(metrics.getSensor(defaultPrefix + ".punctuate-latency"));
        assertNotNull(metrics.getSensor(defaultPrefix + ".task-created"));
        assertNotNull(metrics.getSensor(defaultPrefix + ".task-closed"));
        assertNotNull(metrics.getSensor(defaultPrefix + ".skipped-records"));

        assertNotNull(metrics.metrics().get(metrics.metricName("commit-latency-avg", defaultGroupName, "The average commit time in ms", defaultTags)));
        assertNotNull(metrics.metrics().get(metrics.metricName("commit-latency-max", defaultGroupName, "The maximum commit time in ms", defaultTags)));
        assertNotNull(metrics.metrics().get(metrics.metricName("commit-rate", defaultGroupName, "The average per-second number of commit calls", defaultTags)));
        assertNotNull(metrics.metrics().get(metrics.metricName("poll-latency-avg", defaultGroupName, "The average poll time in ms", defaultTags)));
        assertNotNull(metrics.metrics().get(metrics.metricName("poll-latency-max", defaultGroupName, "The maximum poll time in ms", defaultTags)));
        assertNotNull(metrics.metrics().get(metrics.metricName("poll-rate", defaultGroupName, "The average per-second number of record-poll calls", defaultTags)));
        assertNotNull(metrics.metrics().get(metrics.metricName("process-latency-avg", defaultGroupName, "The average process time in ms", defaultTags)));
        assertNotNull(metrics.metrics().get(metrics.metricName("process-latency-max", defaultGroupName, "The maximum process time in ms", defaultTags)));
        assertNotNull(metrics.metrics().get(metrics.metricName("process-rate", defaultGroupName, "The average per-second number of process calls", defaultTags)));
        assertNotNull(metrics.metrics().get(metrics.metricName("punctuate-latency-avg", defaultGroupName, "The average punctuate time in ms", defaultTags)));
        assertNotNull(metrics.metrics().get(metrics.metricName("punctuate-latency-max", defaultGroupName, "The maximum punctuate time in ms", defaultTags)));
        assertNotNull(metrics.metrics().get(metrics.metricName("punctuate-rate", defaultGroupName, "The average per-second number of punctuate calls", defaultTags)));
        assertNotNull(metrics.metrics().get(metrics.metricName("task-created-rate", defaultGroupName, "The average per-second number of newly created tasks", defaultTags)));
        assertNotNull(metrics.metrics().get(metrics.metricName("task-closed-rate", defaultGroupName, "The average per-second number of closed tasks", defaultTags)));
        assertNotNull(metrics.metrics().get(metrics.metricName("skipped-records-rate", defaultGroupName, "The average per-second number of skipped records.", defaultTags)));
    }

<<<<<<< HEAD
=======

    @Test
    public void testMaybeClean() throws IOException, InterruptedException, java.nio.file.NoSuchFileException {
        final File baseDir = Files.createTempDirectory("test").toFile();
        try {
            final long cleanupDelay = 1000L;
            final Properties props = configProps(false);
            props.setProperty(StreamsConfig.STATE_CLEANUP_DELAY_MS_CONFIG, Long.toString(cleanupDelay));
            props.setProperty(StreamsConfig.STATE_DIR_CONFIG, baseDir.getCanonicalPath());
            final StreamsConfig config = new StreamsConfig(props);
            final File applicationDir = new File(baseDir, applicationId);
            applicationDir.mkdir();
            final File stateDir1 = new File(applicationDir, task1.toString());
            final File stateDir2 = new File(applicationDir, task2.toString());
            final File stateDir3 = new File(applicationDir, task3.toString());
            final File extraDir = new File(applicationDir, applicationId);
            stateDir1.mkdir();
            stateDir2.mkdir();
            stateDir3.mkdir();
            extraDir.mkdir();
            builder.addSource("source1", "topic1");
            final StreamThread thread = new StreamThread(
                builder.internalTopologyBuilder,
                config,
                clientSupplier,
                applicationId,
                clientId,
                processId,
                metrics,
                mockTime,
                new StreamsMetadataState(builder.internalTopologyBuilder, StreamsMetadataState.UNKNOWN_HOST),
                0) {
                @Override
                public void maybeClean(final long now) {
                    super.maybeClean(now);
                }
                @Override
                protected StreamTask createStreamTask(final TaskId id, final Collection<TopicPartition> partitionsForTask) {
                    final ProcessorTopology topology = builder.build(id.topicGroupId);
                    return new TestStreamTask(
                        id,
                        applicationId,
                        partitionsForTask,
                        topology,
                        consumer,
                        clientSupplier.getProducer(new HashMap<String, Object>()),
                        restoreConsumer,
                        config,
                        new MockStreamsMetrics(new Metrics()),
                        stateDirectory);
                }
            };

            initPartitionGrouper(config, thread, clientSupplier);
            assertTrue(thread.tasks().isEmpty());
            mockTime.sleep(cleanupDelay);

            // all directories exist since an assignment didn't happen
            assertTrue(stateDir1.exists());
            assertTrue(stateDir2.exists());
            assertTrue(stateDir3.exists());
            assertTrue(extraDir.exists());

            List<TopicPartition> revokedPartitions;
            List<TopicPartition> assignedPartitions;
            Map<TaskId, StreamTask> prevTasks;

            // Assign t1p1 and t1p2. This should create task1 & task2
            final Map<TaskId, Set<TopicPartition>> activeTasks = new HashMap<>();
            activeTasks.put(task1, Collections.singleton(t1p1));
            activeTasks.put(task2, Collections.singleton(t1p2));
            thread.setPartitionAssignor(new MockStreamsPartitionAssignor(activeTasks));

            revokedPartitions = Collections.emptyList();
            assignedPartitions = Arrays.asList(t1p1, t1p2);
            prevTasks = new HashMap<>(thread.tasks());

            final ConsumerRebalanceListener rebalanceListener = thread.rebalanceListener;
            thread.setState(StreamThread.State.RUNNING);
            rebalanceListener.onPartitionsRevoked(revokedPartitions);
            rebalanceListener.onPartitionsAssigned(assignedPartitions);

            // there shouldn't be any previous task
            assertTrue(prevTasks.isEmpty());

            // task 1 & 2 are created
            assertEquals(2, thread.tasks().size());

            // all directories should still exit before the cleanup delay time
            mockTime.sleep(cleanupDelay - 10L);
            thread.maybeClean(mockTime.milliseconds());
            assertTrue(stateDir1.exists());
            assertTrue(stateDir2.exists());
            assertTrue(stateDir3.exists());
            assertTrue(extraDir.exists());

            // all state directories except for task task2 & task3 will be removed. the extra directory should still exists
            mockTime.sleep(11L);
            thread.maybeClean(mockTime.milliseconds());
            assertTrue(stateDir1.exists());
            assertTrue(stateDir2.exists());
            assertFalse(stateDir3.exists());
            assertTrue(extraDir.exists());

            // Revoke t1p1 and t1p2. This should remove task1 & task2
            activeTasks.clear();
            revokedPartitions = assignedPartitions;
            assignedPartitions = Collections.emptyList();
            prevTasks = new HashMap<>(thread.tasks());

            rebalanceListener.onPartitionsRevoked(revokedPartitions);
            rebalanceListener.onPartitionsAssigned(assignedPartitions);

            // previous tasks should be committed
            assertEquals(2, prevTasks.size());
            for (final StreamTask task : prevTasks.values()) {
                assertTrue(((TestStreamTask) task).committed);
                ((TestStreamTask) task).committed = false;
            }

            // no task
            assertTrue(thread.tasks().isEmpty());

            // all state directories for task task1 & task2 still exist before the cleanup delay time
            mockTime.sleep(cleanupDelay - 10L);
            thread.maybeClean(mockTime.milliseconds());
            assertTrue(stateDir1.exists());
            assertTrue(stateDir2.exists());
            assertFalse(stateDir3.exists());
            assertTrue(extraDir.exists());

            // all state directories for task task1 & task2 are removed
            mockTime.sleep(11L);
            thread.maybeClean(mockTime.milliseconds());
            assertFalse(stateDir1.exists());
            assertFalse(stateDir2.exists());
            assertFalse(stateDir3.exists());
            assertTrue(extraDir.exists());
        } finally {
            // note that this call can throw a java.nio.file.NoSuchFileException
            // since some of the subdirs might be deleted already during cleanup
            Utils.delete(baseDir);
        }
    }

>>>>>>> 5d798511
    @Test
    public void testMaybeCommit() throws IOException, InterruptedException {
        final File baseDir = Files.createTempDirectory("test").toFile();
        try {
            final long commitInterval = 1000L;
            final Properties props = configProps(false);
            props.setProperty(StreamsConfig.STATE_DIR_CONFIG, baseDir.getCanonicalPath());
            props.setProperty(StreamsConfig.COMMIT_INTERVAL_MS_CONFIG, Long.toString(commitInterval));

            final StreamsConfig config = new StreamsConfig(props);

            builder.addSource("source1", "topic1");

            final StreamThread thread = new StreamThread(
<<<<<<< HEAD
                    builder,
                    config,
                    clientSupplier,
                    applicationId,
                    clientId,
                    processId,
                    metrics,
                    mockTime,
                    new StreamsMetadataState(builder, StreamsMetadataState.UNKNOWN_HOST),
                    0, stateDirectory) {
=======
                builder.internalTopologyBuilder,
                config,
                clientSupplier,
                applicationId,
                clientId,
                processId,
                metrics,
                mockTime,
                new StreamsMetadataState(builder.internalTopologyBuilder, StreamsMetadataState.UNKNOWN_HOST),
                0) {
>>>>>>> 5d798511

                @Override
                public void maybeCommit(final long now) {
                    super.maybeCommit(now);
                }

                @Override
                protected StreamTask createStreamTask(final TaskId id, final Collection<TopicPartition> partitionsForTask) {
                    final ProcessorTopology topology = builder.build(id.topicGroupId);
                    return new TestStreamTask(
                        id,
                        applicationId,
                        partitionsForTask,
                        topology,
                        consumer,
                        clientSupplier.getProducer(new HashMap<String, Object>()),
                        restoreConsumer,
                        config,
                        new MockStreamsMetrics(new Metrics()),
                        stateDirectory);
                }
            };

            initPartitionGrouper(config, thread, clientSupplier);

            final ConsumerRebalanceListener rebalanceListener = thread.rebalanceListener;

            final List<TopicPartition> revokedPartitions;
            final List<TopicPartition> assignedPartitions;

            //
            // Assign t1p1 and t1p2. This should create Task 1 & 2
            //
            revokedPartitions = Collections.emptyList();
            assignedPartitions = Arrays.asList(t1p1, t1p2);

            thread.setState(StreamThread.State.RUNNING);
            thread.rebalanceListener.onPartitionsRevoked(Collections.<TopicPartition>emptyList());
            rebalanceListener.onPartitionsRevoked(revokedPartitions);
            rebalanceListener.onPartitionsAssigned(assignedPartitions);

            assertEquals(2, thread.tasks().size());

            // no task is committed before the commit interval
            mockTime.sleep(commitInterval - 10L);
            thread.maybeCommit(mockTime.milliseconds());
            for (final StreamTask task : thread.tasks().values()) {
                assertFalse(((TestStreamTask) task).committed);
            }

            // all tasks are committed after the commit interval
            mockTime.sleep(11L);
            thread.maybeCommit(mockTime.milliseconds());
            for (final StreamTask task : thread.tasks().values()) {
                assertTrue(((TestStreamTask) task).committed);
                ((TestStreamTask) task).committed = false;
            }

            // no task is committed before the commit interval, again
            mockTime.sleep(commitInterval - 10L);
            thread.maybeCommit(mockTime.milliseconds());
            for (final StreamTask task : thread.tasks().values()) {
                assertFalse(((TestStreamTask) task).committed);
            }

            // all tasks are committed after the commit interval, again
            mockTime.sleep(11L);
            thread.maybeCommit(mockTime.milliseconds());
            for (final StreamTask task : thread.tasks().values()) {
                assertTrue(((TestStreamTask) task).committed);
                ((TestStreamTask) task).committed = false;
            }
        } finally {
            Utils.delete(baseDir);
        }
    }

    @Test
    public void shouldInjectSharedProducerForAllTasksUsingClientSupplierOnCreateIfEosDisabled() throws InterruptedException {
        builder.addSource("source1", "someTopic");

        final StreamThread thread = new StreamThread(
<<<<<<< HEAD
                builder,
                config,
                clientSupplier,
                applicationId,
                clientId,
                processId,
                metrics,
                mockTime,
                new StreamsMetadataState(builder, StreamsMetadataState.UNKNOWN_HOST),
                0, stateDirectory);
=======
            builder.internalTopologyBuilder,
            config,
            clientSupplier,
            applicationId,
            clientId,
            processId,
            metrics,
            mockTime,
            new StreamsMetadataState(builder.internalTopologyBuilder, StreamsMetadataState.UNKNOWN_HOST),
            0);
>>>>>>> 5d798511

        final Map<TaskId, Set<TopicPartition>> assignment = new HashMap<>();
        assignment.put(new TaskId(0, 0), Collections.singleton(new TopicPartition("someTopic", 0)));
        assignment.put(new TaskId(0, 1), Collections.singleton(new TopicPartition("someTopic", 1)));
        thread.setPartitionAssignor(new MockStreamsPartitionAssignor(assignment));

        thread.setState(StreamThread.State.RUNNING);
        thread.rebalanceListener.onPartitionsRevoked(Collections.<TopicPartition>emptyList());
        thread.rebalanceListener.onPartitionsAssigned(Collections.singleton(new TopicPartition("someTopic", 0)));

        assertEquals(1, clientSupplier.producers.size());
        final Producer globalProducer = clientSupplier.producers.get(0);
        assertSame(globalProducer, thread.threadProducer);
        for (final StreamTask task : thread.tasks().values()) {
            assertSame(globalProducer, ((RecordCollectorImpl) task.recordCollector()).producer());
        }
        assertSame(clientSupplier.consumer, thread.consumer);
        assertSame(clientSupplier.restoreConsumer, thread.restoreConsumer);
    }

    @Test
    public void shouldInjectProducerPerTaskUsingClientSupplierOnCreateIfEosEnable() throws InterruptedException {
        builder.addSource("source1", "someTopic");

        final MockClientSupplier clientSupplier = new MockClientSupplier(applicationId);
        final StreamThread thread = new StreamThread(
<<<<<<< HEAD
                builder,
                new StreamsConfig(configProps(true)),
                clientSupplier,
                applicationId,
                clientId,
                processId,
                metrics,
                mockTime,
                new StreamsMetadataState(builder, StreamsMetadataState.UNKNOWN_HOST),
                0, stateDirectory);
=======
            builder.internalTopologyBuilder,
            new StreamsConfig(configProps(true)),
            clientSupplier,
            applicationId,
            clientId,
            processId,
            metrics,
            mockTime,
            new StreamsMetadataState(builder.internalTopologyBuilder, StreamsMetadataState.UNKNOWN_HOST),
            0);
>>>>>>> 5d798511

        final Map<TaskId, Set<TopicPartition>> assignment = new HashMap<>();
        assignment.put(new TaskId(0, 0), Collections.singleton(new TopicPartition("someTopic", 0)));
        assignment.put(new TaskId(0, 1), Collections.singleton(new TopicPartition("someTopic", 1)));
        assignment.put(new TaskId(0, 2), Collections.singleton(new TopicPartition("someTopic", 2)));
        thread.setPartitionAssignor(new MockStreamsPartitionAssignor(assignment));

        final Set<TopicPartition> assignedPartitions = new HashSet<>();
        Collections.addAll(assignedPartitions, new TopicPartition("someTopic", 0), new TopicPartition("someTopic", 2));
        thread.setState(StreamThread.State.RUNNING);
        thread.rebalanceListener.onPartitionsRevoked(Collections.<TopicPartition>emptyList());
        thread.rebalanceListener.onPartitionsAssigned(assignedPartitions);

        assertNull(thread.threadProducer);
        assertEquals(thread.tasks().size(), clientSupplier.producers.size());
        final Iterator it = clientSupplier.producers.iterator();
        for (final StreamTask task : thread.tasks().values()) {
            assertSame(it.next(), ((RecordCollectorImpl) task.recordCollector()).producer());
        }
        assertSame(clientSupplier.consumer, thread.consumer);
        assertSame(clientSupplier.restoreConsumer, thread.restoreConsumer);
    }

    @Test
    public void shouldCloseAllTaskProducersOnCloseIfEosEnabled() throws InterruptedException {
        builder.addSource("source1", "someTopic");

        final MockClientSupplier clientSupplier = new MockClientSupplier(applicationId);
        final StreamThread thread = new StreamThread(
<<<<<<< HEAD
                builder,
                new StreamsConfig(configProps(true)),
                clientSupplier,
                applicationId,
                clientId,
                processId,
                metrics,
                mockTime,
                new StreamsMetadataState(builder, StreamsMetadataState.UNKNOWN_HOST),
                0, stateDirectory);
=======
            builder.internalTopologyBuilder,
            new StreamsConfig(configProps(true)),
            clientSupplier,
            applicationId,
            clientId,
            processId,
            metrics,
            mockTime,
            new StreamsMetadataState(builder.internalTopologyBuilder, StreamsMetadataState.UNKNOWN_HOST),
            0);
>>>>>>> 5d798511

        final Map<TaskId, Set<TopicPartition>> assignment = new HashMap<>();
        assignment.put(new TaskId(0, 0), Collections.singleton(new TopicPartition("someTopic", 0)));
        assignment.put(new TaskId(0, 1), Collections.singleton(new TopicPartition("someTopic", 1)));
        thread.setPartitionAssignor(new MockStreamsPartitionAssignor(assignment));

        thread.setState(StreamThread.State.RUNNING);
        thread.rebalanceListener.onPartitionsRevoked(Collections.<TopicPartition>emptyList());
        thread.rebalanceListener.onPartitionsAssigned(Collections.singleton(new TopicPartition("someTopic", 0)));

        thread.close();
        thread.run();

        for (final StreamTask task : thread.tasks().values()) {
            assertTrue(((MockProducer) ((RecordCollectorImpl) task.recordCollector()).producer()).closed());
        }
    }

    @Test
    public void shouldCloseThreadProducerOnCloseIfEosDisabled() throws InterruptedException {
        builder.addSource("source1", "someTopic");

        final StreamThread thread = new StreamThread(
<<<<<<< HEAD
                builder,
                config,
                clientSupplier,
                applicationId,
                clientId,
                processId,
                metrics,
                mockTime,
                new StreamsMetadataState(builder, StreamsMetadataState.UNKNOWN_HOST),
                0, stateDirectory);
=======
            builder.internalTopologyBuilder,
            config,
            clientSupplier,
            applicationId,
            clientId,
            processId,
            metrics,
            mockTime,
            new StreamsMetadataState(builder.internalTopologyBuilder, StreamsMetadataState.UNKNOWN_HOST),
            0);
>>>>>>> 5d798511

        final Map<TaskId, Set<TopicPartition>> assignment = new HashMap<>();
        assignment.put(new TaskId(0, 0), Collections.singleton(new TopicPartition("someTopic", 0)));
        assignment.put(new TaskId(0, 1), Collections.singleton(new TopicPartition("someTopic", 1)));
        thread.setPartitionAssignor(new MockStreamsPartitionAssignor(assignment));

        thread.setState(StreamThread.State.RUNNING);
        thread.rebalanceListener.onPartitionsRevoked(Collections.<TopicPartition>emptyList());
        thread.rebalanceListener.onPartitionsAssigned(Collections.singleton(new TopicPartition("someTopic", 0)));

        thread.close();
        thread.run();

        assertTrue(((MockProducer) thread.threadProducer).closed());
    }

    @Test
    public void shouldNotNullPointerWhenStandbyTasksAssignedAndNoStateStoresForTopology() throws InterruptedException {
        builder.addSource("name", "topic").addSink("out", "output");

        final StreamThread thread = new StreamThread(
<<<<<<< HEAD
                builder,
                config,
                clientSupplier,
                applicationId,
                clientId,
                processId,
                metrics,
                mockTime,
                new StreamsMetadataState(builder, StreamsMetadataState.UNKNOWN_HOST),
                0, stateDirectory);
=======
            builder.internalTopologyBuilder,
            config,
            clientSupplier,
            applicationId,
            clientId,
            processId,
            metrics,
            mockTime,
            new StreamsMetadataState(builder.internalTopologyBuilder, StreamsMetadataState.UNKNOWN_HOST),
            0);
>>>>>>> 5d798511

        thread.setPartitionAssignor(new StreamPartitionAssignor() {
            @Override
            Map<TaskId, Set<TopicPartition>> standbyTasks() {
                return Collections.singletonMap(new TaskId(0, 0), Utils.mkSet(new TopicPartition("topic", 0)));
            }
        });

        thread.setState(StreamThread.State.RUNNING);
        thread.rebalanceListener.onPartitionsRevoked(Collections.<TopicPartition>emptyList());
        thread.rebalanceListener.onPartitionsAssigned(Collections.<TopicPartition>emptyList());
    }

    @Test
    public void shouldNotCloseSuspendedTaskswice() throws Exception {
        builder.addSource("name", "topic").addSink("out", "output");

        final TestStreamTask testStreamTask = new TestStreamTask(
                new TaskId(0, 0),
                applicationId,
                Utils.mkSet(new TopicPartition("topic", 0)),
                builder.build(0),
                clientSupplier.consumer,
                clientSupplier.getProducer(new HashMap<String, Object>()),
                clientSupplier.restoreConsumer,
                config,
                new MockStreamsMetrics(new Metrics()),
                new StateDirectory(applicationId, config.getString(StreamsConfig.STATE_DIR_CONFIG), mockTime));

        final StreamThread thread = new StreamThread(
                builder.internalTopologyBuilder,
                config,
                clientSupplier,
                applicationId,
                clientId,
                processId,
                metrics,
                mockTime,
<<<<<<< HEAD
                new StreamsMetadataState(builder, StreamsMetadataState.UNKNOWN_HOST),
                0, stateDirectory) {
=======
                new StreamsMetadataState(builder.internalTopologyBuilder, StreamsMetadataState.UNKNOWN_HOST),
                0) {
>>>>>>> 5d798511

            @Override
            protected StreamTask createStreamTask(final TaskId id, final Collection<TopicPartition> partitionsForTask) {
                return testStreamTask;
            }
        };

        final Set<TopicPartition> activeTasks = new HashSet<>();
        activeTasks.add(new TopicPartition("topic", 0));

        thread.setPartitionAssignor(new StreamPartitionAssignor() {
            @Override
            Map<TaskId, Set<TopicPartition>> activeTasks() {
                return new HashMap<TaskId, Set<TopicPartition>>() {
                    {
                        put(new TaskId(0, 0), activeTasks);
                    }
                };
            }
        });
        thread.setState(StreamThread.State.RUNNING);
        thread.setState(StreamThread.State.PARTITIONS_REVOKED);
        thread.rebalanceListener.onPartitionsAssigned(activeTasks);
        thread.rebalanceListener.onPartitionsRevoked(activeTasks);

        assertTrue(testStreamTask.suspended);
        assertFalse(testStreamTask.closed);

        activeTasks.clear();
        // this should succeed without exception
        thread.rebalanceListener.onPartitionsAssigned(Collections.<TopicPartition>emptyList());

        assertTrue(testStreamTask.closed);
    }

    @Test
    public void shouldInitializeRestoreConsumerWithOffsetsFromStandbyTasks()  {
        builder.stream("t1").groupByKey().count("count-one");
        builder.stream("t2").groupByKey().count("count-two");

        final StreamThread thread = new StreamThread(
                builder.internalTopologyBuilder,
                config,
                clientSupplier,
                applicationId,
                clientId,
                processId,
                metrics,
                mockTime,
<<<<<<< HEAD
                new StreamsMetadataState(builder, StreamsMetadataState.UNKNOWN_HOST),
                0, stateDirectory);
=======
                new StreamsMetadataState(builder.internalTopologyBuilder, StreamsMetadataState.UNKNOWN_HOST),
                0);
>>>>>>> 5d798511

        final MockConsumer<byte[], byte[]> restoreConsumer = clientSupplier.restoreConsumer;
        restoreConsumer.updatePartitions("stream-thread-test-count-one-changelog",
                Collections.singletonList(new PartitionInfo("stream-thread-test-count-one-changelog",
                        0,
                        null,
                        new Node[0],
                        new Node[0])));
        restoreConsumer.updatePartitions("stream-thread-test-count-two-changelog",
                Collections.singletonList(new PartitionInfo("stream-thread-test-count-two-changelog",
                        0,
                        null,
                        new Node[0],
                        new Node[0])));

        final Map<TaskId, Set<TopicPartition>> standbyTasks = new HashMap<>();
        final TopicPartition t1 = new TopicPartition("t1", 0);
        standbyTasks.put(new TaskId(0, 0), Utils.mkSet(t1));

        thread.setPartitionAssignor(new StreamPartitionAssignor() {
            @Override
            Map<TaskId, Set<TopicPartition>> standbyTasks() {
                return standbyTasks;
            }
        });

        thread.setState(StreamThread.State.RUNNING);
        thread.rebalanceListener.onPartitionsRevoked(Collections.<TopicPartition>emptyList());
        thread.rebalanceListener.onPartitionsAssigned(Collections.<TopicPartition>emptyList());

        assertThat(restoreConsumer.assignment(), equalTo(Utils.mkSet(new TopicPartition("stream-thread-test-count-one-changelog", 0))));

        // assign an existing standby plus a new one
        standbyTasks.put(new TaskId(1, 0), Utils.mkSet(new TopicPartition("t2", 0)));
        thread.rebalanceListener.onPartitionsRevoked(Collections.<TopicPartition>emptyList());
        thread.rebalanceListener.onPartitionsAssigned(Collections.<TopicPartition>emptyList());

        assertThat(restoreConsumer.assignment(), equalTo(Utils.mkSet(new TopicPartition("stream-thread-test-count-one-changelog", 0),
                new TopicPartition("stream-thread-test-count-two-changelog", 0))));
    }

    @Test
    public void shouldCloseSuspendedTasksThatAreNoLongerAssignedToThisStreamThreadBeforeCreatingNewTasks() throws Exception {
        builder.stream("t1").groupByKey().count("count-one");
        builder.stream("t2").groupByKey().count("count-two");

        final StreamThread thread = new StreamThread(
<<<<<<< HEAD
                builder,
                config,
                clientSupplier,
                applicationId,
                clientId,
                processId,
                metrics,
                mockTime,
                new StreamsMetadataState(builder, StreamsMetadataState.UNKNOWN_HOST),
                0, stateDirectory);
=======
            builder.internalTopologyBuilder,
            config,
            clientSupplier,
            applicationId,
            clientId,
            processId,
            metrics,
            mockTime,
            new StreamsMetadataState(builder.internalTopologyBuilder, StreamsMetadataState.UNKNOWN_HOST),
            0);
>>>>>>> 5d798511
        final MockConsumer<byte[], byte[]> restoreConsumer = clientSupplier.restoreConsumer;
        restoreConsumer.updatePartitions("stream-thread-test-count-one-changelog",
                                         Collections.singletonList(new PartitionInfo("stream-thread-test-count-one-changelog",
                                                                                     0,
                                                                                     null,
                                                                                     new Node[0],
                                                                                     new Node[0])));
        restoreConsumer.updatePartitions("stream-thread-test-count-two-changelog",
                                         Collections.singletonList(new PartitionInfo("stream-thread-test-count-two-changelog",
                                                                                     0,
                                                                                     null,
                                                                                     new Node[0],
                                                                                     new Node[0])));


        final HashMap<TopicPartition, Long> offsets = new HashMap<>();
        offsets.put(new TopicPartition("stream-thread-test-count-one-changelog", 0), 0L);
        offsets.put(new TopicPartition("stream-thread-test-count-two-changelog", 0), 0L);
        restoreConsumer.updateEndOffsets(offsets);
        restoreConsumer.updateBeginningOffsets(offsets);

        final Map<TaskId, Set<TopicPartition>> standbyTasks = new HashMap<>();
        final TopicPartition t1 = new TopicPartition("t1", 0);
        standbyTasks.put(new TaskId(0, 0), Utils.mkSet(t1));

        final Map<TaskId, Set<TopicPartition>> activeTasks = new HashMap<>();
        final TopicPartition t2 = new TopicPartition("t2", 0);
        activeTasks.put(new TaskId(1, 0), Utils.mkSet(t2));

        thread.setPartitionAssignor(new StreamPartitionAssignor() {
            @Override
            Map<TaskId, Set<TopicPartition>> standbyTasks() {
                return standbyTasks;
            }

            @Override
            Map<TaskId, Set<TopicPartition>> activeTasks() {
                return activeTasks;
            }
        });

        thread.setState(StreamThread.State.RUNNING);
        thread.rebalanceListener.onPartitionsRevoked(Collections.<TopicPartition>emptyList());
        thread.rebalanceListener.onPartitionsAssigned(Utils.mkSet(t2));

        // swap the assignment around and make sure we don't get any exceptions
        standbyTasks.clear();
        activeTasks.clear();
        standbyTasks.put(new TaskId(1, 0), Utils.mkSet(t2));
        activeTasks.put(new TaskId(0, 0), Utils.mkSet(t1));

        thread.rebalanceListener.onPartitionsRevoked(Collections.<TopicPartition>emptyList());
        thread.rebalanceListener.onPartitionsAssigned(Utils.mkSet(t1));
    }

    @Test
    public void shouldCloseActiveTasksThatAreAssignedToThisStreamThreadButAssignmentHasChangedBeforeCreatingNewTasks() throws Exception {
        builder.stream(Pattern.compile("t.*")).to("out");

        final Map<Collection<TopicPartition>, TestStreamTask> createdTasks = new HashMap<>();

        final StreamThread thread = new StreamThread(
<<<<<<< HEAD
                builder,
                config,
                clientSupplier,
                applicationId,
                clientId,
                processId,
                metrics,
                mockTime,
                new StreamsMetadataState(builder, StreamsMetadataState.UNKNOWN_HOST),
                0, stateDirectory) {
=======
            builder.internalTopologyBuilder,
            config,
            clientSupplier,
            applicationId,
            clientId,
            processId,
            metrics,
            mockTime,
            new StreamsMetadataState(builder.internalTopologyBuilder, StreamsMetadataState.UNKNOWN_HOST),
            0) {
>>>>>>> 5d798511

            @Override
            protected StreamTask createStreamTask(final TaskId id, final Collection<TopicPartition> partitions) {
                final ProcessorTopology topology = builder.build(id.topicGroupId);
                final TestStreamTask task = new TestStreamTask(
                    id,
                    applicationId,
                    partitions,
                    topology,
                    consumer,
                    clientSupplier.getProducer(new HashMap<String, Object>()),
                    restoreConsumer,
                    config,
                    new MockStreamsMetrics(new Metrics()),
                    stateDirectory);
                createdTasks.put(partitions, task);
                return task;
            }
        };

        final Map<TaskId, Set<TopicPartition>> activeTasks = new HashMap<>();
        final TopicPartition t1 = new TopicPartition("t1", 0);
        final Set<TopicPartition> task00Partitions = new HashSet<>();
        task00Partitions.add(t1);
        final TaskId taskId = new TaskId(0, 0);
        activeTasks.put(taskId, task00Partitions);

        thread.setPartitionAssignor(new StreamPartitionAssignor() {
            @Override
            Map<TaskId, Set<TopicPartition>> activeTasks() {
                return activeTasks;
            }
        });

        final StreamPartitionAssignor.SubscriptionUpdates subscriptionUpdates = new StreamPartitionAssignor.SubscriptionUpdates();
        final Field updatedTopicsField  = subscriptionUpdates.getClass().getDeclaredField("updatedTopicSubscriptions");
        updatedTopicsField.setAccessible(true);
        final Set<String> updatedTopics = (Set<String>) updatedTopicsField.get(subscriptionUpdates);
        updatedTopics.add(t1.topic());
        builder.updateSubscriptions(subscriptionUpdates, null);

        // should create task for id 0_0 with a single partition
        thread.setState(StreamThread.State.RUNNING);

        thread.rebalanceListener.onPartitionsRevoked(Collections.<TopicPartition>emptyList());
        thread.rebalanceListener.onPartitionsAssigned(task00Partitions);

        final TestStreamTask firstTask = createdTasks.get(task00Partitions);
        assertThat(firstTask.id(), is(taskId));

        // update assignment for the task 0_0 so it now has 2 partitions
        task00Partitions.add(new TopicPartition("t2", 0));
        updatedTopics.add("t2");

        thread.rebalanceListener.onPartitionsRevoked(Collections.<TopicPartition>emptyList());
        thread.rebalanceListener.onPartitionsAssigned(task00Partitions);

        // should close the first task as the assignment has changed
        assertTrue("task should have been closed as assignment has changed", firstTask.closed);
        assertTrue("tasks state manager should have been closed as assignment has changed", firstTask.closedStateManager);
        // should have created a new task for 00
        assertThat(createdTasks.get(task00Partitions).id(), is(taskId));
    }

    @Test
    public void shouldCloseTaskAsZombieAndRemoveFromActiveTasksIfProducerWasFencedWhileProcessing() throws Exception {
        builder.addSource("source", TOPIC).addSink("sink", "dummyTopic", "source");

        final MockClientSupplier clientSupplier = new MockClientSupplier(applicationId);
        final StreamThread thread = new StreamThread(
<<<<<<< HEAD
                builder,
                new StreamsConfig(configProps(true)),
                clientSupplier,
                applicationId,
                clientId,
                processId,
                metrics,
                mockTime,
                new StreamsMetadataState(builder, StreamsMetadataState.UNKNOWN_HOST),
                0, stateDirectory);
=======
            builder.internalTopologyBuilder,
            new StreamsConfig(configProps(true)),
            clientSupplier,
            applicationId,
            clientId,
            processId,
            metrics,
            mockTime,
            new StreamsMetadataState(builder.internalTopologyBuilder, StreamsMetadataState.UNKNOWN_HOST),
            0);
>>>>>>> 5d798511

        final MockConsumer consumer = clientSupplier.consumer;
        consumer.updatePartitions(TOPIC, Collections.singletonList(new PartitionInfo(TOPIC, 0, null, null, null)));

        final Map<TaskId, Set<TopicPartition>> activeTasks = new HashMap<>();
        activeTasks.put(task1, task0Assignment);

        thread.setPartitionAssignor(new MockStreamsPartitionAssignor(activeTasks));

        thread.start();
        TestUtils.waitForCondition(new TestCondition() {
            @Override
            public boolean conditionMet() {
                return thread.state() == StreamThread.State.RUNNING;
            }
        }, 10 * 1000, "Thread never started.");
        thread.rebalanceListener.onPartitionsRevoked(null);
        thread.rebalanceListener.onPartitionsAssigned(task0Assignment);
        assertThat(thread.tasks().size(), equalTo(1));
        final MockProducer producer = clientSupplier.producers.get(0);

        TestUtils.waitForCondition(
            new TestCondition() {
                @Override
                public boolean conditionMet() {
                    return !consumer.subscription().isEmpty();
                }
            },
            "StreamsThread's internal consumer did not subscribe to input topic.");

        // change consumer subscription from "pattern" to "manual" to be able to call .addRecords()
        consumer.updateBeginningOffsets(new HashMap<TopicPartition, Long>() {
            {
                put(task0Assignment.iterator().next(), 0L);
            }
        });
        consumer.unsubscribe();
        consumer.assign(task0Assignment);

        consumer.addRecord(new ConsumerRecord<>(TOPIC, 0, 0, new byte[0], new byte[0]));
        mockTime.sleep(config.getLong(StreamsConfig.COMMIT_INTERVAL_MS_CONFIG) + 1);
        TestUtils.waitForCondition(
            new TestCondition() {
                @Override
                public boolean conditionMet() {
                    return producer.history().size() == 1;
                }
            },
            "StreamsThread did not produce output record.");

        assertFalse(producer.transactionCommitted());
        mockTime.sleep(config.getLong(StreamsConfig.COMMIT_INTERVAL_MS_CONFIG) + 1L);
        TestUtils.waitForCondition(
            new TestCondition() {
                @Override
                public boolean conditionMet() {
                    return producer.commitCount() == 1;
                }
            },
            "StreamsThread did not commit transaction.");

        producer.fenceProducer();
        mockTime.sleep(config.getLong(StreamsConfig.COMMIT_INTERVAL_MS_CONFIG) + 1L);

        consumer.addRecord(new ConsumerRecord<>(TOPIC, 0, 0, new byte[0], new byte[0]));
        TestUtils.waitForCondition(
            new TestCondition() {
                @Override
                public boolean conditionMet() {
                    return thread.tasks().isEmpty();
                }
            },
            "StreamsThread did not remove fenced zombie task.");

        thread.close();
        thread.join();

        assertThat(producer.commitCount(), equalTo(1L));
    }

    @Test
    public void shouldCloseTaskAsZombieAndRemoveFromActiveTasksIfProducerGotFencedAtBeginTransactionWhenTaskIsResumed() throws Exception {
        builder.addSource("name", "topic").addSink("out", "output");

        final MockClientSupplier clientSupplier = new MockClientSupplier(applicationId);
        final StreamThread thread = new StreamThread(
<<<<<<< HEAD
                builder,
                new StreamsConfig(configProps(true)),
                clientSupplier,
                applicationId,
                clientId,
                processId,
                new Metrics(),
                new MockTime(),
                new StreamsMetadataState(builder, StreamsMetadataState.UNKNOWN_HOST),
                0, stateDirectory);
=======
            builder.internalTopologyBuilder,
            new StreamsConfig(configProps(true)),
            clientSupplier,
            applicationId,
            clientId,
            processId,
            new Metrics(),
            new MockTime(),
            new StreamsMetadataState(builder.internalTopologyBuilder, StreamsMetadataState.UNKNOWN_HOST),
            0);
>>>>>>> 5d798511

        final Map<TaskId, Set<TopicPartition>> activeTasks = new HashMap<>();
        activeTasks.put(task1, task0Assignment);

        thread.setPartitionAssignor(new MockStreamsPartitionAssignor(activeTasks));

        thread.setState(StreamThread.State.RUNNING);
        thread.rebalanceListener.onPartitionsRevoked(null);
        thread.rebalanceListener.onPartitionsAssigned(task0Assignment);
        assertThat(thread.tasks().size(), equalTo(1));

        thread.rebalanceListener.onPartitionsRevoked(null);
        clientSupplier.producers.get(0).fenceProducer();
        try {
            thread.rebalanceListener.onPartitionsAssigned(task0Assignment);
            fail("should have thrown " + ProducerFencedException.class.getSimpleName());
        } catch (final ProducerFencedException e) { }

        assertTrue(thread.tasks().isEmpty());
    }

    @Test
    public void shouldNotViolateAtLeastOnceWhenAnExceptionOccursOnTaskCloseDuringShutdown() throws Exception {
        builder.stream("t1").groupByKey();

        final TestStreamTask testStreamTask = new TestStreamTask(
            new TaskId(0, 0),
            applicationId,
            Utils.mkSet(new TopicPartition("t1", 0)),
            builder.build(0),
            clientSupplier.consumer,
            clientSupplier.getProducer(new HashMap<String, Object>()),
            clientSupplier.restoreConsumer,
            config,
            new MockStreamsMetrics(new Metrics()),
            new StateDirectory(applicationId, config.getString(StreamsConfig.STATE_DIR_CONFIG), mockTime)) {

            @Override
            public void close(final boolean clean) {
                throw new RuntimeException("KABOOM!");
            }
        };

        final StreamThread thread = new StreamThread(
<<<<<<< HEAD
                builder,
                config,
                clientSupplier,
                applicationId,
                clientId,
                processId,
                metrics,
                mockTime,
                new StreamsMetadataState(builder, StreamsMetadataState.UNKNOWN_HOST),
                0, stateDirectory) {
=======
            builder.internalTopologyBuilder,
            config,
            clientSupplier,
            applicationId,
            clientId,
            processId,
            metrics,
            mockTime,
            new StreamsMetadataState(builder.internalTopologyBuilder, StreamsMetadataState.UNKNOWN_HOST),
            0) {
>>>>>>> 5d798511

            @Override
            protected StreamTask createStreamTask(final TaskId id, final Collection<TopicPartition> partitions) {
                return testStreamTask;
            }
        };

        final Map<TaskId, Set<TopicPartition>> activeTasks = new HashMap<>();
        activeTasks.put(testStreamTask.id(), testStreamTask.partitions);

        thread.setPartitionAssignor(new MockStreamsPartitionAssignor(activeTasks));

        thread.setState(StreamThread.State.RUNNING);
        thread.rebalanceListener.onPartitionsRevoked(Collections.<TopicPartition>emptyList());
        thread.rebalanceListener.onPartitionsAssigned(testStreamTask.partitions);

        thread.close();
        thread.join();
        assertFalse("task shouldn't have been committed as there was an exception during shutdown", testStreamTask.committed);
    }

    @Test
    public void shouldNotViolateAtLeastOnceWhenAnExceptionOccursOnTaskFlushDuringShutdown() throws Exception {
        final MockStateStoreSupplier.MockStateStore stateStore = new MockStateStoreSupplier.MockStateStore("foo", false);
        builder.stream("t1").groupByKey().count(new MockStateStoreSupplier(stateStore));
        final TestStreamTask testStreamTask = new TestStreamTask(
            new TaskId(0, 0),
            applicationId,
            Utils.mkSet(new TopicPartition("t1", 0)),
            builder.build(0),
            clientSupplier.consumer,
            clientSupplier.getProducer(new HashMap<String, Object>()),
            clientSupplier.restoreConsumer,
            config,
            new MockStreamsMetrics(metrics),
            new StateDirectory(applicationId, config.getString(StreamsConfig.STATE_DIR_CONFIG), mockTime)) {

            @Override
            public void flushState() {
                throw new RuntimeException("KABOOM!");
            }
        };

        final StreamThread thread = new StreamThread(
<<<<<<< HEAD
                builder,
                config,
                clientSupplier,
                applicationId,
                clientId,
                processId,
                metrics,
                mockTime,
                new StreamsMetadataState(builder, StreamsMetadataState.UNKNOWN_HOST),
                0, stateDirectory) {
=======
            builder.internalTopologyBuilder,
            config,
            clientSupplier,
            applicationId,
            clientId,
            processId,
            metrics,
            mockTime,
            new StreamsMetadataState(builder.internalTopologyBuilder, StreamsMetadataState.UNKNOWN_HOST),
            0) {
>>>>>>> 5d798511

            @Override
            protected StreamTask createStreamTask(final TaskId id, final Collection<TopicPartition> partitions) {
                return testStreamTask;
            }
        };


        final Map<TaskId, Set<TopicPartition>> activeTasks = new HashMap<>();
        activeTasks.put(testStreamTask.id(), testStreamTask.partitions);


        thread.setPartitionAssignor(new MockStreamsPartitionAssignor(activeTasks));

        thread.start();
        TestUtils.waitForCondition(new TestCondition() {
            @Override
            public boolean conditionMet() {
                return thread.state() == StreamThread.State.RUNNING;
            }
        }, 10 * 1000, "Thread never started.");
        thread.rebalanceListener.onPartitionsRevoked(Collections.<TopicPartition>emptyList());
        thread.rebalanceListener.onPartitionsAssigned(testStreamTask.partitions);
        // store should have been opened
        assertTrue(stateStore.isOpen());

        thread.close();
        thread.join();
        assertFalse("task shouldn't have been committed as there was an exception during shutdown", testStreamTask.committed);
        // store should be closed even if we had an exception
        assertFalse(stateStore.isOpen());
    }

    @Test
    public void shouldNotViolateAtLeastOnceWhenExceptionOccursDuringTaskSuspension() throws Exception {
        builder.stream("t1").groupByKey();

        final TestStreamTask testStreamTask = new TestStreamTask(
            new TaskId(0, 0),
            applicationId,
            Utils.mkSet(new TopicPartition("t1", 0)),
            builder.build(0),
            clientSupplier.consumer,
            clientSupplier.getProducer(new HashMap<String, Object>()),
            clientSupplier.restoreConsumer,
            config,
            new MockStreamsMetrics(new Metrics()),
            new StateDirectory(applicationId, config.getString(StreamsConfig.STATE_DIR_CONFIG), mockTime)) {

            @Override
            public void suspend() {
                throw new RuntimeException("KABOOM!");
            }
        };

        final StreamThread thread = new StreamThread(
<<<<<<< HEAD
                builder,
                config,
                clientSupplier,
                applicationId,
                clientId,
                processId,
                metrics,
                mockTime,
                new StreamsMetadataState(builder, StreamsMetadataState.UNKNOWN_HOST),
                0, stateDirectory) {
=======
            builder.internalTopologyBuilder,
            config,
            clientSupplier,
            applicationId,
            clientId,
            processId,
            metrics,
            mockTime,
            new StreamsMetadataState(builder.internalTopologyBuilder, StreamsMetadataState.UNKNOWN_HOST),
            0) {
>>>>>>> 5d798511

            @Override
            protected StreamTask createStreamTask(final TaskId id, final Collection<TopicPartition> partitions) {
                return testStreamTask;
            }
        };


        final Map<TaskId, Set<TopicPartition>> activeTasks = new HashMap<>();
        activeTasks.put(testStreamTask.id(), testStreamTask.partitions);


        thread.setPartitionAssignor(new MockStreamsPartitionAssignor(activeTasks));

        thread.setState(StreamThread.State.RUNNING);
        thread.rebalanceListener.onPartitionsRevoked(Collections.<TopicPartition>emptyList());
        thread.rebalanceListener.onPartitionsAssigned(testStreamTask.partitions);
        try {
            thread.rebalanceListener.onPartitionsRevoked(Collections.<TopicPartition>emptyList());
            fail("should have thrown exception");
        } catch (final Exception e) {
            // expected
        }
        assertFalse(testStreamTask.committed);
    }

    @Test
    public void shouldNotViolateAtLeastOnceWhenExceptionOccursDuringFlushStateWhileSuspendingState() throws Exception {
        builder.stream("t1").groupByKey();

        final TestStreamTask testStreamTask = new TestStreamTask(
            new TaskId(0, 0),
            applicationId,
            Utils.mkSet(new TopicPartition("t1", 0)),
            builder.build(0),
            clientSupplier.consumer,
            clientSupplier.getProducer(new HashMap<String, Object>()),
            clientSupplier.restoreConsumer,
            config,
            new MockStreamsMetrics(new Metrics()),
            new StateDirectory(applicationId, config.getString(StreamsConfig.STATE_DIR_CONFIG), mockTime)) {

            @Override
            protected void flushState() {
                throw new RuntimeException("KABOOM!");
            }
        };

        final StreamThread thread = new StreamThread(
<<<<<<< HEAD
                builder,
                config,
                clientSupplier,
                applicationId,
                clientId,
                processId,
                metrics,
                mockTime,
                new StreamsMetadataState(builder, StreamsMetadataState.UNKNOWN_HOST), 0, stateDirectory) {
=======
            builder.internalTopologyBuilder,
            config,
            clientSupplier,
            applicationId,
            clientId,
            processId,
            metrics,
            mockTime,
            new StreamsMetadataState(builder.internalTopologyBuilder, StreamsMetadataState.UNKNOWN_HOST), 0) {
>>>>>>> 5d798511

            @Override
            protected StreamTask createStreamTask(final TaskId id, final Collection<TopicPartition> partitions) {
                return testStreamTask;
            }
        };


        final Map<TaskId, Set<TopicPartition>> activeTasks = new HashMap<>();
        activeTasks.put(testStreamTask.id(), testStreamTask.partitions);


        thread.setPartitionAssignor(new MockStreamsPartitionAssignor(activeTasks));

        thread.setState(StreamThread.State.RUNNING);
        thread.rebalanceListener.onPartitionsRevoked(Collections.<TopicPartition>emptyList());
        thread.rebalanceListener.onPartitionsAssigned(testStreamTask.partitions);
        try {
            thread.rebalanceListener.onPartitionsRevoked(Collections.<TopicPartition>emptyList());
            fail("should have thrown exception");
        } catch (final Exception e) {
            // expected
        }
        assertFalse(testStreamTask.committed);
    }


    @Test
    @SuppressWarnings("unchecked")
    public void shouldAlwaysUpdateWithLatestTopicsFromStreamPartitionAssignor() throws Exception {
        builder.addSource("source", Pattern.compile("t.*"));
        builder.addProcessor("processor", new MockProcessorSupplier(), "source");

        final StreamThread thread = new StreamThread(
<<<<<<< HEAD
                topologyBuilder,
                config,
                clientSupplier,
                applicationId,
                clientId,
                processId,
                metrics,
                mockTime,
                new StreamsMetadataState(topologyBuilder, StreamsMetadataState.UNKNOWN_HOST),
                0, stateDirectory);
=======
            builder.internalTopologyBuilder,
            config,
            clientSupplier,
            applicationId,
            clientId,
            processId,
            metrics,
            mockTime,
            new StreamsMetadataState(builder.internalTopologyBuilder, StreamsMetadataState.UNKNOWN_HOST),
            0);
>>>>>>> 5d798511

        final StreamPartitionAssignor partitionAssignor = new StreamPartitionAssignor();
        final Map<String, Object> configurationMap = new HashMap<>();

        configurationMap.put(StreamsConfig.InternalConfig.STREAM_THREAD_INSTANCE, thread);
        configurationMap.put(StreamsConfig.NUM_STANDBY_REPLICAS_CONFIG, 0);
        partitionAssignor.configure(configurationMap);

        thread.setPartitionAssignor(partitionAssignor);

        final Field
            nodeToSourceTopicsField =
            builder.internalTopologyBuilder.getClass().getDeclaredField("nodeToSourceTopics");
        nodeToSourceTopicsField.setAccessible(true);
        final Map<String, List<String>>
            nodeToSourceTopics =
            (Map<String, List<String>>) nodeToSourceTopicsField.get(builder.internalTopologyBuilder);
        final List<TopicPartition> topicPartitions = new ArrayList<>();

        final TopicPartition topicPartition1 = new TopicPartition("topic-1", 0);
        final TopicPartition topicPartition2 = new TopicPartition("topic-2", 0);
        final TopicPartition topicPartition3 = new TopicPartition("topic-3", 0);

        final TaskId taskId1 = new TaskId(0, 0);
        final TaskId taskId2 = new TaskId(0, 0);
        final TaskId taskId3 = new TaskId(0, 0);

        List<TaskId> activeTasks = Utils.mkList(taskId1);

        final Map<TaskId, Set<TopicPartition>> standbyTasks = new HashMap<>();

        AssignmentInfo info = new AssignmentInfo(activeTasks, standbyTasks, new HashMap<HostInfo, Set<TopicPartition>>());

        topicPartitions.addAll(Utils.mkList(topicPartition1));
        PartitionAssignor.Assignment assignment = new PartitionAssignor.Assignment(topicPartitions, info.encode());
        partitionAssignor.onAssignment(assignment);

        assertTrue(nodeToSourceTopics.get("source").size() == 1);
        assertTrue(nodeToSourceTopics.get("source").contains("topic-1"));

        topicPartitions.clear();

        activeTasks = Arrays.asList(taskId1, taskId2);
        info = new AssignmentInfo(activeTasks, standbyTasks, new HashMap<HostInfo, Set<TopicPartition>>());
        topicPartitions.addAll(Arrays.asList(topicPartition1, topicPartition2));
        assignment = new PartitionAssignor.Assignment(topicPartitions, info.encode());
        partitionAssignor.onAssignment(assignment);

        assertTrue(nodeToSourceTopics.get("source").size() == 2);
        assertTrue(nodeToSourceTopics.get("source").contains("topic-1"));
        assertTrue(nodeToSourceTopics.get("source").contains("topic-2"));

        topicPartitions.clear();

        activeTasks = Arrays.asList(taskId1, taskId2, taskId3);
        info = new AssignmentInfo(activeTasks, standbyTasks,
                               new HashMap<HostInfo, Set<TopicPartition>>());
        topicPartitions.addAll(Arrays.asList(topicPartition1, topicPartition2, topicPartition3));
        assignment = new PartitionAssignor.Assignment(topicPartitions, info.encode());
        partitionAssignor.onAssignment(assignment);

        assertTrue(nodeToSourceTopics.get("source").size() == 3);
        assertTrue(nodeToSourceTopics.get("source").contains("topic-1"));
        assertTrue(nodeToSourceTopics.get("source").contains("topic-2"));
        assertTrue(nodeToSourceTopics.get("source").contains("topic-3"));

    }

    @Test
    public void shouldReleaseStateDirLockIfFailureOnTaskSuspend() throws Exception {
        final TaskId taskId = new TaskId(0, 0);

        final StateDirectory stateDirMock = mockStateDirInteractions(taskId);
        final StreamThread thread = setupTest(taskId, stateDirMock);

        try {
            thread.rebalanceListener.onPartitionsRevoked(Collections.<TopicPartition>emptyList());
            fail("Should have thrown exception");
        } catch (final Exception e) {
            //
        } finally {
            thread.close();
        }

        EasyMock.verify(stateDirMock);
    }

    @Test
    public void shouldReleaseStateDirLockIfFailureOnTaskCloseForSuspendedTask() throws Exception {
        final TaskId taskId = new TaskId(0, 0);

        final StateDirectory stateDirMock = mockStateDirInteractions(taskId);

        final StreamThread thread = setupTest(taskId, stateDirMock);
        thread.close();
        thread.join();
        EasyMock.verify(stateDirMock);
    }

<<<<<<< HEAD
    private StreamThread setupTest(final TaskId taskId, final StateDirectory stateDirectory) throws InterruptedException {
        final TopologyBuilder builder = new TopologyBuilder();
        builder.setApplicationId(applicationId);
=======
    private StreamThread setupTest(final TaskId taskId) throws InterruptedException {
>>>>>>> 5d798511
        builder.addSource("source", "topic");

        final MockClientSupplier clientSupplier = new MockClientSupplier();

        final TestStreamTask testStreamTask = new TestStreamTask(taskId,
            applicationId,
            Utils.mkSet(new TopicPartition("topic", 0)),
            builder.build(0),
            clientSupplier.consumer,
            clientSupplier.getProducer(new HashMap<String, Object>()),
            clientSupplier.restoreConsumer,
            config,
            new MockStreamsMetrics(new Metrics()),
            stateDirectory) {

            @Override
            public void suspend() {
                throw new RuntimeException("KABOOM!!!");
            }
        };

<<<<<<< HEAD
        final StreamThread thread = new StreamThread(builder, config, clientSupplier, applicationId,
                                                     clientId, processId, new Metrics(), new MockTime(),
                                                     new StreamsMetadataState(builder, StreamsMetadataState.UNKNOWN_HOST), 0, stateDirectory) {
=======
        final StreamThread thread = new StreamThread(
            builder.internalTopologyBuilder,
            config,
            clientSupplier,
            applicationId,
            clientId,
            processId,
            new Metrics(),
            new MockTime(),
            new StreamsMetadataState(builder.internalTopologyBuilder, StreamsMetadataState.UNKNOWN_HOST),
            0) {

>>>>>>> 5d798511
            @Override
            protected StreamTask createStreamTask(final TaskId id, final Collection<TopicPartition> partitions) {
                return testStreamTask;
            }
        };

        final Map<TaskId, Set<TopicPartition>> activeTasks = new HashMap<>();
        activeTasks.put(testStreamTask.id, testStreamTask.partitions);
        thread.setPartitionAssignor(new MockStreamsPartitionAssignor(activeTasks));
        thread.start();

        TestUtils.waitForCondition(new TestCondition() {
            @Override
            public boolean conditionMet() {
                return thread.state() == StreamThread.State.RUNNING;
            }
        }, "thread didn't transition to running");
        thread.rebalanceListener.onPartitionsRevoked(Collections.<TopicPartition>emptySet());
        thread.rebalanceListener.onPartitionsAssigned(testStreamTask.partitions);

        return thread;
    }

    @Test
    public void shouldReleaseStateDirLockIfFailureOnStandbyTaskSuspend() throws Exception {
        final TaskId taskId = new TaskId(0, 0);

        final StateDirectory stateDirMock = mockStateDirInteractions(taskId);
        final StreamThread thread = setupStandbyTest(taskId, stateDirMock);

        startThreadAndRebalance(thread);

        try {
            thread.rebalanceListener.onPartitionsRevoked(Collections.<TopicPartition>emptyList());
            fail("Should have thrown exception");
        } catch (final Exception e) {
            // ok
        } finally {
            thread.close();
        }
        EasyMock.verify(stateDirMock);
    }

    private void startThreadAndRebalance(final StreamThread thread) throws InterruptedException {
        thread.start();
        TestUtils.waitForCondition(new TestCondition() {
            @Override
            public boolean conditionMet() {
                return thread.state() == StreamThread.State.RUNNING;
            }
        }, "thread didn't transition to running");
        thread.rebalanceListener.onPartitionsRevoked(Collections.<TopicPartition>emptySet());
        thread.rebalanceListener.onPartitionsAssigned(Collections.<TopicPartition>emptySet());
    }

    @Test
    public void shouldReleaseStateDirLockIfFailureOnStandbyTaskCloseForUnassignedSuspendedStandbyTask() throws Exception {
        final TaskId taskId = new TaskId(0, 0);

        final StateDirectory stateDirMock = mockStateDirInteractions(taskId);
        final StreamThread thread = setupStandbyTest(taskId, stateDirMock);
        startThreadAndRebalance(thread);


        try {
            thread.close();
            thread.join();
        } finally {
            thread.close();
        }
        EasyMock.verify(stateDirMock);
    }

    private StateDirectory mockStateDirInteractions(final TaskId taskId) throws IOException {
        final StateDirectory stateDirMock = EasyMock.createNiceMock(StateDirectory.class);
        EasyMock.expect(stateDirMock.lock(EasyMock.eq(taskId), EasyMock.anyInt())).andReturn(true);
        EasyMock.expect(stateDirMock.directoryForTask(taskId)).andReturn(new File(stateDir));
        stateDirMock.unlock(taskId);
        EasyMock.expectLastCall();
        EasyMock.replay(stateDirMock);
        return stateDirMock;
    }

    private StreamThread setupStandbyTest(final TaskId taskId, final StateDirectory stateDirectory) {
        final String storeName = "store";
        final String changelogTopic = applicationId + "-" + storeName + "-changelog";

        builder.stream("topic1").groupByKey().count(storeName);

        final MockClientSupplier clientSupplier = new MockClientSupplier();
        clientSupplier.restoreConsumer.updatePartitions(changelogTopic,
            Collections.singletonList(new PartitionInfo(changelogTopic, 0, null, null, null)));
        clientSupplier.restoreConsumer.updateBeginningOffsets(new HashMap<TopicPartition, Long>() {
            {
                put(new TopicPartition(changelogTopic, 0), 0L);
            }
        });
        clientSupplier.restoreConsumer.updateEndOffsets(new HashMap<TopicPartition, Long>() {
            {
                put(new TopicPartition(changelogTopic, 0), 0L);
            }
        });

<<<<<<< HEAD
        final StreamThread thread = new StreamThread(builder, config, clientSupplier, applicationId,
                                                     clientId, processId, new Metrics(), new MockTime(),
                                                     new StreamsMetadataState(builder, StreamsMetadataState.UNKNOWN_HOST), 0, stateDirectory) {
=======
        final StreamThread thread = new StreamThread(
            builder.internalTopologyBuilder,
            config,
            clientSupplier,
            applicationId,
            clientId,
            processId,
            new Metrics(),
            new MockTime(),
            new StreamsMetadataState(builder.internalTopologyBuilder, StreamsMetadataState.UNKNOWN_HOST),
            0) {
>>>>>>> 5d798511

            @Override
            protected StandbyTask createStandbyTask(final TaskId id, final Collection<TopicPartition> partitions) {
                return new StandbyTask(
                    taskId,
                    applicationId,
                    partitions,
                    builder.build(0),
                    clientSupplier.consumer,
                    new StoreChangelogReader(getName(), clientSupplier.restoreConsumer, mockTime, 1000),
                    StreamThreadTest.this.config,
                    new StreamsMetricsImpl(new Metrics(), "groupName", Collections.<String, String>emptyMap()),
                    stateDirectory) {

                    @Override
                    public void suspend() {
                        throw new RuntimeException("KABOOM!!!");
                    }

                    @Override
                    public void commit() {
                        throw new RuntimeException("KABOOM!!!");
                    }
                };
            }
        };

        final Map<TaskId, Set<TopicPartition>> standbyTasks = new HashMap<>();
        standbyTasks.put(taskId, Collections.singleton(new TopicPartition("topic", 0)));
        thread.setPartitionAssignor(new MockStreamsPartitionAssignor(Collections.<TaskId, Set<TopicPartition>>emptyMap(), standbyTasks));

        return thread;
    }

    private void initPartitionGrouper(final StreamsConfig config,
                                      final StreamThread thread,
                                      final MockClientSupplier clientSupplier) {

        final StreamPartitionAssignor partitionAssignor = new StreamPartitionAssignor();

        partitionAssignor.configure(config.getConsumerConfigs(thread, thread.applicationId, thread.clientId));
        final MockInternalTopicManager internalTopicManager = new MockInternalTopicManager(thread.config, clientSupplier.restoreConsumer);
        partitionAssignor.setInternalTopicManager(internalTopicManager);

        final Map<String, PartitionAssignor.Assignment> assignments =
            partitionAssignor.assign(metadata, Collections.singletonMap("client", subscription));

        partitionAssignor.onAssignment(assignments.get("client"));
    }

    private static class StateListenerStub implements StreamThread.StateListener {
        int numChanges = 0;
        ThreadStateTransitionValidator oldState = null;
        ThreadStateTransitionValidator newState = null;

        @Override
        public void onChange(final Thread thread, final ThreadStateTransitionValidator newState,
                             final ThreadStateTransitionValidator oldState) {
            ++numChanges;
            if (this.newState != null) {
                if (this.newState != oldState) {
                    throw new RuntimeException("State mismatch " + oldState + " different from " + this.newState);
                }
            }
            this.oldState = oldState;
            this.newState = newState;
        }
    }

    private StreamThread getStreamThread() {
        return new StreamThread(
<<<<<<< HEAD
                builder,
                config,
                clientSupplier,
                applicationId,
                clientId,
                processId,
                metrics,
                Time.SYSTEM,
                new StreamsMetadataState(builder, StreamsMetadataState.UNKNOWN_HOST),
                0, stateDirectory) {
=======
            builder.internalTopologyBuilder,
            config,
            clientSupplier,
            applicationId,
            clientId,
            processId,
            metrics,
            Time.SYSTEM,
            new StreamsMetadataState(builder.internalTopologyBuilder, StreamsMetadataState.UNKNOWN_HOST),
            0) {
>>>>>>> 5d798511

            @Override
            protected StreamTask createStreamTask(final TaskId id, final Collection<TopicPartition> partitionsForTask) {
                final ProcessorTopology topology = builder.build(id.topicGroupId);
                return new TestStreamTask(
                    id,
                    applicationId,
                    partitionsForTask,
                    topology,
                    consumer,
                    clientSupplier.getProducer(new HashMap()),
                    restoreConsumer,
                    config,
                    new MockStreamsMetrics(new Metrics()),
                    stateDirectory);
            }
        };
    }
}<|MERGE_RESOLUTION|>--- conflicted
+++ resolved
@@ -36,6 +36,7 @@
 import org.apache.kafka.streams.StreamsMetrics;
 import org.apache.kafka.streams.kstream.KStreamBuilder;
 import org.apache.kafka.streams.processor.TaskId;
+import org.apache.kafka.streams.processor.TopologyBuilder;
 import org.apache.kafka.streams.processor.internals.assignment.AssignmentInfo;
 import org.apache.kafka.streams.state.HostInfo;
 import org.apache.kafka.streams.state.Stores;
@@ -452,14 +453,10 @@
             processId,
             metrics,
             Time.SYSTEM,
-<<<<<<< HEAD
-            new StreamsMetadataState(builder, StreamsMetadataState.UNKNOWN_HOST),
+
+            new StreamsMetadataState(builder.internalTopologyBuilder, StreamsMetadataState.UNKNOWN_HOST),
             0,
             stateDirectory);
-=======
-            new StreamsMetadataState(builder.internalTopologyBuilder, StreamsMetadataState.UNKNOWN_HOST),
-            0);
->>>>>>> 5d798511
 
         final StateListenerStub stateListener = new StateListenerStub();
         thread.setStateListener(stateListener);
@@ -510,14 +507,9 @@
             processId,
             metrics,
             Time.SYSTEM,
-<<<<<<< HEAD
-            new StreamsMetadataState(builder, StreamsMetadataState.UNKNOWN_HOST),
+            new StreamsMetadataState(builder.internalTopologyBuilder, StreamsMetadataState.UNKNOWN_HOST),
             0,
             stateDirectory);
-=======
-            new StreamsMetadataState(builder.internalTopologyBuilder, StreamsMetadataState.UNKNOWN_HOST),
-            0);
->>>>>>> 5d798511
         final StreamThread thread2 = new StreamThread(
             builder.internalTopologyBuilder,
             config,
@@ -527,14 +519,9 @@
             processId,
             metrics,
             Time.SYSTEM,
-<<<<<<< HEAD
-            new StreamsMetadataState(builder, StreamsMetadataState.UNKNOWN_HOST),
+            new StreamsMetadataState(builder.internalTopologyBuilder, StreamsMetadataState.UNKNOWN_HOST),
             0,
             stateDirectory);
-=======
-            new StreamsMetadataState(builder.internalTopologyBuilder, StreamsMetadataState.UNKNOWN_HOST),
-            0);
->>>>>>> 5d798511
 
         final Map<TaskId, Set<TopicPartition>> task0 = Collections.singletonMap(new TaskId(0, 0), task0Assignment);
         final Map<TaskId, Set<TopicPartition>> task1 = Collections.singletonMap(new TaskId(0, 1), task1Assignment);
@@ -637,8 +624,7 @@
     @Test
     public void testMetrics() {
         final StreamThread thread = new StreamThread(
-<<<<<<< HEAD
-                builder,
+                builder.internalTopologyBuilder,
                 config,
                 clientSupplier,
                 applicationId,
@@ -646,20 +632,8 @@
                 processId,
                 metrics,
                 mockTime,
-                new StreamsMetadataState(builder, StreamsMetadataState.UNKNOWN_HOST),
+                new StreamsMetadataState(builder.internalTopologyBuilder, StreamsMetadataState.UNKNOWN_HOST),
                 0, stateDirectory);
-=======
-            builder.internalTopologyBuilder,
-            config,
-            clientSupplier,
-            applicationId,
-            clientId,
-            processId,
-            metrics,
-            mockTime,
-            new StreamsMetadataState(builder.internalTopologyBuilder, StreamsMetadataState.UNKNOWN_HOST),
-            0);
->>>>>>> 5d798511
         final String defaultGroupName = "stream-metrics";
         final String defaultPrefix = "thread." + thread.threadClientId();
         final Map<String, String> defaultTags = Collections.singletonMap("client-id", thread.threadClientId());
@@ -689,44 +663,37 @@
         assertNotNull(metrics.metrics().get(metrics.metricName("skipped-records-rate", defaultGroupName, "The average per-second number of skipped records.", defaultTags)));
     }
 
-<<<<<<< HEAD
-=======
-
-    @Test
-    public void testMaybeClean() throws IOException, InterruptedException, java.nio.file.NoSuchFileException {
+
+    @Test
+    public void testMaybeCommit() throws IOException, InterruptedException {
         final File baseDir = Files.createTempDirectory("test").toFile();
         try {
-            final long cleanupDelay = 1000L;
+            final long commitInterval = 1000L;
             final Properties props = configProps(false);
-            props.setProperty(StreamsConfig.STATE_CLEANUP_DELAY_MS_CONFIG, Long.toString(cleanupDelay));
             props.setProperty(StreamsConfig.STATE_DIR_CONFIG, baseDir.getCanonicalPath());
+            props.setProperty(StreamsConfig.COMMIT_INTERVAL_MS_CONFIG, Long.toString(commitInterval));
+
             final StreamsConfig config = new StreamsConfig(props);
-            final File applicationDir = new File(baseDir, applicationId);
-            applicationDir.mkdir();
-            final File stateDir1 = new File(applicationDir, task1.toString());
-            final File stateDir2 = new File(applicationDir, task2.toString());
-            final File stateDir3 = new File(applicationDir, task3.toString());
-            final File extraDir = new File(applicationDir, applicationId);
-            stateDir1.mkdir();
-            stateDir2.mkdir();
-            stateDir3.mkdir();
-            extraDir.mkdir();
+
             builder.addSource("source1", "topic1");
+
             final StreamThread thread = new StreamThread(
-                builder.internalTopologyBuilder,
-                config,
-                clientSupplier,
-                applicationId,
-                clientId,
-                processId,
-                metrics,
-                mockTime,
-                new StreamsMetadataState(builder.internalTopologyBuilder, StreamsMetadataState.UNKNOWN_HOST),
-                0) {
+                    builder.internalTopologyBuilder,
+                    config,
+                    clientSupplier,
+                    applicationId,
+                    clientId,
+                    processId,
+                    metrics,
+                    mockTime,
+                    new StreamsMetadataState(builder.internalTopologyBuilder, StreamsMetadataState.UNKNOWN_HOST),
+                    0, stateDirectory) {
+
                 @Override
-                public void maybeClean(final long now) {
-                    super.maybeClean(now);
+                public void maybeCommit(final long now) {
+                    super.maybeCommit(now);
                 }
+
                 @Override
                 protected StreamTask createStreamTask(final TaskId id, final Collection<TopicPartition> partitionsForTask) {
                     final ProcessorTopology topology = builder.build(id.topicGroupId);
@@ -745,159 +712,6 @@
             };
 
             initPartitionGrouper(config, thread, clientSupplier);
-            assertTrue(thread.tasks().isEmpty());
-            mockTime.sleep(cleanupDelay);
-
-            // all directories exist since an assignment didn't happen
-            assertTrue(stateDir1.exists());
-            assertTrue(stateDir2.exists());
-            assertTrue(stateDir3.exists());
-            assertTrue(extraDir.exists());
-
-            List<TopicPartition> revokedPartitions;
-            List<TopicPartition> assignedPartitions;
-            Map<TaskId, StreamTask> prevTasks;
-
-            // Assign t1p1 and t1p2. This should create task1 & task2
-            final Map<TaskId, Set<TopicPartition>> activeTasks = new HashMap<>();
-            activeTasks.put(task1, Collections.singleton(t1p1));
-            activeTasks.put(task2, Collections.singleton(t1p2));
-            thread.setPartitionAssignor(new MockStreamsPartitionAssignor(activeTasks));
-
-            revokedPartitions = Collections.emptyList();
-            assignedPartitions = Arrays.asList(t1p1, t1p2);
-            prevTasks = new HashMap<>(thread.tasks());
-
-            final ConsumerRebalanceListener rebalanceListener = thread.rebalanceListener;
-            thread.setState(StreamThread.State.RUNNING);
-            rebalanceListener.onPartitionsRevoked(revokedPartitions);
-            rebalanceListener.onPartitionsAssigned(assignedPartitions);
-
-            // there shouldn't be any previous task
-            assertTrue(prevTasks.isEmpty());
-
-            // task 1 & 2 are created
-            assertEquals(2, thread.tasks().size());
-
-            // all directories should still exit before the cleanup delay time
-            mockTime.sleep(cleanupDelay - 10L);
-            thread.maybeClean(mockTime.milliseconds());
-            assertTrue(stateDir1.exists());
-            assertTrue(stateDir2.exists());
-            assertTrue(stateDir3.exists());
-            assertTrue(extraDir.exists());
-
-            // all state directories except for task task2 & task3 will be removed. the extra directory should still exists
-            mockTime.sleep(11L);
-            thread.maybeClean(mockTime.milliseconds());
-            assertTrue(stateDir1.exists());
-            assertTrue(stateDir2.exists());
-            assertFalse(stateDir3.exists());
-            assertTrue(extraDir.exists());
-
-            // Revoke t1p1 and t1p2. This should remove task1 & task2
-            activeTasks.clear();
-            revokedPartitions = assignedPartitions;
-            assignedPartitions = Collections.emptyList();
-            prevTasks = new HashMap<>(thread.tasks());
-
-            rebalanceListener.onPartitionsRevoked(revokedPartitions);
-            rebalanceListener.onPartitionsAssigned(assignedPartitions);
-
-            // previous tasks should be committed
-            assertEquals(2, prevTasks.size());
-            for (final StreamTask task : prevTasks.values()) {
-                assertTrue(((TestStreamTask) task).committed);
-                ((TestStreamTask) task).committed = false;
-            }
-
-            // no task
-            assertTrue(thread.tasks().isEmpty());
-
-            // all state directories for task task1 & task2 still exist before the cleanup delay time
-            mockTime.sleep(cleanupDelay - 10L);
-            thread.maybeClean(mockTime.milliseconds());
-            assertTrue(stateDir1.exists());
-            assertTrue(stateDir2.exists());
-            assertFalse(stateDir3.exists());
-            assertTrue(extraDir.exists());
-
-            // all state directories for task task1 & task2 are removed
-            mockTime.sleep(11L);
-            thread.maybeClean(mockTime.milliseconds());
-            assertFalse(stateDir1.exists());
-            assertFalse(stateDir2.exists());
-            assertFalse(stateDir3.exists());
-            assertTrue(extraDir.exists());
-        } finally {
-            // note that this call can throw a java.nio.file.NoSuchFileException
-            // since some of the subdirs might be deleted already during cleanup
-            Utils.delete(baseDir);
-        }
-    }
-
->>>>>>> 5d798511
-    @Test
-    public void testMaybeCommit() throws IOException, InterruptedException {
-        final File baseDir = Files.createTempDirectory("test").toFile();
-        try {
-            final long commitInterval = 1000L;
-            final Properties props = configProps(false);
-            props.setProperty(StreamsConfig.STATE_DIR_CONFIG, baseDir.getCanonicalPath());
-            props.setProperty(StreamsConfig.COMMIT_INTERVAL_MS_CONFIG, Long.toString(commitInterval));
-
-            final StreamsConfig config = new StreamsConfig(props);
-
-            builder.addSource("source1", "topic1");
-
-            final StreamThread thread = new StreamThread(
-<<<<<<< HEAD
-                    builder,
-                    config,
-                    clientSupplier,
-                    applicationId,
-                    clientId,
-                    processId,
-                    metrics,
-                    mockTime,
-                    new StreamsMetadataState(builder, StreamsMetadataState.UNKNOWN_HOST),
-                    0, stateDirectory) {
-=======
-                builder.internalTopologyBuilder,
-                config,
-                clientSupplier,
-                applicationId,
-                clientId,
-                processId,
-                metrics,
-                mockTime,
-                new StreamsMetadataState(builder.internalTopologyBuilder, StreamsMetadataState.UNKNOWN_HOST),
-                0) {
->>>>>>> 5d798511
-
-                @Override
-                public void maybeCommit(final long now) {
-                    super.maybeCommit(now);
-                }
-
-                @Override
-                protected StreamTask createStreamTask(final TaskId id, final Collection<TopicPartition> partitionsForTask) {
-                    final ProcessorTopology topology = builder.build(id.topicGroupId);
-                    return new TestStreamTask(
-                        id,
-                        applicationId,
-                        partitionsForTask,
-                        topology,
-                        consumer,
-                        clientSupplier.getProducer(new HashMap<String, Object>()),
-                        restoreConsumer,
-                        config,
-                        new MockStreamsMetrics(new Metrics()),
-                        stateDirectory);
-                }
-            };
-
-            initPartitionGrouper(config, thread, clientSupplier);
 
             final ConsumerRebalanceListener rebalanceListener = thread.rebalanceListener;
 
@@ -956,18 +770,6 @@
         builder.addSource("source1", "someTopic");
 
         final StreamThread thread = new StreamThread(
-<<<<<<< HEAD
-                builder,
-                config,
-                clientSupplier,
-                applicationId,
-                clientId,
-                processId,
-                metrics,
-                mockTime,
-                new StreamsMetadataState(builder, StreamsMetadataState.UNKNOWN_HOST),
-                0, stateDirectory);
-=======
             builder.internalTopologyBuilder,
             config,
             clientSupplier,
@@ -977,8 +779,8 @@
             metrics,
             mockTime,
             new StreamsMetadataState(builder.internalTopologyBuilder, StreamsMetadataState.UNKNOWN_HOST),
-            0);
->>>>>>> 5d798511
+            0,
+            stateDirectory);
 
         final Map<TaskId, Set<TopicPartition>> assignment = new HashMap<>();
         assignment.put(new TaskId(0, 0), Collections.singleton(new TopicPartition("someTopic", 0)));
@@ -1005,18 +807,6 @@
 
         final MockClientSupplier clientSupplier = new MockClientSupplier(applicationId);
         final StreamThread thread = new StreamThread(
-<<<<<<< HEAD
-                builder,
-                new StreamsConfig(configProps(true)),
-                clientSupplier,
-                applicationId,
-                clientId,
-                processId,
-                metrics,
-                mockTime,
-                new StreamsMetadataState(builder, StreamsMetadataState.UNKNOWN_HOST),
-                0, stateDirectory);
-=======
             builder.internalTopologyBuilder,
             new StreamsConfig(configProps(true)),
             clientSupplier,
@@ -1026,8 +816,8 @@
             metrics,
             mockTime,
             new StreamsMetadataState(builder.internalTopologyBuilder, StreamsMetadataState.UNKNOWN_HOST),
-            0);
->>>>>>> 5d798511
+            0,
+            stateDirectory);
 
         final Map<TaskId, Set<TopicPartition>> assignment = new HashMap<>();
         assignment.put(new TaskId(0, 0), Collections.singleton(new TopicPartition("someTopic", 0)));
@@ -1057,18 +847,6 @@
 
         final MockClientSupplier clientSupplier = new MockClientSupplier(applicationId);
         final StreamThread thread = new StreamThread(
-<<<<<<< HEAD
-                builder,
-                new StreamsConfig(configProps(true)),
-                clientSupplier,
-                applicationId,
-                clientId,
-                processId,
-                metrics,
-                mockTime,
-                new StreamsMetadataState(builder, StreamsMetadataState.UNKNOWN_HOST),
-                0, stateDirectory);
-=======
             builder.internalTopologyBuilder,
             new StreamsConfig(configProps(true)),
             clientSupplier,
@@ -1078,8 +856,8 @@
             metrics,
             mockTime,
             new StreamsMetadataState(builder.internalTopologyBuilder, StreamsMetadataState.UNKNOWN_HOST),
-            0);
->>>>>>> 5d798511
+            0,
+            stateDirectory);
 
         final Map<TaskId, Set<TopicPartition>> assignment = new HashMap<>();
         assignment.put(new TaskId(0, 0), Collections.singleton(new TopicPartition("someTopic", 0)));
@@ -1103,18 +881,6 @@
         builder.addSource("source1", "someTopic");
 
         final StreamThread thread = new StreamThread(
-<<<<<<< HEAD
-                builder,
-                config,
-                clientSupplier,
-                applicationId,
-                clientId,
-                processId,
-                metrics,
-                mockTime,
-                new StreamsMetadataState(builder, StreamsMetadataState.UNKNOWN_HOST),
-                0, stateDirectory);
-=======
             builder.internalTopologyBuilder,
             config,
             clientSupplier,
@@ -1124,8 +890,8 @@
             metrics,
             mockTime,
             new StreamsMetadataState(builder.internalTopologyBuilder, StreamsMetadataState.UNKNOWN_HOST),
-            0);
->>>>>>> 5d798511
+            0,
+            stateDirectory);
 
         final Map<TaskId, Set<TopicPartition>> assignment = new HashMap<>();
         assignment.put(new TaskId(0, 0), Collections.singleton(new TopicPartition("someTopic", 0)));
@@ -1147,18 +913,6 @@
         builder.addSource("name", "topic").addSink("out", "output");
 
         final StreamThread thread = new StreamThread(
-<<<<<<< HEAD
-                builder,
-                config,
-                clientSupplier,
-                applicationId,
-                clientId,
-                processId,
-                metrics,
-                mockTime,
-                new StreamsMetadataState(builder, StreamsMetadataState.UNKNOWN_HOST),
-                0, stateDirectory);
-=======
             builder.internalTopologyBuilder,
             config,
             clientSupplier,
@@ -1168,8 +922,8 @@
             metrics,
             mockTime,
             new StreamsMetadataState(builder.internalTopologyBuilder, StreamsMetadataState.UNKNOWN_HOST),
-            0);
->>>>>>> 5d798511
+            0,
+            stateDirectory);
 
         thread.setPartitionAssignor(new StreamPartitionAssignor() {
             @Override
@@ -1208,13 +962,9 @@
                 processId,
                 metrics,
                 mockTime,
-<<<<<<< HEAD
-                new StreamsMetadataState(builder, StreamsMetadataState.UNKNOWN_HOST),
-                0, stateDirectory) {
-=======
                 new StreamsMetadataState(builder.internalTopologyBuilder, StreamsMetadataState.UNKNOWN_HOST),
-                0) {
->>>>>>> 5d798511
+                0,
+                stateDirectory) {
 
             @Override
             protected StreamTask createStreamTask(final TaskId id, final Collection<TopicPartition> partitionsForTask) {
@@ -1264,13 +1014,9 @@
                 processId,
                 metrics,
                 mockTime,
-<<<<<<< HEAD
-                new StreamsMetadataState(builder, StreamsMetadataState.UNKNOWN_HOST),
-                0, stateDirectory);
-=======
                 new StreamsMetadataState(builder.internalTopologyBuilder, StreamsMetadataState.UNKNOWN_HOST),
-                0);
->>>>>>> 5d798511
+                0,
+                stateDirectory);
 
         final MockConsumer<byte[], byte[]> restoreConsumer = clientSupplier.restoreConsumer;
         restoreConsumer.updatePartitions("stream-thread-test-count-one-changelog",
@@ -1318,18 +1064,6 @@
         builder.stream("t2").groupByKey().count("count-two");
 
         final StreamThread thread = new StreamThread(
-<<<<<<< HEAD
-                builder,
-                config,
-                clientSupplier,
-                applicationId,
-                clientId,
-                processId,
-                metrics,
-                mockTime,
-                new StreamsMetadataState(builder, StreamsMetadataState.UNKNOWN_HOST),
-                0, stateDirectory);
-=======
             builder.internalTopologyBuilder,
             config,
             clientSupplier,
@@ -1339,8 +1073,8 @@
             metrics,
             mockTime,
             new StreamsMetadataState(builder.internalTopologyBuilder, StreamsMetadataState.UNKNOWN_HOST),
-            0);
->>>>>>> 5d798511
+            0,
+            stateDirectory);
         final MockConsumer<byte[], byte[]> restoreConsumer = clientSupplier.restoreConsumer;
         restoreConsumer.updatePartitions("stream-thread-test-count-one-changelog",
                                          Collections.singletonList(new PartitionInfo("stream-thread-test-count-one-changelog",
@@ -1403,18 +1137,6 @@
         final Map<Collection<TopicPartition>, TestStreamTask> createdTasks = new HashMap<>();
 
         final StreamThread thread = new StreamThread(
-<<<<<<< HEAD
-                builder,
-                config,
-                clientSupplier,
-                applicationId,
-                clientId,
-                processId,
-                metrics,
-                mockTime,
-                new StreamsMetadataState(builder, StreamsMetadataState.UNKNOWN_HOST),
-                0, stateDirectory) {
-=======
             builder.internalTopologyBuilder,
             config,
             clientSupplier,
@@ -1424,8 +1146,8 @@
             metrics,
             mockTime,
             new StreamsMetadataState(builder.internalTopologyBuilder, StreamsMetadataState.UNKNOWN_HOST),
-            0) {
->>>>>>> 5d798511
+            0,
+            stateDirectory) {
 
             @Override
             protected StreamTask createStreamTask(final TaskId id, final Collection<TopicPartition> partitions) {
@@ -1496,18 +1218,6 @@
 
         final MockClientSupplier clientSupplier = new MockClientSupplier(applicationId);
         final StreamThread thread = new StreamThread(
-<<<<<<< HEAD
-                builder,
-                new StreamsConfig(configProps(true)),
-                clientSupplier,
-                applicationId,
-                clientId,
-                processId,
-                metrics,
-                mockTime,
-                new StreamsMetadataState(builder, StreamsMetadataState.UNKNOWN_HOST),
-                0, stateDirectory);
-=======
             builder.internalTopologyBuilder,
             new StreamsConfig(configProps(true)),
             clientSupplier,
@@ -1517,8 +1227,8 @@
             metrics,
             mockTime,
             new StreamsMetadataState(builder.internalTopologyBuilder, StreamsMetadataState.UNKNOWN_HOST),
-            0);
->>>>>>> 5d798511
+            0,
+            stateDirectory);
 
         final MockConsumer consumer = clientSupplier.consumer;
         consumer.updatePartitions(TOPIC, Collections.singletonList(new PartitionInfo(TOPIC, 0, null, null, null)));
@@ -1605,18 +1315,6 @@
 
         final MockClientSupplier clientSupplier = new MockClientSupplier(applicationId);
         final StreamThread thread = new StreamThread(
-<<<<<<< HEAD
-                builder,
-                new StreamsConfig(configProps(true)),
-                clientSupplier,
-                applicationId,
-                clientId,
-                processId,
-                new Metrics(),
-                new MockTime(),
-                new StreamsMetadataState(builder, StreamsMetadataState.UNKNOWN_HOST),
-                0, stateDirectory);
-=======
             builder.internalTopologyBuilder,
             new StreamsConfig(configProps(true)),
             clientSupplier,
@@ -1626,8 +1324,8 @@
             new Metrics(),
             new MockTime(),
             new StreamsMetadataState(builder.internalTopologyBuilder, StreamsMetadataState.UNKNOWN_HOST),
-            0);
->>>>>>> 5d798511
+            0,
+            stateDirectory);
 
         final Map<TaskId, Set<TopicPartition>> activeTasks = new HashMap<>();
         activeTasks.put(task1, task0Assignment);
@@ -1672,18 +1370,6 @@
         };
 
         final StreamThread thread = new StreamThread(
-<<<<<<< HEAD
-                builder,
-                config,
-                clientSupplier,
-                applicationId,
-                clientId,
-                processId,
-                metrics,
-                mockTime,
-                new StreamsMetadataState(builder, StreamsMetadataState.UNKNOWN_HOST),
-                0, stateDirectory) {
-=======
             builder.internalTopologyBuilder,
             config,
             clientSupplier,
@@ -1693,8 +1379,8 @@
             metrics,
             mockTime,
             new StreamsMetadataState(builder.internalTopologyBuilder, StreamsMetadataState.UNKNOWN_HOST),
-            0) {
->>>>>>> 5d798511
+            0,
+            stateDirectory) {
 
             @Override
             protected StreamTask createStreamTask(final TaskId id, final Collection<TopicPartition> partitions) {
@@ -1739,18 +1425,6 @@
         };
 
         final StreamThread thread = new StreamThread(
-<<<<<<< HEAD
-                builder,
-                config,
-                clientSupplier,
-                applicationId,
-                clientId,
-                processId,
-                metrics,
-                mockTime,
-                new StreamsMetadataState(builder, StreamsMetadataState.UNKNOWN_HOST),
-                0, stateDirectory) {
-=======
             builder.internalTopologyBuilder,
             config,
             clientSupplier,
@@ -1760,8 +1434,8 @@
             metrics,
             mockTime,
             new StreamsMetadataState(builder.internalTopologyBuilder, StreamsMetadataState.UNKNOWN_HOST),
-            0) {
->>>>>>> 5d798511
+            0,
+            stateDirectory) {
 
             @Override
             protected StreamTask createStreamTask(final TaskId id, final Collection<TopicPartition> partitions) {
@@ -1818,18 +1492,6 @@
         };
 
         final StreamThread thread = new StreamThread(
-<<<<<<< HEAD
-                builder,
-                config,
-                clientSupplier,
-                applicationId,
-                clientId,
-                processId,
-                metrics,
-                mockTime,
-                new StreamsMetadataState(builder, StreamsMetadataState.UNKNOWN_HOST),
-                0, stateDirectory) {
-=======
             builder.internalTopologyBuilder,
             config,
             clientSupplier,
@@ -1839,8 +1501,8 @@
             metrics,
             mockTime,
             new StreamsMetadataState(builder.internalTopologyBuilder, StreamsMetadataState.UNKNOWN_HOST),
-            0) {
->>>>>>> 5d798511
+            0,
+            stateDirectory) {
 
             @Override
             protected StreamTask createStreamTask(final TaskId id, final Collection<TopicPartition> partitions) {
@@ -1890,17 +1552,6 @@
         };
 
         final StreamThread thread = new StreamThread(
-<<<<<<< HEAD
-                builder,
-                config,
-                clientSupplier,
-                applicationId,
-                clientId,
-                processId,
-                metrics,
-                mockTime,
-                new StreamsMetadataState(builder, StreamsMetadataState.UNKNOWN_HOST), 0, stateDirectory) {
-=======
             builder.internalTopologyBuilder,
             config,
             clientSupplier,
@@ -1909,8 +1560,7 @@
             processId,
             metrics,
             mockTime,
-            new StreamsMetadataState(builder.internalTopologyBuilder, StreamsMetadataState.UNKNOWN_HOST), 0) {
->>>>>>> 5d798511
+            new StreamsMetadataState(builder.internalTopologyBuilder, StreamsMetadataState.UNKNOWN_HOST), 0, stateDirectory) {
 
             @Override
             protected StreamTask createStreamTask(final TaskId id, final Collection<TopicPartition> partitions) {
@@ -1945,18 +1595,6 @@
         builder.addProcessor("processor", new MockProcessorSupplier(), "source");
 
         final StreamThread thread = new StreamThread(
-<<<<<<< HEAD
-                topologyBuilder,
-                config,
-                clientSupplier,
-                applicationId,
-                clientId,
-                processId,
-                metrics,
-                mockTime,
-                new StreamsMetadataState(topologyBuilder, StreamsMetadataState.UNKNOWN_HOST),
-                0, stateDirectory);
-=======
             builder.internalTopologyBuilder,
             config,
             clientSupplier,
@@ -1966,8 +1604,8 @@
             metrics,
             mockTime,
             new StreamsMetadataState(builder.internalTopologyBuilder, StreamsMetadataState.UNKNOWN_HOST),
-            0);
->>>>>>> 5d798511
+            0,
+            stateDirectory);
 
         final StreamPartitionAssignor partitionAssignor = new StreamPartitionAssignor();
         final Map<String, Object> configurationMap = new HashMap<>();
@@ -2067,13 +1705,10 @@
         EasyMock.verify(stateDirMock);
     }
 
-<<<<<<< HEAD
+
     private StreamThread setupTest(final TaskId taskId, final StateDirectory stateDirectory) throws InterruptedException {
         final TopologyBuilder builder = new TopologyBuilder();
         builder.setApplicationId(applicationId);
-=======
-    private StreamThread setupTest(final TaskId taskId) throws InterruptedException {
->>>>>>> 5d798511
         builder.addSource("source", "topic");
 
         final MockClientSupplier clientSupplier = new MockClientSupplier();
@@ -2095,11 +1730,7 @@
             }
         };
 
-<<<<<<< HEAD
-        final StreamThread thread = new StreamThread(builder, config, clientSupplier, applicationId,
-                                                     clientId, processId, new Metrics(), new MockTime(),
-                                                     new StreamsMetadataState(builder, StreamsMetadataState.UNKNOWN_HOST), 0, stateDirectory) {
-=======
+
         final StreamThread thread = new StreamThread(
             builder.internalTopologyBuilder,
             config,
@@ -2110,9 +1741,8 @@
             new Metrics(),
             new MockTime(),
             new StreamsMetadataState(builder.internalTopologyBuilder, StreamsMetadataState.UNKNOWN_HOST),
-            0) {
-
->>>>>>> 5d798511
+            0, stateDirectory) {
+
             @Override
             protected StreamTask createStreamTask(final TaskId id, final Collection<TopicPartition> partitions) {
                 return testStreamTask;
@@ -2216,11 +1846,6 @@
             }
         });
 
-<<<<<<< HEAD
-        final StreamThread thread = new StreamThread(builder, config, clientSupplier, applicationId,
-                                                     clientId, processId, new Metrics(), new MockTime(),
-                                                     new StreamsMetadataState(builder, StreamsMetadataState.UNKNOWN_HOST), 0, stateDirectory) {
-=======
         final StreamThread thread = new StreamThread(
             builder.internalTopologyBuilder,
             config,
@@ -2231,8 +1856,8 @@
             new Metrics(),
             new MockTime(),
             new StreamsMetadataState(builder.internalTopologyBuilder, StreamsMetadataState.UNKNOWN_HOST),
-            0) {
->>>>>>> 5d798511
+            0,
+            stateDirectory) {
 
             @Override
             protected StandbyTask createStandbyTask(final TaskId id, final Collection<TopicPartition> partitions) {
@@ -2304,18 +1929,6 @@
 
     private StreamThread getStreamThread() {
         return new StreamThread(
-<<<<<<< HEAD
-                builder,
-                config,
-                clientSupplier,
-                applicationId,
-                clientId,
-                processId,
-                metrics,
-                Time.SYSTEM,
-                new StreamsMetadataState(builder, StreamsMetadataState.UNKNOWN_HOST),
-                0, stateDirectory) {
-=======
             builder.internalTopologyBuilder,
             config,
             clientSupplier,
@@ -2325,8 +1938,8 @@
             metrics,
             Time.SYSTEM,
             new StreamsMetadataState(builder.internalTopologyBuilder, StreamsMetadataState.UNKNOWN_HOST),
-            0) {
->>>>>>> 5d798511
+            0,
+            stateDirectory) {
 
             @Override
             protected StreamTask createStreamTask(final TaskId id, final Collection<TopicPartition> partitionsForTask) {
