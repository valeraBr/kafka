/*
 * Licensed to the Apache Software Foundation (ASF) under one or more
 * contributor license agreements. See the NOTICE file distributed with
 * this work for additional information regarding copyright ownership.
 * The ASF licenses this file to You under the Apache License, Version 2.0
 * (the "License"); you may not use this file except in compliance with
 * the License. You may obtain a copy of the License at
 *
 *    http://www.apache.org/licenses/LICENSE-2.0
 *
 * Unless required by applicable law or agreed to in writing, software
 * distributed under the License is distributed on an "AS IS" BASIS,
 * WITHOUT WARRANTIES OR CONDITIONS OF ANY KIND, either express or implied.
 * See the License for the specific language governing permissions and
 * limitations under the License.
 */
package org.apache.kafka.streams.processor.internals;

import org.apache.kafka.clients.admin.MockAdminClient;
import org.apache.kafka.clients.consumer.Consumer;
import org.apache.kafka.clients.consumer.ConsumerGroupMetadata;
import org.apache.kafka.clients.consumer.ConsumerRebalanceListener;
import org.apache.kafka.clients.consumer.ConsumerRecord;
import org.apache.kafka.clients.consumer.ConsumerRecords;
import org.apache.kafka.clients.consumer.InvalidOffsetException;
import org.apache.kafka.clients.consumer.MockConsumer;
import org.apache.kafka.clients.consumer.OffsetResetStrategy;
import org.apache.kafka.clients.consumer.internals.MockRebalanceListener;
import org.apache.kafka.clients.producer.MockProducer;
import org.apache.kafka.clients.producer.Producer;
import org.apache.kafka.common.Cluster;
import org.apache.kafka.common.KafkaException;
import org.apache.kafka.common.Metric;
import org.apache.kafka.common.MetricName;
import org.apache.kafka.common.Node;
import org.apache.kafka.common.PartitionInfo;
import org.apache.kafka.common.TopicPartition;
import org.apache.kafka.common.errors.ProducerFencedException;
import org.apache.kafka.common.errors.TimeoutException;
import org.apache.kafka.common.header.internals.RecordHeaders;
import org.apache.kafka.common.metrics.JmxReporter;
import org.apache.kafka.common.metrics.KafkaMetric;
import org.apache.kafka.common.metrics.KafkaMetricsContext;
import org.apache.kafka.common.metrics.Measurable;
import org.apache.kafka.common.metrics.Metrics;
import org.apache.kafka.common.metrics.MetricsContext;
import org.apache.kafka.common.record.TimestampType;
import org.apache.kafka.common.serialization.Serdes;
import org.apache.kafka.common.utils.Bytes;
import org.apache.kafka.common.utils.LogContext;
import org.apache.kafka.common.utils.MockTime;
import org.apache.kafka.common.utils.Utils;
import org.apache.kafka.streams.KeyValue;
import org.apache.kafka.streams.StreamsConfig;
import org.apache.kafka.streams.ThreadMetadata;
import org.apache.kafka.streams.errors.LogAndContinueExceptionHandler;
import org.apache.kafka.streams.errors.StreamsException;
import org.apache.kafka.streams.errors.TaskCorruptedException;
import org.apache.kafka.streams.errors.TaskMigratedException;
import org.apache.kafka.streams.kstream.Materialized;
import org.apache.kafka.streams.kstream.internals.ConsumedInternal;
import org.apache.kafka.streams.kstream.internals.InternalStreamsBuilder;
import org.apache.kafka.streams.kstream.internals.MaterializedInternal;
import org.apache.kafka.streams.processor.LogAndSkipOnInvalidTimestamp;
import org.apache.kafka.streams.processor.PunctuationType;
import org.apache.kafka.streams.processor.TaskId;
import org.apache.kafka.streams.processor.api.ContextualProcessor;
import org.apache.kafka.streams.processor.api.Processor;
import org.apache.kafka.streams.processor.api.ProcessorContext;
import org.apache.kafka.streams.processor.api.ProcessorSupplier;
import org.apache.kafka.streams.processor.api.Record;
import org.apache.kafka.streams.processor.internals.assignment.ReferenceContainer;
import org.apache.kafka.streams.processor.internals.metrics.StreamsMetricsImpl;
import org.apache.kafka.streams.processor.internals.testutil.LogCaptureAppender;
import org.apache.kafka.streams.state.KeyValueStore;
import org.apache.kafka.streams.state.StoreBuilder;
import org.apache.kafka.streams.state.Stores;
import org.apache.kafka.streams.state.internals.OffsetCheckpoint;
import org.apache.kafka.test.MockApiProcessor;
import org.apache.kafka.test.MockClientSupplier;
import org.apache.kafka.test.MockKeyValueStoreBuilder;
import org.apache.kafka.test.MockStateRestoreListener;
import org.apache.kafka.test.MockTimestampExtractor;
import org.apache.kafka.test.StreamsTestUtils;
import org.apache.kafka.test.TestUtils;
import org.easymock.EasyMock;
import org.junit.Assert;
import org.junit.Before;
import org.junit.Test;
import org.slf4j.Logger;

import java.io.File;
import java.io.IOException;
import java.time.Duration;
import java.util.ArrayList;
import java.util.Arrays;
import java.util.Collection;
import java.util.Collections;
import java.util.HashMap;
import java.util.HashSet;
import java.util.LinkedList;
import java.util.List;
import java.util.Map;
import java.util.Optional;
import java.util.Properties;
import java.util.Set;
import java.util.UUID;
import java.util.concurrent.atomic.AtomicBoolean;
import java.util.concurrent.atomic.AtomicInteger;
import java.util.concurrent.atomic.AtomicLong;
import java.util.function.BiConsumer;
import java.util.stream.Stream;

import static java.util.Collections.emptyMap;
import static java.util.Collections.emptySet;
import static java.util.Collections.singleton;
import static java.util.Collections.singletonMap;
import static org.apache.kafka.common.utils.Utils.mkEntry;
import static org.apache.kafka.common.utils.Utils.mkMap;
import static org.apache.kafka.common.utils.Utils.mkProperties;
import static org.apache.kafka.common.utils.Utils.mkSet;
import static org.apache.kafka.streams.processor.internals.ClientUtils.getSharedAdminClientId;
import static org.apache.kafka.streams.processor.internals.StateManagerUtil.CHECKPOINT_FILE_NAME;
import static org.easymock.EasyMock.anyObject;
import static org.easymock.EasyMock.expect;
import static org.easymock.EasyMock.expectLastCall;
import static org.easymock.EasyMock.mock;
import static org.easymock.EasyMock.niceMock;
import static org.easymock.EasyMock.verify;
import static org.hamcrest.CoreMatchers.equalTo;
import static org.hamcrest.CoreMatchers.not;
import static org.hamcrest.CoreMatchers.startsWith;
import static org.hamcrest.MatcherAssert.assertThat;
import static org.hamcrest.Matchers.empty;
import static org.hamcrest.Matchers.is;
import static org.hamcrest.Matchers.isA;
import static org.junit.Assert.assertEquals;
import static org.junit.Assert.assertFalse;
import static org.junit.Assert.assertNotNull;
import static org.junit.Assert.assertNull;
import static org.junit.Assert.assertSame;
import static org.junit.Assert.assertThrows;
import static org.junit.Assert.assertTrue;
import static org.junit.Assert.fail;

public class StreamThreadTest {

    private final static String APPLICATION_ID = "stream-thread-test";
    private final static UUID PROCESS_ID = UUID.fromString("87bf53a8-54f2-485f-a4b6-acdbec0a8b3d");
    private final static String CLIENT_ID = APPLICATION_ID + "-" + PROCESS_ID;
    public static final String STREAM_THREAD_TEST_COUNT_ONE_CHANGELOG = "stream-thread-test-count-one-changelog";
    public static final String STREAM_THREAD_TEST_TABLE_TWO_CHANGELOG = "stream-thread-test-table-two-changelog";

    private final int threadIdx = 1;
    private final Metrics metrics = new Metrics();
    private final MockTime mockTime = new MockTime();
    private final String stateDir = TestUtils.tempDirectory().getPath();
    private final MockClientSupplier clientSupplier = new MockClientSupplier();
    private final StreamsConfig config = new StreamsConfig(configProps(false));
    private final StreamsConfig eosEnabledConfig = new StreamsConfig(configProps(true));
    private final ConsumedInternal<Object, Object> consumed = new ConsumedInternal<>();
    private final ChangelogReader changelogReader = new MockChangelogReader();
    private final StateDirectory stateDirectory = new StateDirectory(config, mockTime, true, false);
    private final InternalTopologyBuilder internalTopologyBuilder = new InternalTopologyBuilder();
    private final InternalStreamsBuilder internalStreamsBuilder = new InternalStreamsBuilder(internalTopologyBuilder);

    private StreamsMetadataState streamsMetadataState;
    private final static BiConsumer<Throwable, Boolean> HANDLER = (e, b) -> {
        if (e instanceof RuntimeException) {
            throw (RuntimeException) e;
        } else if (e instanceof Error) {
            throw (Error) e;
        } else {
            throw new RuntimeException("Unexpected checked exception caught in the uncaught exception handler", e);
        }
    };

    @Before
    public void setUp() {
        Thread.currentThread().setName(CLIENT_ID + "-StreamThread-" + threadIdx);
        internalTopologyBuilder.setApplicationId(APPLICATION_ID);
        streamsMetadataState = new StreamsMetadataState(
            new TopologyMetadata(internalTopologyBuilder, config),
            StreamsMetadataState.UNKNOWN_HOST,
            new LogContext(String.format("stream-client [%s] ", CLIENT_ID))
        );
    }

    private final String topic1 = "topic1";
    private final String topic2 = "topic2";

    private final TopicPartition t1p1 = new TopicPartition(topic1, 1);
    private final TopicPartition t1p2 = new TopicPartition(topic1, 2);
    private final TopicPartition t2p1 = new TopicPartition(topic2, 1);

    // task0 is unused
    private final TaskId task1 = new TaskId(0, 1);
    private final TaskId task2 = new TaskId(0, 2);
    private final TaskId task3 = new TaskId(1, 1);

    private Properties configProps(final boolean enableEoS) {
        return mkProperties(mkMap(
            mkEntry(StreamsConfig.APPLICATION_ID_CONFIG, APPLICATION_ID),
            mkEntry(StreamsConfig.BOOTSTRAP_SERVERS_CONFIG, "localhost:2171"),
            mkEntry(StreamsConfig.BUFFERED_RECORDS_PER_PARTITION_CONFIG, "3"),
            mkEntry(StreamsConfig.DEFAULT_TIMESTAMP_EXTRACTOR_CLASS_CONFIG, MockTimestampExtractor.class.getName()),
            mkEntry(StreamsConfig.STATE_DIR_CONFIG, TestUtils.tempDirectory().getAbsolutePath()),
            mkEntry(StreamsConfig.PROCESSING_GUARANTEE_CONFIG, enableEoS ? StreamsConfig.EXACTLY_ONCE_V2 : StreamsConfig.AT_LEAST_ONCE),
            mkEntry(StreamsConfig.DEFAULT_KEY_SERDE_CLASS_CONFIG, Serdes.ByteArraySerde.class.getName()),
            mkEntry(StreamsConfig.DEFAULT_VALUE_SERDE_CLASS_CONFIG, Serdes.ByteArraySerde.class.getName())
        ));
    }

    private Cluster createCluster() {
        final Node node = new Node(-1, "localhost", 8121);
        return new Cluster(
            "mockClusterId",
            Collections.singletonList(node),
            Collections.emptySet(),
            Collections.emptySet(),
            Collections.emptySet(),
            node
        );
    }

    private StreamThread createStreamThread(@SuppressWarnings("SameParameterValue") final String clientId,
                                            final StreamsConfig config,
                                            final boolean eosEnabled) {
        if (eosEnabled) {
            clientSupplier.setApplicationIdForProducer(APPLICATION_ID);
        }

        clientSupplier.setCluster(createCluster());

        final StreamsMetricsImpl streamsMetrics = new StreamsMetricsImpl(
            metrics,
            APPLICATION_ID,
            config.getString(StreamsConfig.BUILT_IN_METRICS_VERSION_CONFIG),
            mockTime
        );

        final TopologyMetadata topologyMetadata = new TopologyMetadata(internalTopologyBuilder, config);
        topologyMetadata.buildAndRewriteTopology();

        return StreamThread.create(
            topologyMetadata,
            config,
            clientSupplier,
            clientSupplier.getAdmin(config.getAdminConfigs(clientId)),
            PROCESS_ID,
            clientId,
            streamsMetrics,
            mockTime,
            streamsMetadataState,
            0,
            stateDirectory,
            new MockStateRestoreListener(),
            threadIdx,
            null,
            HANDLER
        );
    }

    private static class StateListenerStub implements StreamThread.StateListener {
        int numChanges = 0;
        ThreadStateTransitionValidator oldState = null;
        ThreadStateTransitionValidator newState = null;

        @Override
        public void onChange(final Thread thread,
                             final ThreadStateTransitionValidator newState,
                             final ThreadStateTransitionValidator oldState) {
            ++numChanges;
            if (this.newState != null) {
                if (!this.newState.equals(oldState)) {
                    throw new RuntimeException("State mismatch " + oldState + " different from " + this.newState);
                }
            }
            this.oldState = oldState;
            this.newState = newState;
        }
    }

    @Test
    public void shouldChangeStateInRebalanceListener() {
        final StreamThread thread = createStreamThread(CLIENT_ID, config, false);

        final StateListenerStub stateListener = new StateListenerStub();
        thread.setStateListener(stateListener);
        assertEquals(thread.state(), StreamThread.State.CREATED);

        final ConsumerRebalanceListener rebalanceListener = thread.rebalanceListener();

        final List<TopicPartition> revokedPartitions;
        final List<TopicPartition> assignedPartitions;

        // revoke nothing
        thread.setState(StreamThread.State.STARTING);
        revokedPartitions = Collections.emptyList();
        rebalanceListener.onPartitionsRevoked(revokedPartitions);

        assertEquals(thread.state(), StreamThread.State.PARTITIONS_REVOKED);

        // assign single partition
        assignedPartitions = Collections.singletonList(t1p1);

        final MockConsumer<byte[], byte[]> mockConsumer = (MockConsumer<byte[], byte[]>) thread.mainConsumer();
        mockConsumer.assign(assignedPartitions);
        mockConsumer.updateBeginningOffsets(Collections.singletonMap(t1p1, 0L));
        rebalanceListener.onPartitionsAssigned(assignedPartitions);
        thread.runOnce();
        assertEquals(thread.state(), StreamThread.State.RUNNING);
        Assert.assertEquals(4, stateListener.numChanges);
        Assert.assertEquals(StreamThread.State.PARTITIONS_ASSIGNED, stateListener.oldState);

        thread.shutdown();
        assertSame(StreamThread.State.PENDING_SHUTDOWN, thread.state());
    }

    @Test
    public void shouldChangeStateAtStartClose() throws Exception {
        final StreamThread thread = createStreamThread(CLIENT_ID, config, false);

        final StateListenerStub stateListener = new StateListenerStub();
        thread.setStateListener(stateListener);

        thread.start();
        TestUtils.waitForCondition(
            () -> thread.state() == StreamThread.State.STARTING,
            10 * 1000,
            "Thread never started.");

        thread.shutdown();
        TestUtils.waitForCondition(
            () -> thread.state() == StreamThread.State.DEAD,
            10 * 1000,
            "Thread never shut down.");

        thread.shutdown();
        assertEquals(thread.state(), StreamThread.State.DEAD);
    }

    @Test
    public void shouldCreateMetricsAtStartup() {
        final StreamThread thread = createStreamThread(CLIENT_ID, config, false);
        final String defaultGroupName = "stream-thread-metrics";
        final Map<String, String> defaultTags = Collections.singletonMap(
            "thread-id",
            thread.getName()
        );
        final String descriptionIsNotVerified = "";

        assertNotNull(metrics.metrics().get(metrics.metricName(
            "commit-latency-avg", defaultGroupName, descriptionIsNotVerified, defaultTags)));
        assertNotNull(metrics.metrics().get(metrics.metricName(
            "commit-latency-max", defaultGroupName, descriptionIsNotVerified, defaultTags)));
        assertNotNull(metrics.metrics().get(metrics.metricName(
            "commit-rate", defaultGroupName, descriptionIsNotVerified, defaultTags)));
        assertNotNull(metrics.metrics().get(metrics.metricName(
            "commit-total", defaultGroupName, descriptionIsNotVerified, defaultTags)));
        assertNotNull(metrics.metrics().get(metrics.metricName(
            "commit-ratio", defaultGroupName, descriptionIsNotVerified, defaultTags)));
        assertNotNull(metrics.metrics().get(metrics.metricName(
            "poll-latency-avg", defaultGroupName, descriptionIsNotVerified, defaultTags)));
        assertNotNull(metrics.metrics().get(metrics.metricName(
            "poll-latency-max", defaultGroupName, descriptionIsNotVerified, defaultTags)));
        assertNotNull(metrics.metrics().get(metrics.metricName(
            "poll-rate", defaultGroupName, descriptionIsNotVerified, defaultTags)));
        assertNotNull(metrics.metrics().get(metrics.metricName(
            "poll-total", defaultGroupName, descriptionIsNotVerified, defaultTags)));
        assertNotNull(metrics.metrics().get(metrics.metricName(
            "poll-ratio", defaultGroupName, descriptionIsNotVerified, defaultTags)));
        assertNotNull(metrics.metrics().get(metrics.metricName(
            "poll-records-avg", defaultGroupName, descriptionIsNotVerified, defaultTags)));
        assertNotNull(metrics.metrics().get(metrics.metricName(
            "poll-records-max", defaultGroupName, descriptionIsNotVerified, defaultTags)));
        assertNotNull(metrics.metrics().get(metrics.metricName(
            "process-latency-avg", defaultGroupName, descriptionIsNotVerified, defaultTags)));
        assertNotNull(metrics.metrics().get(metrics.metricName(
            "process-latency-max", defaultGroupName, descriptionIsNotVerified, defaultTags)));
        assertNotNull(metrics.metrics().get(metrics.metricName(
            "process-rate", defaultGroupName, descriptionIsNotVerified, defaultTags)));
        assertNotNull(metrics.metrics().get(metrics.metricName(
            "process-total", defaultGroupName, descriptionIsNotVerified, defaultTags)));
        assertNotNull(metrics.metrics().get(metrics.metricName(
            "process-ratio", defaultGroupName, descriptionIsNotVerified, defaultTags)));
        assertNotNull(metrics.metrics().get(metrics.metricName(
            "process-records-avg", defaultGroupName, descriptionIsNotVerified, defaultTags)));
        assertNotNull(metrics.metrics().get(metrics.metricName(
            "process-records-max", defaultGroupName, descriptionIsNotVerified, defaultTags)));
        assertNotNull(metrics.metrics().get(metrics.metricName(
            "punctuate-latency-avg", defaultGroupName, descriptionIsNotVerified, defaultTags)));
        assertNotNull(metrics.metrics().get(metrics.metricName(
            "punctuate-latency-max", defaultGroupName, descriptionIsNotVerified, defaultTags)));
        assertNotNull(metrics.metrics().get(metrics.metricName(
            "punctuate-rate", defaultGroupName, descriptionIsNotVerified, defaultTags)));
        assertNotNull(metrics.metrics().get(metrics.metricName(
            "punctuate-total", defaultGroupName, descriptionIsNotVerified, defaultTags)));
        assertNotNull(metrics.metrics().get(metrics.metricName(
            "punctuate-ratio", defaultGroupName, descriptionIsNotVerified, defaultTags)));
        assertNotNull(metrics.metrics().get(metrics.metricName(
            "task-created-rate", defaultGroupName, descriptionIsNotVerified, defaultTags)));
        assertNotNull(metrics.metrics().get(metrics.metricName(
            "task-created-total", defaultGroupName, descriptionIsNotVerified, defaultTags)));
        assertNotNull(metrics.metrics().get(metrics.metricName(
            "task-closed-rate", defaultGroupName, descriptionIsNotVerified, defaultTags)));
        assertNotNull(metrics.metrics().get(metrics.metricName(
            "task-closed-total", defaultGroupName, descriptionIsNotVerified, defaultTags)));

        assertNull(metrics.metrics().get(metrics.metricName(
            "skipped-records-rate", defaultGroupName, descriptionIsNotVerified, defaultTags)));
        assertNull(metrics.metrics().get(metrics.metricName(
            "skipped-records-total", defaultGroupName, descriptionIsNotVerified, defaultTags)));

        final String taskGroupName = "stream-task-metrics";
        final Map<String, String> taskTags =
            mkMap(mkEntry("task-id", "all"), mkEntry("thread-id", thread.getName()));
        assertNull(metrics.metrics().get(metrics.metricName(
            "commit-latency-avg", taskGroupName, descriptionIsNotVerified, taskTags)));
        assertNull(metrics.metrics().get(metrics.metricName(
            "commit-latency-max", taskGroupName, descriptionIsNotVerified, taskTags)));
        assertNull(metrics.metrics().get(metrics.metricName(
            "commit-rate", taskGroupName, descriptionIsNotVerified, taskTags)));

        final JmxReporter reporter = new JmxReporter();
        final MetricsContext metricsContext = new KafkaMetricsContext("kafka.streams");
        reporter.contextChange(metricsContext);

        metrics.addReporter(reporter);
        assertEquals(CLIENT_ID + "-StreamThread-1", thread.getName());
        assertTrue(reporter.containsMbean(String.format("kafka.streams:type=%s,%s=%s",
                                                        defaultGroupName,
                                                        "thread-id",
                                                        thread.getName())
        ));
        assertFalse(reporter.containsMbean(String.format(
            "kafka.streams:type=stream-task-metrics,%s=%s,task-id=all",
            "thread-id",
            thread.getName())));
    }

    @Test
    public void shouldNotCommitBeforeTheCommitInterval() {
        final long commitInterval = 1000L;
        final Properties props = configProps(false);
        props.setProperty(StreamsConfig.STATE_DIR_CONFIG, stateDir);
        props.setProperty(StreamsConfig.COMMIT_INTERVAL_MS_CONFIG, Long.toString(commitInterval));

        final StreamsConfig config = new StreamsConfig(props);
        final Consumer<byte[], byte[]> consumer = EasyMock.createNiceMock(Consumer.class);
        final ConsumerGroupMetadata consumerGroupMetadata = mock(ConsumerGroupMetadata.class);
        expect(consumer.groupMetadata()).andStubReturn(consumerGroupMetadata);
        expect(consumerGroupMetadata.groupInstanceId()).andReturn(Optional.empty());
        final TaskManager taskManager = mockTaskManagerCommit(consumer, 1, 1);
        EasyMock.replay(consumer, consumerGroupMetadata);

        final TopologyMetadata topologyMetadata = new TopologyMetadata(internalTopologyBuilder, config);
        topologyMetadata.buildAndRewriteTopology();
        final StreamThread thread = buildStreamThread(consumer, taskManager, config, topologyMetadata);
        thread.setNow(mockTime.milliseconds());
        thread.maybeCommit();
        mockTime.sleep(commitInterval - 10L);
        thread.setNow(mockTime.milliseconds());
        thread.maybeCommit();

        verify(taskManager);
    }

    @Test
    public void shouldNotPurgeBeforeThePurgeInterval() {
        final long commitInterval = 1000L;
        final long purgeInterval = 2000L;
        final Properties props = configProps(false);
        props.setProperty(StreamsConfig.STATE_DIR_CONFIG, stateDir);
        props.setProperty(StreamsConfig.COMMIT_INTERVAL_MS_CONFIG, Long.toString(commitInterval));
        props.setProperty(StreamsConfig.REPARTITION_PURGE_INTERVAL_MS_CONFIG, Long.toString(purgeInterval));

        final StreamsConfig config = new StreamsConfig(props);
        final Consumer<byte[], byte[]> consumer = EasyMock.createNiceMock(Consumer.class);
        final ConsumerGroupMetadata consumerGroupMetadata = mock(ConsumerGroupMetadata.class);
        expect(consumer.groupMetadata()).andStubReturn(consumerGroupMetadata);
        expect(consumerGroupMetadata.groupInstanceId()).andReturn(Optional.empty());
        final TaskManager taskManager = mockTaskManagerPurge(1);
        taskManager.maybePurgeCommittedRecords();
        EasyMock.replay(consumer, consumerGroupMetadata);

        final TopologyMetadata topologyMetadata = new TopologyMetadata(internalTopologyBuilder, config);
        topologyMetadata.buildAndRewriteTopology();
        final StreamThread thread = buildStreamThread(consumer, taskManager, config, topologyMetadata);
        thread.setNow(mockTime.milliseconds());
        thread.maybeCommit();
        mockTime.sleep(purgeInterval - 10L);
        thread.setNow(mockTime.milliseconds());
        thread.maybeCommit();

        verify(taskManager);
    }

    @Test
    public void shouldEnforceRebalanceAfterNextScheduledProbingRebalanceTime() throws InterruptedException {
        final StreamsConfig config = new StreamsConfig(configProps(false));
        internalTopologyBuilder.buildTopology();
        final StreamsMetricsImpl streamsMetrics = new StreamsMetricsImpl(
            metrics,
            APPLICATION_ID,
            config.getString(StreamsConfig.BUILT_IN_METRICS_VERSION_CONFIG),
            mockTime
        );
        
        final Consumer<byte[], byte[]> mockConsumer = EasyMock.createNiceMock(Consumer.class);
        expect(mockConsumer.poll(anyObject())).andStubReturn(ConsumerRecords.empty());
        final ConsumerGroupMetadata consumerGroupMetadata = mock(ConsumerGroupMetadata.class);
        expect(mockConsumer.groupMetadata()).andStubReturn(consumerGroupMetadata);
        expect(consumerGroupMetadata.groupInstanceId()).andReturn(Optional.empty());
        EasyMock.replay(consumerGroupMetadata);
        final EasyMockConsumerClientSupplier mockClientSupplier = new EasyMockConsumerClientSupplier(mockConsumer);

        mockClientSupplier.setCluster(createCluster());
        mockConsumer.enforceRebalance("Scheduled probing rebalance");
        EasyMock.replay(mockConsumer);
        final TopologyMetadata topologyMetadata = new TopologyMetadata(internalTopologyBuilder, config);
        topologyMetadata.buildAndRewriteTopology();
        final StreamThread thread = StreamThread.create(
            topologyMetadata,
            config,
            mockClientSupplier,
            mockClientSupplier.getAdmin(config.getAdminConfigs(CLIENT_ID)),
            PROCESS_ID,
            CLIENT_ID,
            streamsMetrics,
            mockTime,
            streamsMetadataState,
            0,
            stateDirectory,
            new MockStateRestoreListener(),
            threadIdx,
            null,
            null
        );

        mockClientSupplier.nextRebalanceMs().set(mockTime.milliseconds() - 1L);

        thread.start();
        TestUtils.waitForCondition(
            () -> thread.state() == StreamThread.State.STARTING,
            10 * 1000,
            "Thread never started.");

        TestUtils.retryOnExceptionWithTimeout(
            () -> verify(mockConsumer)
        );

        thread.shutdown();
        TestUtils.waitForCondition(
            () -> thread.state() == StreamThread.State.DEAD,
            10 * 1000,
            "Thread never shut down.");

    }

    private static class EasyMockConsumerClientSupplier extends MockClientSupplier {
        final Consumer<byte[], byte[]> mockConsumer;
        final Map<String, Object> consumerConfigs = new HashMap<>();

        EasyMockConsumerClientSupplier(final Consumer<byte[], byte[]> mockConsumer) {
            this.mockConsumer = mockConsumer;
        }

        @Override
        public Consumer<byte[], byte[]> getConsumer(final Map<String, Object> config) {
            consumerConfigs.putAll(config);
            return mockConsumer;
        }

        AtomicLong nextRebalanceMs() {
            return ((ReferenceContainer) consumerConfigs.get(
                    StreamsConfig.InternalConfig.REFERENCE_CONTAINER_PARTITION_ASSIGNOR)
                ).nextScheduledRebalanceMs;
        }
    }

    @Test
    public void shouldRespectNumIterationsInMainLoop() {
        final List<MockApiProcessor<byte[], byte[], Object, Object>> mockProcessors = new LinkedList<>();
        internalTopologyBuilder.addSource(null, "source1", null, null, null, topic1);
        internalTopologyBuilder.addProcessor(
            "processor1",
            (ProcessorSupplier<byte[], byte[], ?, ?>) () -> {
                final MockApiProcessor<byte[], byte[], Object, Object> processor = new MockApiProcessor<>(PunctuationType.WALL_CLOCK_TIME, 10L);
                mockProcessors.add(processor);
                return processor;
            },
            "source1"
        );
        internalTopologyBuilder.addProcessor(
            "processor2",
            (ProcessorSupplier<byte[], byte[], ?, ?>) () -> new MockApiProcessor<>(PunctuationType.STREAM_TIME, 10L),
            "source1"
        );

        final Properties properties = new Properties();
        properties.put(StreamsConfig.COMMIT_INTERVAL_MS_CONFIG, 100L);
        final StreamsConfig config = new StreamsConfig(StreamsTestUtils.getStreamsConfig(APPLICATION_ID,
                                                                                         "localhost:2171",
                                                                                         Serdes.ByteArraySerde.class.getName(),
                                                                                         Serdes.ByteArraySerde.class.getName(),
                                                                                         properties));
        final StreamThread thread = createStreamThread(CLIENT_ID, config, false);

        thread.setState(StreamThread.State.STARTING);
        thread.setState(StreamThread.State.PARTITIONS_REVOKED);

        final TaskId task1 = new TaskId(0, t1p1.partition());
        final Set<TopicPartition> assignedPartitions = Collections.singleton(t1p1);

        thread.taskManager().handleAssignment(Collections.singletonMap(task1, assignedPartitions), emptyMap());

        final MockConsumer<byte[], byte[]> mockConsumer = (MockConsumer<byte[], byte[]>) thread.mainConsumer();
        mockConsumer.assign(Collections.singleton(t1p1));
        mockConsumer.updateBeginningOffsets(Collections.singletonMap(t1p1, 0L));
        thread.rebalanceListener().onPartitionsAssigned(assignedPartitions);
        thread.runOnce();

        // processed one record, punctuated after the first record, and hence num.iterations is still 1
        long offset = -1;
        addRecord(mockConsumer, ++offset, 0L);
        thread.runOnce();

        assertThat(thread.currentNumIterations(), equalTo(1));

        // processed one more record without punctuation, and bump num.iterations to 2
        addRecord(mockConsumer, ++offset, 1L);
        thread.runOnce();

        assertThat(thread.currentNumIterations(), equalTo(2));

        // processed zero records, early exit and iterations stays as 2
        thread.runOnce();
        assertThat(thread.currentNumIterations(), equalTo(2));

        // system time based punctutation without processing any record, iteration stays as 2
        mockTime.sleep(11L);

        thread.runOnce();
        assertThat(thread.currentNumIterations(), equalTo(2));

        // system time based punctutation after processing a record, half iteration to 1
        mockTime.sleep(11L);
        addRecord(mockConsumer, ++offset, 5L);

        thread.runOnce();
        assertThat(thread.currentNumIterations(), equalTo(1));

        // processed two records, bumping up iterations to 3 (1 + 2)
        addRecord(mockConsumer, ++offset, 5L);
        addRecord(mockConsumer, ++offset, 6L);
        thread.runOnce();

        assertThat(thread.currentNumIterations(), equalTo(3));

        // stream time based punctutation halves to 1
        addRecord(mockConsumer, ++offset, 11L);
        thread.runOnce();

        assertThat(thread.currentNumIterations(), equalTo(1));

        // processed three records, bumping up iterations to 3 (1 + 2)
        addRecord(mockConsumer, ++offset, 12L);
        addRecord(mockConsumer, ++offset, 13L);
        addRecord(mockConsumer, ++offset, 14L);
        thread.runOnce();

        assertThat(thread.currentNumIterations(), equalTo(3));

        mockProcessors.forEach(MockApiProcessor::requestCommit);
        addRecord(mockConsumer, ++offset, 15L);
        thread.runOnce();

        // user requested commit should half iteration to 1
        assertThat(thread.currentNumIterations(), equalTo(1));

        // processed three records, bumping up iterations to 3 (1 + 2)
        addRecord(mockConsumer, ++offset, 15L);
        addRecord(mockConsumer, ++offset, 16L);
        addRecord(mockConsumer, ++offset, 17L);
        thread.runOnce();

        assertThat(thread.currentNumIterations(), equalTo(3));

        // time based commit without processing, should keep the iteration as 3
        mockTime.sleep(90L);
        thread.runOnce();

        assertThat(thread.currentNumIterations(), equalTo(3));

        // time based commit without processing, should half the iteration to 1
        mockTime.sleep(90L);
        addRecord(mockConsumer, ++offset, 18L);
        thread.runOnce();

        assertThat(thread.currentNumIterations(), equalTo(1));
    }

    @Test
    public void shouldNotCauseExceptionIfNothingCommitted() {
        final long commitInterval = 1000L;
        final Properties props = configProps(false);
        props.setProperty(StreamsConfig.STATE_DIR_CONFIG, stateDir);
        props.setProperty(StreamsConfig.COMMIT_INTERVAL_MS_CONFIG, Long.toString(commitInterval));

        final StreamsConfig config = new StreamsConfig(props);
        final Consumer<byte[], byte[]> consumer = EasyMock.createNiceMock(Consumer.class);
        final ConsumerGroupMetadata consumerGroupMetadata = mock(ConsumerGroupMetadata.class);
        expect(consumer.groupMetadata()).andStubReturn(consumerGroupMetadata);
        expect(consumerGroupMetadata.groupInstanceId()).andReturn(Optional.empty());
        EasyMock.replay(consumer, consumerGroupMetadata);
        final TaskManager taskManager = mockTaskManagerCommit(consumer, 1, 0);

        final TopologyMetadata topologyMetadata = new TopologyMetadata(internalTopologyBuilder, config);
        topologyMetadata.buildAndRewriteTopology();

        final StreamThread thread = buildStreamThread(consumer, taskManager, config, topologyMetadata);
        thread.setNow(mockTime.milliseconds());
        thread.maybeCommit();
        mockTime.sleep(commitInterval - 10L);
        thread.setNow(mockTime.milliseconds());
        thread.maybeCommit();

        verify(taskManager);
    }

    @Test
    public void shouldCommitAfterCommitInterval() {
        final long commitInterval = 100L;
        final long commitLatency = 10L;

        final Properties props = configProps(false);
        props.setProperty(StreamsConfig.STATE_DIR_CONFIG, stateDir);
        props.setProperty(StreamsConfig.COMMIT_INTERVAL_MS_CONFIG, Long.toString(commitInterval));

        final StreamsConfig config = new StreamsConfig(props);
        final Consumer<byte[], byte[]> consumer = EasyMock.createNiceMock(Consumer.class);
        final ConsumerGroupMetadata consumerGroupMetadata = mock(ConsumerGroupMetadata.class);
        expect(consumer.groupMetadata()).andStubReturn(consumerGroupMetadata);
        expect(consumerGroupMetadata.groupInstanceId()).andReturn(Optional.empty());
        EasyMock.replay(consumer, consumerGroupMetadata);

        final AtomicBoolean committed = new AtomicBoolean(false);
        final TopologyMetadata topologyMetadata = new TopologyMetadata(internalTopologyBuilder, config);
        final TaskManager taskManager = new TaskManager(
            null,
            null,
            null,
            null,
            null,
            null,
            null,
            topologyMetadata,
            null,
            null
        ) {
            @Override
            int commit(final Collection<Task> tasksToCommit) {
                committed.set(true);
                // we advance time to make sure the commit delay is considered when computing the next commit timestamp
                mockTime.sleep(commitLatency);
                return 1;
            }
        };
        topologyMetadata.buildAndRewriteTopology();
        final StreamThread thread = buildStreamThread(consumer, taskManager, config, topologyMetadata);

        thread.setNow(mockTime.milliseconds());
        thread.maybeCommit();
        assertTrue(committed.get());

        mockTime.sleep(commitInterval);

        committed.set(false);
        thread.setNow(mockTime.milliseconds());
        thread.maybeCommit();
        assertFalse(committed.get());

        mockTime.sleep(1);

        committed.set(false);
        thread.setNow(mockTime.milliseconds());
        thread.maybeCommit();
        assertTrue(committed.get());
    }

    @Test
    public void shouldPurgeAfterPurgeInterval() {
        final long commitInterval = 100L;
        final long purgeInterval = 200L;

        final Properties props = configProps(false);
        props.setProperty(StreamsConfig.STATE_DIR_CONFIG, stateDir);
        props.setProperty(StreamsConfig.COMMIT_INTERVAL_MS_CONFIG, Long.toString(commitInterval));
        props.setProperty(StreamsConfig.REPARTITION_PURGE_INTERVAL_MS_CONFIG, Long.toString(purgeInterval));

        final StreamsConfig config = new StreamsConfig(props);
        final Consumer<byte[], byte[]> consumer = EasyMock.createNiceMock(Consumer.class);
        final ConsumerGroupMetadata consumerGroupMetadata = mock(ConsumerGroupMetadata.class);
        expect(consumer.groupMetadata()).andStubReturn(consumerGroupMetadata);
        expect(consumerGroupMetadata.groupInstanceId()).andReturn(Optional.empty());

        final TaskManager taskManager = mockTaskManagerPurge(2);

        EasyMock.replay(consumer, consumerGroupMetadata);

        final TopologyMetadata topologyMetadata = new TopologyMetadata(internalTopologyBuilder, config);
        topologyMetadata.buildAndRewriteTopology();
        final StreamThread thread = buildStreamThread(consumer, taskManager, config, topologyMetadata);

        thread.setNow(mockTime.milliseconds());
        thread.maybeCommit();

        mockTime.sleep(purgeInterval + 1);

        thread.setNow(mockTime.milliseconds());
        thread.maybeCommit();

        verify(taskManager);
    }

    @Test
    public void shouldRecordCommitLatency() {
        final Consumer<byte[], byte[]> consumer = EasyMock.createNiceMock(Consumer.class);
        final ConsumerGroupMetadata consumerGroupMetadata = mock(ConsumerGroupMetadata.class);
        expect(consumer.groupMetadata()).andStubReturn(consumerGroupMetadata);
        expect(consumerGroupMetadata.groupInstanceId()).andReturn(Optional.empty());
        expect(consumer.poll(anyObject())).andStubReturn(new ConsumerRecords<>(Collections.emptyMap()));
        final Task task = niceMock(Task.class);
        expect(task.id()).andStubReturn(task1);
        expect(task.inputPartitions()).andStubReturn(Collections.singleton(t1p1));
        expect(task.committedOffsets()).andStubReturn(Collections.emptyMap());
        expect(task.highWaterMark()).andStubReturn(Collections.emptyMap());
        final ActiveTaskCreator activeTaskCreator = mock(ActiveTaskCreator.class);
        expect(activeTaskCreator.createTasks(anyObject(), anyObject())).andStubReturn(Collections.singleton(task));
        expect(activeTaskCreator.producerClientIds()).andStubReturn(Collections.singleton("producerClientId"));

        final StandbyTaskCreator standbyTaskCreator = mock(StandbyTaskCreator.class);

        EasyMock.replay(consumer, consumerGroupMetadata, task, activeTaskCreator, standbyTaskCreator);

        final StreamsMetricsImpl streamsMetrics =
            new StreamsMetricsImpl(metrics, CLIENT_ID, StreamsConfig.METRICS_LATEST, mockTime);
        final TopologyMetadata topologyMetadata = new TopologyMetadata(internalTopologyBuilder, config);
        topologyMetadata.buildAndRewriteTopology();

        final TaskManager taskManager = new TaskManager(
            null,
            null,
            null,
            null,
            null,
            activeTaskCreator,
            standbyTaskCreator,
            topologyMetadata,
            null,
            null
        ) {
            @Override
            int commit(final Collection<Task> tasksToCommit) {
                mockTime.sleep(10L);
                return 1;
            }
        };
        taskManager.setMainConsumer(consumer);

        final StreamThread thread = buildStreamThread(consumer, taskManager, config, topologyMetadata);
        thread.updateThreadMetadata("adminClientId");
        thread.setState(StreamThread.State.STARTING);

        final Map<TaskId, Set<TopicPartition>> activeTasks = new HashMap<>();
        activeTasks.put(task1, Collections.singleton(t1p1));
        thread.taskManager().handleAssignment(activeTasks, emptyMap());
        thread.rebalanceListener().onPartitionsAssigned(Collections.singleton(t1p1));

        assertTrue(
            Double.isNaN(
                (Double) streamsMetrics.metrics().get(new MetricName(
                    "commit-latency-max",
                    "stream-thread-metrics",
                    "",
                    Collections.singletonMap("thread-id", CLIENT_ID))
                ).metricValue()
            )
        );
        assertTrue(
            Double.isNaN(
                (Double) streamsMetrics.metrics().get(new MetricName(
                    "commit-latency-avg",
                    "stream-thread-metrics",
                    "",
                    Collections.singletonMap("thread-id", CLIENT_ID))
                ).metricValue()
            )
        );

        thread.runOnce();

        assertThat(
            streamsMetrics.metrics().get(
                new MetricName(
                    "commit-latency-max",
                    "stream-thread-metrics",
                    "",
                    Collections.singletonMap("thread-id", CLIENT_ID)
                )
            ).metricValue(),
            equalTo(10.0)
        );
        assertThat(
            streamsMetrics.metrics().get(
                new MetricName(
                    "commit-latency-avg",
                    "stream-thread-metrics",
                    "",
                    Collections.singletonMap("thread-id", CLIENT_ID)
                )
            ).metricValue(),
            equalTo(10.0)
        );
    }

    @Test
    public void shouldInjectSharedProducerForAllTasksUsingClientSupplierOnCreateIfEosDisabled() {
        internalTopologyBuilder.addSource(null, "source1", null, null, null, topic1);
        internalStreamsBuilder.buildAndOptimizeTopology();

        final StreamThread thread = createStreamThread(CLIENT_ID, config, false);

        thread.setState(StreamThread.State.STARTING);
        thread.rebalanceListener().onPartitionsRevoked(Collections.emptyList());

        final Map<TaskId, Set<TopicPartition>> activeTasks = new HashMap<>();
        final List<TopicPartition> assignedPartitions = new ArrayList<>();

        // assign single partition
        assignedPartitions.add(t1p1);
        assignedPartitions.add(t1p2);
        activeTasks.put(task1, Collections.singleton(t1p1));
        activeTasks.put(task2, Collections.singleton(t1p2));

        thread.taskManager().handleAssignment(activeTasks, emptyMap());

        final MockConsumer<byte[], byte[]> mockConsumer = (MockConsumer<byte[], byte[]>) thread.mainConsumer();
        mockConsumer.assign(assignedPartitions);
        final Map<TopicPartition, Long> beginOffsets = new HashMap<>();
        beginOffsets.put(t1p1, 0L);
        beginOffsets.put(t1p2, 0L);
        mockConsumer.updateBeginningOffsets(beginOffsets);
        thread.rebalanceListener().onPartitionsAssigned(new HashSet<>(assignedPartitions));

        assertEquals(1, clientSupplier.producers.size());
        final Producer<byte[], byte[]> globalProducer = clientSupplier.producers.get(0);
        for (final Task task : thread.activeTasks()) {
            assertSame(globalProducer, ((RecordCollectorImpl) ((StreamTask) task).recordCollector()).producer());
        }
        assertSame(clientSupplier.consumer, thread.mainConsumer());
        assertSame(clientSupplier.restoreConsumer, thread.restoreConsumer());
    }

    @SuppressWarnings("deprecation")
    @Test
    public void shouldInjectProducerPerTaskUsingClientSupplierOnCreateIfEosAlphaEnabled() {
        internalTopologyBuilder.addSource(null, "source1", null, null, null, topic1);

        final Properties props = configProps(true);
        props.put(StreamsConfig.PROCESSING_GUARANTEE_CONFIG, StreamsConfig.EXACTLY_ONCE);
        final StreamThread thread = createStreamThread(CLIENT_ID, new StreamsConfig(props), true);

        thread.setState(StreamThread.State.STARTING);
        thread.rebalanceListener().onPartitionsRevoked(Collections.emptyList());

        final Map<TaskId, Set<TopicPartition>> activeTasks = new HashMap<>();
        final List<TopicPartition> assignedPartitions = new ArrayList<>();

        // assign single partition
        assignedPartitions.add(t1p1);
        assignedPartitions.add(t1p2);
        activeTasks.put(task1, Collections.singleton(t1p1));
        activeTasks.put(task2, Collections.singleton(t1p2));

        thread.taskManager().handleAssignment(activeTasks, emptyMap());

        final MockConsumer<byte[], byte[]> mockConsumer = (MockConsumer<byte[], byte[]>) thread.mainConsumer();
        mockConsumer.assign(assignedPartitions);
        final Map<TopicPartition, Long> beginOffsets = new HashMap<>();
        beginOffsets.put(t1p1, 0L);
        beginOffsets.put(t1p2, 0L);
        mockConsumer.updateBeginningOffsets(beginOffsets);
        thread.rebalanceListener().onPartitionsAssigned(new HashSet<>(assignedPartitions));

        thread.runOnce();

        assertEquals(thread.activeTasks().size(), clientSupplier.producers.size());
        assertSame(clientSupplier.consumer, thread.mainConsumer());
        assertSame(clientSupplier.restoreConsumer, thread.restoreConsumer());
    }

    @Test
    public void shouldInjectProducerPerThreadUsingClientSupplierOnCreateIfEosV2Enabled() {
        internalTopologyBuilder.addSource(null, "source1", null, null, null, topic1);

        final Properties props = configProps(true);
        final StreamThread thread = createStreamThread(CLIENT_ID, new StreamsConfig(props), true);

        thread.setState(StreamThread.State.STARTING);
        thread.rebalanceListener().onPartitionsRevoked(Collections.emptyList());

        final Map<TaskId, Set<TopicPartition>> activeTasks = new HashMap<>();
        final List<TopicPartition> assignedPartitions = new ArrayList<>();

        // assign single partition
        assignedPartitions.add(t1p1);
        assignedPartitions.add(t1p2);
        activeTasks.put(task1, Collections.singleton(t1p1));
        activeTasks.put(task2, Collections.singleton(t1p2));

        thread.taskManager().handleAssignment(activeTasks, emptyMap());

        final MockConsumer<byte[], byte[]> mockConsumer = (MockConsumer<byte[], byte[]>) thread.mainConsumer();
        mockConsumer.assign(assignedPartitions);
        final Map<TopicPartition, Long> beginOffsets = new HashMap<>();
        beginOffsets.put(t1p1, 0L);
        beginOffsets.put(t1p2, 0L);
        mockConsumer.updateBeginningOffsets(beginOffsets);
        thread.rebalanceListener().onPartitionsAssigned(new HashSet<>(assignedPartitions));

        thread.runOnce();

        assertThat(clientSupplier.producers.size(), is(1));
        assertSame(clientSupplier.consumer, thread.mainConsumer());
        assertSame(clientSupplier.restoreConsumer, thread.restoreConsumer());
    }

    @Test
    public void shouldOnlyCompleteShutdownAfterRebalanceNotInProgress() throws InterruptedException {
        internalTopologyBuilder.addSource(null, "source1", null, null, null, topic1);

        final StreamThread thread = createStreamThread(CLIENT_ID, new StreamsConfig(configProps(true)), true);

        thread.start();
        TestUtils.waitForCondition(
            () -> thread.state() == StreamThread.State.STARTING,
            10 * 1000,
            "Thread never started.");

        thread.rebalanceListener().onPartitionsRevoked(Collections.emptyList());
        thread.taskManager().handleRebalanceStart(Collections.singleton(topic1));

        final Map<TaskId, Set<TopicPartition>> activeTasks = new HashMap<>();
        final List<TopicPartition> assignedPartitions = new ArrayList<>();

        // assign single partition
        assignedPartitions.add(t1p1);
        assignedPartitions.add(t1p2);
        activeTasks.put(task1, Collections.singleton(t1p1));
        activeTasks.put(task2, Collections.singleton(t1p2));

        thread.taskManager().handleAssignment(activeTasks, emptyMap());

        thread.shutdown();

        // even if thread is no longer running, it should still be polling
        // as long as the rebalance is still ongoing
        assertFalse(thread.isRunning());

        Thread.sleep(1000);
        assertEquals(Utils.mkSet(task1, task2), thread.taskManager().activeTaskIds());
        assertEquals(StreamThread.State.PENDING_SHUTDOWN, thread.state());

        thread.rebalanceListener().onPartitionsAssigned(assignedPartitions);

        TestUtils.waitForCondition(
            () -> thread.state() == StreamThread.State.DEAD,
            10 * 1000,
            "Thread never shut down.");
        assertEquals(Collections.emptySet(), thread.taskManager().activeTaskIds());
    }

    @Test
    public void shouldCloseAllTaskProducersOnCloseIfEosEnabled() throws InterruptedException {
        internalTopologyBuilder.addSource(null, "source1", null, null, null, topic1);

        final StreamThread thread = createStreamThread(CLIENT_ID, new StreamsConfig(configProps(true)), true);

        thread.start();
        TestUtils.waitForCondition(
            () -> thread.state() == StreamThread.State.STARTING,
            10 * 1000,
            "Thread never started.");

        thread.rebalanceListener().onPartitionsRevoked(Collections.emptyList());

        final Map<TaskId, Set<TopicPartition>> activeTasks = new HashMap<>();
        final List<TopicPartition> assignedPartitions = new ArrayList<>();

        // assign single partition
        assignedPartitions.add(t1p1);
        assignedPartitions.add(t1p2);
        activeTasks.put(task1, Collections.singleton(t1p1));
        activeTasks.put(task2, Collections.singleton(t1p2));

        thread.taskManager().handleAssignment(activeTasks, emptyMap());
        thread.rebalanceListener().onPartitionsAssigned(assignedPartitions);

        thread.shutdown();
        TestUtils.waitForCondition(
            () -> thread.state() == StreamThread.State.DEAD,
            10 * 1000,
            "Thread never shut down.");

        for (final Task task : thread.activeTasks()) {
            assertTrue(((MockProducer<byte[], byte[]>) ((RecordCollectorImpl) ((StreamTask) task).recordCollector()).producer()).closed());
        }
    }

    @Test
    public void shouldShutdownTaskManagerOnClose() {
        final Consumer<byte[], byte[]> consumer = EasyMock.createNiceMock(Consumer.class);
        final ConsumerGroupMetadata consumerGroupMetadata = mock(ConsumerGroupMetadata.class);
        expect(consumer.groupMetadata()).andStubReturn(consumerGroupMetadata);
        expect(consumerGroupMetadata.groupInstanceId()).andReturn(Optional.empty());
        EasyMock.replay(consumerGroupMetadata);
        final TaskManager taskManager = EasyMock.createNiceMock(TaskManager.class);
        expect(taskManager.producerClientIds()).andStubReturn(Collections.emptySet());
        taskManager.shutdown(true);
        EasyMock.expectLastCall();
        EasyMock.replay(taskManager, consumer);

        final StreamsMetricsImpl streamsMetrics =
            new StreamsMetricsImpl(metrics, CLIENT_ID, StreamsConfig.METRICS_LATEST, mockTime);
        final TopologyMetadata topologyMetadata = new TopologyMetadata(internalTopologyBuilder, config);
        topologyMetadata.buildAndRewriteTopology();
        final StreamThread thread = buildStreamThread(consumer, taskManager, config, topologyMetadata)
            .updateThreadMetadata(getSharedAdminClientId(CLIENT_ID));
        thread.setStateListener(
            (t, newState, oldState) -> {
                if (oldState == StreamThread.State.CREATED && newState == StreamThread.State.STARTING) {
                    thread.shutdown();
                }
            });
        thread.run();
        verify(taskManager);
    }

    @Test
    public void shouldNotReturnDataAfterTaskMigrated() {
        final TaskManager taskManager = EasyMock.createNiceMock(TaskManager.class);
        expect(taskManager.producerClientIds()).andStubReturn(Collections.emptySet());
        final InternalTopologyBuilder internalTopologyBuilder = EasyMock.createNiceMock(InternalTopologyBuilder.class);
        expect(internalTopologyBuilder.fullSourceTopicNames()).andReturn(Collections.singletonList(topic1)).times(2);

        final MockConsumer<byte[], byte[]> consumer = new MockConsumer<>(OffsetResetStrategy.LATEST);

        consumer.subscribe(Collections.singletonList(topic1), new MockRebalanceListener());
        consumer.rebalance(Collections.singletonList(t1p1));
        consumer.updateEndOffsets(Collections.singletonMap(t1p1, 10L));
        consumer.seekToEnd(Collections.singletonList(t1p1));

        final ChangelogReader changelogReader = new MockChangelogReader() {
            @Override
            public void restore(final Map<TaskId, Task> tasks) {
                consumer.addRecord(new ConsumerRecord<>(topic1, 1, 11, new byte[0], new byte[0]));
                consumer.addRecord(new ConsumerRecord<>(topic1, 1, 12, new byte[1], new byte[0]));

                throw new TaskMigratedException(
                    "Changelog restore found task migrated", new RuntimeException("restore task migrated"));
            }
        };

        taskManager.handleLostAll();
        EasyMock.replay(taskManager, internalTopologyBuilder);

        final StreamsMetricsImpl streamsMetrics =
            new StreamsMetricsImpl(metrics, CLIENT_ID, StreamsConfig.METRICS_LATEST, mockTime);

        final StreamThread thread = new StreamThread(
            mockTime,
            config,
            null,
            consumer,
            consumer,
            changelogReader,
            null,
            taskManager,
            streamsMetrics,
            new TopologyMetadata(internalTopologyBuilder, config),
            CLIENT_ID,
            new LogContext(""),
            new AtomicInteger(),
            new AtomicLong(Long.MAX_VALUE),
            new LinkedList<>(),
            null,
            HANDLER,
            null
        ).updateThreadMetadata(getSharedAdminClientId(CLIENT_ID));

        final StreamsException thrown = assertThrows(StreamsException.class, thread::run);

        verify(taskManager);

        assertThat(thrown.getCause(), isA(IllegalStateException.class));
        // The Mock consumer shall throw as the assignment has been wiped out, but records are assigned.
        assertEquals("No current assignment for partition topic1-1", thrown.getCause().getMessage());
        assertFalse(consumer.shouldRebalance());
    }

    @Test
    public void shouldShutdownTaskManagerOnCloseWithoutStart() {
        final Consumer<byte[], byte[]> consumer = EasyMock.createNiceMock(Consumer.class);
        final ConsumerGroupMetadata consumerGroupMetadata = mock(ConsumerGroupMetadata.class);
        expect(consumer.groupMetadata()).andStubReturn(consumerGroupMetadata);
        expect(consumerGroupMetadata.groupInstanceId()).andReturn(Optional.empty());
        EasyMock.replay(consumerGroupMetadata);
        final TaskManager taskManager = EasyMock.createNiceMock(TaskManager.class);
        expect(taskManager.producerClientIds()).andStubReturn(Collections.emptySet());
        taskManager.shutdown(true);
        EasyMock.expectLastCall();
        EasyMock.replay(taskManager, consumer);

        final StreamsMetricsImpl streamsMetrics =
            new StreamsMetricsImpl(metrics, CLIENT_ID, StreamsConfig.METRICS_LATEST, mockTime);
        final TopologyMetadata topologyMetadata = new TopologyMetadata(internalTopologyBuilder, config);
        topologyMetadata.buildAndRewriteTopology();
        final StreamThread thread = buildStreamThread(consumer, taskManager, config, topologyMetadata)
            .updateThreadMetadata(getSharedAdminClientId(CLIENT_ID));
        thread.shutdown();
        verify(taskManager);
    }

    @Test
    public void shouldOnlyShutdownOnce() {
        final Consumer<byte[], byte[]> consumer = EasyMock.createNiceMock(Consumer.class);
        final ConsumerGroupMetadata consumerGroupMetadata = mock(ConsumerGroupMetadata.class);
        expect(consumer.groupMetadata()).andStubReturn(consumerGroupMetadata);
        expect(consumerGroupMetadata.groupInstanceId()).andReturn(Optional.empty());
        EasyMock.replay(consumerGroupMetadata);
        final TaskManager taskManager = EasyMock.createNiceMock(TaskManager.class);
        expect(taskManager.producerClientIds()).andStubReturn(Collections.emptySet());
        taskManager.shutdown(true);
        EasyMock.expectLastCall();
        EasyMock.replay(taskManager, consumer);

        final StreamsMetricsImpl streamsMetrics =
            new StreamsMetricsImpl(metrics, CLIENT_ID, StreamsConfig.METRICS_LATEST, mockTime);
        final TopologyMetadata topologyMetadata = new TopologyMetadata(internalTopologyBuilder, config);
        topologyMetadata.buildAndRewriteTopology();
        final StreamThread thread = buildStreamThread(consumer, taskManager, config, topologyMetadata)
            .updateThreadMetadata(getSharedAdminClientId(CLIENT_ID));
        thread.shutdown();
        // Execute the run method. Verification of the mock will check that shutdown was only done once
        thread.run();
        verify(taskManager);
    }

    @Test
    public void shouldNotThrowWhenStandbyTasksAssignedAndNoStateStoresForTopology() {
        internalTopologyBuilder.addSource(null, "name", null, null, null, "topic");
        internalTopologyBuilder.addSink("out", "output", null, null, null, "name");

        final StreamThread thread = createStreamThread(CLIENT_ID, config, false);

        thread.setState(StreamThread.State.STARTING);
        thread.rebalanceListener().onPartitionsRevoked(Collections.emptyList());

        final Map<TaskId, Set<TopicPartition>> standbyTasks = new HashMap<>();

        // assign single partition
        standbyTasks.put(task1, Collections.singleton(t1p1));

        thread.taskManager().handleAssignment(emptyMap(), standbyTasks);

        thread.rebalanceListener().onPartitionsAssigned(Collections.emptyList());
    }

    @Test
    public void shouldNotCloseTaskAndRemoveFromTaskManagerIfProducerWasFencedWhileProcessing() throws Exception {
        internalTopologyBuilder.addSource(null, "source", null, null, null, topic1);
        internalTopologyBuilder.addSink("sink", "dummyTopic", null, null, null, "source");

        final StreamThread thread = createStreamThread(CLIENT_ID, new StreamsConfig(configProps(true)), true);

        final MockConsumer<byte[], byte[]> consumer = clientSupplier.consumer;

        consumer.updatePartitions(topic1, Collections.singletonList(new PartitionInfo(topic1, 1, null, null, null)));

        thread.setState(StreamThread.State.STARTING);
        thread.rebalanceListener().onPartitionsRevoked(Collections.emptySet());

        final Map<TaskId, Set<TopicPartition>> activeTasks = new HashMap<>();
        final List<TopicPartition> assignedPartitions = new ArrayList<>();

        // assign single partition
        assignedPartitions.add(t1p1);
        activeTasks.put(task1, Collections.singleton(t1p1));

        thread.taskManager().handleAssignment(activeTasks, emptyMap());

        final MockConsumer<byte[], byte[]> mockConsumer = (MockConsumer<byte[], byte[]>) thread.mainConsumer();
        mockConsumer.assign(assignedPartitions);
        mockConsumer.updateBeginningOffsets(Collections.singletonMap(t1p1, 0L));
        thread.rebalanceListener().onPartitionsAssigned(assignedPartitions);

        thread.runOnce();
        assertThat(thread.activeTasks().size(), equalTo(1));
        final MockProducer<byte[], byte[]> producer = clientSupplier.producers.get(0);

        // change consumer subscription from "pattern" to "manual" to be able to call .addRecords()
        consumer.updateBeginningOffsets(Collections.singletonMap(assignedPartitions.iterator().next(), 0L));
        consumer.unsubscribe();
        consumer.assign(new HashSet<>(assignedPartitions));

        consumer.addRecord(new ConsumerRecord<>(topic1, 1, 0, new byte[0], new byte[0]));
        mockTime.sleep(config.getLong(StreamsConfig.COMMIT_INTERVAL_MS_CONFIG) + 1L);
        thread.runOnce();
        assertThat(producer.history().size(), equalTo(1));

        mockTime.sleep(config.getLong(StreamsConfig.COMMIT_INTERVAL_MS_CONFIG) + 1L);
        TestUtils.waitForCondition(
            () -> producer.commitCount() == 1,
            "StreamsThread did not commit transaction.");

        producer.fenceProducer();
        mockTime.sleep(config.getLong(StreamsConfig.COMMIT_INTERVAL_MS_CONFIG) + 1L);
        consumer.addRecord(new ConsumerRecord<>(topic1, 1, 1, new byte[0], new byte[0]));
        try {
            thread.runOnce();
            fail("Should have thrown TaskMigratedException");
        } catch (final KafkaException expected) {
            assertTrue(expected instanceof TaskMigratedException);
            assertTrue("StreamsThread removed the fenced zombie task already, should wait for rebalance to close all zombies together.",
                thread.activeTasks().stream().anyMatch(task -> task.id().equals(task1)));
        }

        assertThat(producer.commitCount(), equalTo(1L));
    }

    @Test
    public void shouldNotCloseTaskAndRemoveFromTaskManagerIfProducerGotFencedInCommitTransactionWhenSuspendingTasks() {
        final StreamThread thread = createStreamThread(CLIENT_ID, new StreamsConfig(configProps(true)), true);

        internalTopologyBuilder.addSource(null, "name", null, null, null, topic1);
        internalTopologyBuilder.addSink("out", "output", null, null, null, "name");

        thread.setState(StreamThread.State.STARTING);
        thread.rebalanceListener().onPartitionsRevoked(Collections.emptySet());

        final Map<TaskId, Set<TopicPartition>> activeTasks = new HashMap<>();
        final List<TopicPartition> assignedPartitions = new ArrayList<>();

        // assign single partition
        assignedPartitions.add(t1p1);
        activeTasks.put(task1, Collections.singleton(t1p1));

        thread.taskManager().handleAssignment(activeTasks, emptyMap());

        final MockConsumer<byte[], byte[]> mockConsumer = (MockConsumer<byte[], byte[]>) thread.mainConsumer();
        mockConsumer.assign(assignedPartitions);
        mockConsumer.updateBeginningOffsets(Collections.singletonMap(t1p1, 0L));
        thread.rebalanceListener().onPartitionsAssigned(assignedPartitions);

        thread.runOnce();

        assertThat(thread.activeTasks().size(), equalTo(1));

        // need to process a record to enable committing
        addRecord(mockConsumer, 0L);
        thread.runOnce();

        clientSupplier.producers.get(0).commitTransactionException = new ProducerFencedException("Producer is fenced");
        assertThrows(TaskMigratedException.class, () -> thread.rebalanceListener().onPartitionsRevoked(assignedPartitions));
        assertFalse(clientSupplier.producers.get(0).transactionCommitted());
        assertFalse(clientSupplier.producers.get(0).closed());
        assertEquals(1, thread.activeTasks().size());
    }

    @Test
    public void shouldReinitializeRevivedTasksInAnyState() {
        final StreamThread thread = createStreamThread(CLIENT_ID, new StreamsConfig(configProps(false)), false);

        final String storeName = "store";
        final String storeChangelog = "stream-thread-test-store-changelog";
        final TopicPartition storeChangelogTopicPartition = new TopicPartition(storeChangelog, 1);

        internalTopologyBuilder.addSource(null, "name", null, null, null, topic1);
        final AtomicBoolean shouldThrow = new AtomicBoolean(false);
        final AtomicBoolean processed = new AtomicBoolean(false);
        // TODO check if needs to be extended
        internalTopologyBuilder.addProcessor(
            "proc",
            (ProcessorSupplier<Object, Object, Object, Object>) () -> record -> {
                if (shouldThrow.get()) {
                    throw new TaskCorruptedException(singleton(task1));
                } else {
                    processed.set(true);
                }
            },
            "name"
        );
        internalTopologyBuilder.addStateStore(
                Stores.keyValueStoreBuilder(
                        Stores.persistentKeyValueStore(storeName),
                        Serdes.String(),
                        Serdes.String()
                ),
                "proc"
        );
        internalTopologyBuilder.buildTopology();

        thread.setState(StreamThread.State.STARTING);
        thread.rebalanceListener().onPartitionsRevoked(Collections.emptySet());

        final Map<TaskId, Set<TopicPartition>> activeTasks = new HashMap<>();
        final List<TopicPartition> assignedPartitions = new ArrayList<>();

        // assign single partition
        assignedPartitions.add(t1p1);
        activeTasks.put(task1, Collections.singleton(t1p1));

        thread.taskManager().handleAssignment(activeTasks, emptyMap());

        final MockConsumer<byte[], byte[]> mockConsumer = (MockConsumer<byte[], byte[]>) thread.mainConsumer();
        mockConsumer.assign(assignedPartitions);
        mockConsumer.updateBeginningOffsets(mkMap(
                mkEntry(t1p1, 0L)
        ));

        final MockConsumer<byte[], byte[]> restoreConsumer = (MockConsumer<byte[], byte[]>) thread.restoreConsumer();
        restoreConsumer.updateBeginningOffsets(mkMap(
                mkEntry(storeChangelogTopicPartition, 0L)
        ));
        final MockAdminClient admin = (MockAdminClient) thread.adminClient();
        admin.updateEndOffsets(singletonMap(storeChangelogTopicPartition, 0L));

        thread.rebalanceListener().onPartitionsAssigned(assignedPartitions);


        // the first iteration completes the restoration
        thread.runOnce();
        assertThat(thread.activeTasks().size(), equalTo(1));

        // the second transits to running and unpause the input
        thread.runOnce();

        // the third actually polls, processes the record, and throws the corruption exception
        addRecord(mockConsumer, 0L);
        shouldThrow.set(true);
        final TaskCorruptedException taskCorruptedException = assertThrows(TaskCorruptedException.class, thread::runOnce);

        // Now, we can handle the corruption
        thread.taskManager().handleCorruption(taskCorruptedException.corruptedTasks());

        // again, complete the restoration
        thread.runOnce();
        // transit to running and unpause
        thread.runOnce();
        // process the record
        addRecord(mockConsumer, 0L);
        shouldThrow.set(false);
        assertThat(processed.get(), is(false));
        thread.runOnce();
        assertThat(processed.get(), is(true));
        thread.taskManager().shutdown(true);
    }

    @Test
    public void shouldNotCloseTaskAndRemoveFromTaskManagerIfProducerGotFencedInCommitTransactionWhenCommitting() {
        // only have source but no sink so that we would not get fenced in producer.send
        internalTopologyBuilder.addSource(null, "source", null, null, null, topic1);

        final StreamThread thread = createStreamThread(CLIENT_ID, new StreamsConfig(configProps(true)), true);

        final MockConsumer<byte[], byte[]> consumer = clientSupplier.consumer;

        consumer.updatePartitions(topic1, Collections.singletonList(new PartitionInfo(topic1, 1, null, null, null)));

        thread.setState(StreamThread.State.STARTING);
        thread.rebalanceListener().onPartitionsRevoked(Collections.emptySet());

        final Map<TaskId, Set<TopicPartition>> activeTasks = new HashMap<>();
        final List<TopicPartition> assignedPartitions = new ArrayList<>();

        // assign single partition
        assignedPartitions.add(t1p1);
        activeTasks.put(task1, Collections.singleton(t1p1));

        thread.taskManager().handleAssignment(activeTasks, emptyMap());

        final MockConsumer<byte[], byte[]> mockConsumer = (MockConsumer<byte[], byte[]>) thread.mainConsumer();
        mockConsumer.assign(assignedPartitions);
        mockConsumer.updateBeginningOffsets(Collections.singletonMap(t1p1, 0L));
        thread.rebalanceListener().onPartitionsAssigned(assignedPartitions);

        thread.runOnce();
        assertThat(thread.activeTasks().size(), equalTo(1));
        final MockProducer<byte[], byte[]> producer = clientSupplier.producers.get(0);

        producer.commitTransactionException = new ProducerFencedException("Producer is fenced");
        mockTime.sleep(config.getLong(StreamsConfig.COMMIT_INTERVAL_MS_CONFIG) + 1L);
        consumer.addRecord(new ConsumerRecord<>(topic1, 1, 1, new byte[0], new byte[0]));
        try {
            thread.runOnce();
            fail("Should have thrown TaskMigratedException");
        } catch (final KafkaException expected) {
            assertTrue(expected instanceof TaskMigratedException);
            assertTrue("StreamsThread removed the fenced zombie task already, should wait for rebalance to close all zombies together.",
                thread.activeTasks().stream().anyMatch(task -> task.id().equals(task1)));
        }

        assertThat(producer.commitCount(), equalTo(0L));

        assertTrue(clientSupplier.producers.get(0).transactionInFlight());
        assertFalse(clientSupplier.producers.get(0).transactionCommitted());
        assertFalse(clientSupplier.producers.get(0).closed());
        assertEquals(1, thread.activeTasks().size());
    }

    @Test
    public void shouldNotCloseTaskProducerWhenSuspending() {
        final StreamThread thread = createStreamThread(CLIENT_ID, new StreamsConfig(configProps(true)), true);

        internalTopologyBuilder.addSource(null, "name", null, null, null, topic1);
        internalTopologyBuilder.addSink("out", "output", null, null, null, "name");

        thread.setState(StreamThread.State.STARTING);
        thread.rebalanceListener().onPartitionsRevoked(Collections.emptySet());

        final Map<TaskId, Set<TopicPartition>> activeTasks = new HashMap<>();
        final List<TopicPartition> assignedPartitions = new ArrayList<>();

        // assign single partition
        assignedPartitions.add(t1p1);
        activeTasks.put(task1, Collections.singleton(t1p1));

        thread.taskManager().handleAssignment(activeTasks, emptyMap());

        final MockConsumer<byte[], byte[]> mockConsumer = (MockConsumer<byte[], byte[]>) thread.mainConsumer();
        mockConsumer.assign(assignedPartitions);
        mockConsumer.updateBeginningOffsets(Collections.singletonMap(t1p1, 0L));
        thread.rebalanceListener().onPartitionsAssigned(assignedPartitions);

        thread.runOnce();

        assertThat(thread.activeTasks().size(), equalTo(1));

        // need to process a record to enable committing
        addRecord(mockConsumer, 0L);
        thread.runOnce();

        thread.rebalanceListener().onPartitionsRevoked(assignedPartitions);
        assertTrue(clientSupplier.producers.get(0).transactionCommitted());
        assertFalse(clientSupplier.producers.get(0).closed());
        assertEquals(1, thread.activeTasks().size());
    }

    @Test
    public void shouldReturnActiveTaskMetadataWhileRunningState() {
        internalTopologyBuilder.addSource(null, "source", null, null, null, topic1);

        clientSupplier.setCluster(createCluster());

        final StreamsMetricsImpl streamsMetrics = new StreamsMetricsImpl(
            metrics,
            APPLICATION_ID,
            config.getString(StreamsConfig.BUILT_IN_METRICS_VERSION_CONFIG),
            mockTime
        );

        final TopologyMetadata topologyMetadata = new TopologyMetadata(internalTopologyBuilder, config);
        topologyMetadata.buildAndRewriteTopology();

        final StreamThread thread = StreamThread.create(
            topologyMetadata,
            config,
            clientSupplier,
            clientSupplier.getAdmin(config.getAdminConfigs(CLIENT_ID)),
            PROCESS_ID,
            CLIENT_ID,
            streamsMetrics,
            mockTime,
            streamsMetadataState,
            0,
            stateDirectory,
            new MockStateRestoreListener(),
            threadIdx,
            null,
            HANDLER
        );

        thread.setState(StreamThread.State.STARTING);
        thread.rebalanceListener().onPartitionsRevoked(Collections.emptySet());

        final Map<TaskId, Set<TopicPartition>> activeTasks = new HashMap<>();
        final List<TopicPartition> assignedPartitions = new ArrayList<>();

        // assign single partition
        assignedPartitions.add(t1p1);
        activeTasks.put(task1, Collections.singleton(t1p1));

        thread.taskManager().handleAssignment(activeTasks, emptyMap());

        final MockConsumer<byte[], byte[]> mockConsumer = (MockConsumer<byte[], byte[]>) thread.mainConsumer();
        mockConsumer.assign(assignedPartitions);
        mockConsumer.updateBeginningOffsets(Collections.singletonMap(t1p1, 0L));
        thread.rebalanceListener().onPartitionsAssigned(assignedPartitions);

        thread.runOnce();

        final ThreadMetadata metadata = thread.threadMetadata();
        assertEquals(StreamThread.State.RUNNING.name(), metadata.threadState());
        assertTrue(metadata.activeTasks().contains(new TaskMetadataImpl(task1, Utils.mkSet(t1p1), new HashMap<>(), new HashMap<>(), Optional.empty())));
        assertTrue(metadata.standbyTasks().isEmpty());

        assertTrue("#threadState() was: " + metadata.threadState() + "; expected either RUNNING, STARTING, PARTITIONS_REVOKED, PARTITIONS_ASSIGNED, or CREATED",
                   Arrays.asList("RUNNING", "STARTING", "PARTITIONS_REVOKED", "PARTITIONS_ASSIGNED", "CREATED").contains(metadata.threadState()));
        final String threadName = metadata.threadName();
        assertThat(threadName, startsWith(CLIENT_ID + "-StreamThread-" + threadIdx));
        assertEquals(threadName + "-consumer", metadata.consumerClientId());
        assertEquals(threadName + "-restore-consumer", metadata.restoreConsumerClientId());
        assertEquals(Collections.singleton(threadName + "-producer"), metadata.producerClientIds());
        assertEquals(CLIENT_ID + "-admin", metadata.adminClientId());
    }

    @Test
    public void shouldReturnStandbyTaskMetadataWhileRunningState() {
        internalStreamsBuilder.stream(Collections.singleton(topic1), consumed)
                              .groupByKey().count(Materialized.as("count-one"));

        internalStreamsBuilder.buildAndOptimizeTopology();
        final StreamThread thread = createStreamThread(CLIENT_ID, config, false);
        final MockConsumer<byte[], byte[]> restoreConsumer = clientSupplier.restoreConsumer;
        restoreConsumer.updatePartitions(
            STREAM_THREAD_TEST_COUNT_ONE_CHANGELOG,
            Collections.singletonList(
                new PartitionInfo(STREAM_THREAD_TEST_COUNT_ONE_CHANGELOG,
                                  0,
                                  null,
                                  new Node[0],
                                  new Node[0])
            )
        );

        final HashMap<TopicPartition, Long> offsets = new HashMap<>();
        offsets.put(new TopicPartition(STREAM_THREAD_TEST_COUNT_ONE_CHANGELOG, 1), 0L);
        restoreConsumer.updateEndOffsets(offsets);
        restoreConsumer.updateBeginningOffsets(offsets);

        thread.setState(StreamThread.State.STARTING);
        thread.rebalanceListener().onPartitionsRevoked(Collections.emptySet());

        final Map<TaskId, Set<TopicPartition>> standbyTasks = new HashMap<>();

        // assign single partition
        standbyTasks.put(task1, Collections.singleton(t1p1));

        thread.taskManager().handleAssignment(emptyMap(), standbyTasks);

        thread.rebalanceListener().onPartitionsAssigned(Collections.emptyList());

        thread.runOnce();

        final ThreadMetadata threadMetadata = thread.threadMetadata();
        assertEquals(StreamThread.State.RUNNING.name(), threadMetadata.threadState());
        assertTrue(threadMetadata.standbyTasks().contains(new TaskMetadataImpl(task1, Utils.mkSet(t1p1), new HashMap<>(), new HashMap<>(), Optional.empty())));
        assertTrue(threadMetadata.activeTasks().isEmpty());

        thread.taskManager().shutdown(true);
    }

    @SuppressWarnings("unchecked")
    @Test
    public void shouldUpdateStandbyTask() throws Exception {
        final String storeName1 = "count-one";
        final String storeName2 = "table-two";
        final String changelogName1 = APPLICATION_ID + "-" + storeName1 + "-changelog";
        final String changelogName2 = APPLICATION_ID + "-" + storeName2 + "-changelog";
        final StreamThread thread = createStreamThread(CLIENT_ID, config, false);
        final MockConsumer<byte[], byte[]> restoreConsumer = clientSupplier.restoreConsumer;

        setupThread(storeName1, storeName2, changelogName1, changelogName2, thread, restoreConsumer, false);

        thread.runOnce();

        final StandbyTask standbyTask1 = standbyTask(thread.taskManager(), t1p1);
        final StandbyTask standbyTask2 = standbyTask(thread.taskManager(), t2p1);
        assertEquals(task1, standbyTask1.id());
        assertEquals(task3, standbyTask2.id());

        final KeyValueStore<Object, Long> store1 = (KeyValueStore<Object, Long>) standbyTask1.getStore(storeName1);
        final KeyValueStore<Object, Long> store2 = (KeyValueStore<Object, Long>) standbyTask2.getStore(storeName2);

        assertEquals(0L, store1.approximateNumEntries());
        assertEquals(0L, store2.approximateNumEntries());

        addStandbyRecordsToRestoreConsumer(restoreConsumer);

        thread.runOnce();

        assertEquals(10L, store1.approximateNumEntries());
        assertEquals(4L, store2.approximateNumEntries());

        thread.taskManager().shutdown(true);
    }

    private void addActiveRecordsToRestoreConsumer(final MockConsumer<byte[], byte[]> restoreConsumer) {
        for (long i = 0L; i < 10L; i++) {
            restoreConsumer.addRecord(new ConsumerRecord<>(
                STREAM_THREAD_TEST_COUNT_ONE_CHANGELOG,
                2,
                i,
                ("K" + i).getBytes(),
                ("V" + i).getBytes()));
        }
    }

    private void addStandbyRecordsToRestoreConsumer(final MockConsumer<byte[], byte[]> restoreConsumer) {
        // let the store1 be restored from 0 to 10; store2 be restored from 5 (checkpointed) to 10
        for (long i = 0L; i < 10L; i++) {
            restoreConsumer.addRecord(new ConsumerRecord<>(
                STREAM_THREAD_TEST_COUNT_ONE_CHANGELOG,
                1,
                i,
                ("K" + i).getBytes(),
                ("V" + i).getBytes()));
            restoreConsumer.addRecord(new ConsumerRecord<>(
                STREAM_THREAD_TEST_TABLE_TWO_CHANGELOG,
                1,
                i,
                ("K" + i).getBytes(),
                ("V" + i).getBytes()));
        }
    }

    private void setupThread(final String storeName1,
                             final String storeName2,
                             final String changelogName1,
                             final String changelogName2,
                             final StreamThread thread,
                             final MockConsumer<byte[], byte[]> restoreConsumer,
                             final boolean addActiveTask) throws IOException {
        final TopicPartition activePartition = new TopicPartition(changelogName1, 2);
        final TopicPartition partition1 = new TopicPartition(changelogName1, 1);
        final TopicPartition partition2 = new TopicPartition(changelogName2, 1);

        internalStreamsBuilder
            .stream(Collections.singleton(topic1), consumed)
            .groupByKey()
            .count(Materialized.as(storeName1));
        final MaterializedInternal<Object, Object, KeyValueStore<Bytes, byte[]>> materialized
            = new MaterializedInternal<>(Materialized.as(storeName2), internalStreamsBuilder, "");
        internalStreamsBuilder.table(topic2, new ConsumedInternal<>(), materialized);

        internalStreamsBuilder.buildAndOptimizeTopology();
        restoreConsumer.updatePartitions(changelogName1,
            Collections.singletonList(new PartitionInfo(changelogName1, 1, null, new Node[0], new Node[0]))
        );

        restoreConsumer.updateEndOffsets(Collections.singletonMap(activePartition, 10L));
        restoreConsumer.updateBeginningOffsets(Collections.singletonMap(activePartition, 0L));
        ((MockAdminClient) (thread.adminClient())).updateBeginningOffsets(Collections.singletonMap(activePartition, 0L));
        ((MockAdminClient) (thread.adminClient())).updateEndOffsets(Collections.singletonMap(activePartition, 10L));

        restoreConsumer.updateEndOffsets(Collections.singletonMap(partition1, 10L));
        restoreConsumer.updateBeginningOffsets(Collections.singletonMap(partition1, 0L));
        restoreConsumer.updateEndOffsets(Collections.singletonMap(partition2, 10L));
        restoreConsumer.updateBeginningOffsets(Collections.singletonMap(partition2, 0L));
        final OffsetCheckpoint checkpoint
            = new OffsetCheckpoint(new File(stateDirectory.getOrCreateDirectoryForTask(task3), CHECKPOINT_FILE_NAME));
        checkpoint.write(Collections.singletonMap(partition2, 5L));

        thread.setState(StreamThread.State.STARTING);
        thread.rebalanceListener().onPartitionsRevoked(Collections.emptySet());

        final Map<TaskId, Set<TopicPartition>> activeTasks = new HashMap<>();
        final Map<TaskId, Set<TopicPartition>> standbyTasks = new HashMap<>();

        if (addActiveTask) {
            activeTasks.put(task2, Collections.singleton(t1p2));
        }

        // assign single partition
        standbyTasks.put(task1, Collections.singleton(t1p1));
        standbyTasks.put(task3, Collections.singleton(t2p1));

        thread.taskManager().handleAssignment(activeTasks, standbyTasks);
        thread.taskManager().tryToCompleteRestoration(mockTime.milliseconds(), null);

        thread.rebalanceListener().onPartitionsAssigned(Collections.emptyList());
    }

    @SuppressWarnings("unchecked")
    @Test
    public void shouldNotUpdateStandbyTaskWhenPaused() throws Exception {
        final String storeName1 = "count-one";
        final String storeName2 = "table-two";
        final String changelogName1 = APPLICATION_ID + "-" + storeName1 + "-changelog";
        final String changelogName2 = APPLICATION_ID + "-" + storeName2 + "-changelog";
        final StreamThread thread = createStreamThread(CLIENT_ID, config, false);
        final MockConsumer<byte[], byte[]> restoreConsumer = clientSupplier.restoreConsumer;

        setupThread(storeName1, storeName2, changelogName1, changelogName2, thread, restoreConsumer, true);

        thread.runOnce();

        final StreamTask activeTask1 = activeTask(thread.taskManager(), t1p2);
        final StandbyTask standbyTask1 = standbyTask(thread.taskManager(), t1p1);
        final StandbyTask standbyTask2 = standbyTask(thread.taskManager(), t2p1);
        assertEquals(task1, standbyTask1.id());
        assertEquals(task3, standbyTask2.id());

        final KeyValueStore<Object, Long> activeStore = (KeyValueStore<Object, Long>) activeTask1.getStore(storeName1);

        final KeyValueStore<Object, Long> store1 = (KeyValueStore<Object, Long>) standbyTask1.getStore(storeName1);
        final KeyValueStore<Object, Long> store2 = (KeyValueStore<Object, Long>) standbyTask2.getStore(storeName2);

        assertEquals(0L, activeStore.approximateNumEntries());
        assertEquals(0L, store1.approximateNumEntries());
        assertEquals(0L, store2.approximateNumEntries());

        // Add some records that the active task would handle
        addActiveRecordsToRestoreConsumer(restoreConsumer);
        // let the store1 be restored from 0 to 10; store2 be restored from 5 (checkpointed) to 10
        addStandbyRecordsToRestoreConsumer(restoreConsumer);

        // Simulate pause
        thread.taskManager().topologyMetadata().pauseTopology(TopologyMetadata.UNNAMED_TOPOLOGY);
        thread.runOnce();

        assertEquals(0L, activeStore.approximateNumEntries());
        assertEquals(0L, store1.approximateNumEntries());
        assertEquals(0L, store2.approximateNumEntries());

        // Simulate resume
        thread.taskManager().topologyMetadata().resumeTopology(TopologyMetadata.UNNAMED_TOPOLOGY);
        thread.runOnce();

        assertEquals(10L, activeStore.approximateNumEntries());
        assertEquals(0L, store1.approximateNumEntries());
        assertEquals(0L, store2.approximateNumEntries());

        thread.runOnce();
        assertEquals(10L, activeStore.approximateNumEntries());
        assertEquals(10L, store1.approximateNumEntries());
        assertEquals(4L, store2.approximateNumEntries());

        thread.taskManager().shutdown(true);
    }

    @Test
    public void shouldCreateStandbyTask() {
        setupInternalTopologyWithoutState();
        internalTopologyBuilder.addStateStore(new MockKeyValueStoreBuilder("myStore", true), "processor1");

        assertThat(createStandbyTask(), not(empty()));
    }

    @Test
    public void shouldNotCreateStandbyTaskWithoutStateStores() {
        setupInternalTopologyWithoutState();

        assertThat(createStandbyTask(), empty());
    }

    @Test
    public void shouldNotCreateStandbyTaskIfStateStoresHaveLoggingDisabled() {
        setupInternalTopologyWithoutState();
        final StoreBuilder<KeyValueStore<Object, Object>> storeBuilder =
            new MockKeyValueStoreBuilder("myStore", true);
        storeBuilder.withLoggingDisabled();
        internalTopologyBuilder.addStateStore(storeBuilder, "processor1");

        assertThat(createStandbyTask(), empty());
    }

    @Test
    @SuppressWarnings("deprecation")
    public void shouldPunctuateActiveTask() {
        final List<Long> punctuatedStreamTime = new ArrayList<>();
        final List<Long> punctuatedWallClockTime = new ArrayList<>();
        final ProcessorSupplier<Object, Object, Void, Void> punctuateProcessor =
            () -> new ContextualProcessor<Object, Object, Void, Void>() {
                @Override
                public void init(final ProcessorContext<Void, Void> context) {
                    context.schedule(Duration.ofMillis(100L), PunctuationType.STREAM_TIME, punctuatedStreamTime::add);
                    context.schedule(Duration.ofMillis(100L), PunctuationType.WALL_CLOCK_TIME, punctuatedWallClockTime::add);
                }

                @Override
                public void process(final Record<Object, Object> record) {}
            };

        internalStreamsBuilder.stream(Collections.singleton(topic1), consumed).process(punctuateProcessor);
        internalStreamsBuilder.buildAndOptimizeTopology();

        final StreamThread thread = createStreamThread(CLIENT_ID, config, false);

        thread.setState(StreamThread.State.STARTING);
        thread.rebalanceListener().onPartitionsRevoked(Collections.emptySet());
        final List<TopicPartition> assignedPartitions = new ArrayList<>();

        final Map<TaskId, Set<TopicPartition>> activeTasks = new HashMap<>();

        // assign single partition
        assignedPartitions.add(t1p1);
        activeTasks.put(task1, Collections.singleton(t1p1));

        thread.taskManager().handleAssignment(activeTasks, emptyMap());

        clientSupplier.consumer.assign(assignedPartitions);
        clientSupplier.consumer.updateBeginningOffsets(Collections.singletonMap(t1p1, 0L));
        thread.rebalanceListener().onPartitionsAssigned(assignedPartitions);

        thread.runOnce();

        assertEquals(0, punctuatedStreamTime.size());
        assertEquals(0, punctuatedWallClockTime.size());

        mockTime.sleep(100L);
        clientSupplier.consumer.addRecord(new ConsumerRecord<>(
            topic1,
            1,
            100L,
            100L,
            TimestampType.CREATE_TIME,
            "K".getBytes().length,
            "V".getBytes().length,
            "K".getBytes(),
            "V".getBytes(),
            new RecordHeaders(),
            Optional.empty()));

        thread.runOnce();

        assertEquals(1, punctuatedStreamTime.size());
        assertEquals(1, punctuatedWallClockTime.size());

        mockTime.sleep(100L);

        thread.runOnce();

        // we should skip stream time punctuation, only trigger wall-clock time punctuation
        assertEquals(1, punctuatedStreamTime.size());
        assertEquals(2, punctuatedWallClockTime.size());
    }

    @Test
    @SuppressWarnings("deprecation")
    public void shouldPunctuateWithTimestampPreservedInProcessorContext() {
        final org.apache.kafka.streams.kstream.TransformerSupplier<Object, Object, KeyValue<Object, Object>> punctuateProcessor =
            () -> new org.apache.kafka.streams.kstream.Transformer<Object, Object, KeyValue<Object, Object>>() {
                @Override
                public void init(final org.apache.kafka.streams.processor.ProcessorContext context) {
                    context.schedule(Duration.ofMillis(100L), PunctuationType.WALL_CLOCK_TIME, timestamp -> context.forward("key", "value"));
                    context.schedule(Duration.ofMillis(100L), PunctuationType.STREAM_TIME, timestamp -> context.forward("key", "value"));
                }

                @Override
                public KeyValue<Object, Object> transform(final Object key, final Object value) {
                        return null;
                    }

                @Override
                public void close() {}
            };

        final List<Long> peekedContextTime = new ArrayList<>();
        final ProcessorSupplier<Object, Object, Void, Void> peekProcessor =
            () -> (Processor<Object, Object, Void, Void>) record -> peekedContextTime.add(record.timestamp());

        internalStreamsBuilder.stream(Collections.singleton(topic1), consumed)
            .transform(punctuateProcessor)
            .process(peekProcessor);
        internalStreamsBuilder.buildAndOptimizeTopology();

        final long currTime = mockTime.milliseconds();
        final StreamThread thread = createStreamThread(CLIENT_ID, config, false);

        thread.setState(StreamThread.State.STARTING);
        thread.rebalanceListener().onPartitionsRevoked(Collections.emptySet());
        final List<TopicPartition> assignedPartitions = new ArrayList<>();

        final Map<TaskId, Set<TopicPartition>> activeTasks = new HashMap<>();

        // assign single partition
        assignedPartitions.add(t1p1);
        activeTasks.put(task1, Collections.singleton(t1p1));

        thread.taskManager().handleAssignment(activeTasks, emptyMap());

        clientSupplier.consumer.assign(assignedPartitions);
        clientSupplier.consumer.updateBeginningOffsets(Collections.singletonMap(t1p1, 0L));
        thread.rebalanceListener().onPartitionsAssigned(assignedPartitions);

        thread.runOnce();
        assertEquals(0, peekedContextTime.size());

        mockTime.sleep(100L);
        thread.runOnce();

        assertEquals(1, peekedContextTime.size());
        assertEquals(currTime + 100L, peekedContextTime.get(0).longValue());

        clientSupplier.consumer.addRecord(new ConsumerRecord<>(
            topic1,
            1,
            110L,
            110L,
            TimestampType.CREATE_TIME,
            "K".getBytes().length,
            "V".getBytes().length,
            "K".getBytes(),
            "V".getBytes(),
            new RecordHeaders(),
            Optional.empty()));

        thread.runOnce();

        assertEquals(2, peekedContextTime.size());
        assertEquals(110L, peekedContextTime.get(1).longValue());
    }

    @Test
    public void shouldAlwaysUpdateTasksMetadataAfterChangingState() {
        final StreamThread thread = createStreamThread(CLIENT_ID, config, false);
        ThreadMetadata metadata = thread.threadMetadata();
        assertEquals(StreamThread.State.CREATED.name(), metadata.threadState());

        thread.setState(StreamThread.State.STARTING);
        thread.setState(StreamThread.State.PARTITIONS_REVOKED);
        thread.setState(StreamThread.State.PARTITIONS_ASSIGNED);
        thread.setState(StreamThread.State.RUNNING);
        metadata = thread.threadMetadata();
        assertEquals(StreamThread.State.RUNNING.name(), metadata.threadState());
    }

    @Test
    public void shouldRecoverFromInvalidOffsetExceptionOnRestoreAndFinishRestore() throws Exception {
        internalStreamsBuilder.stream(Collections.singleton("topic"), consumed)
            .groupByKey()
            .count(Materialized.as("count"));
        internalStreamsBuilder.buildAndOptimizeTopology();

        final StreamThread thread = createStreamThread("clientId", config, false);
        final MockConsumer<byte[], byte[]> mockConsumer = (MockConsumer<byte[], byte[]>) thread.mainConsumer();
        final MockConsumer<byte[], byte[]> mockRestoreConsumer = (MockConsumer<byte[], byte[]>) thread.restoreConsumer();
        final MockAdminClient mockAdminClient = (MockAdminClient) thread.adminClient();

        final TopicPartition topicPartition = new TopicPartition("topic", 0);
        final Set<TopicPartition> topicPartitionSet = Collections.singleton(topicPartition);

        final Map<TaskId, Set<TopicPartition>> activeTasks = new HashMap<>();
        final TaskId task0 = new TaskId(0, 0);
        activeTasks.put(task0, topicPartitionSet);

        thread.taskManager().handleAssignment(activeTasks, emptyMap());

        mockConsumer.updatePartitions(
            "topic",
            Collections.singletonList(
                new PartitionInfo(
                    "topic",
                    0,
                    null,
                    new Node[0],
                    new Node[0]
                )
            )
        );
        mockConsumer.updateBeginningOffsets(Collections.singletonMap(topicPartition, 0L));

        mockRestoreConsumer.updatePartitions(
            "stream-thread-test-count-changelog",
            Collections.singletonList(
                new PartitionInfo(
                    "stream-thread-test-count-changelog",
                    0,
                    null,
                    new Node[0],
                    new Node[0]
                )
            )
        );

        final TopicPartition changelogPartition = new TopicPartition("stream-thread-test-count-changelog", 0);
        final Set<TopicPartition> changelogPartitionSet = Collections.singleton(changelogPartition);
        mockRestoreConsumer.updateBeginningOffsets(Collections.singletonMap(changelogPartition, 0L));
        mockAdminClient.updateEndOffsets(Collections.singletonMap(changelogPartition, 2L));

        mockConsumer.schedulePollTask(() -> {
            thread.setState(StreamThread.State.PARTITIONS_REVOKED);
            thread.rebalanceListener().onPartitionsAssigned(topicPartitionSet);
        });

        try {
            thread.start();

            TestUtils.waitForCondition(
                () -> mockRestoreConsumer.assignment().size() == 1,
                "Never get the assignment");

            mockRestoreConsumer.addRecord(new ConsumerRecord<>(
                "stream-thread-test-count-changelog",
                0,
                0L,
                "K1".getBytes(),
                "V1".getBytes()));

            TestUtils.waitForCondition(
                () -> mockRestoreConsumer.position(changelogPartition) == 1L,
                "Never restore first record");

            mockRestoreConsumer.setPollException(new InvalidOffsetException("Try Again!") {
                @Override
                public Set<TopicPartition> partitions() {
                    return changelogPartitionSet;
                }
            });

            // after handling the exception and reviving the task, the position
            // should be reset to the beginning.
            TestUtils.waitForCondition(
                () -> mockRestoreConsumer.position(changelogPartition) == 0L,
                "Never restore first record");

            mockRestoreConsumer.addRecord(new ConsumerRecord<>(
                "stream-thread-test-count-changelog",
                0,
                0L,
                "K1".getBytes(),
                "V1".getBytes()));
            mockRestoreConsumer.addRecord(new ConsumerRecord<>(
                "stream-thread-test-count-changelog",
                0,
                1L,
                "K2".getBytes(),
                "V2".getBytes()));

            TestUtils.waitForCondition(
                () -> {
                    mockRestoreConsumer.assign(changelogPartitionSet);
                    return mockRestoreConsumer.position(changelogPartition) == 2L;
                },
                "Never finished restore");
        } finally {
            thread.shutdown();
            thread.join(10000);
        }
    }

    @Test
    public void shouldLogAndRecordSkippedMetricForDeserializationException() {
        internalTopologyBuilder.addSource(null, "source1", null, null, null, topic1);

        final Properties config = configProps(false);
        config.setProperty(
            StreamsConfig.DEFAULT_DESERIALIZATION_EXCEPTION_HANDLER_CLASS_CONFIG,
            LogAndContinueExceptionHandler.class.getName()
        );
        config.setProperty(StreamsConfig.DEFAULT_VALUE_SERDE_CLASS_CONFIG, Serdes.Integer().getClass().getName());
        final StreamThread thread = createStreamThread(CLIENT_ID, new StreamsConfig(config), false);

        thread.setState(StreamThread.State.STARTING);
        thread.setState(StreamThread.State.PARTITIONS_REVOKED);

        final TaskId task1 = new TaskId(0, t1p1.partition());
        final Set<TopicPartition> assignedPartitions = Collections.singleton(t1p1);
        thread.taskManager().handleAssignment(
            Collections.singletonMap(task1, assignedPartitions),
            emptyMap());

        final MockConsumer<byte[], byte[]> mockConsumer = (MockConsumer<byte[], byte[]>) thread.mainConsumer();
        mockConsumer.assign(Collections.singleton(t1p1));
        mockConsumer.updateBeginningOffsets(Collections.singletonMap(t1p1, 0L));
        thread.rebalanceListener().onPartitionsAssigned(assignedPartitions);
        thread.runOnce();

        long offset = -1;
        mockConsumer.addRecord(new ConsumerRecord<>(
            t1p1.topic(),
            t1p1.partition(),
            ++offset,
            -1,
            TimestampType.CREATE_TIME,
            -1,
            -1,
            new byte[0],
            "I am not an integer.".getBytes(),
            new RecordHeaders(),
            Optional.empty()));
        mockConsumer.addRecord(new ConsumerRecord<>(
            t1p1.topic(),
            t1p1.partition(),
            ++offset,
            -1,
            TimestampType.CREATE_TIME,
            -1,
            -1,
            new byte[0],
            "I am not an integer.".getBytes(),
            new RecordHeaders(),
            Optional.empty()));

        try (final LogCaptureAppender appender = LogCaptureAppender.createAndRegister(RecordDeserializer.class)) {
            thread.runOnce();

            final List<String> strings = appender.getMessages();
            assertTrue(strings.contains("stream-thread [" + Thread.currentThread().getName() + "] task [0_1]" +
                " Skipping record due to deserialization error. topic=[topic1] partition=[1] offset=[0]"));
            assertTrue(strings.contains("stream-thread [" + Thread.currentThread().getName() + "] task [0_1]" +
                " Skipping record due to deserialization error. topic=[topic1] partition=[1] offset=[1]"));
        }
    }

    @Test
    public void shouldThrowTaskMigratedExceptionHandlingTaskLost() {
        final Set<TopicPartition> assignedPartitions = Collections.singleton(t1p1);

        final TaskManager taskManager = EasyMock.createNiceMock(TaskManager.class);
        expect(taskManager.producerClientIds()).andStubReturn(Collections.emptySet());
        final MockConsumer<byte[], byte[]> consumer = new MockConsumer<>(OffsetResetStrategy.LATEST);
        consumer.assign(assignedPartitions);
        consumer.updateBeginningOffsets(Collections.singletonMap(t1p1, 0L));
        consumer.updateEndOffsets(Collections.singletonMap(t1p1, 10L));

        taskManager.handleLostAll();
        EasyMock.expectLastCall()
            .andThrow(new TaskMigratedException("Task lost exception", new RuntimeException()));

        EasyMock.replay(taskManager);

        final StreamsMetricsImpl streamsMetrics =
            new StreamsMetricsImpl(metrics, CLIENT_ID, StreamsConfig.METRICS_LATEST, mockTime);
        final TopologyMetadata topologyMetadata = new TopologyMetadata(internalTopologyBuilder, config);
        topologyMetadata.buildAndRewriteTopology();
        final StreamThread thread = buildStreamThread(consumer, taskManager, config, topologyMetadata)
            .updateThreadMetadata(getSharedAdminClientId(CLIENT_ID));

        consumer.schedulePollTask(() -> {
            thread.setState(StreamThread.State.PARTITIONS_REVOKED);
            thread.rebalanceListener().onPartitionsLost(assignedPartitions);
        });

        thread.setState(StreamThread.State.STARTING);
        assertThrows(TaskMigratedException.class, thread::runOnce);
    }

    @Test
    public void shouldThrowTaskMigratedExceptionHandlingRevocation() {
        final Set<TopicPartition> assignedPartitions = Collections.singleton(t1p1);

        final TaskManager taskManager = EasyMock.createNiceMock(TaskManager.class);
        expect(taskManager.producerClientIds()).andStubReturn(Collections.emptySet());
        final MockConsumer<byte[], byte[]> consumer = new MockConsumer<>(OffsetResetStrategy.LATEST);
        consumer.assign(assignedPartitions);
        consumer.updateBeginningOffsets(Collections.singletonMap(t1p1, 0L));
        consumer.updateEndOffsets(Collections.singletonMap(t1p1, 10L));

        taskManager.handleRevocation(assignedPartitions);
        EasyMock.expectLastCall()
            .andThrow(new TaskMigratedException("Revocation non fatal exception", new RuntimeException()));

        EasyMock.replay(taskManager);

        final StreamsMetricsImpl streamsMetrics =
            new StreamsMetricsImpl(metrics, CLIENT_ID, StreamsConfig.METRICS_LATEST, mockTime);
        final TopologyMetadata topologyMetadata = new TopologyMetadata(internalTopologyBuilder, config);
        topologyMetadata.buildAndRewriteTopology();
        final StreamThread thread = buildStreamThread(consumer, taskManager, config, topologyMetadata)
            .updateThreadMetadata(getSharedAdminClientId(CLIENT_ID));

        consumer.schedulePollTask(() -> {
            thread.setState(StreamThread.State.PARTITIONS_REVOKED);
            thread.rebalanceListener().onPartitionsRevoked(assignedPartitions);
        });

        thread.setState(StreamThread.State.STARTING);
        assertThrows(TaskMigratedException.class, thread::runOnce);
    }

    @Test
    @SuppressWarnings("unchecked")
    public void shouldCatchHandleCorruptionOnTaskCorruptedExceptionPath() {
        final TaskManager taskManager = EasyMock.createNiceMock(TaskManager.class);
        expect(taskManager.producerClientIds()).andStubReturn(Collections.emptySet());
        final Consumer<byte[], byte[]> consumer = mock(Consumer.class);
        final ConsumerGroupMetadata consumerGroupMetadata = mock(ConsumerGroupMetadata.class);
        consumer.subscribe((Collection<String>) anyObject(), anyObject());
        EasyMock.expectLastCall().anyTimes();
        consumer.unsubscribe();
        EasyMock.expectLastCall().anyTimes();
        expect(consumer.groupMetadata()).andStubReturn(consumerGroupMetadata);
        expect(consumerGroupMetadata.groupInstanceId()).andReturn(Optional.empty());
        EasyMock.replay(consumerGroupMetadata);
        final Task task1 = mock(Task.class);
        final Task task2 = mock(Task.class);
        final TaskId taskId1 = new TaskId(0, 0);
        final TaskId taskId2 = new TaskId(0, 2);

        final Set<TaskId> corruptedTasks = singleton(taskId1);

        expect(task1.state()).andReturn(Task.State.RUNNING).anyTimes();
        expect(task1.id()).andReturn(taskId1).anyTimes();
        expect(task2.state()).andReturn(Task.State.RUNNING).anyTimes();
        expect(task2.id()).andReturn(taskId2).anyTimes();

        expect(taskManager.handleCorruption(corruptedTasks)).andReturn(true);

        EasyMock.replay(task1, task2, taskManager, consumer);

        final StreamsMetricsImpl streamsMetrics =
            new StreamsMetricsImpl(metrics, CLIENT_ID, StreamsConfig.METRICS_LATEST, mockTime);
        final TopologyMetadata topologyMetadata = new TopologyMetadata(internalTopologyBuilder, config);
        topologyMetadata.buildAndRewriteTopology();
        final StreamThread thread = new StreamThread(
            mockTime,
            config,
            null,
            consumer,
            consumer,
            null,
            null,
            taskManager,
            streamsMetrics,
            topologyMetadata,
            CLIENT_ID,
            new LogContext(""),
            new AtomicInteger(),
            new AtomicLong(Long.MAX_VALUE),
            new LinkedList<>(),
            null,
            HANDLER,
            null
        ) {
            @Override
            void runOnce() {
                setState(State.PENDING_SHUTDOWN);
                throw new TaskCorruptedException(corruptedTasks);
            }
        }.updateThreadMetadata(getSharedAdminClientId(CLIENT_ID));

        thread.run();

        verify(taskManager);
    }

    @Test
    @SuppressWarnings("unchecked")
    public void shouldCatchTimeoutExceptionFromHandleCorruptionAndInvokeExceptionHandler() {
        final TaskManager taskManager = EasyMock.createNiceMock(TaskManager.class);
        expect(taskManager.producerClientIds()).andStubReturn(Collections.emptySet());
        final Consumer<byte[], byte[]> consumer = mock(Consumer.class);
        final ConsumerGroupMetadata consumerGroupMetadata = mock(ConsumerGroupMetadata.class);
        expect(consumer.groupMetadata()).andStubReturn(consumerGroupMetadata);
        expect(consumerGroupMetadata.groupInstanceId()).andReturn(Optional.empty());
        consumer.subscribe((Collection<String>) anyObject(), anyObject());
        EasyMock.expectLastCall().atLeastOnce();
        consumer.unsubscribe();
        EasyMock.expectLastCall().atLeastOnce();
        EasyMock.replay(consumerGroupMetadata);
        final Task task1 = mock(Task.class);
        final Task task2 = mock(Task.class);
        final TaskId taskId1 = new TaskId(0, 0);
        final TaskId taskId2 = new TaskId(0, 2);

        final Set<TaskId> corruptedTasks = singleton(taskId1);

        expect(task1.state()).andStubReturn(Task.State.RUNNING);
        expect(task1.id()).andStubReturn(taskId1);
        expect(task2.state()).andStubReturn(Task.State.RUNNING);
        expect(task2.id()).andStubReturn(taskId2);

        taskManager.handleCorruption(corruptedTasks);
        expectLastCall().andThrow(new TimeoutException());

        EasyMock.replay(task1, task2, taskManager, consumer);

        final StreamsMetricsImpl streamsMetrics =
            new StreamsMetricsImpl(metrics, CLIENT_ID, StreamsConfig.METRICS_LATEST, mockTime);
        final TopologyMetadata topologyMetadata = new TopologyMetadata(internalTopologyBuilder, config);
        topologyMetadata.buildAndRewriteTopology();
        final StreamThread thread = new StreamThread(
            mockTime,
            config,
            null,
            consumer,
            consumer,
            null,
            null,
            taskManager,
            streamsMetrics,
            topologyMetadata,
            CLIENT_ID,
            new LogContext(""),
            new AtomicInteger(),
            new AtomicLong(Long.MAX_VALUE),
            new LinkedList<>(),
            null,
            HANDLER,
            null
        ) {
            @Override
            void runOnce() {
                setState(State.PENDING_SHUTDOWN);
                throw new TaskCorruptedException(corruptedTasks);
            }
        }.updateThreadMetadata(getSharedAdminClientId(CLIENT_ID));

        final AtomicBoolean exceptionHandlerInvoked = new AtomicBoolean(false);

        thread.setStreamsUncaughtExceptionHandler((e, b) -> exceptionHandlerInvoked.set(true));
        thread.run();

        verify(taskManager);
        assertThat(exceptionHandlerInvoked.get(), is(true));
    }

    @Test
    @SuppressWarnings("unchecked")
    public void shouldCatchTaskMigratedExceptionOnOnTaskCorruptedExceptionPath() {
        final TaskManager taskManager = EasyMock.createNiceMock(TaskManager.class);
        expect(taskManager.producerClientIds()).andStubReturn(Collections.emptySet());
        final Consumer<byte[], byte[]> consumer = mock(Consumer.class);
        final ConsumerGroupMetadata consumerGroupMetadata = mock(ConsumerGroupMetadata.class);
        expect(consumer.groupMetadata()).andStubReturn(consumerGroupMetadata);
        expect(consumerGroupMetadata.groupInstanceId()).andReturn(Optional.empty());
        consumer.subscribe((Collection<String>) anyObject(), anyObject());
        EasyMock.expectLastCall().anyTimes();
        consumer.unsubscribe();
        EasyMock.expectLastCall().anyTimes();
        EasyMock.replay(consumerGroupMetadata);
        final Task task1 = mock(Task.class);
        final Task task2 = mock(Task.class);
        final TaskId taskId1 = new TaskId(0, 0);
        final TaskId taskId2 = new TaskId(0, 2);

        final Set<TaskId> corruptedTasks = singleton(taskId1);

        expect(task1.state()).andReturn(Task.State.RUNNING).anyTimes();
        expect(task1.id()).andReturn(taskId1).anyTimes();
        expect(task2.state()).andReturn(Task.State.RUNNING).anyTimes();
        expect(task2.id()).andReturn(taskId2).anyTimes();

        taskManager.handleCorruption(corruptedTasks);
        expectLastCall().andThrow(new TaskMigratedException("Task migrated",
                                                            new RuntimeException("non-corrupted task migrated")));

        taskManager.handleLostAll();
        expectLastCall();

        EasyMock.replay(task1, task2, taskManager, consumer);

        final StreamsMetricsImpl streamsMetrics =
            new StreamsMetricsImpl(metrics, CLIENT_ID, StreamsConfig.METRICS_LATEST, mockTime);
        final TopologyMetadata topologyMetadata = new TopologyMetadata(internalTopologyBuilder, config);
        topologyMetadata.buildAndRewriteTopology();
        final StreamThread thread = new StreamThread(
            mockTime,
            config,
            null,
            consumer,
            consumer,
            null,
            null,
            taskManager,
            streamsMetrics,
            topologyMetadata,
            CLIENT_ID,
            new LogContext(""),
            new AtomicInteger(),
            new AtomicLong(Long.MAX_VALUE),
            new LinkedList<>(),
            null,
            HANDLER,
            null
        ) {
            @Override
            void runOnce() {
                setState(State.PENDING_SHUTDOWN);
                throw new TaskCorruptedException(corruptedTasks);
            }
        }.updateThreadMetadata(getSharedAdminClientId(CLIENT_ID));

        thread.setState(StreamThread.State.STARTING);
        thread.runLoop();

        verify(taskManager);
    }

    @Test
    @SuppressWarnings("unchecked")
    public void shouldEnforceRebalanceWhenTaskCorruptedExceptionIsThrownForAnActiveTask() {
        final TaskManager taskManager = EasyMock.createNiceMock(TaskManager.class);
        expect(taskManager.producerClientIds()).andStubReturn(Collections.emptySet());
        final Consumer<byte[], byte[]> consumer = mock(Consumer.class);
        final ConsumerGroupMetadata consumerGroupMetadata = mock(ConsumerGroupMetadata.class);
        expect(consumer.groupMetadata()).andStubReturn(consumerGroupMetadata);
        expect(consumerGroupMetadata.groupInstanceId()).andReturn(Optional.empty());
        consumer.subscribe((Collection<String>) anyObject(), anyObject());
        EasyMock.expectLastCall().anyTimes();
        consumer.unsubscribe();
        EasyMock.expectLastCall().anyTimes();
        EasyMock.replay(consumerGroupMetadata);
        final Task task1 = mock(Task.class);
        final Task task2 = mock(Task.class);

        final TaskId taskId1 = new TaskId(0, 0);
        final TaskId taskId2 = new TaskId(0, 2);

        final Set<TaskId> corruptedTasks = singleton(taskId1);

        expect(task1.state()).andReturn(Task.State.RUNNING).anyTimes();
        expect(task1.id()).andReturn(taskId1).anyTimes();
        expect(task2.state()).andReturn(Task.State.CREATED).anyTimes();
        expect(task2.id()).andReturn(taskId2).anyTimes();
        expect(taskManager.handleCorruption(corruptedTasks)).andReturn(true);

        consumer.enforceRebalance("Active tasks corrupted");
        expectLastCall();

        EasyMock.replay(task1, task2, taskManager, consumer);

        final StreamsMetricsImpl streamsMetrics =
            new StreamsMetricsImpl(metrics, CLIENT_ID, StreamsConfig.METRICS_LATEST, mockTime);
        final TopologyMetadata topologyMetadata = new TopologyMetadata(internalTopologyBuilder, config);
        topologyMetadata.buildAndRewriteTopology();
        final StreamThread thread = new StreamThread(
            mockTime,
            eosEnabledConfig,
            null,
            consumer,
            consumer,
            null,
            null,
            taskManager,
            streamsMetrics,
            topologyMetadata,
            CLIENT_ID,
            new LogContext(""),
            new AtomicInteger(),
            new AtomicLong(Long.MAX_VALUE),
            new LinkedList<>(),
            null,
            HANDLER,
            null
        ) {
            @Override
            void runOnce() {
                setState(State.PENDING_SHUTDOWN);
                throw new TaskCorruptedException(corruptedTasks);
            }
        }.updateThreadMetadata(getSharedAdminClientId(CLIENT_ID));

        thread.setState(StreamThread.State.STARTING);
        thread.runLoop();

        verify(taskManager);
        verify(consumer);
    }

    @Test
    @SuppressWarnings("unchecked")
    public void shouldNotEnforceRebalanceWhenTaskCorruptedExceptionIsThrownForAnInactiveTask() {
        final TaskManager taskManager = EasyMock.createNiceMock(TaskManager.class);
        expect(taskManager.producerClientIds()).andStubReturn(Collections.emptySet());
        final Consumer<byte[], byte[]> consumer = mock(Consumer.class);
        final ConsumerGroupMetadata consumerGroupMetadata = mock(ConsumerGroupMetadata.class);
        expect(consumer.groupMetadata()).andStubReturn(consumerGroupMetadata);
        expect(consumerGroupMetadata.groupInstanceId()).andReturn(Optional.empty());
        consumer.subscribe((Collection<String>) anyObject(), anyObject());
        EasyMock.expectLastCall().anyTimes();
        consumer.unsubscribe();
        EasyMock.expectLastCall().anyTimes();
        EasyMock.replay(consumerGroupMetadata);
        final Task task1 = mock(Task.class);
        final Task task2 = mock(Task.class);

        final TaskId taskId1 = new TaskId(0, 0);
        final TaskId taskId2 = new TaskId(0, 2);

        final Set<TaskId> corruptedTasks = singleton(taskId1);

        expect(task1.state()).andReturn(Task.State.CLOSED).anyTimes();
        expect(task1.id()).andReturn(taskId1).anyTimes();
        expect(task2.state()).andReturn(Task.State.CLOSED).anyTimes();
        expect(task2.id()).andReturn(taskId2).anyTimes();
        expect(taskManager.handleCorruption(corruptedTasks)).andReturn(false);

        EasyMock.replay(task1, task2, taskManager, consumer);

        final StreamsMetricsImpl streamsMetrics =
            new StreamsMetricsImpl(metrics, CLIENT_ID, StreamsConfig.METRICS_LATEST, mockTime);
        final TopologyMetadata topologyMetadata = new TopologyMetadata(internalTopologyBuilder, config);
        topologyMetadata.buildAndRewriteTopology();
        final StreamThread thread = new StreamThread(
            mockTime,
            eosEnabledConfig,
            null,
            consumer,
            consumer,
            null,
            null,
            taskManager,
            streamsMetrics,
            topologyMetadata,
            CLIENT_ID,
            new LogContext(""),
            new AtomicInteger(),
            new AtomicLong(Long.MAX_VALUE),
            new LinkedList<>(),
            null,
            HANDLER,
            null
        ) {
            @Override
            void runOnce() {
                setState(State.PENDING_SHUTDOWN);
                throw new TaskCorruptedException(corruptedTasks);
            }
        }.updateThreadMetadata(getSharedAdminClientId(CLIENT_ID));

        thread.setState(StreamThread.State.STARTING);
        thread.runLoop();

        verify(taskManager);
        verify(consumer);
    }

    @Test
    public void shouldNotCommitNonRunningNonRestoringTasks() {
        final TaskManager taskManager = EasyMock.createNiceMock(TaskManager.class);
        final Consumer<byte[], byte[]> consumer = mock(Consumer.class);
        final ConsumerGroupMetadata consumerGroupMetadata = mock(ConsumerGroupMetadata.class);
        expect(consumer.groupMetadata()).andStubReturn(consumerGroupMetadata);
        expect(consumerGroupMetadata.groupInstanceId()).andReturn(Optional.empty());
        EasyMock.replay(consumer, consumerGroupMetadata);
        final Task task1 = mock(Task.class);
        final Task task2 = mock(Task.class);
        final Task task3 = mock(Task.class);

        final TaskId taskId1 = new TaskId(0, 1);
        final TaskId taskId2 = new TaskId(0, 2);
        final TaskId taskId3 = new TaskId(0, 3);

        expect(task1.state()).andReturn(Task.State.RUNNING).anyTimes();
        expect(task1.id()).andReturn(taskId1).anyTimes();
        expect(task2.state()).andReturn(Task.State.RESTORING).anyTimes();
        expect(task2.id()).andReturn(taskId2).anyTimes();
        expect(task3.state()).andReturn(Task.State.CREATED).anyTimes();
        expect(task3.id()).andReturn(taskId3).anyTimes();

        expect(taskManager.allTasks()).andReturn(mkMap(
            mkEntry(taskId1, task1),
            mkEntry(taskId2, task2),
            mkEntry(taskId3, task3)
        )).anyTimes();

        // expect not to try and commit task3, because it's not running.
        expect(taskManager.commit(mkSet(task1, task2))).andReturn(2).times(1);

        final StreamsMetricsImpl streamsMetrics =
            new StreamsMetricsImpl(metrics, CLIENT_ID, StreamsConfig.METRICS_LATEST, mockTime);
        final TopologyMetadata topologyMetadata = new TopologyMetadata(internalTopologyBuilder, config);
        topologyMetadata.buildAndRewriteTopology();
        final StreamThread thread = buildStreamThread(consumer, taskManager, config, topologyMetadata);

        EasyMock.replay(task1, task2, task3, taskManager);

        thread.setNow(mockTime.milliseconds());
        thread.maybeCommit();

        verify(taskManager);
    }

    @Test
    public void shouldLogAndRecordSkippedRecordsForInvalidTimestamps() {
        internalTopologyBuilder.addSource(null, "source1", null, null, null, topic1);

        final Properties config = configProps(false);
        config.setProperty(
            StreamsConfig.DEFAULT_TIMESTAMP_EXTRACTOR_CLASS_CONFIG,
            LogAndSkipOnInvalidTimestamp.class.getName()
        );
        final StreamThread thread = createStreamThread(CLIENT_ID, new StreamsConfig(config), false);

        thread.setState(StreamThread.State.STARTING);
        thread.setState(StreamThread.State.PARTITIONS_REVOKED);

        final TaskId task1 = new TaskId(0, t1p1.partition());
        final Set<TopicPartition> assignedPartitions = Collections.singleton(t1p1);
        thread.taskManager().handleAssignment(
            Collections.singletonMap(
                task1,
                assignedPartitions),
            emptyMap());

        final MockConsumer<byte[], byte[]> mockConsumer = (MockConsumer<byte[], byte[]>) thread.mainConsumer();
        mockConsumer.assign(Collections.singleton(t1p1));
        mockConsumer.updateBeginningOffsets(Collections.singletonMap(t1p1, 0L));
        thread.rebalanceListener().onPartitionsAssigned(assignedPartitions);
        thread.runOnce();

        final MetricName skippedTotalMetric = metrics.metricName(
            "skipped-records-total",
            "stream-metrics",
            Collections.singletonMap("client-id", thread.getName())
        );
        final MetricName skippedRateMetric = metrics.metricName(
            "skipped-records-rate",
            "stream-metrics",
            Collections.singletonMap("client-id", thread.getName())
        );

        try (final LogCaptureAppender appender = LogCaptureAppender.createAndRegister(RecordQueue.class)) {
            long offset = -1;
            addRecord(mockConsumer, ++offset);
            addRecord(mockConsumer, ++offset);
            thread.runOnce();

            addRecord(mockConsumer, ++offset);
            addRecord(mockConsumer, ++offset);
            addRecord(mockConsumer, ++offset);
            addRecord(mockConsumer, ++offset);
            thread.runOnce();

            addRecord(mockConsumer, ++offset, 1L);
            addRecord(mockConsumer, ++offset, 1L);
            thread.runOnce();

            final List<String> strings = appender.getMessages();

            final String threadTaskPrefix = "stream-thread [" + Thread.currentThread().getName() + "] task [0_1] ";
            assertTrue(strings.contains(
                threadTaskPrefix + "Skipping record due to negative extracted timestamp. " +
                    "topic=[topic1] partition=[1] offset=[0] extractedTimestamp=[-1] " +
                    "extractor=[org.apache.kafka.streams.processor.LogAndSkipOnInvalidTimestamp]"
            ));
            assertTrue(strings.contains(
                threadTaskPrefix + "Skipping record due to negative extracted timestamp. " +
                    "topic=[topic1] partition=[1] offset=[1] extractedTimestamp=[-1] " +
                    "extractor=[org.apache.kafka.streams.processor.LogAndSkipOnInvalidTimestamp]"
            ));
            assertTrue(strings.contains(
                threadTaskPrefix + "Skipping record due to negative extracted timestamp. " +
                    "topic=[topic1] partition=[1] offset=[2] extractedTimestamp=[-1] " +
                    "extractor=[org.apache.kafka.streams.processor.LogAndSkipOnInvalidTimestamp]"
            ));
            assertTrue(strings.contains(
                threadTaskPrefix + "Skipping record due to negative extracted timestamp. " +
                    "topic=[topic1] partition=[1] offset=[3] extractedTimestamp=[-1] " +
                    "extractor=[org.apache.kafka.streams.processor.LogAndSkipOnInvalidTimestamp]"
            ));
            assertTrue(strings.contains(
                threadTaskPrefix + "Skipping record due to negative extracted timestamp. " +
                    "topic=[topic1] partition=[1] offset=[4] extractedTimestamp=[-1] " +
                    "extractor=[org.apache.kafka.streams.processor.LogAndSkipOnInvalidTimestamp]"
            ));
            assertTrue(strings.contains(
                threadTaskPrefix + "Skipping record due to negative extracted timestamp. " +
                    "topic=[topic1] partition=[1] offset=[5] extractedTimestamp=[-1] " +
                    "extractor=[org.apache.kafka.streams.processor.LogAndSkipOnInvalidTimestamp]"
            ));
        }
    }

    @Test
<<<<<<< HEAD
    public void shouldPauseNonEmptyPartitionsWhenTotalBufferSizeExceedsMaxBufferSize() {
        final Consumer<byte[], byte[]> consumer = EasyMock.createNiceMock(Consumer.class);
        final ConsumerGroupMetadata consumerGroupMetadata = mock(ConsumerGroupMetadata.class);
        expect(consumer.groupMetadata()).andStubReturn(consumerGroupMetadata);
        expect(consumerGroupMetadata.groupInstanceId()).andReturn(Optional.empty());

        final Map<TopicPartition, List<ConsumerRecord<byte[], byte[]>>> records = new HashMap<>();
        final List<TopicPartition> assignedPartitions = Collections.singletonList(t1p1);
        consumer.assign(assignedPartitions);
        records.put(t1p1, Collections.singletonList(new ConsumerRecord<>(
                t1p1.topic(),
                t1p1.partition(),
                1,
                mockTime.milliseconds(),
                TimestampType.CREATE_TIME,
                2,
                6,
                new byte[2],
                new byte[6],
                new RecordHeaders(),
                Optional.empty())));
        expect(consumer.poll(anyObject())).andReturn(new ConsumerRecords<>(records)).anyTimes();
        EasyMock.replay(consumer, consumerGroupMetadata);
        final TaskManager taskManager = EasyMock.createNiceMock(TaskManager.class);

        final MetricName testMetricName = new MetricName("test_metric", "", "", new HashMap<>());
        final Metric testMetric = new KafkaMetric(
                new Object(),
                testMetricName,
                (Measurable) (config, now) -> 0,
                null,
                new MockTime());
        final Map<MetricName, Metric> dummyProducerMetrics = singletonMap(testMetricName, testMetric);

        expect(taskManager.producerMetrics()).andReturn(dummyProducerMetrics);
        EasyMock.replay(taskManager);

        final TopologyMetadata topologyMetadata = new TopologyMetadata(internalTopologyBuilder, config);
        topologyMetadata.buildAndRewriteTopology();

        final StreamsMetricsImpl streamsMetrics =
                new StreamsMetricsImpl(metrics, CLIENT_ID, StreamsConfig.METRICS_LATEST, mockTime);
        final StreamThread thread = new StreamThread(
                mockTime,
                config,
                null,
                consumer,
                consumer,
                changelogReader,
                null,
                taskManager,
                streamsMetrics,
                topologyMetadata,
                CLIENT_ID,
                new LogContext(""),
                new AtomicInteger(),
                new AtomicLong(Long.MAX_VALUE),
                new LinkedList<>(),
                null,
                HANDLER,
                null,
                10
        );
        thread.setState(StreamThread.State.STARTING);
        thread.setState(StreamThread.State.PARTITIONS_ASSIGNED);
        thread.pollPhase();
        thread.setState(StreamThread.State.PARTITIONS_REVOKED);
        thread.pollPhase();
        EasyMock.reset(consumer);
        consumer.pause(anyObject());
        // Consumer.pause should be called only once, when we added the second record.
        EasyMock.expectLastCall().times(1);
    }

    @Test
    public void shouldResumePartitionsAfterConsumptionWhenTotalBufferSizeIsLTEMaxBufferSize() {
        final Consumer<byte[], byte[]> consumer = EasyMock.createNiceMock(Consumer.class);
        final ConsumerGroupMetadata consumerGroupMetadata = mock(ConsumerGroupMetadata.class);
        final ChangelogReader changelogReader = EasyMock.createNiceMock(ChangelogReader.class);
        expect(consumer.groupMetadata()).andStubReturn(consumerGroupMetadata);
        expect(consumerGroupMetadata.groupInstanceId()).andReturn(Optional.empty());
        changelogReader.restore(anyObject());
        expectLastCall().andVoid();

        final Task task1 = mock(Task.class);
        final Task task2 = mock(Task.class);

        final TaskId taskId1 = new TaskId(0, 1);
        final TaskId taskId2 = new TaskId(0, 2);

        expect(task1.state()).andReturn(Task.State.RUNNING).anyTimes();
        expect(task1.id()).andReturn(taskId1).anyTimes();
        expect(task1.inputPartitions()).andReturn(mkSet(t1p1)).anyTimes();
        expect(task1.committedOffsets()).andReturn(new HashMap<>()).anyTimes();
        expect(task1.highWaterMark()).andReturn(new HashMap<>()).anyTimes();
        expect(task1.timeCurrentIdlingStarted()).andReturn(Optional.empty()).anyTimes();

        expect(task2.state()).andReturn(Task.State.RUNNING).anyTimes();
        expect(task2.id()).andReturn(taskId2).anyTimes();
        expect(task2.inputPartitions()).andReturn(mkSet(t1p2)).anyTimes();
        expect(task2.committedOffsets()).andReturn(new HashMap<>()).anyTimes();
        expect(task2.highWaterMark()).andReturn(new HashMap<>()).anyTimes();
        expect(task2.timeCurrentIdlingStarted()).andReturn(Optional.empty()).anyTimes();
        EasyMock.replay(task1, task2);

        final Map<TopicPartition, List<ConsumerRecord<byte[], byte[]>>> records = new HashMap<>();
        records.put(t1p1, Collections.singletonList(new ConsumerRecord<>(
                t1p1.topic(),
                t1p1.partition(),
                1,
                mockTime.milliseconds(),
                TimestampType.CREATE_TIME,
                2,
                6,
                new byte[2],
                new byte[6],
                new RecordHeaders(),
                Optional.empty())));
        records.put(t1p2, Collections.singletonList(new ConsumerRecord<>(
                t1p2.topic(),
                t1p2.partition(),
                1,
                mockTime.milliseconds(),
                TimestampType.CREATE_TIME,
                2,
                6,
                new byte[2],
                new byte[6],
                new RecordHeaders(),
                Optional.empty())));

        final List<TopicPartition> assignedPartitions = Arrays.asList(t1p1, t1p2);
        consumer.assign(assignedPartitions);
        expect(consumer.poll(anyObject())).andReturn(new ConsumerRecords<>(records));
        EasyMock.replay(consumer, consumerGroupMetadata);

        final TaskManager taskManager = EasyMock.createNiceMock(TaskManager.class);

        final MetricName testMetricName = new MetricName("test_metric", "", "", new HashMap<>());
        final Metric testMetric = new KafkaMetric(
                new Object(),
                testMetricName,
                (Measurable) (config, now) -> 0,
                null,
                new MockTime());
        final Map<MetricName, Metric> dummyProducerMetrics = singletonMap(testMetricName, testMetric);
        expect(taskManager.producerClientIds()).andStubReturn(Collections.emptySet());
        expect(taskManager.producerMetrics()).andReturn(dummyProducerMetrics);
        expect(taskManager.activeTaskMap()).andReturn(mkMap(
                mkEntry(taskId1, task1),
                mkEntry(taskId2, task2)
                ));
        expect(taskManager.allTasks()).andStubReturn(mkMap(
                mkEntry(taskId1, task1),
                mkEntry(taskId2, task2)
        ));
        expect(taskManager.standbyTaskMap()).andReturn(new HashMap<>());
        expect(taskManager.commit(anyObject())).andReturn(0);
        expect(taskManager.process(anyInt(), anyObject())).andReturn(1);
        expect(taskManager.process(anyInt(), anyObject())).andReturn(1);
        expect(taskManager.process(anyInt(), anyObject())).andReturn(0);

        EasyMock.replay(taskManager);

        final StreamsMetricsImpl streamsMetrics =
                new StreamsMetricsImpl(metrics, CLIENT_ID, StreamsConfig.METRICS_LATEST, mockTime);
        final StreamThread thread = new StreamThread(
                mockTime,
                new StreamsConfig(configProps(true)),
                null,
                consumer,
                consumer,
                changelogReader,
                null,
                taskManager,
                streamsMetrics,
                new TopologyMetadata(internalTopologyBuilder, config),
                CLIENT_ID,
                new LogContext(""),
                new AtomicInteger(),
                new AtomicLong(Long.MAX_VALUE),
                new LinkedList<>(),
                null,
                HANDLER,
                null,
                6
        ).updateThreadMetadata(getSharedAdminClientId(CLIENT_ID));
        thread.setState(StreamThread.State.STARTING);
        thread.setState(StreamThread.State.PARTITIONS_ASSIGNED);
        thread.setState(StreamThread.State.RUNNING);

        thread.runOnce();
        EasyMock.reset(consumer);
        consumer.resume(anyObject());
        // Consumer.resume should be called only once, when we added the second record.
        EasyMock.expectLastCall().times(1);
    }

    @Test
=======
>>>>>>> 38b08dfd
    public void shouldTransmitTaskManagerMetrics() {
        final Consumer<byte[], byte[]> consumer = EasyMock.createNiceMock(Consumer.class);
        final ConsumerGroupMetadata consumerGroupMetadata = mock(ConsumerGroupMetadata.class);
        expect(consumer.groupMetadata()).andStubReturn(consumerGroupMetadata);
        expect(consumerGroupMetadata.groupInstanceId()).andReturn(Optional.empty());
        EasyMock.replay(consumer, consumerGroupMetadata);
        final TaskManager taskManager = EasyMock.createNiceMock(TaskManager.class);

        final MetricName testMetricName = new MetricName("test_metric", "", "", new HashMap<>());
        final Metric testMetric = new KafkaMetric(
            new Object(),
            testMetricName,
            (Measurable) (config, now) -> 0,
            null,
            new MockTime());
        final Map<MetricName, Metric> dummyProducerMetrics = singletonMap(testMetricName, testMetric);

        expect(taskManager.producerMetrics()).andReturn(dummyProducerMetrics);
        EasyMock.replay(taskManager);

        final StreamsMetricsImpl streamsMetrics =
            new StreamsMetricsImpl(metrics, CLIENT_ID, StreamsConfig.METRICS_LATEST, mockTime);
        final TopologyMetadata topologyMetadata = new TopologyMetadata(internalTopologyBuilder, config);
        topologyMetadata.buildAndRewriteTopology();
        final StreamThread thread = buildStreamThread(consumer, taskManager, config, topologyMetadata);

        assertThat(dummyProducerMetrics, is(thread.producerMetrics()));
    }

    @Test
    public void shouldConstructAdminMetrics() {
        final Node broker1 = new Node(0, "dummyHost-1", 1234);
        final Node broker2 = new Node(1, "dummyHost-2", 1234);
        final List<Node> cluster = Arrays.asList(broker1, broker2);

        final MockAdminClient adminClient = new MockAdminClient.Builder().
            brokers(cluster).clusterId(null).build();

        final Consumer<byte[], byte[]> consumer = EasyMock.createNiceMock(Consumer.class);
        final ConsumerGroupMetadata consumerGroupMetadata = mock(ConsumerGroupMetadata.class);
        expect(consumer.groupMetadata()).andStubReturn(consumerGroupMetadata);
        expect(consumerGroupMetadata.groupInstanceId()).andReturn(Optional.empty());
        EasyMock.replay(consumer, consumerGroupMetadata);
        final TaskManager taskManager = EasyMock.createNiceMock(TaskManager.class);

        final StreamsMetricsImpl streamsMetrics =
            new StreamsMetricsImpl(metrics, CLIENT_ID, StreamsConfig.METRICS_LATEST, mockTime);
        final TopologyMetadata topologyMetadata = new TopologyMetadata(internalTopologyBuilder, config);
        topologyMetadata.buildAndRewriteTopology();
        final StreamThread thread = new StreamThread(
            mockTime,
            config,
            adminClient,
            consumer,
            consumer,
            null,
            null,
            taskManager,
            streamsMetrics,
            topologyMetadata,
            CLIENT_ID,
            new LogContext(""),
            new AtomicInteger(),
            new AtomicLong(Long.MAX_VALUE),
            new LinkedList<>(),
            null,
            HANDLER,
            null
        );
        final MetricName testMetricName = new MetricName("test_metric", "", "", new HashMap<>());
        final Metric testMetric = new KafkaMetric(
            new Object(),
            testMetricName,
            (Measurable) (config, now) -> 0,
            null,
            new MockTime());

        EasyMock.replay(taskManager);

        adminClient.setMockMetrics(testMetricName, testMetric);
        final Map<MetricName, Metric> adminClientMetrics = thread.adminClientMetrics();
        assertEquals(testMetricName, adminClientMetrics.get(testMetricName).metricName());
    }

    @Test
    public void shouldNotRecordFailedStreamThread() {
        runAndVerifyFailedStreamThreadRecording(false);
    }

    @Test
    public void shouldRecordFailedStreamThread() {
        runAndVerifyFailedStreamThreadRecording(true);
    }

    public void runAndVerifyFailedStreamThreadRecording(final boolean shouldFail) {
        final Consumer<byte[], byte[]> consumer = EasyMock.createNiceMock(Consumer.class);
        final ConsumerGroupMetadata consumerGroupMetadata = mock(ConsumerGroupMetadata.class);
        expect(consumer.groupMetadata()).andStubReturn(consumerGroupMetadata);
        expect(consumerGroupMetadata.groupInstanceId()).andReturn(Optional.empty());
        EasyMock.replay(consumer, consumerGroupMetadata);
        final TaskManager taskManager = EasyMock.createNiceMock(TaskManager.class);
        expect(taskManager.producerClientIds()).andStubReturn(Collections.emptySet());
        final StreamsMetricsImpl streamsMetrics =
            new StreamsMetricsImpl(metrics, CLIENT_ID, StreamsConfig.METRICS_LATEST, mockTime);
        final TopologyMetadata topologyMetadata = new TopologyMetadata(internalTopologyBuilder, config);
        topologyMetadata.buildAndRewriteTopology();
        final StreamThread thread = new StreamThread(
            mockTime,
            config,
            null,
            consumer,
            consumer,
            null,
            null,
            taskManager,
            streamsMetrics,
            topologyMetadata,
            CLIENT_ID,
            new LogContext(""),
            new AtomicInteger(),
            new AtomicLong(Long.MAX_VALUE),
            new LinkedList<>(),
            null,
            (e, b) -> { },
            null
        ) {
            @Override
            void runOnce() {
                setState(StreamThread.State.PENDING_SHUTDOWN);
                if (shouldFail) {
                    throw new StreamsException(Thread.currentThread().getName());
                }
            }
        };
        EasyMock.replay(taskManager);
        thread.updateThreadMetadata("metadata");

        thread.run();

        final Metric failedThreads = StreamsTestUtils.getMetricByName(metrics.metrics(), "failed-stream-threads", "stream-metrics");
        assertThat(failedThreads.metricValue(), is(shouldFail ? 1.0 : 0.0));
    }

    private TaskManager mockTaskManagerPurge(final int numberOfPurges) {
        final TaskManager taskManager = EasyMock.createNiceMock(TaskManager.class);
        final Task runningTask = mock(Task.class);
        final TaskId taskId = new TaskId(0, 0);

        expect(runningTask.state()).andReturn(Task.State.RUNNING).anyTimes();
        expect(runningTask.id()).andReturn(taskId).anyTimes();
        expect(taskManager.allTasks())
                .andReturn(Collections.singletonMap(taskId, runningTask)).anyTimes();
        expect(taskManager.commit(Collections.singleton(runningTask))).andReturn(1).anyTimes();
        taskManager.maybePurgeCommittedRecords();
        EasyMock.expectLastCall().times(numberOfPurges);
        EasyMock.replay(taskManager, runningTask);
        return taskManager;
    }

    private TaskManager mockTaskManagerCommit(final Consumer<byte[], byte[]> consumer,
                                              final int numberOfCommits,
                                              final int commits) {
        final TaskManager taskManager = EasyMock.createNiceMock(TaskManager.class);
        final Task runningTask = mock(Task.class);
        final TaskId taskId = new TaskId(0, 0);

        expect(runningTask.state()).andReturn(Task.State.RUNNING).anyTimes();
        expect(runningTask.id()).andReturn(taskId).anyTimes();
        expect(taskManager.allTasks())
            .andReturn(Collections.singletonMap(taskId, runningTask)).times(numberOfCommits);
        expect(taskManager.commit(Collections.singleton(runningTask))).andReturn(commits).times(numberOfCommits);
        EasyMock.replay(taskManager, runningTask);
        return taskManager;
    }

    private void setupInternalTopologyWithoutState() {
        internalTopologyBuilder.addSource(null, "source1", null, null, null, topic1);
        internalTopologyBuilder.addProcessor(
            "processor1",
            (ProcessorSupplier<byte[], byte[], ?, ?>) MockApiProcessor::new,
            "source1"
        );
        internalTopologyBuilder.setStreamsConfig(config);
    }

    // TODO: change return type to `StandbyTask`
    private Collection<Task> createStandbyTask() {
        final LogContext logContext = new LogContext("test");
        final Logger log = logContext.logger(StreamThreadTest.class);
        final StreamsMetricsImpl streamsMetrics =
            new StreamsMetricsImpl(metrics, CLIENT_ID, StreamsConfig.METRICS_LATEST, mockTime);
        final StandbyTaskCreator standbyTaskCreator = new StandbyTaskCreator(
            new TopologyMetadata(internalTopologyBuilder, config),
            config,
            streamsMetrics,
            stateDirectory,
            new MockChangelogReader(),
            CLIENT_ID,
            log);
        return standbyTaskCreator.createTasks(singletonMap(new TaskId(1, 2), emptySet()));
    }

    private void addRecord(final MockConsumer<byte[], byte[]> mockConsumer,
                           final long offset) {
        addRecord(mockConsumer, offset, -1L);
    }

    private void addRecord(final MockConsumer<byte[], byte[]> mockConsumer,
                           final long offset,
                           final long timestamp) {
        mockConsumer.addRecord(new ConsumerRecord<>(
            t1p1.topic(),
            t1p1.partition(),
            offset,
            timestamp,
            TimestampType.CREATE_TIME,
            -1,
            -1,
            new byte[0],
            new byte[0],
            new RecordHeaders(),
            Optional.empty()));
    }

    StreamTask activeTask(final TaskManager taskManager, final TopicPartition partition) {
        final Stream<Task> standbys = taskManager.allTasks().values().stream().filter(Task::isActive);
        for (final Task task : (Iterable<Task>) standbys::iterator) {
            if (task.inputPartitions().contains(partition)) {
                return (StreamTask) task;
            }
        }
        return null;
    }
    StandbyTask standbyTask(final TaskManager taskManager, final TopicPartition partition) {
        final Stream<Task> standbys = taskManager.allTasks().values().stream().filter(t -> !t.isActive());
        for (final Task task : (Iterable<Task>) standbys::iterator) {
            if (task.inputPartitions().contains(partition)) {
                return (StandbyTask) task;
            }
        }
        return null;
    }

    private StreamThread buildStreamThread(final Consumer<byte[], byte[]> consumer,
                                           final TaskManager taskManager,
                                           final StreamsConfig config,
                                           final TopologyMetadata topologyMetadata) {
        final StreamsMetricsImpl streamsMetrics =
            new StreamsMetricsImpl(metrics, CLIENT_ID, StreamsConfig.METRICS_LATEST, mockTime);

        return new StreamThread(
            mockTime,
            config,
            null,
            consumer,
            consumer,
            changelogReader,
            null,
            taskManager,
            streamsMetrics,
            topologyMetadata,
            CLIENT_ID,
            new LogContext(""),
            new AtomicInteger(),
            new AtomicLong(Long.MAX_VALUE),
            new LinkedList<>(),
            null,
            HANDLER,
            null
        );
    }
}<|MERGE_RESOLUTION|>--- conflicted
+++ resolved
@@ -2768,208 +2768,6 @@
     }
 
     @Test
-<<<<<<< HEAD
-    public void shouldPauseNonEmptyPartitionsWhenTotalBufferSizeExceedsMaxBufferSize() {
-        final Consumer<byte[], byte[]> consumer = EasyMock.createNiceMock(Consumer.class);
-        final ConsumerGroupMetadata consumerGroupMetadata = mock(ConsumerGroupMetadata.class);
-        expect(consumer.groupMetadata()).andStubReturn(consumerGroupMetadata);
-        expect(consumerGroupMetadata.groupInstanceId()).andReturn(Optional.empty());
-
-        final Map<TopicPartition, List<ConsumerRecord<byte[], byte[]>>> records = new HashMap<>();
-        final List<TopicPartition> assignedPartitions = Collections.singletonList(t1p1);
-        consumer.assign(assignedPartitions);
-        records.put(t1p1, Collections.singletonList(new ConsumerRecord<>(
-                t1p1.topic(),
-                t1p1.partition(),
-                1,
-                mockTime.milliseconds(),
-                TimestampType.CREATE_TIME,
-                2,
-                6,
-                new byte[2],
-                new byte[6],
-                new RecordHeaders(),
-                Optional.empty())));
-        expect(consumer.poll(anyObject())).andReturn(new ConsumerRecords<>(records)).anyTimes();
-        EasyMock.replay(consumer, consumerGroupMetadata);
-        final TaskManager taskManager = EasyMock.createNiceMock(TaskManager.class);
-
-        final MetricName testMetricName = new MetricName("test_metric", "", "", new HashMap<>());
-        final Metric testMetric = new KafkaMetric(
-                new Object(),
-                testMetricName,
-                (Measurable) (config, now) -> 0,
-                null,
-                new MockTime());
-        final Map<MetricName, Metric> dummyProducerMetrics = singletonMap(testMetricName, testMetric);
-
-        expect(taskManager.producerMetrics()).andReturn(dummyProducerMetrics);
-        EasyMock.replay(taskManager);
-
-        final TopologyMetadata topologyMetadata = new TopologyMetadata(internalTopologyBuilder, config);
-        topologyMetadata.buildAndRewriteTopology();
-
-        final StreamsMetricsImpl streamsMetrics =
-                new StreamsMetricsImpl(metrics, CLIENT_ID, StreamsConfig.METRICS_LATEST, mockTime);
-        final StreamThread thread = new StreamThread(
-                mockTime,
-                config,
-                null,
-                consumer,
-                consumer,
-                changelogReader,
-                null,
-                taskManager,
-                streamsMetrics,
-                topologyMetadata,
-                CLIENT_ID,
-                new LogContext(""),
-                new AtomicInteger(),
-                new AtomicLong(Long.MAX_VALUE),
-                new LinkedList<>(),
-                null,
-                HANDLER,
-                null,
-                10
-        );
-        thread.setState(StreamThread.State.STARTING);
-        thread.setState(StreamThread.State.PARTITIONS_ASSIGNED);
-        thread.pollPhase();
-        thread.setState(StreamThread.State.PARTITIONS_REVOKED);
-        thread.pollPhase();
-        EasyMock.reset(consumer);
-        consumer.pause(anyObject());
-        // Consumer.pause should be called only once, when we added the second record.
-        EasyMock.expectLastCall().times(1);
-    }
-
-    @Test
-    public void shouldResumePartitionsAfterConsumptionWhenTotalBufferSizeIsLTEMaxBufferSize() {
-        final Consumer<byte[], byte[]> consumer = EasyMock.createNiceMock(Consumer.class);
-        final ConsumerGroupMetadata consumerGroupMetadata = mock(ConsumerGroupMetadata.class);
-        final ChangelogReader changelogReader = EasyMock.createNiceMock(ChangelogReader.class);
-        expect(consumer.groupMetadata()).andStubReturn(consumerGroupMetadata);
-        expect(consumerGroupMetadata.groupInstanceId()).andReturn(Optional.empty());
-        changelogReader.restore(anyObject());
-        expectLastCall().andVoid();
-
-        final Task task1 = mock(Task.class);
-        final Task task2 = mock(Task.class);
-
-        final TaskId taskId1 = new TaskId(0, 1);
-        final TaskId taskId2 = new TaskId(0, 2);
-
-        expect(task1.state()).andReturn(Task.State.RUNNING).anyTimes();
-        expect(task1.id()).andReturn(taskId1).anyTimes();
-        expect(task1.inputPartitions()).andReturn(mkSet(t1p1)).anyTimes();
-        expect(task1.committedOffsets()).andReturn(new HashMap<>()).anyTimes();
-        expect(task1.highWaterMark()).andReturn(new HashMap<>()).anyTimes();
-        expect(task1.timeCurrentIdlingStarted()).andReturn(Optional.empty()).anyTimes();
-
-        expect(task2.state()).andReturn(Task.State.RUNNING).anyTimes();
-        expect(task2.id()).andReturn(taskId2).anyTimes();
-        expect(task2.inputPartitions()).andReturn(mkSet(t1p2)).anyTimes();
-        expect(task2.committedOffsets()).andReturn(new HashMap<>()).anyTimes();
-        expect(task2.highWaterMark()).andReturn(new HashMap<>()).anyTimes();
-        expect(task2.timeCurrentIdlingStarted()).andReturn(Optional.empty()).anyTimes();
-        EasyMock.replay(task1, task2);
-
-        final Map<TopicPartition, List<ConsumerRecord<byte[], byte[]>>> records = new HashMap<>();
-        records.put(t1p1, Collections.singletonList(new ConsumerRecord<>(
-                t1p1.topic(),
-                t1p1.partition(),
-                1,
-                mockTime.milliseconds(),
-                TimestampType.CREATE_TIME,
-                2,
-                6,
-                new byte[2],
-                new byte[6],
-                new RecordHeaders(),
-                Optional.empty())));
-        records.put(t1p2, Collections.singletonList(new ConsumerRecord<>(
-                t1p2.topic(),
-                t1p2.partition(),
-                1,
-                mockTime.milliseconds(),
-                TimestampType.CREATE_TIME,
-                2,
-                6,
-                new byte[2],
-                new byte[6],
-                new RecordHeaders(),
-                Optional.empty())));
-
-        final List<TopicPartition> assignedPartitions = Arrays.asList(t1p1, t1p2);
-        consumer.assign(assignedPartitions);
-        expect(consumer.poll(anyObject())).andReturn(new ConsumerRecords<>(records));
-        EasyMock.replay(consumer, consumerGroupMetadata);
-
-        final TaskManager taskManager = EasyMock.createNiceMock(TaskManager.class);
-
-        final MetricName testMetricName = new MetricName("test_metric", "", "", new HashMap<>());
-        final Metric testMetric = new KafkaMetric(
-                new Object(),
-                testMetricName,
-                (Measurable) (config, now) -> 0,
-                null,
-                new MockTime());
-        final Map<MetricName, Metric> dummyProducerMetrics = singletonMap(testMetricName, testMetric);
-        expect(taskManager.producerClientIds()).andStubReturn(Collections.emptySet());
-        expect(taskManager.producerMetrics()).andReturn(dummyProducerMetrics);
-        expect(taskManager.activeTaskMap()).andReturn(mkMap(
-                mkEntry(taskId1, task1),
-                mkEntry(taskId2, task2)
-                ));
-        expect(taskManager.allTasks()).andStubReturn(mkMap(
-                mkEntry(taskId1, task1),
-                mkEntry(taskId2, task2)
-        ));
-        expect(taskManager.standbyTaskMap()).andReturn(new HashMap<>());
-        expect(taskManager.commit(anyObject())).andReturn(0);
-        expect(taskManager.process(anyInt(), anyObject())).andReturn(1);
-        expect(taskManager.process(anyInt(), anyObject())).andReturn(1);
-        expect(taskManager.process(anyInt(), anyObject())).andReturn(0);
-
-        EasyMock.replay(taskManager);
-
-        final StreamsMetricsImpl streamsMetrics =
-                new StreamsMetricsImpl(metrics, CLIENT_ID, StreamsConfig.METRICS_LATEST, mockTime);
-        final StreamThread thread = new StreamThread(
-                mockTime,
-                new StreamsConfig(configProps(true)),
-                null,
-                consumer,
-                consumer,
-                changelogReader,
-                null,
-                taskManager,
-                streamsMetrics,
-                new TopologyMetadata(internalTopologyBuilder, config),
-                CLIENT_ID,
-                new LogContext(""),
-                new AtomicInteger(),
-                new AtomicLong(Long.MAX_VALUE),
-                new LinkedList<>(),
-                null,
-                HANDLER,
-                null,
-                6
-        ).updateThreadMetadata(getSharedAdminClientId(CLIENT_ID));
-        thread.setState(StreamThread.State.STARTING);
-        thread.setState(StreamThread.State.PARTITIONS_ASSIGNED);
-        thread.setState(StreamThread.State.RUNNING);
-
-        thread.runOnce();
-        EasyMock.reset(consumer);
-        consumer.resume(anyObject());
-        // Consumer.resume should be called only once, when we added the second record.
-        EasyMock.expectLastCall().times(1);
-    }
-
-    @Test
-=======
->>>>>>> 38b08dfd
     public void shouldTransmitTaskManagerMetrics() {
         final Consumer<byte[], byte[]> consumer = EasyMock.createNiceMock(Consumer.class);
         final ConsumerGroupMetadata consumerGroupMetadata = mock(ConsumerGroupMetadata.class);
