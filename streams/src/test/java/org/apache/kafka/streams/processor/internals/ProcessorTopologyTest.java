--- conflicted
+++ resolved
@@ -871,48 +871,6 @@
         @Override
         public void process(final Record<String, String> record) {
             context.forward(record.withValue(record.value().split("@")[0]));
-<<<<<<< HEAD
-        }
-    }
-
-    /**
-     * A processor that forwards slightly-modified messages to each child.
-     */
-    protected static class MultiplexingProcessor extends AbstractProcessor<String, String> {
-        private final int numChildren;
-
-        MultiplexingProcessor(final int numChildren) {
-            this.numChildren = numChildren;
-        }
-
-        @SuppressWarnings("deprecation") // need to test deprecated code until removed
-        @Override
-        public void process(final String key, final String value) {
-            for (int i = 0; i != numChildren; ++i) {
-                context().forward(key, value + "(" + (i + 1) + ")", i);
-            }
-        }
-    }
-
-    /**
-     * A processor that forwards slightly-modified messages to each named child.
-     * Note: the children are assumed to be named "sink{child number}", e.g., sink1, or sink2, etc.
-     */
-    protected static class MultiplexByNameProcessor extends AbstractProcessor<String, String> {
-        private final int numChildren;
-
-        MultiplexByNameProcessor(final int numChildren) {
-            this.numChildren = numChildren;
-        }
-
-        @SuppressWarnings("deprecation") // need to test deprecated code until removed
-        @Override
-        public void process(final String key, final String value) {
-            for (int i = 0; i != numChildren; ++i) {
-                context().forward(key, value + "(" + (i + 1) + ")", "sink" + i);
-            }
-=======
->>>>>>> 62e88657
         }
     }
 
