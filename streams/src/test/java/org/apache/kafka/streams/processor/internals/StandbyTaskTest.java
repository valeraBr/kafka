/**
 * Licensed to the Apache Software Foundation (ASF) under one or more
 * contributor license agreements.  See the NOTICE file distributed with
 * this work for additional information regarding copyright ownership.
 * The ASF licenses this file to You under the Apache License, Version 2.0
 * (the "License"); you may not use this file except in compliance with
 * the License.  You may obtain a copy of the License at
 *
 *    http://www.apache.org/licenses/LICENSE-2.0
 *
 * Unless required by applicable law or agreed to in writing, software
 * distributed under the License is distributed on an "AS IS" BASIS,
 * WITHOUT WARRANTIES OR CONDITIONS OF ANY KIND, either express or implied.
 * See the License for the specific language governing permissions and
 * limitations under the License.
 */

package org.apache.kafka.streams.processor.internals;

import org.apache.kafka.clients.consumer.ConsumerRecord;
import org.apache.kafka.clients.consumer.MockConsumer;
import org.apache.kafka.clients.consumer.OffsetAndMetadata;
import org.apache.kafka.clients.consumer.OffsetResetStrategy;
import org.apache.kafka.common.Node;
import org.apache.kafka.common.PartitionInfo;
import org.apache.kafka.common.TopicPartition;
import org.apache.kafka.common.serialization.IntegerSerializer;
import org.apache.kafka.common.serialization.Serializer;
import org.apache.kafka.common.utils.Utils;
import org.apache.kafka.streams.StreamsConfig;
import org.apache.kafka.streams.processor.StateStoreSupplier;
import org.apache.kafka.streams.processor.TaskId;
import org.apache.kafka.streams.state.internals.OffsetCheckpoint;
import org.apache.kafka.test.MockStateStoreSupplier;
import org.junit.Before;
import org.junit.Test;

import java.io.File;
import java.nio.file.Files;
import java.util.ArrayList;
import java.util.Arrays;
import java.util.Collections;
import java.util.HashMap;
import java.util.HashSet;
import java.util.List;
import java.util.Map;
import java.util.Properties;
import java.util.Set;

import static org.junit.Assert.assertEquals;
import static org.junit.Assert.assertNull;

public class StandbyTaskTest {

    private final TaskId taskId = new TaskId(0, 1);

    private final Serializer<Integer> intSerializer = new IntegerSerializer();

    private final String jobId = "test-job";
    private final String storeName1 = "store1";
    private final String storeName2 = "store2";
    private final String storeChangelogTopicName1 = jobId + "-" + storeName1 + ProcessorStateManager.STATE_CHANGELOG_TOPIC_SUFFIX;
    private final String storeChangelogTopicName2 = jobId + "-" + storeName2 + ProcessorStateManager.STATE_CHANGELOG_TOPIC_SUFFIX;

    private final TopicPartition partition1 = new TopicPartition(storeChangelogTopicName1, 1);
    private final TopicPartition partition2 = new TopicPartition(storeChangelogTopicName2, 1);

    private final Set<TopicPartition> topicPartitions = Collections.emptySet();
    private final ProcessorTopology topology = new ProcessorTopology(
            Collections.<ProcessorNode>emptyList(),
            Collections.<String, SourceNode>emptyMap(),
            Utils.<StateStoreSupplier>mkList(
                    new MockStateStoreSupplier(storeName1, false),
                    new MockStateStoreSupplier(storeName2, true)
            )
    );

    private final TopicPartition ktable = new TopicPartition("ktable1", 0);
    private final Set<TopicPartition> ktablePartitions = Utils.mkSet(ktable);
    private final ProcessorTopology ktableTopology = new ProcessorTopology(
            Collections.<ProcessorNode>emptyList(),
            Collections.<String, SourceNode>emptyMap(),
            Utils.<StateStoreSupplier>mkList(
                    new MockStateStoreSupplier(ktable.topic(), true, false)
            )
    );

    private StreamsConfig createConfig(final File baseDir) throws Exception {
        return new StreamsConfig(new Properties() {
            {
<<<<<<< HEAD
                setProperty(StreamingConfig.KEY_SERIALIZER_CLASS_CONFIG, "org.apache.kafka.common.serialization.ByteArraySerializer");
                setProperty(StreamingConfig.KEY_DESERIALIZER_CLASS_CONFIG, "org.apache.kafka.common.serialization.ByteArrayDeserializer");
                setProperty(StreamingConfig.VALUE_SERIALIZER_CLASS_CONFIG, "org.apache.kafka.common.serialization.ByteArraySerializer");
                setProperty(StreamingConfig.VALUE_DESERIALIZER_CLASS_CONFIG, "org.apache.kafka.common.serialization.ByteArrayDeserializer");
                setProperty(StreamingConfig.TIMESTAMP_EXTRACTOR_CLASS_CONFIG, "org.apache.kafka.test.MockTimestampExtractor");
                setProperty(StreamingConfig.JOB_ID_CONFIG, jobId);
                setProperty(StreamingConfig.BOOTSTRAP_SERVERS_CONFIG, "localhost:2171");
                setProperty(StreamingConfig.BUFFERED_RECORDS_PER_PARTITION_CONFIG, "3");
                setProperty(StreamingConfig.STATE_DIR_CONFIG, baseDir.getCanonicalPath());
=======
                setProperty(StreamsConfig.KEY_SERIALIZER_CLASS_CONFIG, "org.apache.kafka.common.serialization.ByteArraySerializer");
                setProperty(StreamsConfig.KEY_DESERIALIZER_CLASS_CONFIG, "org.apache.kafka.common.serialization.ByteArrayDeserializer");
                setProperty(StreamsConfig.VALUE_SERIALIZER_CLASS_CONFIG, "org.apache.kafka.common.serialization.ByteArraySerializer");
                setProperty(StreamsConfig.VALUE_DESERIALIZER_CLASS_CONFIG, "org.apache.kafka.common.serialization.ByteArrayDeserializer");
                setProperty(StreamsConfig.TIMESTAMP_EXTRACTOR_CLASS_CONFIG, "org.apache.kafka.test.MockTimestampExtractor");
                setProperty(StreamsConfig.BOOTSTRAP_SERVERS_CONFIG, "localhost:2171");
                setProperty(StreamsConfig.JOB_ID_CONFIG, "standby-task-test");
                setProperty(StreamsConfig.BUFFERED_RECORDS_PER_PARTITION_CONFIG, "3");
                setProperty(StreamsConfig.STATE_DIR_CONFIG, baseDir.getCanonicalPath());
>>>>>>> 21c6cfe5
            }
        });
    }

    private final MockConsumer<byte[], byte[]> consumer = new MockConsumer<>(OffsetResetStrategy.EARLIEST);
    private final ProcessorStateManagerTest.MockRestoreConsumer restoreStateConsumer = new ProcessorStateManagerTest.MockRestoreConsumer();

    private final byte[] recordValue = intSerializer.serialize(null, 10);
    private final byte[] recordKey = intSerializer.serialize(null, 1);

    @Before
    public void setup() {
        restoreStateConsumer.reset();
        restoreStateConsumer.updatePartitions(storeChangelogTopicName1, Utils.mkList(
                new PartitionInfo(storeChangelogTopicName1, 0, Node.noNode(), new Node[0], new Node[0]),
                new PartitionInfo(storeChangelogTopicName1, 1, Node.noNode(), new Node[0], new Node[0]),
                new PartitionInfo(storeChangelogTopicName1, 2, Node.noNode(), new Node[0], new Node[0])
        ));

        System.out.println("added " + storeChangelogTopicName1);

        restoreStateConsumer.updatePartitions(storeChangelogTopicName2, Utils.mkList(
                new PartitionInfo(storeChangelogTopicName2, 0, Node.noNode(), new Node[0], new Node[0]),
                new PartitionInfo(storeChangelogTopicName2, 1, Node.noNode(), new Node[0], new Node[0]),
                new PartitionInfo(storeChangelogTopicName2, 2, Node.noNode(), new Node[0], new Node[0])
        ));

        System.out.println("added " + storeChangelogTopicName2);
    }

    @Test
    public void testStorePartitions() throws Exception {
        File baseDir = Files.createTempDirectory("test").toFile();
        try {
            StreamsConfig config = createConfig(baseDir);
            StandbyTask task = new StandbyTask(taskId, jobId, topicPartitions, topology, consumer, restoreStateConsumer, config, null);

            assertEquals(Utils.mkSet(partition2), new HashSet<>(task.changeLogPartitions()));

        } finally {
            Utils.delete(baseDir);
        }
    }

    @SuppressWarnings("unchecked")
    @Test(expected = Exception.class)
    public void testUpdateNonPersistentStore() throws Exception {
        File baseDir = Files.createTempDirectory("test").toFile();
        try {
            StreamsConfig config = createConfig(baseDir);
            StandbyTask task = new StandbyTask(taskId, jobId, topicPartitions, topology, consumer, restoreStateConsumer, config, null);

            restoreStateConsumer.assign(new ArrayList<>(task.changeLogPartitions()));

            task.update(partition1,
                    records(new ConsumerRecord<>(partition1.topic(), partition1.partition(), 10, recordKey, recordValue))
            );

        } finally {
            Utils.delete(baseDir);
        }
    }

    @SuppressWarnings("unchecked")
    @Test
    public void testUpdate() throws Exception {
        File baseDir = Files.createTempDirectory("test").toFile();
        try {
            StreamsConfig config = createConfig(baseDir);
            StandbyTask task = new StandbyTask(taskId, jobId, topicPartitions, topology, consumer, restoreStateConsumer, config, null);

            restoreStateConsumer.assign(new ArrayList<>(task.changeLogPartitions()));

            for (ConsumerRecord<Integer, Integer> record : Arrays.asList(
                    new ConsumerRecord<>(partition2.topic(), partition2.partition(), 10, 1, 100),
                    new ConsumerRecord<>(partition2.topic(), partition2.partition(), 20, 2, 100),
                    new ConsumerRecord<>(partition2.topic(), partition2.partition(), 30, 3, 100))) {
                restoreStateConsumer.bufferRecord(record);
            }

            for (Map.Entry<TopicPartition, Long> entry : task.checkpointedOffsets().entrySet()) {
                TopicPartition partition = entry.getKey();
                long offset = entry.getValue();
                if (offset >= 0) {
                    restoreStateConsumer.seek(partition, offset);
                } else {
                    restoreStateConsumer.seekToBeginning(partition);
                }
            }

            task.update(partition2, restoreStateConsumer.poll(100).records(partition2));

            StandbyContextImpl context = (StandbyContextImpl) task.context();
            MockStateStoreSupplier.MockStateStore store1 =
                    (MockStateStoreSupplier.MockStateStore) context.getStateMgr().getStore(storeName1);
            MockStateStoreSupplier.MockStateStore store2 =
                    (MockStateStoreSupplier.MockStateStore) context.getStateMgr().getStore(storeName2);

            assertEquals(Collections.emptyList(), store1.keys);
            assertEquals(Utils.mkList(1, 2, 3), store2.keys);

            task.close();

            File taskDir = new File(StreamThread.makeStateDir(jobId, baseDir.getCanonicalPath()), taskId.toString());
            OffsetCheckpoint checkpoint = new OffsetCheckpoint(new File(taskDir, ProcessorStateManager.CHECKPOINT_FILE_NAME));
            Map<TopicPartition, Long> offsets = checkpoint.read();

            assertEquals(1, offsets.size());
            assertEquals(new Long(30L + 1L), offsets.get(partition2));

        } finally {
            Utils.delete(baseDir);
        }
    }

    @SuppressWarnings("unchecked")
    @Test
    public void testUpdateKTable() throws Exception {
        File baseDir = Files.createTempDirectory("test").toFile();
        try {
            consumer.assign(Utils.mkList(ktable));
            Map<TopicPartition, OffsetAndMetadata> committedOffsets = new HashMap<>();
            committedOffsets.put(new TopicPartition(ktable.topic(), ktable.partition()), new OffsetAndMetadata(0L));
            consumer.commitSync(committedOffsets);

            restoreStateConsumer.updatePartitions("ktable1", Utils.mkList(
                    new PartitionInfo("ktable1", 0, Node.noNode(), new Node[0], new Node[0]),
                    new PartitionInfo("ktable1", 1, Node.noNode(), new Node[0], new Node[0]),
                    new PartitionInfo("ktable1", 2, Node.noNode(), new Node[0], new Node[0])
            ));

            StreamsConfig config = createConfig(baseDir);
            StandbyTask task = new StandbyTask(taskId, jobId, ktablePartitions, ktableTopology, consumer, restoreStateConsumer, config, null);

            restoreStateConsumer.assign(new ArrayList<>(task.changeLogPartitions()));

            for (ConsumerRecord<Integer, Integer> record : Arrays.asList(
                    new ConsumerRecord<>(ktable.topic(), ktable.partition(), 10, 1, 100),
                    new ConsumerRecord<>(ktable.topic(), ktable.partition(), 20, 2, 100),
                    new ConsumerRecord<>(ktable.topic(), ktable.partition(), 30, 3, 100),
                    new ConsumerRecord<>(ktable.topic(), ktable.partition(), 40, 4, 100),
                    new ConsumerRecord<>(ktable.topic(), ktable.partition(), 50, 5, 100))) {
                restoreStateConsumer.bufferRecord(record);
            }

            for (Map.Entry<TopicPartition, Long> entry : task.checkpointedOffsets().entrySet()) {
                TopicPartition partition = entry.getKey();
                long offset = entry.getValue();
                if (offset >= 0) {
                    restoreStateConsumer.seek(partition, offset);
                } else {
                    restoreStateConsumer.seekToBeginning(partition);
                }
            }

            // The commit offset is at 0L. Records should not be processed
            List<ConsumerRecord<byte[], byte[]>> remaining = task.update(ktable, restoreStateConsumer.poll(100).records(ktable));
            assertEquals(5, remaining.size());

            committedOffsets.put(new TopicPartition(ktable.topic(), ktable.partition()), new OffsetAndMetadata(10L));
            consumer.commitSync(committedOffsets);
            task.commit(); // update offset limits

            // The commit offset has not reached, yet.
            remaining = task.update(ktable, remaining);
            assertEquals(5, remaining.size());

            committedOffsets.put(new TopicPartition(ktable.topic(), ktable.partition()), new OffsetAndMetadata(11L));
            consumer.commitSync(committedOffsets);
            task.commit(); // update offset limits

            // one record should be processed.
            remaining = task.update(ktable, remaining);
            assertEquals(4, remaining.size());

            committedOffsets.put(new TopicPartition(ktable.topic(), ktable.partition()), new OffsetAndMetadata(45L));
            consumer.commitSync(committedOffsets);
            task.commit(); // update offset limits

            // The commit offset is now 45. All record except for the last one should be processed.
            remaining = task.update(ktable, remaining);
            assertEquals(1, remaining.size());

            committedOffsets.put(new TopicPartition(ktable.topic(), ktable.partition()), new OffsetAndMetadata(50L));
            consumer.commitSync(committedOffsets);
            task.commit(); // update offset limits

            // The commit offset is now 50. Still the last record remains.
            remaining = task.update(ktable, remaining);
            assertEquals(1, remaining.size());

            committedOffsets.put(new TopicPartition(ktable.topic(), ktable.partition()), new OffsetAndMetadata(60L));
            consumer.commitSync(committedOffsets);
            task.commit(); // update offset limits

            // The commit offset is now 60. No record should be left.
            remaining = task.update(ktable, remaining);
            assertNull(remaining);

            task.close();

            File taskDir = new File(StreamThread.makeStateDir(jobId, baseDir.getCanonicalPath()), taskId.toString());
            OffsetCheckpoint checkpoint = new OffsetCheckpoint(new File(taskDir, ProcessorStateManager.CHECKPOINT_FILE_NAME));
            Map<TopicPartition, Long> offsets = checkpoint.read();

            assertEquals(1, offsets.size());
            assertEquals(new Long(51L), offsets.get(ktable));

        } finally {
            Utils.delete(baseDir);
        }
    }

    private List<ConsumerRecord<byte[], byte[]>> records(ConsumerRecord<byte[], byte[]>... recs) {
        return Arrays.asList(recs);
    }
}<|MERGE_RESOLUTION|>--- conflicted
+++ resolved
@@ -88,27 +88,15 @@
     private StreamsConfig createConfig(final File baseDir) throws Exception {
         return new StreamsConfig(new Properties() {
             {
-<<<<<<< HEAD
-                setProperty(StreamingConfig.KEY_SERIALIZER_CLASS_CONFIG, "org.apache.kafka.common.serialization.ByteArraySerializer");
-                setProperty(StreamingConfig.KEY_DESERIALIZER_CLASS_CONFIG, "org.apache.kafka.common.serialization.ByteArrayDeserializer");
-                setProperty(StreamingConfig.VALUE_SERIALIZER_CLASS_CONFIG, "org.apache.kafka.common.serialization.ByteArraySerializer");
-                setProperty(StreamingConfig.VALUE_DESERIALIZER_CLASS_CONFIG, "org.apache.kafka.common.serialization.ByteArrayDeserializer");
-                setProperty(StreamingConfig.TIMESTAMP_EXTRACTOR_CLASS_CONFIG, "org.apache.kafka.test.MockTimestampExtractor");
-                setProperty(StreamingConfig.JOB_ID_CONFIG, jobId);
-                setProperty(StreamingConfig.BOOTSTRAP_SERVERS_CONFIG, "localhost:2171");
-                setProperty(StreamingConfig.BUFFERED_RECORDS_PER_PARTITION_CONFIG, "3");
-                setProperty(StreamingConfig.STATE_DIR_CONFIG, baseDir.getCanonicalPath());
-=======
                 setProperty(StreamsConfig.KEY_SERIALIZER_CLASS_CONFIG, "org.apache.kafka.common.serialization.ByteArraySerializer");
                 setProperty(StreamsConfig.KEY_DESERIALIZER_CLASS_CONFIG, "org.apache.kafka.common.serialization.ByteArrayDeserializer");
                 setProperty(StreamsConfig.VALUE_SERIALIZER_CLASS_CONFIG, "org.apache.kafka.common.serialization.ByteArraySerializer");
                 setProperty(StreamsConfig.VALUE_DESERIALIZER_CLASS_CONFIG, "org.apache.kafka.common.serialization.ByteArrayDeserializer");
                 setProperty(StreamsConfig.TIMESTAMP_EXTRACTOR_CLASS_CONFIG, "org.apache.kafka.test.MockTimestampExtractor");
+                setProperty(StreamsConfig.JOB_ID_CONFIG, jobId);
                 setProperty(StreamsConfig.BOOTSTRAP_SERVERS_CONFIG, "localhost:2171");
-                setProperty(StreamsConfig.JOB_ID_CONFIG, "standby-task-test");
                 setProperty(StreamsConfig.BUFFERED_RECORDS_PER_PARTITION_CONFIG, "3");
                 setProperty(StreamsConfig.STATE_DIR_CONFIG, baseDir.getCanonicalPath());
->>>>>>> 21c6cfe5
             }
         });
     }
