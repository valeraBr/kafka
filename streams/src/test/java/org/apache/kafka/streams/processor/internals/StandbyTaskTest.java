/*
 * Licensed to the Apache Software Foundation (ASF) under one or more
 * contributor license agreements. See the NOTICE file distributed with
 * this work for additional information regarding copyright ownership.
 * The ASF licenses this file to You under the Apache License, Version 2.0
 * (the "License"); you may not use this file except in compliance with
 * the License. You may obtain a copy of the License at
 *
 *    http://www.apache.org/licenses/LICENSE-2.0
 *
 * Unless required by applicable law or agreed to in writing, software
 * distributed under the License is distributed on an "AS IS" BASIS,
 * WITHOUT WARRANTIES OR CONDITIONS OF ANY KIND, either express or implied.
 * See the License for the specific language governing permissions and
 * limitations under the License.
 */
package org.apache.kafka.streams.processor.internals;

import org.apache.kafka.common.MetricName;
import org.apache.kafka.common.Node;
import org.apache.kafka.common.PartitionInfo;
import org.apache.kafka.common.TopicPartition;
import org.apache.kafka.common.metrics.KafkaMetric;
import org.apache.kafka.common.metrics.Metrics;
import org.apache.kafka.common.metrics.Sensor;
import org.apache.kafka.common.metrics.stats.CumulativeSum;
import org.apache.kafka.common.serialization.IntegerSerializer;
import org.apache.kafka.common.utils.LogContext;
import org.apache.kafka.common.utils.MockTime;
import org.apache.kafka.common.utils.Utils;
import org.apache.kafka.streams.StreamsConfig;
import org.apache.kafka.streams.errors.LockException;
import org.apache.kafka.streams.errors.ProcessorStateException;
import org.apache.kafka.streams.processor.TaskId;
import org.apache.kafka.streams.processor.internals.Task.TaskType;
import org.apache.kafka.streams.processor.internals.metrics.StreamsMetricsImpl;
import org.apache.kafka.streams.state.internals.ThreadCache;
import org.apache.kafka.test.MockKeyValueStore;
import org.apache.kafka.test.MockKeyValueStoreBuilder;
import org.apache.kafka.test.MockRestoreConsumer;
import org.apache.kafka.test.MockTimestampExtractor;
import org.apache.kafka.test.TestUtils;
import org.easymock.EasyMock;
import org.easymock.EasyMockRunner;
import org.easymock.Mock;
import org.easymock.MockType;
import org.junit.After;
import org.junit.Before;
import org.junit.Test;
import org.junit.runner.RunWith;

import java.io.File;
import java.io.IOException;
import java.util.Collections;
import java.util.List;
import java.util.stream.Collectors;

import static java.util.Arrays.asList;
import static org.apache.kafka.common.utils.Utils.mkEntry;
import static org.apache.kafka.common.utils.Utils.mkMap;
import static org.apache.kafka.common.utils.Utils.mkProperties;
import static org.apache.kafka.streams.processor.internals.Task.State.CREATED;
import static org.apache.kafka.streams.processor.internals.Task.State.RUNNING;
import static org.apache.kafka.streams.processor.internals.Task.State.SUSPENDED;
import static org.hamcrest.CoreMatchers.equalTo;
import static org.hamcrest.MatcherAssert.assertThat;
import static org.hamcrest.Matchers.empty;
import static org.junit.Assert.assertEquals;
import static org.junit.Assert.assertFalse;
import static org.junit.Assert.assertThrows;
import static org.junit.Assert.assertTrue;

@RunWith(EasyMockRunner.class)
public class StandbyTaskTest {

    private final String threadName = "threadName";
    private final String threadId = Thread.currentThread().getName();
    private final TaskId taskId = new TaskId(0, 0);

    private final String storeName1 = "store1";
    private final String storeName2 = "store2";
    private final String applicationId = "test-application";
    private final String storeChangelogTopicName1 = ProcessorStateManager.storeChangelogTopic(applicationId, storeName1);
    private final String storeChangelogTopicName2 = ProcessorStateManager.storeChangelogTopic(applicationId, storeName2);

    private final TopicPartition partition = new TopicPartition(storeChangelogTopicName1, 0);
    private final MockKeyValueStore store1 = (MockKeyValueStore) new MockKeyValueStoreBuilder(storeName1, false).build();
    private final MockKeyValueStore store2 = (MockKeyValueStore) new MockKeyValueStoreBuilder(storeName2, true).build();

    private final ProcessorTopology topology = ProcessorTopologyFactories.withLocalStores(
        asList(store1, store2),
        mkMap(mkEntry(storeName1, storeChangelogTopicName1), mkEntry(storeName2, storeChangelogTopicName2))
    );
    private final StreamsMetricsImpl streamsMetrics =
        new StreamsMetricsImpl(new Metrics(), threadName, StreamsConfig.METRICS_LATEST, new MockTime());

    private File baseDir;
    private StreamsConfig config;
    private StateDirectory stateDirectory;
    private StandbyTask task;

    private StreamsConfig createConfig(final File baseDir) throws IOException {
        return new StreamsConfig(mkProperties(mkMap(
            mkEntry(StreamsConfig.APPLICATION_ID_CONFIG, applicationId),
            mkEntry(StreamsConfig.BOOTSTRAP_SERVERS_CONFIG, "localhost:2171"),
            mkEntry(StreamsConfig.BUFFERED_RECORDS_PER_PARTITION_CONFIG, "3"),
            mkEntry(StreamsConfig.STATE_DIR_CONFIG, baseDir.getCanonicalPath()),
            mkEntry(StreamsConfig.DEFAULT_TIMESTAMP_EXTRACTOR_CLASS_CONFIG, MockTimestampExtractor.class.getName())
        )));
    }

    private final MockRestoreConsumer<Integer, Integer> restoreStateConsumer = new MockRestoreConsumer<>(
        new IntegerSerializer(),
        new IntegerSerializer()
    );

    @Mock(type = MockType.NICE)
    private ProcessorStateManager stateManager;

    @Before
    public void setup() throws Exception {
        EasyMock.expect(stateManager.taskId()).andStubReturn(taskId);
        EasyMock.expect(stateManager.taskType()).andStubReturn(TaskType.STANDBY);

        restoreStateConsumer.reset();
        restoreStateConsumer.updatePartitions(storeChangelogTopicName1, asList(
            new PartitionInfo(storeChangelogTopicName1, 0, Node.noNode(), new Node[0], new Node[0]),
            new PartitionInfo(storeChangelogTopicName1, 1, Node.noNode(), new Node[0], new Node[0]),
            new PartitionInfo(storeChangelogTopicName1, 2, Node.noNode(), new Node[0], new Node[0])
        ));

        restoreStateConsumer.updatePartitions(storeChangelogTopicName2, asList(
            new PartitionInfo(storeChangelogTopicName2, 0, Node.noNode(), new Node[0], new Node[0]),
            new PartitionInfo(storeChangelogTopicName2, 1, Node.noNode(), new Node[0], new Node[0]),
            new PartitionInfo(storeChangelogTopicName2, 2, Node.noNode(), new Node[0], new Node[0])
        ));
        baseDir = TestUtils.tempDirectory();
        config = createConfig(baseDir);
        stateDirectory = new StateDirectory(config, new MockTime(), true);
    }

    @After
    public void cleanup() throws IOException {
        if (task != null) {
            try {
                task.suspend();
            } catch (final IllegalStateException maybeSwallow) {
                if (!maybeSwallow.getMessage().startsWith("Illegal state CLOSED while suspending standby task")) {
                    throw maybeSwallow;
                }
            }
            task.closeDirty();
            task = null;
        }
        Utils.delete(baseDir);
    }

    @Test
    public void shouldThrowLockExceptionIfFailedToLockStateDirectory() throws IOException {
        stateDirectory = EasyMock.createNiceMock(StateDirectory.class);
        EasyMock.expect(stateDirectory.lock(taskId)).andReturn(false);
        EasyMock.expect(stateManager.taskType()).andStubReturn(TaskType.STANDBY);

        EasyMock.replay(stateDirectory, stateManager);

        task = createStandbyTask();

        assertThrows(LockException.class, task::initializeIfNeeded);
        task = null;
    }

    @Test
    public void shouldTransitToRunningAfterInitialization() {
        EasyMock.expect(stateManager.changelogOffsets()).andStubReturn(Collections.emptyMap());
        stateManager.registerStateStores(EasyMock.anyObject(), EasyMock.anyObject());
        EasyMock.expect(stateManager.changelogPartitions()).andReturn(Collections.emptySet()).anyTimes();
        EasyMock.replay(stateManager);

        task = createStandbyTask();

        assertEquals(CREATED, task.state());

        task.initializeIfNeeded();

        assertEquals(RUNNING, task.state());

        // initialize should be idempotent
        task.initializeIfNeeded();

        assertEquals(RUNNING, task.state());

        EasyMock.verify(stateManager);
    }

    @Test
    public void shouldThrowIfCommittingOnIllegalState() {
        EasyMock.replay(stateManager);
        task = createStandbyTask();
        task.suspend();
        task.closeClean();

        assertThrows(IllegalStateException.class, task::prepareCommit);
    }

    @Test
    public void shouldFlushAndCheckpointStateManagerOnCommit() {
        EasyMock.expect(stateManager.changelogOffsets()).andStubReturn(Collections.emptyMap());
        stateManager.flush();
<<<<<<< HEAD
        EasyMock.expectLastCall().once();
=======
        EasyMock.expectLastCall();
>>>>>>> 634c9175
        stateManager.checkpoint();
        EasyMock.expectLastCall().once();
        EasyMock.expect(stateManager.changelogOffsets())
                .andReturn(Collections.singletonMap(partition, 50L))
                .andReturn(Collections.singletonMap(partition, 11000L))
                .andReturn(Collections.singletonMap(partition, 11000L));
        EasyMock.expect(stateManager.changelogPartitions()).andReturn(Collections.singleton(partition)).anyTimes();
        EasyMock.replay(stateManager);

        task = createStandbyTask();
        task.initializeIfNeeded();
        task.prepareCommit();
<<<<<<< HEAD
        task.postCommit(false);
=======
        task.postCommit(false);  // this should not checkpoint

        task.prepareCommit();
        task.postCommit(false);  // this should checkpoint

        task.prepareCommit();
        task.postCommit(false);  // this should not checkpoint
>>>>>>> 634c9175

        EasyMock.verify(stateManager);
    }

    @Test
    public void shouldReturnStateManagerChangelogOffsets() {
        EasyMock.expect(stateManager.changelogOffsets()).andReturn(Collections.singletonMap(partition, 50L));
        EasyMock.replay(stateManager);

        task = createStandbyTask();

        assertEquals(Collections.singletonMap(partition, 50L), task.changelogOffsets());

        EasyMock.verify(stateManager);
    }

    @Test
    public void shouldNotFlushAndThrowOnCloseDirty() {
        EasyMock.expect(stateManager.changelogOffsets()).andStubReturn(Collections.emptyMap());
        stateManager.close();
        EasyMock.expectLastCall().andThrow(new ProcessorStateException("KABOOM!")).anyTimes();
        stateManager.flush();
        EasyMock.expectLastCall().andThrow(new AssertionError("Flush should not be called")).anyTimes();
        stateManager.checkpoint();
        EasyMock.expectLastCall().andThrow(new AssertionError("Checkpoint should not be called")).anyTimes();
        EasyMock.expect(stateManager.changelogPartitions()).andReturn(Collections.emptySet()).anyTimes();
        EasyMock.replay(stateManager);
        final MetricName metricName = setupCloseTaskMetric();

        task = createStandbyTask();
        task.initializeIfNeeded();
        task.suspend();
        task.closeDirty();

        assertEquals(Task.State.CLOSED, task.state());

        final double expectedCloseTaskMetric = 1.0;
        verifyCloseTaskMetric(expectedCloseTaskMetric, streamsMetrics, metricName);

        EasyMock.verify(stateManager);
    }

    @Test
    public void shouldNotThrowFromStateManagerCloseInCloseDirty() {
        EasyMock.expect(stateManager.changelogOffsets()).andStubReturn(Collections.emptyMap());
        stateManager.close();
        EasyMock.expectLastCall().andThrow(new RuntimeException("KABOOM!")).anyTimes();
        EasyMock.replay(stateManager);

        task = createStandbyTask();
        task.initializeIfNeeded();

        task.suspend();
        task.closeDirty();

        EasyMock.verify(stateManager);
    }

    @Test
    public void shouldSuspendAndCommitBeforeCloseClean() {
        stateManager.close();
        EasyMock.expectLastCall();
        stateManager.checkpoint();
<<<<<<< HEAD
        EasyMock.expectLastCall();
        EasyMock.expect(stateManager.changelogOffsets())
                .andReturn(Collections.singletonMap(partition, 50L))
                .andReturn(Collections.singletonMap(partition, 60L))
=======
        EasyMock.expectLastCall().once();
        EasyMock.expect(stateManager.changelogOffsets())
>>>>>>> 634c9175
                .andReturn(Collections.singletonMap(partition, 60L));
        EasyMock.expect(stateManager.changelogPartitions()).andReturn(Collections.singleton(partition)).anyTimes();
        EasyMock.replay(stateManager);
        final MetricName metricName = setupCloseTaskMetric();

        task = createStandbyTask();
        task.initializeIfNeeded();
        task.suspend();
        task.prepareCommit();
        task.postCommit(true);
        task.closeClean();

        assertEquals(Task.State.CLOSED, task.state());

        final double expectedCloseTaskMetric = 1.0;
        verifyCloseTaskMetric(expectedCloseTaskMetric, streamsMetrics, metricName);

        EasyMock.verify(stateManager);
    }

    @Test
    public void shouldRequireSuspendingCreatedTasksBeforeClose() {
        EasyMock.replay(stateManager);
        task = createStandbyTask();
        assertThat(task.state(), equalTo(CREATED));
        assertThrows(IllegalStateException.class, () -> task.closeClean());

        task.suspend();
        task.closeClean();
    }

    @Test
    public void shouldOnlyNeedCommitWhenChangelogOffsetChanged() {
        EasyMock.expect(stateManager.changelogPartitions()).andReturn(Collections.singleton(partition)).anyTimes();
        EasyMock.expect(stateManager.changelogOffsets())
            .andReturn(Collections.singletonMap(partition, 50L))
            .andReturn(Collections.singletonMap(partition, 10100L)).anyTimes();
        stateManager.flush();
        EasyMock.expectLastCall();
        stateManager.checkpoint();
        EasyMock.expectLastCall();
        EasyMock.replay(stateManager);

        task = createStandbyTask();
        task.initializeIfNeeded();

        // no need to commit if we've just initialized and offset not advanced much
        assertFalse(task.commitNeeded());

        // could commit if the offset advanced beyond threshold
        assertTrue(task.commitNeeded());

        task.prepareCommit();
        task.postCommit(true);

        EasyMock.verify(stateManager);
    }

    @Test
    public void shouldThrowOnCloseCleanError() {
        EasyMock.expect(stateManager.changelogOffsets()).andStubReturn(Collections.emptyMap());
        stateManager.close();
        EasyMock.expectLastCall().andThrow(new RuntimeException("KABOOM!")).anyTimes();
        EasyMock.expect(stateManager.changelogPartitions()).andReturn(Collections.singleton(partition)).anyTimes();
        EasyMock.replay(stateManager);
        final MetricName metricName = setupCloseTaskMetric();

        task = createStandbyTask();
        task.initializeIfNeeded();

        task.suspend();
        assertThrows(RuntimeException.class, () -> task.closeClean());

        final double expectedCloseTaskMetric = 0.0;
        verifyCloseTaskMetric(expectedCloseTaskMetric, streamsMetrics, metricName);

        EasyMock.verify(stateManager);
        EasyMock.reset(stateManager);
        EasyMock.expect(stateManager.changelogPartitions()).andReturn(Collections.singleton(partition)).anyTimes();
        EasyMock.replay(stateManager);
    }

    @Test
    public void shouldThrowOnCloseCleanCheckpointError() {
        EasyMock.expect(stateManager.changelogOffsets())
<<<<<<< HEAD
            .andReturn(Collections.singletonMap(partition, 0L))
=======
>>>>>>> 634c9175
            .andReturn(Collections.singletonMap(partition, 50L));
        stateManager.checkpoint();
        EasyMock.expectLastCall().andThrow(new RuntimeException("KABOOM!")).anyTimes();
        EasyMock.expect(stateManager.changelogPartitions()).andReturn(Collections.emptySet()).anyTimes();
        EasyMock.replay(stateManager);
        final MetricName metricName = setupCloseTaskMetric();

        task = createStandbyTask();
        task.initializeIfNeeded();

        task.prepareCommit();
        assertThrows(RuntimeException.class, () -> task.postCommit(true));

        assertEquals(RUNNING, task.state());

        final double expectedCloseTaskMetric = 0.0;
        verifyCloseTaskMetric(expectedCloseTaskMetric, streamsMetrics, metricName);

        EasyMock.verify(stateManager);
        EasyMock.reset(stateManager);
        EasyMock.expect(stateManager.changelogPartitions()).andReturn(Collections.emptySet()).anyTimes();
        EasyMock.replay(stateManager);
    }

    @Test
    public void shouldUnregisterMetricsInCloseClean() {
        EasyMock.expect(stateManager.changelogOffsets()).andStubReturn(Collections.emptyMap());
        EasyMock.expect(stateManager.changelogPartitions()).andReturn(Collections.emptySet()).anyTimes();
        EasyMock.replay(stateManager);

        task = createStandbyTask();
        task.initializeIfNeeded();

        task.suspend();
        task.closeClean();
        // Currently, there are no metrics registered for standby tasks.
        // This is a regression test so that, if we add some, we will be sure to deregister them.
        assertThat(getTaskMetrics(), empty());
    }

    @Test
    public void shouldUnregisterMetricsInCloseDirty() {
        EasyMock.expect(stateManager.changelogOffsets()).andStubReturn(Collections.emptyMap());
        EasyMock.expect(stateManager.changelogPartitions()).andReturn(Collections.emptySet()).anyTimes();
        EasyMock.replay(stateManager);

        task = createStandbyTask();
        task.initializeIfNeeded();

        task.suspend();
        task.closeDirty();

        // Currently, there are no metrics registered for standby tasks.
        // This is a regression test so that, if we add some, we will be sure to deregister them.
        assertThat(getTaskMetrics(), empty());
    }

    @Test
    public void shouldCloseStateManagerOnTaskCreated() {
        stateManager.close();
        EasyMock.expectLastCall();

        EasyMock.replay(stateManager);

        final MetricName metricName = setupCloseTaskMetric();

        task = createStandbyTask();
        task.suspend();

        task.closeDirty();

        final double expectedCloseTaskMetric = 1.0;
        verifyCloseTaskMetric(expectedCloseTaskMetric, streamsMetrics, metricName);

        EasyMock.verify(stateManager);

        assertEquals(Task.State.CLOSED, task.state());
    }

    @Test
    public void shouldDeleteStateDirOnTaskCreatedAndEosAlphaUncleanClose() {
        stateManager.close();
        EasyMock.expectLastCall();

        EasyMock.expect(stateManager.baseDir()).andReturn(baseDir);

        EasyMock.replay(stateManager);

        final MetricName metricName = setupCloseTaskMetric();

        config = new StreamsConfig(mkProperties(mkMap(
            mkEntry(StreamsConfig.APPLICATION_ID_CONFIG, applicationId),
            mkEntry(StreamsConfig.BOOTSTRAP_SERVERS_CONFIG, "localhost:2171"),
            mkEntry(StreamsConfig.PROCESSING_GUARANTEE_CONFIG, StreamsConfig.EXACTLY_ONCE)
        )));

        task = createStandbyTask();
        task.suspend();

        task.closeDirty();

        final double expectedCloseTaskMetric = 1.0;
        verifyCloseTaskMetric(expectedCloseTaskMetric, streamsMetrics, metricName);

        EasyMock.verify(stateManager);

        assertEquals(Task.State.CLOSED, task.state());
    }

    @Test
    public void shouldDeleteStateDirOnTaskCreatedAndEosBetaUncleanClose() {
        stateManager.close();
        EasyMock.expectLastCall();

        EasyMock.expect(stateManager.baseDir()).andReturn(baseDir);

        EasyMock.replay(stateManager);

        final MetricName metricName = setupCloseTaskMetric();

        config = new StreamsConfig(mkProperties(mkMap(
            mkEntry(StreamsConfig.APPLICATION_ID_CONFIG, applicationId),
            mkEntry(StreamsConfig.BOOTSTRAP_SERVERS_CONFIG, "localhost:2171"),
            mkEntry(StreamsConfig.PROCESSING_GUARANTEE_CONFIG, StreamsConfig.EXACTLY_ONCE_BETA)
        )));

        task = createStandbyTask();

        task.suspend();
        task.closeDirty();

        final double expectedCloseTaskMetric = 1.0;
        verifyCloseTaskMetric(expectedCloseTaskMetric, streamsMetrics, metricName);

        EasyMock.verify(stateManager);

        assertEquals(Task.State.CLOSED, task.state());
    }

    @Test
    public void shouldRecycleTask() {
        EasyMock.expect(stateManager.changelogOffsets()).andStubReturn(Collections.emptyMap());
        stateManager.recycle();
        EasyMock.replay(stateManager);

        task = createStandbyTask();
        assertThrows(IllegalStateException.class, () -> task.closeCleanAndRecycleState()); // CREATED

        task.initializeIfNeeded();
        assertThrows(IllegalStateException.class, () -> task.closeCleanAndRecycleState()); // RUNNING

        task.suspend();
        task.closeCleanAndRecycleState(); // SUSPENDED

        // Currently, there are no metrics registered for standby tasks.
        // This is a regression test so that, if we add some, we will be sure to deregister them.
        assertThat(getTaskMetrics(), empty());

        EasyMock.verify(stateManager);
    }

    @Test
    public void shouldAlwaysSuspendCreatedTasks() {
        EasyMock.replay(stateManager);
        task = createStandbyTask();
        assertThat(task.state(), equalTo(CREATED));
        task.suspend();
        assertThat(task.state(), equalTo(SUSPENDED));
    }

    @Test
    public void shouldAlwaysSuspendRunningTasks() {
        EasyMock.expect(stateManager.changelogOffsets()).andStubReturn(Collections.emptyMap());
        EasyMock.replay(stateManager);
        task = createStandbyTask();
        task.initializeIfNeeded();
        assertThat(task.state(), equalTo(RUNNING));
        task.suspend();
        assertThat(task.state(), equalTo(SUSPENDED));
    }

    private StandbyTask createStandbyTask() {

        final ThreadCache cache = new ThreadCache(
            new LogContext(String.format("stream-thread [%s] ", Thread.currentThread().getName())),
            0,
            streamsMetrics
        );

        final InternalProcessorContext context = new ProcessorContextImpl(
            taskId,
            config,
            stateManager,
            streamsMetrics,
            cache
        );

        return new StandbyTask(
            taskId,
            Collections.singleton(partition),
            topology,
            config,
            streamsMetrics,
            stateManager,
            stateDirectory,
            cache,
            context);
    }

    private MetricName setupCloseTaskMetric() {
        final MetricName metricName = new MetricName("name", "group", "description", Collections.emptyMap());
        final Sensor sensor = streamsMetrics.threadLevelSensor(threadId, "task-closed", Sensor.RecordingLevel.INFO);
        sensor.add(metricName, new CumulativeSum());
        return metricName;
    }

    private void verifyCloseTaskMetric(final double expected, final StreamsMetricsImpl streamsMetrics, final MetricName metricName) {
        final KafkaMetric metric = (KafkaMetric) streamsMetrics.metrics().get(metricName);
        final double totalCloses = metric.measurable().measure(metric.config(), System.currentTimeMillis());
        assertThat(totalCloses, equalTo(expected));
    }

    private List<MetricName> getTaskMetrics() {
        return streamsMetrics.metrics().keySet().stream().filter(m -> m.tags().containsKey("task-id")).collect(Collectors.toList());
    }
}<|MERGE_RESOLUTION|>--- conflicted
+++ resolved
@@ -206,11 +206,7 @@
     public void shouldFlushAndCheckpointStateManagerOnCommit() {
         EasyMock.expect(stateManager.changelogOffsets()).andStubReturn(Collections.emptyMap());
         stateManager.flush();
-<<<<<<< HEAD
-        EasyMock.expectLastCall().once();
-=======
         EasyMock.expectLastCall();
->>>>>>> 634c9175
         stateManager.checkpoint();
         EasyMock.expectLastCall().once();
         EasyMock.expect(stateManager.changelogOffsets())
@@ -223,9 +219,6 @@
         task = createStandbyTask();
         task.initializeIfNeeded();
         task.prepareCommit();
-<<<<<<< HEAD
-        task.postCommit(false);
-=======
         task.postCommit(false);  // this should not checkpoint
 
         task.prepareCommit();
@@ -233,7 +226,6 @@
 
         task.prepareCommit();
         task.postCommit(false);  // this should not checkpoint
->>>>>>> 634c9175
 
         EasyMock.verify(stateManager);
     }
@@ -297,15 +289,8 @@
         stateManager.close();
         EasyMock.expectLastCall();
         stateManager.checkpoint();
-<<<<<<< HEAD
-        EasyMock.expectLastCall();
-        EasyMock.expect(stateManager.changelogOffsets())
-                .andReturn(Collections.singletonMap(partition, 50L))
-                .andReturn(Collections.singletonMap(partition, 60L))
-=======
         EasyMock.expectLastCall().once();
         EasyMock.expect(stateManager.changelogOffsets())
->>>>>>> 634c9175
                 .andReturn(Collections.singletonMap(partition, 60L));
         EasyMock.expect(stateManager.changelogPartitions()).andReturn(Collections.singleton(partition)).anyTimes();
         EasyMock.replay(stateManager);
@@ -391,10 +376,6 @@
     @Test
     public void shouldThrowOnCloseCleanCheckpointError() {
         EasyMock.expect(stateManager.changelogOffsets())
-<<<<<<< HEAD
-            .andReturn(Collections.singletonMap(partition, 0L))
-=======
->>>>>>> 634c9175
             .andReturn(Collections.singletonMap(partition, 50L));
         stateManager.checkpoint();
         EasyMock.expectLastCall().andThrow(new RuntimeException("KABOOM!")).anyTimes();
