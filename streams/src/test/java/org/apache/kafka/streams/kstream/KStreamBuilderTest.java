/**
 * Licensed to the Apache Software Foundation (ASF) under one or more
 * contributor license agreements.  See the NOTICE file distributed with
 * this work for additional information regarding copyright ownership.
 * The ASF licenses this file to You under the Apache License, Version 2.0
 * (the "License"); you may not use this file except in compliance with
 * the License.  You may obtain a copy of the License at
 *
 *    http://www.apache.org/licenses/LICENSE-2.0
 *
 * Unless required by applicable law or agreed to in writing, software
 * distributed under the License is distributed on an "AS IS" BASIS,
 * WITHOUT WARRANTIES OR CONDITIONS OF ANY KIND, either express or implied.
 * See the License for the specific language governing permissions and
 * limitations under the License.
 */

package org.apache.kafka.streams.kstream;

import org.apache.kafka.common.serialization.Serdes;
import org.apache.kafka.common.utils.Utils;
import org.apache.kafka.streams.kstream.internals.KStreamImpl;
import org.apache.kafka.streams.errors.TopologyBuilderException;
<<<<<<< HEAD
=======
import org.apache.kafka.streams.processor.StateStore;
import org.apache.kafka.streams.processor.internals.ProcessorNode;
>>>>>>> 8d9d8479
import org.apache.kafka.streams.processor.internals.ProcessorTopology;
import org.apache.kafka.test.KStreamTestDriver;
import org.apache.kafka.test.MockKeyValueMapper;
import org.apache.kafka.test.MockProcessorSupplier;
import org.apache.kafka.test.MockValueJoiner;
import org.junit.After;
import org.junit.Test;

import java.util.HashSet;
import java.util.List;
import java.util.Collections;
import java.util.Map;
import java.util.Set;

import static org.junit.Assert.assertEquals;
import static org.junit.Assert.assertTrue;

public class KStreamBuilderTest {

    private KStreamTestDriver driver = null;

    @After
    public void cleanup() {
        if (driver != null) {
            driver.close();
        }
        driver = null;
    }

    @Test(expected = TopologyBuilderException.class)
    public void testFrom() {
        final KStreamBuilder builder = new KStreamBuilder();

        builder.stream("topic-1", "topic-2");

        builder.addSource(KStreamImpl.SOURCE_NAME + "0000000000", "topic-3");
    }

    @Test
    public void testNewName() {
        KStreamBuilder builder = new KStreamBuilder();

        assertEquals("X-0000000000", builder.newName("X-"));
        assertEquals("Y-0000000001", builder.newName("Y-"));
        assertEquals("Z-0000000002", builder.newName("Z-"));

        builder = new KStreamBuilder();

        assertEquals("X-0000000000", builder.newName("X-"));
        assertEquals("Y-0000000001", builder.newName("Y-"));
        assertEquals("Z-0000000002", builder.newName("Z-"));
    }

    @Test
    public void testMerge() {
        String topic1 = "topic-1";
        String topic2 = "topic-2";

        KStreamBuilder builder = new KStreamBuilder();

        KStream<String, String> source1 = builder.stream(topic1);
        KStream<String, String> source2 = builder.stream(topic2);
        KStream<String, String> merged = builder.merge(source1, source2);

        MockProcessorSupplier<String, String> processorSupplier = new MockProcessorSupplier<>();
        merged.process(processorSupplier);

        driver = new KStreamTestDriver(builder);
        driver.setTime(0L);

        driver.process(topic1, "A", "aa");
        driver.process(topic2, "B", "bb");
        driver.process(topic2, "C", "cc");
        driver.process(topic1, "D", "dd");

        assertEquals(Utils.mkList("A:aa", "B:bb", "C:cc", "D:dd"), processorSupplier.processed);
    }

    @Test
    public void shouldHaveCorrectSourceTopicsForTableFromMergedStream() throws Exception {
        final String topic1 = "topic-1";
        final String topic2 = "topic-2";
        final String topic3 = "topic-3";
        final KStreamBuilder builder = new KStreamBuilder();
        final KStream<String, String> source1 = builder.stream(topic1);
        final KStream<String, String> source2 = builder.stream(topic2);
        final KStream<String, String> source3 = builder.stream(topic3);
        final KStream<String, String> processedSource1 =
                source1.mapValues(new ValueMapper<String, String>() {
                    @Override
                    public String apply(final String value) {
                        return value;
                    }
                }).filter(new Predicate<String, String>() {
                    @Override
                    public boolean test(final String key, final String value) {
                        return true;
                    }
                });
        final KStream<String, String> processedSource2 = source2.filter(new Predicate<String, String>() {
            @Override
            public boolean test(final String key, final String value) {
                return true;
            }
        });

        final KStream<String, String> merged = builder.merge(processedSource1, processedSource2, source3);
        merged.groupByKey().count("my-table");
        final Map<String, Set<String>> actual = builder.stateStoreNameToSourceTopics();
        assertEquals(Utils.mkSet("topic-1", "topic-2", "topic-3"), actual.get("my-table"));
    }

    @Test(expected = TopologyBuilderException.class)
    public void shouldThrowExceptionWhenNoTopicPresent() throws Exception {
        new KStreamBuilder().stream();
    }

    @Test(expected = NullPointerException.class)
    public void shouldThrowExceptionWhenTopicNamesAreNull() throws Exception {
        new KStreamBuilder().stream(Serdes.String(), Serdes.String(), null, null);
    }

    @Test
<<<<<<< HEAD
    public void shouldNotMaterializeSourceKTableIfStateNameNotSpecified() throws Exception {
        final KStreamBuilder builder = new KStreamBuilder();
        builder.setApplicationId("app-id");

        builder.table("topic1", "table1");
        builder.table("topic2", null);

        ProcessorTopology topology = builder.build(null);

        assertEquals(1, topology.stateStores().size());
        assertEquals("table1", topology.stateStores().get(0).name());
        assertEquals(1, topology.storeToChangelogTopic().size());
        assertEquals("topic1", topology.storeToChangelogTopic().get("table1"));
=======
    public void shouldNotGroupGlobalTableWithOtherStreams() throws Exception {
        final KStreamBuilder builder = new KStreamBuilder();
        final GlobalKTable<String, String> globalTable = builder.globalTable("table", "globalTable");
        final KStream<String, String> stream = builder.stream("t1");
        final KeyValueMapper<String, String, String> kvMapper = new KeyValueMapper<String, String, String>() {
            @Override
            public String apply(final String key, final String value) {
                return value;
            }
        };
        stream.leftJoin(globalTable, kvMapper, MockValueJoiner.TOSTRING_JOINER);
        builder.stream("t2");
        builder.setApplicationId("app-id");
        final Map<Integer, Set<String>> nodeGroups = builder.nodeGroups();
        assertEquals(Utils.mkSet("KTABLE-SOURCE-0000000001", "KSTREAM-SOURCE-0000000000"), nodeGroups.get(0));
    }

    @Test
    public void shouldBuildSimpleGlobalTableTopology() throws Exception {
        final KStreamBuilder builder = new KStreamBuilder();
        builder.globalTable("table", "globalTable");
        final ProcessorTopology topology = builder.buildGlobalStateTopology();
        final Map<StateStore, ProcessorNode> stateStoreProcessorNodeMap = topology.storeToProcessorNodeMap();
        assertEquals(1, stateStoreProcessorNodeMap.size());
        final StateStore store = stateStoreProcessorNodeMap.keySet().iterator().next();
        assertEquals("globalTable", store.name());
        assertEquals("KTABLE-SOURCE-0000000001", stateStoreProcessorNodeMap.get(store).name());
    }

    @Test
    public void shouldBuildGlobalTopologyWithAllGlobalTables() throws Exception {
        final KStreamBuilder builder = new KStreamBuilder();
        builder.globalTable("table", "globalTable");
        builder.globalTable("table2", "globalTable2");
        final ProcessorTopology topology = builder.buildGlobalStateTopology();
        final List<StateStore> stateStores = topology.globalStateStores();
        assertEquals(Utils.mkSet("table", "table2"), topology.sourceTopics());
        assertEquals(2, stateStores.size());
    }

    @Test
    public void shouldAddGlobalTablesToEachGroup() throws Exception {
        final String one = "globalTable";
        final String two = "globalTable2";
        final KStreamBuilder builder = new KStreamBuilder();
        final GlobalKTable<String, String> globalTable = builder.globalTable("table", one);
        final GlobalKTable<String, String> globalTable2 = builder.globalTable("table2", two);

        builder.table("not-global", "not-global");

        final KeyValueMapper<String, String, String> kvMapper = new KeyValueMapper<String, String, String>() {
            @Override
            public String apply(final String key, final String value) {
                return value;
            }
        };

        final KStream<String, String> stream = builder.stream("t1");
        stream.leftJoin(globalTable, kvMapper, MockValueJoiner.TOSTRING_JOINER);
        final KStream<String, String> stream2 = builder.stream("t2");
        stream2.leftJoin(globalTable2, kvMapper, MockValueJoiner.TOSTRING_JOINER);
        builder.setApplicationId("app-id");
        final Map<Integer, Set<String>> nodeGroups = builder.nodeGroups();
        for (Integer groupId : nodeGroups.keySet()) {
            final ProcessorTopology topology = builder.build(groupId);
            final List<StateStore> stateStores = topology.globalStateStores();
            final Set<String> names = new HashSet<>();
            for (StateStore stateStore : stateStores) {
                names.add(stateStore.name());
            }
            assertEquals(2, stateStores.size());
            assertTrue(names.contains(one));
            assertTrue(names.contains(two));
        }
>>>>>>> 8d9d8479
    }

    @Test
    public void shouldMapStateStoresToCorrectSourceTopics() throws Exception {
        final KStreamBuilder builder = new KStreamBuilder();
        builder.setApplicationId("app-id");

        final KStream<String, String> playEvents = builder.stream("events");

        final KTable<String, String> table = builder.table("table-topic", "table-store");
        assertEquals(Collections.singleton("table-topic"), builder.stateStoreNameToSourceTopics().get("table-store"));

        final KStream<String, String> mapped = playEvents.map(MockKeyValueMapper.<String, String>SelectValueKeyValueMapper());
        mapped.leftJoin(table, MockValueJoiner.TOSTRING_JOINER).groupByKey().count("count");
        assertEquals(Collections.singleton("table-topic"), builder.stateStoreNameToSourceTopics().get("table-store"));
        assertEquals(Collections.singleton("app-id-KSTREAM-MAP-0000000003-repartition"), builder.stateStoreNameToSourceTopics().get("count"));
    }

}<|MERGE_RESOLUTION|>--- conflicted
+++ resolved
@@ -21,11 +21,7 @@
 import org.apache.kafka.common.utils.Utils;
 import org.apache.kafka.streams.kstream.internals.KStreamImpl;
 import org.apache.kafka.streams.errors.TopologyBuilderException;
-<<<<<<< HEAD
-=======
 import org.apache.kafka.streams.processor.StateStore;
-import org.apache.kafka.streams.processor.internals.ProcessorNode;
->>>>>>> 8d9d8479
 import org.apache.kafka.streams.processor.internals.ProcessorTopology;
 import org.apache.kafka.test.KStreamTestDriver;
 import org.apache.kafka.test.MockKeyValueMapper;
@@ -149,7 +145,6 @@
     }
 
     @Test
-<<<<<<< HEAD
     public void shouldNotMaterializeSourceKTableIfStateNameNotSpecified() throws Exception {
         final KStreamBuilder builder = new KStreamBuilder();
         builder.setApplicationId("app-id");
@@ -163,22 +158,6 @@
         assertEquals("table1", topology.stateStores().get(0).name());
         assertEquals(1, topology.storeToChangelogTopic().size());
         assertEquals("topic1", topology.storeToChangelogTopic().get("table1"));
-=======
-    public void shouldNotGroupGlobalTableWithOtherStreams() throws Exception {
-        final KStreamBuilder builder = new KStreamBuilder();
-        final GlobalKTable<String, String> globalTable = builder.globalTable("table", "globalTable");
-        final KStream<String, String> stream = builder.stream("t1");
-        final KeyValueMapper<String, String, String> kvMapper = new KeyValueMapper<String, String, String>() {
-            @Override
-            public String apply(final String key, final String value) {
-                return value;
-            }
-        };
-        stream.leftJoin(globalTable, kvMapper, MockValueJoiner.TOSTRING_JOINER);
-        builder.stream("t2");
-        builder.setApplicationId("app-id");
-        final Map<Integer, Set<String>> nodeGroups = builder.nodeGroups();
-        assertEquals(Utils.mkSet("KTABLE-SOURCE-0000000001", "KSTREAM-SOURCE-0000000000"), nodeGroups.get(0));
     }
 
     @Test
@@ -186,11 +165,10 @@
         final KStreamBuilder builder = new KStreamBuilder();
         builder.globalTable("table", "globalTable");
         final ProcessorTopology topology = builder.buildGlobalStateTopology();
-        final Map<StateStore, ProcessorNode> stateStoreProcessorNodeMap = topology.storeToProcessorNodeMap();
-        assertEquals(1, stateStoreProcessorNodeMap.size());
-        final StateStore store = stateStoreProcessorNodeMap.keySet().iterator().next();
+        final List<StateStore> stateStores = topology.globalStateStores();
+        final StateStore store = stateStores.iterator().next();
+        assertEquals(1, stateStores.size());
         assertEquals("globalTable", store.name());
-        assertEquals("KTABLE-SOURCE-0000000001", stateStoreProcessorNodeMap.get(store).name());
     }
 
     @Test
@@ -238,7 +216,6 @@
             assertTrue(names.contains(one));
             assertTrue(names.contains(two));
         }
->>>>>>> 8d9d8479
     }
 
     @Test
@@ -256,5 +233,4 @@
         assertEquals(Collections.singleton("table-topic"), builder.stateStoreNameToSourceTopics().get("table-store"));
         assertEquals(Collections.singleton("app-id-KSTREAM-MAP-0000000003-repartition"), builder.stateStoreNameToSourceTopics().get("count"));
     }
-
 }