--- conflicted
+++ resolved
@@ -133,14 +133,8 @@
 
         final KStream<String, String> merged = builder.merge(processedSource1, processedSource2, source3);
         merged.groupByKey().count("my-table");
-<<<<<<< HEAD
         final Map<String, List<String>> actual = builder.stateStoreNameToSourceTopics();
         assertEquals(Utils.mkList("topic-1", "topic-2", "topic-3"), actual.get("my-table"));
-=======
-        final Map<String, Set<String>> actual = builder.stateStoreNameToSourceTopics();
-
-        assertEquals(Utils.mkSet("topic-1", "topic-2", "topic-3"), actual.get("my-table"));
->>>>>>> 1974e1b0
     }
 
     @Test(expected = TopologyBuilderException.class)
@@ -236,13 +230,7 @@
 
         final KStream<String, String> mapped = playEvents.map(MockKeyValueMapper.<String, String>SelectValueKeyValueMapper());
         mapped.leftJoin(table, MockValueJoiner.TOSTRING_JOINER).groupByKey().count("count");
-<<<<<<< HEAD
         assertEquals(Collections.singletonList("table-topic"), builder.stateStoreNameToSourceTopics().get("table-store"));
-        assertEquals(Collections.singletonList("app-id-KSTREAM-MAP-0000000003-repartition"), builder.stateStoreNameToSourceTopics().get("count"));
-=======
-
-        assertEquals(Collections.singleton("table-topic"), builder.stateStoreNameToSourceTopics().get("table-store"));
-        assertEquals(Collections.singleton(APP_ID + "-KSTREAM-MAP-0000000003-repartition"), builder.stateStoreNameToSourceTopics().get("count"));
->>>>>>> 1974e1b0
+        assertEquals(Collections.singletonList(APP_ID + "-KSTREAM-MAP-0000000003-repartition"), builder.stateStoreNameToSourceTopics().get("count"));
     }
 }