--- conflicted
+++ resolved
@@ -302,7 +302,7 @@
         return streams;
     }
 
-    private void produceValueRange(final int key, final int start, final int endExclusive) throws Exception {
+    private void produceValueRange(final int key, final int start, final int endExclusive) {
         final Properties producerProps = new Properties();
         producerProps.put(ProducerConfig.BOOTSTRAP_SERVERS_CONFIG, cluster.bootstrapServers());
         producerProps.put(ProducerConfig.KEY_SERIALIZER_CLASS_CONFIG, IntegerSerializer.class);
@@ -321,11 +321,7 @@
         final String safeTestName = safeUniqueTestName(getClass(), testName);
         final Properties config = new Properties();
         config.put(StreamsConfig.TOPOLOGY_OPTIMIZATION, StreamsConfig.OPTIMIZE);
-<<<<<<< HEAD
-        config.put(StreamsConfig.APPLICATION_ID_CONFIG, applicationId);
-=======
         config.put(StreamsConfig.APPLICATION_ID_CONFIG, "app-" + safeTestName);
->>>>>>> dc4d4398
         config.put(StreamsConfig.APPLICATION_SERVER_CONFIG, "localhost:" + (++port));
         config.put(StreamsConfig.BOOTSTRAP_SERVERS_CONFIG, cluster.bootstrapServers());
         config.put(StreamsConfig.STATE_DIR_CONFIG, TestUtils.tempDirectory().getPath());
