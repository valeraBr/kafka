--- conflicted
+++ resolved
@@ -49,15 +49,8 @@
         stateDir = TestUtils.tempDirectory("kafka-test");
     }
 
-<<<<<<< HEAD
-    private void doTestKTable(final StreamsBuilder builder,
-                              final String topic1,
-                              final MockProcessorSupplier<String, Integer> proc2) {
-        driver = new KStreamTestDriver(builder, stateDir, Serdes.String(), Serdes.String());
-=======
     private void doTestKTable(final StreamsBuilder builder, final String topic1, final MockProcessorSupplier<String, Integer> proc2) {
         driver.setUp(builder, stateDir, Serdes.String(), Serdes.String());
->>>>>>> edcefccf
 
         driver.process(topic1, "A", "1");
         driver.process(topic1, "B", "2");
