--- conflicted
+++ resolved
@@ -106,13 +106,8 @@
     @Test
     public void shouldFindValuesWithinMergingSessionWindowRange() throws Exception {
         final String key = "a";
-<<<<<<< HEAD
-        sessionStore.put(new Windowed<>(key, new TimeWindow(0L, 0L)), 1L);
-        sessionStore.put(new Windowed<>(key, new TimeWindow(1000L, 1000L)), 2L);
-=======
         sessionStore.put(new Windowed<>(key, new SessionWindow(0L, 0L)), 1L);
         sessionStore.put(new Windowed<>(key, new SessionWindow(1000L, 1000L)), 2L);
->>>>>>> 1974e1b0
         final KeyValueIterator<Windowed<String>, Long> results = sessionStore.findSessions(key, -1, 1000L);
 
         final List<KeyValue<Windowed<String>, Long>> expected = Arrays.asList(
@@ -126,11 +121,7 @@
         sessionStore.put(new Windowed<>("a", new SessionWindow(0, 1000)), 1L);
         sessionStore.put(new Windowed<>("a", new SessionWindow(1500, 2500)), 2L);
 
-<<<<<<< HEAD
-        sessionStore.remove(new Windowed<>("a", new TimeWindow(0, 1000)));
-=======
         sessionStore.remove(new Windowed<>("a", new SessionWindow(0, 1000)));
->>>>>>> 1974e1b0
         assertFalse(sessionStore.findSessions("a", 0, 1000L).hasNext());
 
         assertTrue(sessionStore.findSessions("a", 1500, 2500).hasNext());
