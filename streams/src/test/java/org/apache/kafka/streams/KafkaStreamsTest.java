--- conflicted
+++ resolved
@@ -45,11 +45,6 @@
 import org.apache.kafka.streams.processor.api.ProcessorContext;
 import org.apache.kafka.streams.processor.api.Record;
 import org.apache.kafka.streams.processor.internals.GlobalStreamThread;
-<<<<<<< HEAD
-import org.apache.kafka.streams.processor.internals.InternalTopologyBuilder;
-=======
-import org.apache.kafka.streams.processor.internals.ProcessorTopology;
->>>>>>> 3475347a
 import org.apache.kafka.streams.processor.internals.StateDirectory;
 import org.apache.kafka.streams.processor.internals.StreamThread;
 import org.apache.kafka.streams.processor.internals.StreamsMetadataState;
@@ -226,7 +221,6 @@
                 reporter.close();
             }
             return null;
-<<<<<<< HEAD
         }).when(metrics).close();
 
         clientMetricsMockedStatic = mockStatic(ClientMetrics.class);
@@ -242,7 +236,7 @@
         // setup stream threads
         streamThreadMockedStatic = mockStatic(StreamThread.class);
         streamThreadMockedStatic.when(() -> StreamThread.create(
-                any(InternalTopologyBuilder.class),
+                any(TopologyMetadata.class),
                 any(StreamsConfig.class),
                 any(KafkaClientSupplier.class),
                 any(Admin.class),
@@ -264,44 +258,6 @@
         when(streamThreadOne.getId()).thenReturn(1L);
         when(streamThreadTwo.getId()).thenReturn(2L);
 
-=======
-        }).anyTimes();
-
-        PowerMock.mockStatic(ClientMetrics.class);
-        EasyMock.expect(ClientMetrics.version()).andReturn("1.56");
-        EasyMock.expect(ClientMetrics.commitId()).andReturn("1a2b3c4d5e");
-        ClientMetrics.addVersionMetric(anyObject(StreamsMetricsImpl.class));
-        ClientMetrics.addCommitIdMetric(anyObject(StreamsMetricsImpl.class));
-        ClientMetrics.addApplicationIdMetric(anyObject(StreamsMetricsImpl.class), EasyMock.eq(APPLICATION_ID));
-        ClientMetrics.addTopologyDescriptionMetric(anyObject(StreamsMetricsImpl.class), EasyMock.anyObject());
-        ClientMetrics.addStateMetric(anyObject(StreamsMetricsImpl.class), anyObject());
-        ClientMetrics.addNumAliveStreamThreadMetric(anyObject(StreamsMetricsImpl.class), anyObject());
-
-        // setup stream threads
-        PowerMock.mockStatic(StreamThread.class);
-        EasyMock.expect(StreamThread.create(
-            anyObject(TopologyMetadata.class),
-            anyObject(StreamsConfig.class),
-            anyObject(KafkaClientSupplier.class),
-            anyObject(Admin.class),
-            anyObject(UUID.class),
-            anyObject(String.class),
-            anyObject(StreamsMetricsImpl.class),
-            anyObject(Time.class),
-            anyObject(StreamsMetadataState.class),
-            anyLong(),
-            anyObject(StateDirectory.class),
-            anyObject(StateRestoreListener.class),
-            anyInt(),
-            anyObject(Runnable.class),
-            anyObject()
-        )).andReturn(streamThreadOne).andReturn(streamThreadTwo);
-
-        EasyMock.expect(StreamThread.eosEnabled(anyObject(StreamsConfig.class))).andReturn(false).anyTimes();
-        EasyMock.expect(StreamThread.processingMode(anyObject(StreamsConfig.class))).andReturn(StreamThread.ProcessingMode.AT_LEAST_ONCE).anyTimes();
-        EasyMock.expect(streamThreadOne.getId()).andReturn(1L).anyTimes();
-        EasyMock.expect(streamThreadTwo.getId()).andReturn(2L).anyTimes();
->>>>>>> 3475347a
         prepareStreamThread(streamThreadOne, 1, true);
         prepareStreamThread(streamThreadTwo, 2, false);
 
@@ -964,7 +920,6 @@
 
     @Test
     public void shouldCleanupOldStateDirs() throws Exception {
-<<<<<<< HEAD
         final MockedStatic<Executors> executorsMockedStatic = mockStatic(Executors.class);
         final ScheduledExecutorService cleanupSchedule = mock(ScheduledExecutorService.class);
         executorsMockedStatic.when(() -> Executors.newSingleThreadScheduledExecutor(
@@ -979,29 +934,6 @@
         when(cleanupSchedule.shutdownNow()).thenReturn(null);
         final MockedConstruction<StateDirectory> stateDirectoryMockedConstruction = mockConstruction(StateDirectory.class,
                 (mock, context) -> when(mock.initializeProcessId()).thenReturn(UUID.randomUUID()));
-=======
-        PowerMock.mockStatic(Executors.class);
-        final ScheduledExecutorService cleanupSchedule = EasyMock.mock(ScheduledExecutorService.class);
-        EasyMock.expect(Executors.newSingleThreadScheduledExecutor(
-            anyObject(ThreadFactory.class)
-        )).andReturn(cleanupSchedule).anyTimes();
-        EasyMock.expect(cleanupSchedule.scheduleAtFixedRate(
-            EasyMock.anyObject(Runnable.class),
-            EasyMock.eq(1L),
-            EasyMock.eq(1L),
-            EasyMock.eq(TimeUnit.MILLISECONDS)
-        )).andReturn(null);
-        EasyMock.expect(cleanupSchedule.shutdownNow()).andReturn(null);
-        PowerMock.expectNew(StateDirectory.class,
-            anyObject(StreamsConfig.class),
-            anyObject(Time.class),
-            EasyMock.eq(true),
-            EasyMock.eq(false)
-        ).andReturn(stateDirectory);
-        EasyMock.expect(stateDirectory.initializeProcessId()).andReturn(UUID.randomUUID());
-        stateDirectory.close();
-        PowerMock.replayAll(Executors.class, cleanupSchedule, stateDirectory);
->>>>>>> 3475347a
 
         props.setProperty(StreamsConfig.STATE_CLEANUP_DELAY_MS_CONFIG, "1");
         final StreamsBuilder builder = new StreamsBuilder();
@@ -1167,23 +1099,9 @@
         return builder;
     }
 
-<<<<<<< HEAD
     private void startStreamsAndCheckDirExists(final Topology topology) {
         stateDirectoryMockedConstruction = mockConstruction(StateDirectory.class,
                 (mock, context) -> when(mock.initializeProcessId()).thenReturn(UUID.randomUUID()));
-=======
-    private void startStreamsAndCheckDirExists(final Topology topology,
-                                               final boolean shouldFilesExist) throws Exception {
-        PowerMock.expectNew(StateDirectory.class,
-            anyObject(StreamsConfig.class),
-            anyObject(Time.class),
-            EasyMock.eq(shouldFilesExist),
-            EasyMock.eq(false)
-        ).andReturn(stateDirectory);
-        EasyMock.expect(stateDirectory.initializeProcessId()).andReturn(UUID.randomUUID());
-
-        PowerMock.replayAll();
->>>>>>> 3475347a
 
         new KafkaStreams(topology, props, supplier, time);
     }
