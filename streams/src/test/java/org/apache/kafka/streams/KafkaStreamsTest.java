/*
 * Licensed to the Apache Software Foundation (ASF) under one or more
 * contributor license agreements. See the NOTICE file distributed with
 * this work for additional information regarding copyright ownership.
 * The ASF licenses this file to You under the Apache License, Version 2.0
 * (the "License"); you may not use this file except in compliance with
 * the License. You may obtain a copy of the License at
 *
 *    http://www.apache.org/licenses/LICENSE-2.0
 *
 * Unless required by applicable law or agreed to in writing, software
 * distributed under the License is distributed on an "AS IS" BASIS,
 * WITHOUT WARRANTIES OR CONDITIONS OF ANY KIND, either express or implied.
 * See the License for the specific language governing permissions and
 * limitations under the License.
 */
package org.apache.kafka.streams;

import org.apache.kafka.clients.admin.Admin;
import org.apache.kafka.clients.admin.ListOffsetsResult;
import org.apache.kafka.clients.admin.ListOffsetsResult.ListOffsetsResultInfo;
import org.apache.kafka.clients.admin.MockAdminClient;
import org.apache.kafka.clients.consumer.Consumer;
import org.apache.kafka.clients.producer.MockProducer;
import org.apache.kafka.common.Cluster;
import org.apache.kafka.common.TopicPartition;
import org.apache.kafka.common.internals.KafkaFutureImpl;
import org.apache.kafka.common.metrics.MetricConfig;
import org.apache.kafka.common.metrics.Metrics;
import org.apache.kafka.common.metrics.MetricsContext;
import org.apache.kafka.common.metrics.MetricsReporter;
import org.apache.kafka.common.metrics.Sensor.RecordingLevel;
import org.apache.kafka.common.serialization.Serdes;
import org.apache.kafka.common.serialization.StringSerializer;
import org.apache.kafka.common.utils.MockTime;
import org.apache.kafka.common.utils.Time;
import org.apache.kafka.streams.KafkaStreams.State;
import org.apache.kafka.streams.errors.StreamsNotStartedException;
import org.apache.kafka.streams.errors.StreamsUncaughtExceptionHandler;
import org.apache.kafka.streams.errors.TopologyException;
import org.apache.kafka.streams.errors.UnknownStateStoreException;
import org.apache.kafka.streams.internals.metrics.ClientMetrics;
import org.apache.kafka.streams.kstream.Materialized;
import org.apache.kafka.streams.processor.StateRestoreListener;
import org.apache.kafka.streams.processor.ThreadMetadata;
import org.apache.kafka.streams.processor.api.Processor;
import org.apache.kafka.streams.processor.api.ProcessorContext;
import org.apache.kafka.streams.processor.api.Record;
import org.apache.kafka.streams.processor.internals.GlobalStreamThread;
import org.apache.kafka.streams.processor.internals.ProcessorTopology;
import org.apache.kafka.streams.processor.internals.StateDirectory;
import org.apache.kafka.streams.processor.internals.StreamThread;
import org.apache.kafka.streams.processor.internals.StreamsMetadataState;
import org.apache.kafka.streams.processor.internals.TopologyMetadata;
import org.apache.kafka.streams.processor.internals.metrics.StreamsMetricsImpl;
import org.apache.kafka.streams.processor.internals.testutil.LogCaptureAppender;
import org.apache.kafka.streams.state.KeyValueStore;
import org.apache.kafka.streams.state.StoreBuilder;
import org.apache.kafka.streams.state.Stores;
import org.apache.kafka.streams.state.internals.metrics.RocksDBMetricsRecordingTrigger;
import org.apache.kafka.test.MockClientSupplier;
import org.apache.kafka.test.MockMetricsReporter;
import org.apache.kafka.test.MockProcessorSupplier;
import org.apache.kafka.test.MockRocksDbConfigSetter;
import org.apache.kafka.test.TestUtils;
import org.easymock.Capture;
import org.easymock.EasyMock;
import org.junit.Assert;
import org.junit.Before;
import org.junit.Rule;
import org.junit.Test;
import org.junit.rules.TestName;
import org.junit.runner.RunWith;
import org.powermock.api.easymock.PowerMock;
import org.powermock.api.easymock.annotation.Mock;
import org.powermock.core.classloader.annotations.PrepareForTest;
import org.powermock.modules.junit4.PowerMockRunner;

import java.net.InetSocketAddress;
import java.time.Duration;
import java.util.Collections;
import java.util.HashMap;
import java.util.List;
import java.util.Map;
import java.util.Optional;
import java.util.Properties;
import java.util.Set;
import java.util.UUID;
import java.util.concurrent.Executors;
import java.util.concurrent.ScheduledExecutorService;
import java.util.concurrent.ThreadFactory;
import java.util.concurrent.TimeUnit;
import java.util.concurrent.atomic.AtomicReference;

import static java.util.Collections.emptyList;
import static java.util.Collections.singletonList;
import static org.apache.kafka.streams.state.QueryableStoreTypes.keyValueStore;
import static org.apache.kafka.streams.integration.utils.IntegrationTestUtils.safeUniqueTestName;
import static org.apache.kafka.streams.integration.utils.IntegrationTestUtils.waitForApplicationState;

<<<<<<< HEAD
=======
import static org.easymock.EasyMock.anyBoolean;
>>>>>>> 48379bd6
import static org.apache.kafka.test.TestUtils.waitForCondition;
import static org.easymock.EasyMock.anyInt;
import static org.easymock.EasyMock.anyLong;
import static org.easymock.EasyMock.anyObject;
import static org.easymock.EasyMock.anyString;
import static org.easymock.EasyMock.capture;
import static org.hamcrest.CoreMatchers.hasItem;
import static org.hamcrest.MatcherAssert.assertThat;
import static org.hamcrest.Matchers.equalTo;
import static org.junit.Assert.assertEquals;
import static org.junit.Assert.assertFalse;
import static org.junit.Assert.assertNull;
import static org.junit.Assert.assertThrows;
import static org.junit.Assert.assertTrue;
import static org.junit.Assert.fail;

@RunWith(PowerMockRunner.class)
@PrepareForTest({KafkaStreams.class, StreamThread.class, ClientMetrics.class})
public class KafkaStreamsTest {

    private static final int NUM_THREADS = 2;
    private final static String APPLICATION_ID = "appId";
    private final static String CLIENT_ID = "test-client";
    private final static Duration DEFAULT_DURATION = Duration.ofSeconds(30);

    @Rule
    public TestName testName = new TestName();

    private MockClientSupplier supplier;
    private MockTime time;

    private Properties props;

    @Mock
    private StateDirectory stateDirectory;
    @Mock
    private StreamThread streamThreadOne;
    @Mock
    private StreamThread streamThreadTwo;
    @Mock
    private GlobalStreamThread globalStreamThread;
    @Mock
    private Metrics metrics;
    @Mock
    private ThreadMetadata threadMetadata;

    private StateListenerStub streamsStateListener;
    private Capture<List<MetricsReporter>> metricsReportersCapture;
    private Capture<StreamThread.StateListener> threadStatelistenerCapture;

    public static class StateListenerStub implements KafkaStreams.StateListener {
        int numChanges = 0;
        KafkaStreams.State oldState;
        KafkaStreams.State newState;
        public Map<KafkaStreams.State, Long> mapStates = new HashMap<>();

        @Override
        public void onChange(final KafkaStreams.State newState,
                             final KafkaStreams.State oldState) {
            final long prevCount = mapStates.containsKey(newState) ? mapStates.get(newState) : 0;
            numChanges++;
            this.oldState = oldState;
            this.newState = newState;
            mapStates.put(newState, prevCount + 1);
        }
    }

    @Before
    public void before() throws Exception {
        time = new MockTime();
        supplier = new MockClientSupplier();
        supplier.setCluster(Cluster.bootstrap(singletonList(new InetSocketAddress("localhost", 9999))));
        streamsStateListener = new StateListenerStub();
        threadStatelistenerCapture = EasyMock.newCapture();
        metricsReportersCapture = EasyMock.newCapture();

        props = new Properties();
        props.put(StreamsConfig.APPLICATION_ID_CONFIG, APPLICATION_ID);
        props.put(StreamsConfig.CLIENT_ID_CONFIG, CLIENT_ID);
        props.put(StreamsConfig.BOOTSTRAP_SERVERS_CONFIG, "localhost:2018");
        props.put(StreamsConfig.METRIC_REPORTER_CLASSES_CONFIG, MockMetricsReporter.class.getName());
        props.put(StreamsConfig.STATE_DIR_CONFIG, TestUtils.tempDirectory().getPath());
        props.put(StreamsConfig.NUM_STREAM_THREADS_CONFIG, NUM_THREADS);

        prepareStreams();
    }

    private void prepareStreams() throws Exception {
        // setup metrics
        PowerMock.expectNew(Metrics.class,
            anyObject(MetricConfig.class),
            capture(metricsReportersCapture),
            anyObject(Time.class),
            anyObject(MetricsContext.class)
        ).andAnswer(() -> {
            for (final MetricsReporter reporter : metricsReportersCapture.getValue()) {
                reporter.init(Collections.emptyList());
            }
            return metrics;
        }).anyTimes();
        metrics.close();
        EasyMock.expectLastCall().andAnswer(() -> {
            for (final MetricsReporter reporter : metricsReportersCapture.getValue()) {
                reporter.close();
            }
            return null;
        }).anyTimes();

        PowerMock.mockStatic(ClientMetrics.class);
        EasyMock.expect(ClientMetrics.version()).andReturn("1.56");
        EasyMock.expect(ClientMetrics.commitId()).andReturn("1a2b3c4d5e");
        ClientMetrics.addVersionMetric(anyObject(StreamsMetricsImpl.class));
        ClientMetrics.addCommitIdMetric(anyObject(StreamsMetricsImpl.class));
        ClientMetrics.addApplicationIdMetric(anyObject(StreamsMetricsImpl.class), EasyMock.eq(APPLICATION_ID));
        ClientMetrics.addTopologyDescriptionMetric(anyObject(StreamsMetricsImpl.class), anyString());
        ClientMetrics.addStateMetric(anyObject(StreamsMetricsImpl.class), anyObject());
        ClientMetrics.addNumAliveStreamThreadMetric(anyObject(StreamsMetricsImpl.class), anyObject());

        // setup stream threads
        PowerMock.mockStatic(StreamThread.class);
        EasyMock.expect(StreamThread.create(
            anyObject(TopologyMetadata.class),
            anyObject(StreamsConfig.class),
            anyObject(KafkaClientSupplier.class),
            anyObject(Admin.class),
            anyObject(UUID.class),
            anyObject(String.class),
            anyObject(StreamsMetricsImpl.class),
            anyObject(Time.class),
            anyObject(StreamsMetadataState.class),
            anyLong(),
            anyObject(StateDirectory.class),
            anyObject(StateRestoreListener.class),
            anyInt(),
            anyObject(Runnable.class),
            anyObject()
        )).andReturn(streamThreadOne).andReturn(streamThreadTwo);

        EasyMock.expect(StreamThread.eosEnabled(anyObject(StreamsConfig.class))).andReturn(false).anyTimes();
        EasyMock.expect(StreamThread.processingMode(anyObject(StreamsConfig.class))).andReturn(StreamThread.ProcessingMode.AT_LEAST_ONCE).anyTimes();
        EasyMock.expect(streamThreadOne.getId()).andReturn(1L).anyTimes();
        EasyMock.expect(streamThreadTwo.getId()).andReturn(2L).anyTimes();
        prepareStreamThread(streamThreadOne, 1, true);
        prepareStreamThread(streamThreadTwo, 2, false);

        // setup global threads
        final AtomicReference<GlobalStreamThread.State> globalThreadState = new AtomicReference<>(GlobalStreamThread.State.CREATED);
        PowerMock.expectNew(GlobalStreamThread.class,
            anyObject(ProcessorTopology.class),
            anyObject(StreamsConfig.class),
            anyObject(Consumer.class),
            anyObject(StateDirectory.class),
            anyLong(),
            anyObject(StreamsMetricsImpl.class),
            anyObject(Time.class),
            anyString(),
            anyObject(StateRestoreListener.class),
            anyObject(StreamsUncaughtExceptionHandler.class)
        ).andReturn(globalStreamThread).anyTimes();
        EasyMock.expect(globalStreamThread.state()).andAnswer(globalThreadState::get).anyTimes();
        globalStreamThread.setStateListener(capture(threadStatelistenerCapture));
        EasyMock.expectLastCall().anyTimes();

        globalStreamThread.start();
        EasyMock.expectLastCall().andAnswer(() -> {
            globalThreadState.set(GlobalStreamThread.State.RUNNING);
            threadStatelistenerCapture.getValue().onChange(globalStreamThread,
                GlobalStreamThread.State.RUNNING,
                GlobalStreamThread.State.CREATED);
            return null;
        }).anyTimes();
        globalStreamThread.shutdown();
        EasyMock.expectLastCall().andAnswer(() -> {
            supplier.restoreConsumer.close();

            for (final MockProducer<byte[], byte[]> producer : supplier.producers) {
                producer.close();
            }
            globalThreadState.set(GlobalStreamThread.State.DEAD);
            threadStatelistenerCapture.getValue().onChange(globalStreamThread,
                GlobalStreamThread.State.PENDING_SHUTDOWN,
                GlobalStreamThread.State.RUNNING);
            threadStatelistenerCapture.getValue().onChange(globalStreamThread,
                GlobalStreamThread.State.DEAD,
                GlobalStreamThread.State.PENDING_SHUTDOWN);
            return null;
        }).anyTimes();
        EasyMock.expect(globalStreamThread.stillRunning()).andReturn(globalThreadState.get() == GlobalStreamThread.State.RUNNING).anyTimes();
        globalStreamThread.join();
        EasyMock.expectLastCall().anyTimes();

        PowerMock.replay(
            StreamThread.class,
            Metrics.class,
            metrics,
            ClientMetrics.class,
            streamThreadOne,
            streamThreadTwo,
            GlobalStreamThread.class,
            globalStreamThread
        );
    }

    private void prepareStreamThread(final StreamThread thread,
                                     final int threadId,
                                     final boolean terminable) throws Exception {
        final AtomicReference<StreamThread.State> state = new AtomicReference<>(StreamThread.State.CREATED);
        EasyMock.expect(thread.state()).andAnswer(state::get).anyTimes();

        thread.setStateListener(capture(threadStatelistenerCapture));
        EasyMock.expectLastCall().anyTimes();

        EasyMock.expect(thread.getStateLock()).andReturn(new Object()).anyTimes();

        thread.start();
        EasyMock.expectLastCall().andAnswer(() -> {
            state.set(StreamThread.State.STARTING);
            threadStatelistenerCapture.getValue().onChange(thread,
                StreamThread.State.STARTING,
                StreamThread.State.CREATED);
            threadStatelistenerCapture.getValue().onChange(thread,
                StreamThread.State.PARTITIONS_REVOKED,
                StreamThread.State.STARTING);
            threadStatelistenerCapture.getValue().onChange(thread,
                StreamThread.State.PARTITIONS_ASSIGNED,
                StreamThread.State.PARTITIONS_REVOKED);
            threadStatelistenerCapture.getValue().onChange(thread,
                StreamThread.State.RUNNING,
                StreamThread.State.PARTITIONS_ASSIGNED);
            return null;
        }).anyTimes();
        EasyMock.expect(thread.getGroupInstanceID()).andStubReturn(Optional.empty());
        EasyMock.expect(thread.threadMetadata()).andReturn(new ThreadMetadata(
                "processId-StreamThread-" + threadId,
                "DEAD",
                "",
                "",
                Collections.emptySet(),
                "",
                Collections.emptySet(),
                Collections.emptySet()
            )
        ).anyTimes();
        EasyMock.expect(thread.waitOnThreadState(EasyMock.isA(StreamThread.State.class), anyLong())).andStubReturn(true);
        EasyMock.expect(thread.isAlive()).andReturn(true).times(0, 1);
        thread.resizeCache(EasyMock.anyLong());
        EasyMock.expectLastCall().anyTimes();
        thread.requestLeaveGroupDuringShutdown();
        EasyMock.expectLastCall().anyTimes();
        EasyMock.expect(thread.getName()).andStubReturn("processId-StreamThread-" + threadId);
        thread.shutdown();
        EasyMock.expectLastCall().andAnswer(() -> {
            supplier.consumer.close();
            supplier.restoreConsumer.close();
            for (final MockProducer<byte[], byte[]> producer : supplier.producers) {
                producer.close();
            }
            state.set(StreamThread.State.DEAD);

            threadStatelistenerCapture.getValue().onChange(thread, StreamThread.State.PENDING_SHUTDOWN, StreamThread.State.RUNNING);
            threadStatelistenerCapture.getValue().onChange(thread, StreamThread.State.DEAD, StreamThread.State.PENDING_SHUTDOWN);
            return null;
        }).anyTimes();
        EasyMock.expect(thread.isRunning()).andReturn(state.get() == StreamThread.State.RUNNING).anyTimes();
        thread.join();
        if (terminable) {
            EasyMock.expectLastCall().anyTimes();
        } else {
            EasyMock.expectLastCall().andAnswer(() -> {
                Thread.sleep(2000L);
                return null;
            }).anyTimes();
        }

        EasyMock.expect(thread.activeTasks()).andStubReturn(emptyList());
        EasyMock.expect(thread.allTasks()).andStubReturn(Collections.emptyMap());
    }

    @Test
    public void testShouldTransitToNotRunningIfCloseRightAfterCreated() {
        try (final KafkaStreams streams = new KafkaStreams(getBuilderWithSource().build(), props, supplier, time)) {
            streams.close();

            Assert.assertEquals(KafkaStreams.State.NOT_RUNNING, streams.state());
        }
    }

    @Test
    public void stateShouldTransitToRunningIfNonDeadThreadsBackToRunning() throws InterruptedException {
        try (final KafkaStreams streams = new KafkaStreams(getBuilderWithSource().build(), props, supplier, time)) {
            streams.setStateListener(streamsStateListener);

            Assert.assertEquals(0, streamsStateListener.numChanges);
            Assert.assertEquals(KafkaStreams.State.CREATED, streams.state());

            streams.start();

            waitForCondition(
                () -> streamsStateListener.numChanges == 2,
                "Streams never started.");
            Assert.assertEquals(KafkaStreams.State.RUNNING, streams.state());
            waitForCondition(
                () -> streamsStateListener.numChanges == 2,
                "Streams never started.");
            Assert.assertEquals(KafkaStreams.State.RUNNING, streams.state());

            for (final StreamThread thread : streams.threads) {
                threadStatelistenerCapture.getValue().onChange(
                    thread,
                    StreamThread.State.PARTITIONS_REVOKED,
                    StreamThread.State.RUNNING);
            }

            Assert.assertEquals(3, streamsStateListener.numChanges);
            Assert.assertEquals(KafkaStreams.State.REBALANCING, streams.state());

            for (final StreamThread thread : streams.threads) {
                threadStatelistenerCapture.getValue().onChange(
                    thread,
                    StreamThread.State.PARTITIONS_ASSIGNED,
                    StreamThread.State.PARTITIONS_REVOKED);
            }

            Assert.assertEquals(3, streamsStateListener.numChanges);
            Assert.assertEquals(KafkaStreams.State.REBALANCING, streams.state());

            threadStatelistenerCapture.getValue().onChange(
                streams.threads.get(NUM_THREADS - 1),
                StreamThread.State.PENDING_SHUTDOWN,
                StreamThread.State.PARTITIONS_ASSIGNED);

            threadStatelistenerCapture.getValue().onChange(
                streams.threads.get(NUM_THREADS - 1),
                StreamThread.State.DEAD,
                StreamThread.State.PENDING_SHUTDOWN);

            Assert.assertEquals(3, streamsStateListener.numChanges);
            Assert.assertEquals(KafkaStreams.State.REBALANCING, streams.state());

            for (final StreamThread thread : streams.threads) {
                if (thread != streams.threads.get(NUM_THREADS - 1)) {
                    threadStatelistenerCapture.getValue().onChange(
                        thread,
                        StreamThread.State.RUNNING,
                        StreamThread.State.PARTITIONS_ASSIGNED);
                }
            }

            Assert.assertEquals(4, streamsStateListener.numChanges);
            Assert.assertEquals(KafkaStreams.State.RUNNING, streams.state());

            streams.close();

            waitForCondition(
                () -> streamsStateListener.numChanges == 6,
                "Streams never closed.");
            Assert.assertEquals(KafkaStreams.State.NOT_RUNNING, streams.state());
        }
    }

    @Test
    public void shouldCleanupResourcesOnCloseWithoutPreviousStart() throws Exception {
        final StreamsBuilder builder = getBuilderWithSource();
        builder.globalTable("anyTopic");

        try (final KafkaStreams streams = new KafkaStreams(builder.build(), props, supplier, time)) {
            streams.close();

            waitForCondition(
                () -> streams.state() == KafkaStreams.State.NOT_RUNNING,
                "Streams never stopped.");
        }

        assertTrue(supplier.consumer.closed());
        assertTrue(supplier.restoreConsumer.closed());
        for (final MockProducer<byte[], byte[]> p : supplier.producers) {
            assertTrue(p.closed());
        }
    }

    @Test
    public void testStateThreadClose() throws Exception {
        // make sure we have the global state thread running too
        final StreamsBuilder builder = getBuilderWithSource();
        builder.globalTable("anyTopic");

        try (final KafkaStreams streams = new KafkaStreams(builder.build(), props, supplier, time)) {
            assertEquals(NUM_THREADS, streams.threads.size());
            assertEquals(streams.state(), KafkaStreams.State.CREATED);

            streams.start();
            waitForCondition(
                () -> streams.state() == KafkaStreams.State.RUNNING,
                "Streams never started.");

            for (int i = 0; i < NUM_THREADS; i++) {
                final StreamThread tmpThread = streams.threads.get(i);
                tmpThread.shutdown();
                waitForCondition(() -> tmpThread.state() == StreamThread.State.DEAD,
                    "Thread never stopped.");
                streams.threads.get(i).join();
            }
            waitForCondition(
                () -> streams.localThreadsMetadata().stream().allMatch(t -> t.threadState().equals("DEAD")),
                "Streams never stopped"
            );
            streams.close();

            waitForCondition(
                () -> streams.state() == KafkaStreams.State.NOT_RUNNING,
                "Streams never stopped.");

            assertNull(streams.globalStreamThread);
        }
    }

    @Test
    public void testStateGlobalThreadClose() throws Exception {
        // make sure we have the global state thread running too
        final StreamsBuilder builder = getBuilderWithSource();
        builder.globalTable("anyTopic");

        try (final KafkaStreams streams = new KafkaStreams(builder.build(), props, supplier, time)) {
            streams.start();
            waitForCondition(
                () -> streams.state() == KafkaStreams.State.RUNNING,
                "Streams never started.");

            final GlobalStreamThread globalStreamThread = streams.globalStreamThread;
            globalStreamThread.shutdown();
            waitForCondition(
                () -> globalStreamThread.state() == GlobalStreamThread.State.DEAD,
                "Thread never stopped.");
            globalStreamThread.join();
            waitForCondition(
                () -> streams.state() == KafkaStreams.State.PENDING_ERROR,
                "Thread never stopped."
            );
            streams.close();

            waitForCondition(
                () -> streams.state() == KafkaStreams.State.ERROR,
                "Thread never stopped."
            );
        }
    }

    @Test
    public void testInitializesAndDestroysMetricsReporters() {
        final int oldInitCount = MockMetricsReporter.INIT_COUNT.get();

        try (final KafkaStreams streams = new KafkaStreams(getBuilderWithSource().build(), props, supplier, time)) {
            final int newInitCount = MockMetricsReporter.INIT_COUNT.get();
            final int initDiff = newInitCount - oldInitCount;
            assertTrue("some reporters should be initialized by calling on construction", initDiff > 0);

            streams.start();
            final int oldCloseCount = MockMetricsReporter.CLOSE_COUNT.get();
            streams.close();
            assertEquals(oldCloseCount + initDiff, MockMetricsReporter.CLOSE_COUNT.get());
        }
    }

    @Test
    public void testCloseIsIdempotent() {
        try (final KafkaStreams streams = new KafkaStreams(getBuilderWithSource().build(), props, supplier, time)) {
            streams.close();
            final int closeCount = MockMetricsReporter.CLOSE_COUNT.get();

            streams.close();
            Assert.assertEquals("subsequent close() calls should do nothing",
                closeCount, MockMetricsReporter.CLOSE_COUNT.get());
        }
    }

    @Test
    public void shouldAddThreadWhenRunning() throws InterruptedException {
        props.put(StreamsConfig.NUM_STREAM_THREADS_CONFIG, 1);
        try (final KafkaStreams streams = new KafkaStreams(getBuilderWithSource().build(), props, supplier, time)) {
            streams.start();
            final int oldSize = streams.threads.size();
            waitForCondition(() -> streams.state() == KafkaStreams.State.RUNNING, 15L, "wait until running");
            assertThat(streams.addStreamThread(), equalTo(Optional.of("processId-StreamThread-" + 2)));
            assertThat(streams.threads.size(), equalTo(oldSize + 1));
        }
    }

    @Test
    public void shouldNotAddThreadWhenCreated() {
        try (final KafkaStreams streams = new KafkaStreams(getBuilderWithSource().build(), props, supplier, time)) {
            final int oldSize = streams.threads.size();
            assertThat(streams.addStreamThread(), equalTo(Optional.empty()));
            assertThat(streams.threads.size(), equalTo(oldSize));
        }
    }

    @Test
    public void shouldNotAddThreadWhenClosed() {
        try (final KafkaStreams streams = new KafkaStreams(getBuilderWithSource().build(), props, supplier, time)) {
            final int oldSize = streams.threads.size();
            streams.close();
            assertThat(streams.addStreamThread(), equalTo(Optional.empty()));
            assertThat(streams.threads.size(), equalTo(oldSize));
        }
    }

    @Test
    public void shouldNotAddThreadWhenError() {
        try (final KafkaStreams streams = new KafkaStreams(getBuilderWithSource().build(), props, supplier, time)) {
            final int oldSize = streams.threads.size();
            streams.start();
            globalStreamThread.shutdown();
            assertThat(streams.addStreamThread(), equalTo(Optional.empty()));
            assertThat(streams.threads.size(), equalTo(oldSize));
        }
    }

    @Test
    public void shouldNotReturnDeadThreads() {
        try (final KafkaStreams streams = new KafkaStreams(getBuilderWithSource().build(), props, supplier, time)) {
            streams.start();
            streamThreadOne.shutdown();
            final Set<ThreadMetadata> threads = streams.localThreadsMetadata();
            assertThat(threads.size(), equalTo(1));
            assertThat(threads, hasItem(streamThreadTwo.threadMetadata()));
        }
    }

    @Test
    public void shouldRemoveThread() throws InterruptedException {
        props.put(StreamsConfig.NUM_STREAM_THREADS_CONFIG, 2);
        try (final KafkaStreams streams = new KafkaStreams(getBuilderWithSource().build(), props, supplier, time)) {
            streams.start();
            final int oldSize = streams.threads.size();
            waitForCondition(() -> streams.state() == KafkaStreams.State.RUNNING, 15L,
                "Kafka Streams client did not reach state RUNNING");
            assertThat(streams.removeStreamThread(), equalTo(Optional.of("processId-StreamThread-" + 1)));
            assertThat(streams.threads.size(), equalTo(oldSize - 1));
        }
    }

    @Test
    public void shouldNotRemoveThreadWhenNotRunning() {
        props.put(StreamsConfig.NUM_STREAM_THREADS_CONFIG, 1);
        try (final KafkaStreams streams = new KafkaStreams(getBuilderWithSource().build(), props, supplier, time)) {
            assertThat(streams.removeStreamThread(), equalTo(Optional.empty()));
            assertThat(streams.threads.size(), equalTo(1));
        }
    }

    @Test
    public void testCannotStartOnceClosed() {
        try (final KafkaStreams streams = new KafkaStreams(getBuilderWithSource().build(), props, supplier, time)) {
            streams.start();
            streams.close();
            try {
                streams.start();
                fail("Should have throw IllegalStateException");
            } catch (final IllegalStateException expected) {
                // this is ok
            }
        }
    }

    @Test
    public void shouldNotSetGlobalRestoreListenerAfterStarting() {
        try (final KafkaStreams streams = new KafkaStreams(getBuilderWithSource().build(), props, supplier, time)) {
            streams.start();
            try {
                streams.setGlobalStateRestoreListener(null);
                fail("Should throw an IllegalStateException");
            } catch (final IllegalStateException e) {
                // expected
            }
        }
    }

    @Test
    public void shouldThrowExceptionSettingUncaughtExceptionHandlerNotInCreateState() {
        try (final KafkaStreams streams = new KafkaStreams(getBuilderWithSource().build(), props, supplier, time)) {
            streams.start();
            assertThrows(IllegalStateException.class, () -> streams.setUncaughtExceptionHandler((StreamsUncaughtExceptionHandler) null));
        }
    }

    @Test
    public void shouldThrowExceptionSettingStreamsUncaughtExceptionHandlerNotInCreateState() {
        try (final KafkaStreams streams = new KafkaStreams(getBuilderWithSource().build(), props, supplier, time)) {
            streams.start();
            assertThrows(IllegalStateException.class, () -> streams.setUncaughtExceptionHandler((StreamsUncaughtExceptionHandler) null));
        }

    }
    @Test
    public void shouldThrowNullPointerExceptionSettingStreamsUncaughtExceptionHandlerIfNull() {
        try (final KafkaStreams streams = new KafkaStreams(getBuilderWithSource().build(), props, supplier, time)) {
            assertThrows(NullPointerException.class, () -> streams.setUncaughtExceptionHandler((StreamsUncaughtExceptionHandler) null));
        }
    }

    @Test
    public void shouldThrowExceptionSettingStateListenerNotInCreateState() {
        try (final KafkaStreams streams = new KafkaStreams(getBuilderWithSource().build(), props, supplier, time)) {
            streams.start();
            try {
                streams.setStateListener(null);
                fail("Should throw IllegalStateException");
            } catch (final IllegalStateException e) {
                // expected
            }
        }
    }

    @Test
    public void shouldAllowCleanupBeforeStartAndAfterClose() {
        final KafkaStreams streams = new KafkaStreams(getBuilderWithSource().build(), props, supplier, time);
        try {
            streams.cleanUp();
            streams.start();
        } finally {
            streams.close();
            streams.cleanUp();
        }
    }

    @Test
    public void shouldThrowOnCleanupWhileRunning() throws InterruptedException {
        try (final KafkaStreams streams = new KafkaStreams(getBuilderWithSource().build(), props, supplier, time)) {
            streams.start();
            waitForCondition(
                () -> streams.state() == KafkaStreams.State.RUNNING,
                "Streams never started.");

            try {
                streams.cleanUp();
                fail("Should have thrown IllegalStateException");
            } catch (final IllegalStateException expected) {
                assertEquals("Cannot clean up while running.", expected.getMessage());
            }
        }
    }

    @Test
    public void shouldThrowOnCleanupWhileShuttingDown() throws InterruptedException {
        final KafkaStreams streams = new KafkaStreams(getBuilderWithSource().build(), props, supplier, time);
        streams.start();
        waitForCondition(
            () -> streams.state() == KafkaStreams.State.RUNNING,
            "Streams never started.");

        streams.close(Duration.ZERO);
        assertThat(streams.state() == State.PENDING_SHUTDOWN, equalTo(true));
        assertThrows(IllegalStateException.class, streams::cleanUp);
        assertThat(streams.state() == State.PENDING_SHUTDOWN, equalTo(true));
    }

    @Test
    public void shouldNotGetAllTasksWhenNotRunning() throws InterruptedException {
        try (final KafkaStreams streams = new KafkaStreams(getBuilderWithSource().build(), props, supplier, time)) {
            assertThrows(StreamsNotStartedException.class, streams::allMetadata);
            streams.start();
            waitForApplicationState(Collections.singletonList(streams), KafkaStreams.State.RUNNING, DEFAULT_DURATION);
            streams.close();
            waitForApplicationState(Collections.singletonList(streams), KafkaStreams.State.NOT_RUNNING, DEFAULT_DURATION);
            assertThrows(IllegalStateException.class, streams::allMetadata);
        }
    }

    @Test
    public void shouldNotGetAllTasksWithStoreWhenNotRunning() throws InterruptedException {
        try (final KafkaStreams streams = new KafkaStreams(getBuilderWithSource().build(), props, supplier, time)) {
            assertThrows(StreamsNotStartedException.class, () -> streams.allMetadataForStore("store"));
            streams.start();
            waitForApplicationState(Collections.singletonList(streams), KafkaStreams.State.RUNNING, DEFAULT_DURATION);
            streams.close();
            waitForApplicationState(Collections.singletonList(streams), KafkaStreams.State.NOT_RUNNING, DEFAULT_DURATION);
            assertThrows(IllegalStateException.class, () -> streams.allMetadataForStore("store"));
        }
    }

    @Test
    public void shouldNotGetQueryMetadataWithSerializerWhenNotRunningOrRebalancing() throws InterruptedException {
        try (final KafkaStreams streams = new KafkaStreams(getBuilderWithSource().build(), props, supplier, time)) {
            assertThrows(StreamsNotStartedException.class, () -> streams.queryMetadataForKey("store", "key", Serdes.String().serializer()));
            streams.start();
            waitForApplicationState(Collections.singletonList(streams), KafkaStreams.State.RUNNING, DEFAULT_DURATION);
            streams.close();
            waitForApplicationState(Collections.singletonList(streams), KafkaStreams.State.NOT_RUNNING, DEFAULT_DURATION);
            assertThrows(IllegalStateException.class, () -> streams.queryMetadataForKey("store", "key", Serdes.String().serializer()));
        }
    }

    @Test
    public void shouldGetQueryMetadataWithSerializerWhenRunningOrRebalancing() {
        try (final KafkaStreams streams = new KafkaStreams(getBuilderWithSource().build(), props, supplier, time)) {
            streams.start();
            assertEquals(KeyQueryMetadata.NOT_AVAILABLE, streams.queryMetadataForKey("store", "key", Serdes.String().serializer()));
        }
    }

    @Test
    public void shouldNotGetQueryMetadataWithPartitionerWhenNotRunningOrRebalancing() throws InterruptedException {
        try (final KafkaStreams streams = new KafkaStreams(getBuilderWithSource().build(), props, supplier, time)) {
            assertThrows(StreamsNotStartedException.class, () -> streams.queryMetadataForKey("store", "key", (topic, key, value, numPartitions) -> 0));
            streams.start();
            waitForApplicationState(Collections.singletonList(streams), KafkaStreams.State.RUNNING, DEFAULT_DURATION);
            streams.close();
            waitForApplicationState(Collections.singletonList(streams), KafkaStreams.State.NOT_RUNNING, DEFAULT_DURATION);
            assertThrows(IllegalStateException.class, () -> streams.queryMetadataForKey("store", "key", (topic, key, value, numPartitions) -> 0));
        }
    }

    @Test
    public void shouldThrowUnknownStateStoreExceptionWhenStoreNotExist() throws InterruptedException {
        try (final KafkaStreams streams = new KafkaStreams(getBuilderWithSource().build(), props, supplier, time)) {
            streams.start();
            waitForApplicationState(Collections.singletonList(streams), KafkaStreams.State.RUNNING, DEFAULT_DURATION);
            assertThrows(UnknownStateStoreException.class, () -> streams.store(StoreQueryParameters.fromNameAndType("unknown-store", keyValueStore())));
        }
    }

    @Test
    public void shouldNotGetStoreWhenWhenNotRunningOrRebalancing() throws InterruptedException {
        try (final KafkaStreams streams = new KafkaStreams(getBuilderWithSource().build(), props, supplier, time)) {
            assertThrows(StreamsNotStartedException.class, () -> streams.store(StoreQueryParameters.fromNameAndType("store", keyValueStore())));
            streams.start();
            waitForApplicationState(Collections.singletonList(streams), KafkaStreams.State.RUNNING, DEFAULT_DURATION);
            streams.close();
            waitForApplicationState(Collections.singletonList(streams), KafkaStreams.State.NOT_RUNNING, DEFAULT_DURATION);
            assertThrows(IllegalStateException.class, () -> streams.store(StoreQueryParameters.fromNameAndType("store", keyValueStore())));
        }
    }

    @Test
    public void shouldReturnEmptyLocalStorePartitionLags() {
        // Mock all calls made to compute the offset lags,
        final ListOffsetsResult result = EasyMock.mock(ListOffsetsResult.class);
        final KafkaFutureImpl<Map<TopicPartition, ListOffsetsResultInfo>> allFuture = new KafkaFutureImpl<>();
        allFuture.complete(Collections.emptyMap());

        EasyMock.expect(result.all()).andReturn(allFuture);
        final MockAdminClient mockAdminClient = EasyMock.partialMockBuilder(MockAdminClient.class)
            .addMockedMethod("listOffsets", Map.class).createMock();
        EasyMock.expect(mockAdminClient.listOffsets(anyObject())).andStubReturn(result);
        final MockClientSupplier mockClientSupplier = EasyMock.partialMockBuilder(MockClientSupplier.class)
            .addMockedMethod("getAdmin").createMock();
        EasyMock.expect(mockClientSupplier.getAdmin(anyObject())).andReturn(mockAdminClient);
        EasyMock.replay(result, mockAdminClient, mockClientSupplier);

        try (final KafkaStreams streams = new KafkaStreams(getBuilderWithSource().build(), props, mockClientSupplier, time)) {
            streams.start();
            assertEquals(0, streams.allLocalStorePartitionLags().size());
        }
    }

    @Test
    public void shouldReturnFalseOnCloseWhenThreadsHaventTerminated() {
        // do not use mock time so that it can really elapse
        try (final KafkaStreams streams = new KafkaStreams(getBuilderWithSource().build(), props, supplier)) {
            assertFalse(streams.close(Duration.ofMillis(10L)));
        }
    }

    @Test
    public void shouldThrowOnNegativeTimeoutForClose() {
        try (final KafkaStreams streams = new KafkaStreams(getBuilderWithSource().build(), props, supplier, time)) {
            assertThrows(IllegalArgumentException.class, () -> streams.close(Duration.ofMillis(-1L)));
        }
    }

    @Test
    public void shouldNotBlockInCloseForZeroDuration() {
        try (final KafkaStreams streams = new KafkaStreams(getBuilderWithSource().build(), props, supplier, time)) {
            // with mock time that does not elapse, close would not return if it ever waits on the state transition
            assertFalse(streams.close(Duration.ZERO));
        }
    }

    @Test
    public void shouldTriggerRecordingOfRocksDBMetricsIfRecordingLevelIsDebug() {
        PowerMock.mockStatic(Executors.class);
        final ScheduledExecutorService cleanupSchedule = EasyMock.niceMock(ScheduledExecutorService.class);
        final ScheduledExecutorService rocksDBMetricsRecordingTriggerThread =
            EasyMock.mock(ScheduledExecutorService.class);
        EasyMock.expect(Executors.newSingleThreadScheduledExecutor(
            anyObject(ThreadFactory.class)
        )).andReturn(cleanupSchedule);
        EasyMock.expect(Executors.newSingleThreadScheduledExecutor(
            anyObject(ThreadFactory.class)
        )).andReturn(rocksDBMetricsRecordingTriggerThread);
        EasyMock.expect(rocksDBMetricsRecordingTriggerThread.scheduleAtFixedRate(
            EasyMock.anyObject(RocksDBMetricsRecordingTrigger.class),
            EasyMock.eq(0L),
            EasyMock.eq(1L),
            EasyMock.eq(TimeUnit.MINUTES)
        )).andReturn(null);
        EasyMock.expect(rocksDBMetricsRecordingTriggerThread.shutdownNow()).andReturn(null);
        PowerMock.replay(Executors.class);
        PowerMock.replay(rocksDBMetricsRecordingTriggerThread);
        PowerMock.replay(cleanupSchedule);

        final StreamsBuilder builder = new StreamsBuilder();
        builder.table("topic", Materialized.as("store"));
        props.setProperty(StreamsConfig.METRICS_RECORDING_LEVEL_CONFIG, RecordingLevel.DEBUG.name());

        try (final KafkaStreams streams = new KafkaStreams(getBuilderWithSource().build(), props, supplier, time)) {
            streams.start();
        }

        PowerMock.verify(Executors.class);
        PowerMock.verify(rocksDBMetricsRecordingTriggerThread);
    }

    @Test
    public void shouldNotTriggerRecordingOfRocksDBMetricsIfRecordingLevelIsInfo() {
        PowerMock.mockStatic(Executors.class);
        final ScheduledExecutorService cleanupSchedule = EasyMock.niceMock(ScheduledExecutorService.class);
        final ScheduledExecutorService rocksDBMetricsRecordingTriggerThread =
            EasyMock.mock(ScheduledExecutorService.class);
        EasyMock.expect(Executors.newSingleThreadScheduledExecutor(
            anyObject(ThreadFactory.class)
        )).andReturn(cleanupSchedule);
        PowerMock.replay(Executors.class, rocksDBMetricsRecordingTriggerThread, cleanupSchedule);

        final StreamsBuilder builder = new StreamsBuilder();
        builder.table("topic", Materialized.as("store"));
        props.setProperty(StreamsConfig.METRICS_RECORDING_LEVEL_CONFIG, RecordingLevel.INFO.name());

        try (final KafkaStreams streams = new KafkaStreams(getBuilderWithSource().build(), props, supplier, time)) {
            streams.start();
        }

        PowerMock.verify(Executors.class, rocksDBMetricsRecordingTriggerThread);
    }

    @Test
    public void shouldWarnAboutRocksDBConfigSetterIsNotGuaranteedToBeBackwardsCompatible() {
        props.setProperty(StreamsConfig.ROCKSDB_CONFIG_SETTER_CLASS_CONFIG, MockRocksDbConfigSetter.class.getName());

        try (final LogCaptureAppender appender = LogCaptureAppender.createAndRegister()) {
            new KafkaStreams(getBuilderWithSource().build(), props, supplier, time);

            assertThat(appender.getMessages(), hasItem("stream-client [" + CLIENT_ID + "] "
                + "RocksDB's version will be bumped to version 6+ via KAFKA-8897 in a future release. "
                + "If you use `org.rocksdb.CompactionOptionsFIFO#setTtl(long)` or `#ttl()` you will need to rewrite "
                + "your code after KAFKA-8897 is resolved and set TTL via `org.rocksdb.Options` "
                + "(or `org.rocksdb.ColumnFamilyOptions`)."));
        }
    }

    @Test
    public void shouldCleanupOldStateDirs() throws Exception {
        PowerMock.mockStatic(Executors.class);
        final ScheduledExecutorService cleanupSchedule = EasyMock.mock(ScheduledExecutorService.class);
        EasyMock.expect(Executors.newSingleThreadScheduledExecutor(
            anyObject(ThreadFactory.class)
        )).andReturn(cleanupSchedule).anyTimes();
        EasyMock.expect(cleanupSchedule.scheduleAtFixedRate(
            EasyMock.anyObject(Runnable.class),
            EasyMock.eq(1L),
            EasyMock.eq(1L),
            EasyMock.eq(TimeUnit.MILLISECONDS)
        )).andReturn(null);
        EasyMock.expect(cleanupSchedule.shutdownNow()).andReturn(null);
        PowerMock.expectNew(StateDirectory.class,
            anyObject(StreamsConfig.class),
            anyObject(Time.class),
            EasyMock.eq(true),
<<<<<<< HEAD
            EasyMock.eq(false)
=======
            anyBoolean()
>>>>>>> 48379bd6
        ).andReturn(stateDirectory);
        EasyMock.expect(stateDirectory.initializeProcessId()).andReturn(UUID.randomUUID());
        stateDirectory.close();
        PowerMock.replayAll(Executors.class, cleanupSchedule, stateDirectory);

        props.setProperty(StreamsConfig.STATE_CLEANUP_DELAY_MS_CONFIG, "1");
        final StreamsBuilder builder = new StreamsBuilder();
        builder.table("topic", Materialized.as("store"));

        try (final KafkaStreams streams = new KafkaStreams(builder.build(), props, supplier, time)) {
            streams.start();
        }

        PowerMock.verify(Executors.class, cleanupSchedule);
    }

    @Test
    public void statelessTopologyShouldNotCreateStateDirectory() throws Exception {
        final String safeTestName = safeUniqueTestName(getClass(), testName);
        final String inputTopic = safeTestName + "-input";
        final String outputTopic = safeTestName + "-output";
        final Topology topology = new Topology();
        topology.addSource("source", Serdes.String().deserializer(), Serdes.String().deserializer(), inputTopic)
                .addProcessor("process", () -> new Processor<String, String, String, String>() {
                    private ProcessorContext<String, String> context;

                    @Override
                    public void init(final ProcessorContext<String, String> context) {
                        this.context = context;
                    }

                    @Override
                    public void process(final Record<String, String> record) {
                        if (record.value().length() % 2 == 0) {
                            context.forward(record.withValue(record.key() + record.value()));
                        }
                    }
                }, "source")
                .addSink("sink", outputTopic, new StringSerializer(), new StringSerializer(), "process");
        startStreamsAndCheckDirExists(topology, false);
    }

    @Test
    public void inMemoryStatefulTopologyShouldNotCreateStateDirectory() throws Exception {
        final String safeTestName = safeUniqueTestName(getClass(), testName);
        final String inputTopic = safeTestName + "-input";
        final String outputTopic = safeTestName + "-output";
        final String globalTopicName = safeTestName + "-global";
        final String storeName = safeTestName + "-counts";
        final String globalStoreName = safeTestName + "-globalStore";
        final Topology topology = getStatefulTopology(inputTopic, outputTopic, globalTopicName, storeName, globalStoreName, false);
        startStreamsAndCheckDirExists(topology, false);
    }

    @Test
    public void statefulTopologyShouldCreateStateDirectory() throws Exception {
        final String safeTestName = safeUniqueTestName(getClass(), testName);
        final String inputTopic = safeTestName + "-input";
        final String outputTopic = safeTestName + "-output";
        final String globalTopicName = safeTestName + "-global";
        final String storeName = safeTestName + "-counts";
        final String globalStoreName = safeTestName + "-globalStore";
        final Topology topology = getStatefulTopology(inputTopic, outputTopic, globalTopicName, storeName, globalStoreName, true);
        startStreamsAndCheckDirExists(topology, true);
    }

    @Test
    public void shouldThrowTopologyExceptionOnEmptyTopology() {
        try {
            new KafkaStreams(new StreamsBuilder().build(), props, supplier, time);
            fail("Should have thrown TopologyException");
        } catch (final TopologyException e) {
            assertThat(
                e.getMessage(),
                equalTo("Invalid topology: Topology has no stream threads and no global threads, " +
                            "must subscribe to at least one source topic or global table."));
        }
    }

    @Test
    public void shouldNotCreateStreamThreadsForGlobalOnlyTopology() {
        final StreamsBuilder builder = new StreamsBuilder();
        builder.globalTable("anyTopic");
        try (final KafkaStreams streams = new KafkaStreams(builder.build(), props, supplier, time)) {

            assertThat(streams.threads.size(), equalTo(0));
        }
    }

    @Test
    public void shouldTransitToRunningWithGlobalOnlyTopology() throws InterruptedException {
        final StreamsBuilder builder = new StreamsBuilder();
        builder.globalTable("anyTopic");
        try (final KafkaStreams streams = new KafkaStreams(builder.build(), props, supplier, time)) {

            assertThat(streams.threads.size(), equalTo(0));
            assertEquals(streams.state(), KafkaStreams.State.CREATED);

            streams.start();
            waitForCondition(
                () -> streams.state() == KafkaStreams.State.RUNNING,
                "Streams never started, state is " + streams.state());

            streams.close();

            waitForCondition(
                () -> streams.state() == KafkaStreams.State.NOT_RUNNING,
                "Streams never stopped.");
        }
    }

    @SuppressWarnings("unchecked")
    @Deprecated // testing old PAPI
    private Topology getStatefulTopology(final String inputTopic,
                                         final String outputTopic,
                                         final String globalTopicName,
                                         final String storeName,
                                         final String globalStoreName,
                                         final boolean isPersistentStore) {
        final StoreBuilder<KeyValueStore<String, Long>> storeBuilder = Stores.keyValueStoreBuilder(
            isPersistentStore ?
                Stores.persistentKeyValueStore(storeName)
                : Stores.inMemoryKeyValueStore(storeName),
            Serdes.String(),
            Serdes.Long());
        final Topology topology = new Topology();
        topology.addSource("source", Serdes.String().deserializer(), Serdes.String().deserializer(), inputTopic)
            .addProcessor("process", () -> new Processor<String, String, String, String>() {
                private ProcessorContext<String, String> context;

                @Override
                public void init(final ProcessorContext<String, String> context) {
                    this.context = context;
                }

                @Override
                public void process(final Record<String, String> record) {
                    final KeyValueStore<String, Long> kvStore = context.getStateStore(storeName);
                    kvStore.put(record.key(), 5L);

                    context.forward(record.withValue("5"));
                    context.commit();
                }
            }, "source")
            .addStateStore(storeBuilder, "process")
            .addSink("sink", outputTopic, new StringSerializer(), new StringSerializer(), "process");

        final StoreBuilder<KeyValueStore<String, String>> globalStoreBuilder = Stores.keyValueStoreBuilder(
            isPersistentStore ? Stores.persistentKeyValueStore(globalStoreName) : Stores.inMemoryKeyValueStore(globalStoreName),
            Serdes.String(), Serdes.String()).withLoggingDisabled();
        topology.addGlobalStore(
            globalStoreBuilder,
            "global",
            Serdes.String().deserializer(),
            Serdes.String().deserializer(),
            globalTopicName,
            globalTopicName + "-processor",
            new MockProcessorSupplier<>());
        return topology;
    }

    private StreamsBuilder getBuilderWithSource() {
        final StreamsBuilder builder = new StreamsBuilder();
        builder.stream("source-topic");
        return builder;
    }

    private void startStreamsAndCheckDirExists(final Topology topology,
                                               final boolean shouldFilesExist) throws Exception {
        PowerMock.expectNew(StateDirectory.class,
            anyObject(StreamsConfig.class),
            anyObject(Time.class),
            EasyMock.eq(shouldFilesExist),
<<<<<<< HEAD
            EasyMock.eq(false)
=======
            anyBoolean()
>>>>>>> 48379bd6
        ).andReturn(stateDirectory);
        EasyMock.expect(stateDirectory.initializeProcessId()).andReturn(UUID.randomUUID());

        PowerMock.replayAll();

        new KafkaStreams(topology, props, supplier, time);

        PowerMock.verifyAll();
    }
}<|MERGE_RESOLUTION|>--- conflicted
+++ resolved
@@ -98,10 +98,6 @@
 import static org.apache.kafka.streams.integration.utils.IntegrationTestUtils.safeUniqueTestName;
 import static org.apache.kafka.streams.integration.utils.IntegrationTestUtils.waitForApplicationState;
 
-<<<<<<< HEAD
-=======
-import static org.easymock.EasyMock.anyBoolean;
->>>>>>> 48379bd6
 import static org.apache.kafka.test.TestUtils.waitForCondition;
 import static org.easymock.EasyMock.anyInt;
 import static org.easymock.EasyMock.anyLong;
@@ -970,11 +966,7 @@
             anyObject(StreamsConfig.class),
             anyObject(Time.class),
             EasyMock.eq(true),
-<<<<<<< HEAD
             EasyMock.eq(false)
-=======
-            anyBoolean()
->>>>>>> 48379bd6
         ).andReturn(stateDirectory);
         EasyMock.expect(stateDirectory.initializeProcessId()).andReturn(UUID.randomUUID());
         stateDirectory.close();
@@ -1148,11 +1140,7 @@
             anyObject(StreamsConfig.class),
             anyObject(Time.class),
             EasyMock.eq(shouldFilesExist),
-<<<<<<< HEAD
             EasyMock.eq(false)
-=======
-            anyBoolean()
->>>>>>> 48379bd6
         ).andReturn(stateDirectory);
         EasyMock.expect(stateDirectory.initializeProcessId()).andReturn(UUID.randomUUID());
 
