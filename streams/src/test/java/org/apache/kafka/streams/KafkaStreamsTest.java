--- conflicted
+++ resolved
@@ -83,24 +83,13 @@
         Assert.assertEquals(stateListener.numChanges, 1);
         Assert.assertEquals(stateListener.oldState, KafkaStreams.State.CREATED);
         Assert.assertEquals(stateListener.newState, KafkaStreams.State.RUNNING);
-<<<<<<< HEAD
+        Assert.assertEquals(stateListener.mapStates.get(KafkaStreams.State.RUNNING).longValue(), 1L);
         final int oldCloseCount = MockMetricsReporter.CLOSE_COUNT.get();
         streams.close();
         assertEquals(oldCloseCount + initDiff, MockMetricsReporter.CLOSE_COUNT.get());
-=======
-        Assert.assertEquals(stateListener.mapStates.get(KafkaStreams.State.RUNNING).longValue(), 1L);
-
-        final int newInitCount = MockMetricsReporter.INIT_COUNT.get();
-        final int initCountDifference = newInitCount - oldInitCount;
-        assertTrue("some reporters should be initialized by calling start()", initCountDifference > 0);
-
-        assertTrue(streams.close(15, TimeUnit.SECONDS));
-        Assert.assertEquals("each reporter initialized should also be closed",
-            oldCloseCount + initCountDifference, MockMetricsReporter.CLOSE_COUNT.get());
         Assert.assertEquals(streams.state(), KafkaStreams.State.NOT_RUNNING);
         Assert.assertEquals(stateListener.mapStates.get(KafkaStreams.State.RUNNING).longValue(), 1L);
         Assert.assertEquals(stateListener.mapStates.get(KafkaStreams.State.NOT_RUNNING).longValue(), 1L);
->>>>>>> e55205b8
     }
 
     @Test
