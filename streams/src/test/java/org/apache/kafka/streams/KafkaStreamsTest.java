/*
 * Licensed to the Apache Software Foundation (ASF) under one or more
 * contributor license agreements. See the NOTICE file distributed with
 * this work for additional information regarding copyright ownership.
 * The ASF licenses this file to You under the Apache License, Version 2.0
 * (the "License"); you may not use this file except in compliance with
 * the License. You may obtain a copy of the License at
 *
 *    http://www.apache.org/licenses/LICENSE-2.0
 *
 * Unless required by applicable law or agreed to in writing, software
 * distributed under the License is distributed on an "AS IS" BASIS,
 * WITHOUT WARRANTIES OR CONDITIONS OF ANY KIND, either express or implied.
 * See the License for the specific language governing permissions and
 * limitations under the License.
 */
package org.apache.kafka.streams;

import org.apache.kafka.clients.consumer.ConsumerConfig;
import org.apache.kafka.common.Metric;
import org.apache.kafka.common.MetricName;
import org.apache.kafka.common.config.ConfigException;
import org.apache.kafka.common.metrics.Sensor;
import org.apache.kafka.common.serialization.Serdes;
import org.apache.kafka.common.serialization.StringSerializer;
import org.apache.kafka.common.utils.Utils;
import org.apache.kafka.streams.integration.utils.EmbeddedKafkaCluster;
import org.apache.kafka.streams.integration.utils.IntegrationTestUtils;
import org.apache.kafka.streams.kstream.ForeachAction;
import org.apache.kafka.streams.processor.StreamPartitioner;
import org.apache.kafka.streams.processor.internals.GlobalStreamThread;
import org.apache.kafka.streams.processor.internals.StreamThread;
import org.apache.kafka.streams.processor.ThreadMetadata;
import org.apache.kafka.test.IntegrationTest;
import org.apache.kafka.test.MockMetricsReporter;
import org.apache.kafka.test.MockStateRestoreListener;
import org.apache.kafka.test.TestCondition;
import org.apache.kafka.test.TestUtils;
import org.junit.Assert;
import org.junit.Before;
import org.junit.ClassRule;
import org.junit.Test;
import org.junit.experimental.categories.Category;

import java.io.File;
import java.util.Collections;
import java.util.HashMap;
import java.util.Map;
import java.util.Properties;
import java.util.Set;
import java.util.concurrent.CountDownLatch;
import java.util.concurrent.TimeUnit;
import java.util.concurrent.atomic.AtomicBoolean;

import static org.junit.Assert.assertEquals;
import static org.junit.Assert.assertFalse;
import static org.junit.Assert.assertTrue;
import static org.junit.Assert.fail;
import static org.junit.Assert.assertNotNull;

@Category({IntegrationTest.class})
public class KafkaStreamsTest {

    private static final int NUM_BROKERS = 1;
    private static final int NUM_THREADS = 2;
    // We need this to avoid the KafkaConsumer hanging on poll (this may occur if the test doesn't complete
    // quick enough)
    @ClassRule
    public static final EmbeddedKafkaCluster CLUSTER = new EmbeddedKafkaCluster(NUM_BROKERS);
    private final StreamsBuilder builder = new StreamsBuilder();
    private KafkaStreams streams;
    private Properties props;

    @Before
    public void before() {
        props = new Properties();
        props.setProperty(StreamsConfig.APPLICATION_ID_CONFIG, "appId");
        props.setProperty(StreamsConfig.BOOTSTRAP_SERVERS_CONFIG, CLUSTER.bootstrapServers());
        props.setProperty(StreamsConfig.METRIC_REPORTER_CLASSES_CONFIG, MockMetricsReporter.class.getName());
        props.setProperty(StreamsConfig.STATE_DIR_CONFIG, TestUtils.tempDirectory().getPath());
        props.put(StreamsConfig.NUM_STREAM_THREADS_CONFIG, NUM_THREADS);
        streams = new KafkaStreams(builder.build(), props);
    }

    @Test
<<<<<<< HEAD
    public void testStateChanges() throws InterruptedException {
        final KStreamBuilder builder = new KStreamBuilder();
        final KafkaStreams streams = new KafkaStreams(builder, props);
=======
    public void testStateChanges() throws Exception {
        final StreamsBuilder builder = new StreamsBuilder();
        final KafkaStreams streams = new KafkaStreams(builder.build(), props);
>>>>>>> ae4100f8

        final StateListenerStub stateListener = new StateListenerStub();
        streams.setStateListener(stateListener);
        Assert.assertEquals(streams.state(), KafkaStreams.State.CREATED);
        Assert.assertEquals(stateListener.numChanges, 0);

        streams.start();
        TestUtils.waitForCondition(new TestCondition() {
            @Override
            public boolean conditionMet() {
                return streams.state() == KafkaStreams.State.RUNNING;
            }
        }, 10 * 1000, "Streams never started.");
        streams.close();
        Assert.assertEquals(streams.state(), KafkaStreams.State.NOT_RUNNING);
    }

    @Test
<<<<<<< HEAD
    public void testStateCloseAfterCreate() {
        final KStreamBuilder builder = new KStreamBuilder();
        final KafkaStreams streams = new KafkaStreams(builder, props);
=======
    public void testStateCloseAfterCreate() throws Exception {
        final StreamsBuilder builder = new StreamsBuilder();
        final KafkaStreams streams = new KafkaStreams(builder.build(), props);
>>>>>>> ae4100f8

        final StateListenerStub stateListener = new StateListenerStub();
        streams.setStateListener(stateListener);
        streams.close();
        Assert.assertEquals(KafkaStreams.State.NOT_RUNNING, streams.state());
    }

    @Test
    public void testStateThreadClose() throws Exception {
        final int numThreads = 2;
        final StreamsBuilder builder = new StreamsBuilder();
        // make sure we have the global state thread running too
        builder.globalTable("anyTopic");
        props.put(StreamsConfig.NUM_STREAM_THREADS_CONFIG, numThreads);
        final KafkaStreams streams = new KafkaStreams(builder.build(), props);



        final java.lang.reflect.Field threadsField = streams.getClass().getDeclaredField("threads");
        threadsField.setAccessible(true);
        final StreamThread[] threads = (StreamThread[]) threadsField.get(streams);

        assertEquals(numThreads, threads.length);
        assertEquals(streams.state(), KafkaStreams.State.CREATED);

        streams.start();
        TestUtils.waitForCondition(new TestCondition() {
            @Override
            public boolean conditionMet() {
                return streams.state() == KafkaStreams.State.RUNNING;
            }
        }, 10 * 1000, "Streams never started.");

        for (int i = 0; i < numThreads; i++) {
            final StreamThread tmpThread = threads[i];
            tmpThread.shutdown();
            TestUtils.waitForCondition(new TestCondition() {
                @Override
                public boolean conditionMet() {
                    return tmpThread.state() == StreamThread.State.DEAD;
                }
            }, 10 * 1000, "Thread never stopped.");
            threads[i].join();
        }
        TestUtils.waitForCondition(new TestCondition() {
            @Override
            public boolean conditionMet() {
                return streams.state() == KafkaStreams.State.ERROR;
            }
        }, 10 * 1000, "Streams never stopped.");
        streams.close();
        TestUtils.waitForCondition(new TestCondition() {
            @Override
            public boolean conditionMet() {
                return streams.state() == KafkaStreams.State.NOT_RUNNING;
            }
        }, 10 * 1000, "Streams never stopped.");

        final java.lang.reflect.Field globalThreadField = streams.getClass().getDeclaredField("globalStreamThread");
        globalThreadField.setAccessible(true);
        final GlobalStreamThread globalStreamThread = (GlobalStreamThread) globalThreadField.get(streams);
        assertEquals(globalStreamThread, null);
    }

    @Test
    public void testStateGlobalThreadClose() throws Exception {
        final int numThreads = 2;
        final StreamsBuilder builder = new StreamsBuilder();
        // make sure we have the global state thread running too
        builder.globalTable("anyTopic");
        props.put(StreamsConfig.NUM_STREAM_THREADS_CONFIG, numThreads);
        final KafkaStreams streams = new KafkaStreams(builder.build(), props);


        streams.start();
        TestUtils.waitForCondition(new TestCondition() {
            @Override
            public boolean conditionMet() {
                return streams.state() == KafkaStreams.State.RUNNING;
            }
        }, 10 * 1000, "Streams never started.");
        final java.lang.reflect.Field globalThreadField = streams.getClass().getDeclaredField("globalStreamThread");
        globalThreadField.setAccessible(true);
        final GlobalStreamThread globalStreamThread = (GlobalStreamThread) globalThreadField.get(streams);
        globalStreamThread.shutdown();
        TestUtils.waitForCondition(new TestCondition() {
            @Override
            public boolean conditionMet() {
                return globalStreamThread.state() == GlobalStreamThread.State.DEAD;
            }
        }, 10 * 1000, "Thread never stopped.");
        globalStreamThread.join();
        assertEquals(streams.state(), KafkaStreams.State.ERROR);

        streams.close();
        assertEquals(streams.state(), KafkaStreams.State.NOT_RUNNING);

    }


    @Test
    public void testInitializesAndDestroysMetricsReporters() {
        final int oldInitCount = MockMetricsReporter.INIT_COUNT.get();
        final StreamsBuilder builder = new StreamsBuilder();
        final KafkaStreams streams = new KafkaStreams(builder.build(), props);
        final int newInitCount = MockMetricsReporter.INIT_COUNT.get();
        final int initDiff = newInitCount - oldInitCount;
        assertTrue("some reporters should be initialized by calling on construction", initDiff > 0);

        streams.start();
        final int oldCloseCount = MockMetricsReporter.CLOSE_COUNT.get();
        streams.close();
        assertEquals(oldCloseCount + initDiff, MockMetricsReporter.CLOSE_COUNT.get());
    }

    @Test
    public void testCloseIsIdempotent() {
        streams.close();
        final int closeCount = MockMetricsReporter.CLOSE_COUNT.get();

        streams.close();
        Assert.assertEquals("subsequent close() calls should do nothing",
            closeCount, MockMetricsReporter.CLOSE_COUNT.get());
    }

<<<<<<< HEAD
    @Test(expected = IllegalStateException.class)
    public void testCannotStartOnceClosed() {
=======
    @Test
    public void testCannotStartOnceClosed() throws Exception {
>>>>>>> ae4100f8
        streams.start();
        streams.close();
        try {
            streams.start();
            fail("Should have throw IllegalStateException");
        } catch (final IllegalStateException expected) {
            // this is ok
        } finally {
            streams.close();
        }
    }

<<<<<<< HEAD
    @Test(expected = IllegalStateException.class)
    public void testCannotStartTwice() {
=======
    @Test
    public void testCannotStartTwice() throws Exception {
>>>>>>> ae4100f8
        streams.start();

        try {
            streams.start();
        } catch (final IllegalStateException e) {
            // this is ok
        } finally {
            streams.close();
        }
    }

    @Test
    public void shouldNotSetGlobalRestoreListenerAfterStarting() {
        streams.start();
        try {
            streams.setGlobalStateRestoreListener(new MockStateRestoreListener());
            fail("Should throw an IllegalStateException");
        } catch (final IllegalStateException e) {
            Assert.assertEquals("Can only set the GlobalRestoreListener in the CREATED state", e.getMessage());
        } finally {
            streams.close();
        }
    }

    @Test
    public void shouldThrowExceptionSettingUncaughtExceptionHandlerNotInCreateState() {
        streams.start();
        try {
            streams.setUncaughtExceptionHandler(null);
            fail("Should throw IllegalStateException");
        } catch (final IllegalStateException e) {
            Assert.assertEquals("Can only set UncaughtExceptionHandler in CREATED state.", e.getMessage());
        } finally {
            streams.close();
        }
    }

    @Test
    public void shouldThrowExceptionSettingStateListenerNotInCreateState() {
        streams.start();
        try {
            streams.setStateListener(null);
            fail("Should throw IllegalStateException");
        } catch (final IllegalStateException e) {
            Assert.assertEquals("Can only set StateListener in CREATED state.", e.getMessage());
        } finally {
            streams.close();
        }
    }

    @Test
    public void testNumberDefaultMetrics() {
        final KafkaStreams streams = createKafkaStreams();
        final Map<MetricName, ? extends Metric> metrics = streams.metrics();
        // all 15 default StreamThread metrics + 1 metric that keeps track of number of metrics
        assertEquals(metrics.size(), 16);
    }

    @Test
    public void testIllegalMetricsConfig() {
        final Properties props = new Properties();
        props.setProperty(StreamsConfig.APPLICATION_ID_CONFIG, "appId");
        props.setProperty(StreamsConfig.BOOTSTRAP_SERVERS_CONFIG, CLUSTER.bootstrapServers());
        props.setProperty(StreamsConfig.METRICS_RECORDING_LEVEL_CONFIG, "illegalConfig");
        final StreamsBuilder builder = new StreamsBuilder();

        try {
            new KafkaStreams(builder.build(), props);
            fail("Should have throw ConfigException");
        } catch (final ConfigException expected) { /* expected */ }
    }

    @Test
    public void testLegalMetricsConfig() {
        final Properties props = new Properties();
        props.setProperty(StreamsConfig.APPLICATION_ID_CONFIG, "appId");
        props.setProperty(StreamsConfig.BOOTSTRAP_SERVERS_CONFIG, CLUSTER.bootstrapServers());
        props.setProperty(StreamsConfig.METRICS_RECORDING_LEVEL_CONFIG, Sensor.RecordingLevel.INFO.toString());
        final StreamsBuilder builder1 = new StreamsBuilder();
        final KafkaStreams streams1 = new KafkaStreams(builder1.build(), props);
        streams1.close();

        props.setProperty(StreamsConfig.METRICS_RECORDING_LEVEL_CONFIG, Sensor.RecordingLevel.DEBUG.toString());
        final StreamsBuilder builder2 = new StreamsBuilder();
        new KafkaStreams(builder2.build(), props);
    }

    @Test(expected = IllegalStateException.class)
    public void shouldNotGetAllTasksWhenNotRunning() {
        streams.allMetadata();
    }

    @Test(expected = IllegalStateException.class)
    public void shouldNotGetAllTasksWithStoreWhenNotRunning() {
        streams.allMetadataForStore("store");
    }

    @Test(expected = IllegalStateException.class)
    public void shouldNotGetTaskWithKeyAndSerializerWhenNotRunning() {
        streams.metadataForKey("store", "key", Serdes.String().serializer());
    }

    @Test(expected = IllegalStateException.class)
    public void shouldNotGetTaskWithKeyAndPartitionerWhenNotRunning() {
        streams.metadataForKey("store", "key", new StreamPartitioner<String, Object>() {
            @Override
            public Integer partition(final String key, final Object value, final int numPartitions) {
                return 0;
            }
        });
    }

    @Test
    public void shouldReturnFalseOnCloseWhenThreadsHaventTerminated() throws Exception {
        final AtomicBoolean keepRunning = new AtomicBoolean(true);
        try {
            final Properties props = new Properties();
            props.setProperty(StreamsConfig.APPLICATION_ID_CONFIG, "appId");
            props.setProperty(StreamsConfig.BOOTSTRAP_SERVERS_CONFIG, CLUSTER.bootstrapServers());
            props.setProperty(ConsumerConfig.AUTO_OFFSET_RESET_CONFIG, "earliest");

            final StreamsBuilder builder = new StreamsBuilder();
            final CountDownLatch latch = new CountDownLatch(1);
            final String topic = "input";
            CLUSTER.createTopic(topic);

            builder.stream(topic, Consumed.with(Serdes.String(), Serdes.String()))
                    .foreach(new ForeachAction<String, String>() {
                        @Override
                        public void apply(final String key, final String value) {
                            try {
                                latch.countDown();
                                while (keepRunning.get()) {
                                    Thread.sleep(10);
                                }
                            } catch (final InterruptedException e) {
                                // no-op
                            }
                        }
                    });
            final KafkaStreams streams = new KafkaStreams(builder.build(), props);
            streams.start();
            IntegrationTestUtils.produceKeyValuesSynchronouslyWithTimestamp(topic,
                                                                            Collections.singletonList(new KeyValue<>("A", "A")),
                                                                            TestUtils.producerConfig(
                                                                                    CLUSTER.bootstrapServers(),
                                                                                    StringSerializer.class,
                                                                                    StringSerializer.class,
                                                                                    new Properties()),
                                                                                    System.currentTimeMillis());

            assertTrue("Timed out waiting to receive single message", latch.await(30, TimeUnit.SECONDS));
            assertFalse(streams.close(10, TimeUnit.MILLISECONDS));
        } finally {
            // stop the thread so we don't interfere with other tests etc
            keepRunning.set(false);
        }
    }

    @Test
    public void shouldReturnThreadMetadata() {
        final Properties props = new Properties();
        props.setProperty(StreamsConfig.APPLICATION_ID_CONFIG, "appId");
        props.setProperty(StreamsConfig.BOOTSTRAP_SERVERS_CONFIG, CLUSTER.bootstrapServers());
        props.setProperty(StreamsConfig.METRICS_RECORDING_LEVEL_CONFIG, Sensor.RecordingLevel.INFO.toString());
        props.setProperty(StreamsConfig.NUM_STREAM_THREADS_CONFIG, "2");
        final KafkaStreams streams = new KafkaStreams(builder.build(), props);
        streams.start();
        Set<ThreadMetadata> threadMetadata = streams.localThreadsMetadata();
        assertNotNull(threadMetadata);
        assertEquals(2, threadMetadata.size());
        for (ThreadMetadata metadata : threadMetadata) {
            assertTrue(Utils.mkList("RUNNING", "CREATED").contains(metadata.threadState()));
            assertEquals(0, metadata.standbyTasks().size());
            assertEquals(0, metadata.activeTasks().size());
        }
        streams.close();
    }


    private KafkaStreams createKafkaStreams() {
        final Properties props = new Properties();
        props.setProperty(StreamsConfig.APPLICATION_ID_CONFIG, "appId");
        props.setProperty(StreamsConfig.BOOTSTRAP_SERVERS_CONFIG, CLUSTER.bootstrapServers());

        final StreamsBuilder builder = new StreamsBuilder();
        return new KafkaStreams(builder.build(), props);
    }

    @Test
    public void testCleanup() {
        final Properties props = new Properties();
        props.setProperty(StreamsConfig.APPLICATION_ID_CONFIG, "testLocalCleanup");
        props.setProperty(StreamsConfig.BOOTSTRAP_SERVERS_CONFIG, CLUSTER.bootstrapServers());

        final StreamsBuilder builder = new StreamsBuilder();
        final KafkaStreams streams = new KafkaStreams(builder.build(), props);

        streams.cleanUp();
        streams.start();
        streams.close();
        streams.cleanUp();
    }

<<<<<<< HEAD
    @Test(expected = IllegalStateException.class)
    public void testCannotCleanupWhileRunning() throws InterruptedException {
=======
    @Test
    public void testCannotCleanupWhileRunning() throws Exception {
>>>>>>> ae4100f8
        final Properties props = new Properties();
        props.setProperty(StreamsConfig.APPLICATION_ID_CONFIG, "testCannotCleanupWhileRunning");
        props.setProperty(StreamsConfig.BOOTSTRAP_SERVERS_CONFIG, CLUSTER.bootstrapServers());

        final StreamsBuilder builder = new StreamsBuilder();
        final KafkaStreams streams = new KafkaStreams(builder.build(), props);

        streams.start();
        TestUtils.waitForCondition(new TestCondition() {
            @Override
            public boolean conditionMet() {
                return streams.state() == KafkaStreams.State.RUNNING;
            }
        }, 10 * 1000, "Streams never started.");
        try {
            streams.cleanUp();
            fail("Should have thrown IllegalStateException");
        } catch (final IllegalStateException expected) {
            assertEquals("Cannot clean up while running.", expected.getMessage());
        } finally {
            streams.close();
        }
    }

    @Test
    public void testToString() {
        streams.start();
        final String streamString = streams.toString();
        streams.close();
        final String appId = streamString.split("\\n")[1].split(":")[1].trim();
        Assert.assertNotEquals("streamString should not be empty", "", streamString);
        Assert.assertNotNull("streamString should not be null", streamString);
        Assert.assertNotEquals("streamString contains non-empty appId", "", appId);
        Assert.assertNotNull("streamString contains non-null appId", appId);
    }

    @Test
    public void shouldCleanupOldStateDirs() throws InterruptedException {
        final Properties props = new Properties();
        final String appId = "cleanupOldStateDirs";
        final String stateDir = TestUtils.tempDirectory().getPath();
        props.setProperty(StreamsConfig.APPLICATION_ID_CONFIG, appId);
        props.setProperty(StreamsConfig.BOOTSTRAP_SERVERS_CONFIG, CLUSTER.bootstrapServers());
        props.setProperty(StreamsConfig.STATE_CLEANUP_DELAY_MS_CONFIG, "1");
        props.setProperty(StreamsConfig.STATE_DIR_CONFIG, stateDir);


        final String topic = "topic";
        CLUSTER.createTopic(topic);
        final StreamsBuilder builder = new StreamsBuilder();

        builder.table(Serdes.String(), Serdes.String(), topic, topic);

        final KafkaStreams streams = new KafkaStreams(builder.build(), props);
        final CountDownLatch latch = new CountDownLatch(1);
        streams.setStateListener(new KafkaStreams.StateListener() {
            @Override
            public void onChange(final KafkaStreams.State newState, final KafkaStreams.State oldState) {
                if (newState == KafkaStreams.State.RUNNING && oldState == KafkaStreams.State.REBALANCING) {
                    latch.countDown();
                }
            }
        });
        final String appDir = stateDir + File.separator + appId;
        final File oldTaskDir = new File(appDir, "10_1");
        assertTrue(oldTaskDir.mkdirs());
        try {
            streams.start();
            latch.await(30, TimeUnit.SECONDS);
            verifyCleanupStateDir(appDir, oldTaskDir);
            assertTrue(oldTaskDir.mkdirs());
            verifyCleanupStateDir(appDir, oldTaskDir);
        } finally {
            streams.close();
        }
    }

    private void verifyCleanupStateDir(final String appDir, final File oldTaskDir) throws InterruptedException {
        final File taskDir = new File(appDir, "0_0");
        TestUtils.waitForCondition(new TestCondition() {
            @Override
            public boolean conditionMet() {
                return !oldTaskDir.exists() && taskDir.exists();
            }
        }, 30000, "cleanup has not successfully run");
        assertTrue(taskDir.exists());
    }

    public static class StateListenerStub implements KafkaStreams.StateListener {
        int numChanges = 0;
        KafkaStreams.State oldState;
        KafkaStreams.State newState;
        public Map<KafkaStreams.State, Long> mapStates = new HashMap<>();

        @Override
        public void onChange(final KafkaStreams.State newState, final KafkaStreams.State oldState) {
            final long prevCount = mapStates.containsKey(newState) ? mapStates.get(newState) : 0;
            numChanges++;
            this.oldState = oldState;
            this.newState = newState;
            mapStates.put(newState, prevCount + 1);
        }
    }
}<|MERGE_RESOLUTION|>--- conflicted
+++ resolved
@@ -83,15 +83,9 @@
     }
 
     @Test
-<<<<<<< HEAD
     public void testStateChanges() throws InterruptedException {
-        final KStreamBuilder builder = new KStreamBuilder();
-        final KafkaStreams streams = new KafkaStreams(builder, props);
-=======
-    public void testStateChanges() throws Exception {
-        final StreamsBuilder builder = new StreamsBuilder();
-        final KafkaStreams streams = new KafkaStreams(builder.build(), props);
->>>>>>> ae4100f8
+        final StreamsBuilder builder = new StreamsBuilder();
+        final KafkaStreams streams = new KafkaStreams(builder.build(), props);
 
         final StateListenerStub stateListener = new StateListenerStub();
         streams.setStateListener(stateListener);
@@ -110,15 +104,9 @@
     }
 
     @Test
-<<<<<<< HEAD
     public void testStateCloseAfterCreate() {
-        final KStreamBuilder builder = new KStreamBuilder();
-        final KafkaStreams streams = new KafkaStreams(builder, props);
-=======
-    public void testStateCloseAfterCreate() throws Exception {
-        final StreamsBuilder builder = new StreamsBuilder();
-        final KafkaStreams streams = new KafkaStreams(builder.build(), props);
->>>>>>> ae4100f8
+        final StreamsBuilder builder = new StreamsBuilder();
+        final KafkaStreams streams = new KafkaStreams(builder.build(), props);
 
         final StateListenerStub stateListener = new StateListenerStub();
         streams.setStateListener(stateListener);
@@ -244,13 +232,8 @@
             closeCount, MockMetricsReporter.CLOSE_COUNT.get());
     }
 
-<<<<<<< HEAD
-    @Test(expected = IllegalStateException.class)
+    @Test
     public void testCannotStartOnceClosed() {
-=======
-    @Test
-    public void testCannotStartOnceClosed() throws Exception {
->>>>>>> ae4100f8
         streams.start();
         streams.close();
         try {
@@ -263,13 +246,8 @@
         }
     }
 
-<<<<<<< HEAD
-    @Test(expected = IllegalStateException.class)
+    @Test
     public void testCannotStartTwice() {
-=======
-    @Test
-    public void testCannotStartTwice() throws Exception {
->>>>>>> ae4100f8
         streams.start();
 
         try {
@@ -474,13 +452,8 @@
         streams.cleanUp();
     }
 
-<<<<<<< HEAD
-    @Test(expected = IllegalStateException.class)
+    @Test
     public void testCannotCleanupWhileRunning() throws InterruptedException {
-=======
-    @Test
-    public void testCannotCleanupWhileRunning() throws Exception {
->>>>>>> ae4100f8
         final Properties props = new Properties();
         props.setProperty(StreamsConfig.APPLICATION_ID_CONFIG, "testCannotCleanupWhileRunning");
         props.setProperty(StreamsConfig.BOOTSTRAP_SERVERS_CONFIG, CLUSTER.bootstrapServers());
