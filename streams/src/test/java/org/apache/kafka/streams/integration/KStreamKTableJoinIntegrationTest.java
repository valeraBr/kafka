/**
 * Licensed to the Apache Software Foundation (ASF) under one or more contributor license
 * agreements.  See the NOTICE file distributed with this work for additional information regarding
 * copyright ownership. The ASF licenses this file to You under the Apache License, Version 2.0 (the
 * "License"); you may not use this file except in compliance with the License.  You may obtain a
 * copy of the License at
 * <p>
 * http://www.apache.org/licenses/LICENSE-2.0
 * <p>
 * Unless required by applicable law or agreed to in writing, software distributed under the License
 * is distributed on an "AS IS" BASIS, WITHOUT WARRANTIES OR CONDITIONS OF ANY KIND, either express
 * or implied. See the License for the specific language governing permissions and limitations under
 * the License.
 */
package org.apache.kafka.streams.integration;


import kafka.utils.MockTime;
import org.apache.kafka.clients.consumer.ConsumerConfig;
import org.apache.kafka.clients.producer.ProducerConfig;
import org.apache.kafka.common.serialization.LongDeserializer;
import org.apache.kafka.common.serialization.LongSerializer;
import org.apache.kafka.common.serialization.Serde;
import org.apache.kafka.common.serialization.Serdes;
import org.apache.kafka.common.serialization.StringDeserializer;
import org.apache.kafka.common.serialization.StringSerializer;
import org.apache.kafka.streams.KafkaStreams;
import org.apache.kafka.streams.KeyValue;
import org.apache.kafka.streams.StreamsConfig;
import org.apache.kafka.streams.integration.utils.EmbeddedKafkaCluster;
import org.apache.kafka.streams.integration.utils.IntegrationTestUtils;
import org.apache.kafka.streams.kstream.KStream;
import org.apache.kafka.streams.kstream.KStreamBuilder;
import org.apache.kafka.streams.kstream.KTable;
import org.apache.kafka.streams.kstream.KeyValueMapper;
import org.apache.kafka.streams.kstream.Reducer;
import org.apache.kafka.streams.kstream.ValueJoiner;
import org.apache.kafka.test.TestUtils;
import org.junit.After;
import org.junit.Before;
import org.junit.ClassRule;
import org.junit.Test;
import org.junit.runner.RunWith;
import org.junit.runners.Parameterized;
import org.junit.runners.Parameterized.Parameter;
import org.junit.runners.Parameterized.Parameters;

import java.io.IOException;
import java.util.Arrays;
import java.util.List;
import java.util.Properties;

import static org.hamcrest.CoreMatchers.equalTo;
import static org.junit.Assert.assertThat;

/**
 * End-to-end integration test that demonstrates how to perform a join between a KStream and a
 * KTable (think: KStream.leftJoin(KTable)), i.e. an example of a stateful computation.
 */

@RunWith(Parameterized.class)
public class KStreamKTableJoinIntegrationTest {
    private static final int NUM_BROKERS = 1;

    @ClassRule
    public static final EmbeddedKafkaCluster CLUSTER = new EmbeddedKafkaCluster(NUM_BROKERS);
    private final MockTime mockTime = CLUSTER.time;
    private String userClicksTopic;
    private String userRegionsTopic;
    private String userRegionsStoreName;
    private String outputTopic;
    private static volatile int testNo = 0;
    private KafkaStreams kafkaStreams;
    private Properties streamsConfiguration;

    @Before
    public void before() {
        testNo++;
        userClicksTopic = "user-clicks-" + testNo;
        userRegionsTopic = "user-regions-" + testNo;
        userRegionsStoreName = "user-regions-store-name-" + testNo;
        outputTopic = "output-topic-" + testNo;
        CLUSTER.createTopic(userClicksTopic);
        CLUSTER.createTopic(userRegionsTopic);
        CLUSTER.createTopic(outputTopic);
        streamsConfiguration = new Properties();
        streamsConfiguration.put(StreamsConfig.APPLICATION_ID_CONFIG, "join-integration-test-" + testNo);
        streamsConfiguration.put(StreamsConfig.BOOTSTRAP_SERVERS_CONFIG, CLUSTER.bootstrapServers());
        streamsConfiguration.put(StreamsConfig.ZOOKEEPER_CONNECT_CONFIG, CLUSTER.zKConnectString());
        streamsConfiguration.put(StreamsConfig.KEY_SERDE_CLASS_CONFIG, Serdes.String().getClass().getName());
        streamsConfiguration.put(StreamsConfig.VALUE_SERDE_CLASS_CONFIG, Serdes.String().getClass().getName());
        streamsConfiguration.put(ConsumerConfig.AUTO_OFFSET_RESET_CONFIG, "earliest");
        streamsConfiguration.put(StreamsConfig.STATE_DIR_CONFIG,
            TestUtils.tempDirectory().getPath());
        streamsConfiguration.put(StreamsConfig.COMMIT_INTERVAL_MS_CONFIG, 1);
        streamsConfiguration.put(StreamsConfig.CACHE_MAX_BYTES_BUFFERING_CONFIG, cacheSizeBytes);

    }

    @After
    public void whenShuttingDown() throws IOException {
        if (kafkaStreams != null) {
            kafkaStreams.close();
        }
        IntegrationTestUtils.purgeLocalStreamsState(streamsConfiguration);
    }

    @Parameter
    public long cacheSizeBytes;

    //Single parameter, use Object[]
    @Parameters
    public static Object[] data() {
        return new Object[] {0, 10 * 1024 * 1024L};

    }

    /**
     * Tuple for a region and its associated number of clicks.
     */
    private static final class RegionWithClicks {

        private final String region;
        private final long clicks;

        public RegionWithClicks(final String region, final long clicks) {
            if (region == null || region.isEmpty()) {
                throw new IllegalArgumentException("region must be set");
            }
            if (clicks < 0) {
                throw new IllegalArgumentException("clicks must not be negative");
            }
            this.region = region;
            this.clicks = clicks;
        }

        public String getRegion() {
            return region;
        }

        public long getClicks() {
            return clicks;
        }

    }

    @Test
    public void shouldCountClicksPerRegion() throws Exception {
        // Input 1: Clicks per user (multiple records allowed per user).
        final List<KeyValue<String, Long>> userClicks = Arrays.asList(
            new KeyValue<>("alice", 13L),
            new KeyValue<>("bob", 4L),
            new KeyValue<>("chao", 25L),
            new KeyValue<>("bob", 19L),
            new KeyValue<>("dave", 56L),
            new KeyValue<>("eve", 78L),
            new KeyValue<>("alice", 40L),
            new KeyValue<>("fang", 99L)
        );

        // Input 2: Region per user (multiple records allowed per user).
        final List<KeyValue<String, String>> userRegions = Arrays.asList(
            new KeyValue<>("alice", "asia"),   /* Alice lived in Asia originally... */
            new KeyValue<>("bob", "americas"),
            new KeyValue<>("chao", "asia"),
            new KeyValue<>("dave", "europe"),
            new KeyValue<>("alice", "europe"), /* ...but moved to Europe some time later. */
            new KeyValue<>("eve", "americas"),
            new KeyValue<>("fang", "asia")
        );

        final List<KeyValue<String, Long>> expectedClicksPerRegion = Arrays.asList(
            new KeyValue<>("europe", 13L),
            new KeyValue<>("americas", 4L),
            new KeyValue<>("asia", 25L),
            new KeyValue<>("americas", 23L),
            new KeyValue<>("europe", 69L),
            new KeyValue<>("americas", 101L),
            new KeyValue<>("europe", 109L),
            new KeyValue<>("asia", 124L)
        );

        //
        // Step 1: Configure and start the processor topology.
        //
        final Serde<String> stringSerde = Serdes.String();
        final Serde<Long> longSerde = Serdes.Long();

<<<<<<< HEAD
=======
        final Properties streamsConfiguration = new Properties();
        streamsConfiguration.put(StreamsConfig.APPLICATION_ID_CONFIG, "join-integration-test");
        streamsConfiguration.put(StreamsConfig.BOOTSTRAP_SERVERS_CONFIG, CLUSTER.bootstrapServers());
        streamsConfiguration.put(StreamsConfig.KEY_SERDE_CLASS_CONFIG, Serdes.String().getClass().getName());
        streamsConfiguration.put(StreamsConfig.VALUE_SERDE_CLASS_CONFIG, Serdes.String().getClass().getName());
        streamsConfiguration.put(ConsumerConfig.AUTO_OFFSET_RESET_CONFIG, "earliest");
        streamsConfiguration.put(StreamsConfig.STATE_DIR_CONFIG, TestUtils.tempDirectory().getPath());

        // Remove any state from previous test runs
        IntegrationTestUtils.purgeLocalStreamsState(streamsConfiguration);

>>>>>>> bdf123df
        final KStreamBuilder builder = new KStreamBuilder();

        // This KStream contains information such as "alice" -> 13L.
        //
        // Because this is a KStream ("record stream"), multiple records for the same user will be
        // considered as separate click-count events, each of which will be added to the total count.
        final KStream<String, Long> userClicksStream = builder.stream(stringSerde, longSerde, userClicksTopic);
        // This KTable contains information such as "alice" -> "europe".
        //
        // Because this is a KTable ("changelog stream"), only the latest value (here: region) for a
        // record key will be considered at the time when a new user-click record (see above) is
        // received for the `leftJoin` below.  Any previous region values are being considered out of
        // date.  This behavior is quite different to the KStream for user clicks above.
        //
        // For example, the user "alice" will be considered to live in "europe" (although originally she
        // lived in "asia") because, at the time her first user-click record is being received and
        // subsequently processed in the `leftJoin`, the latest region update for "alice" is "europe"
        // (which overrides her previous region value of "asia").
        final KTable<String, String> userRegionsTable =
            builder.table(stringSerde, stringSerde, userRegionsTopic, userRegionsStoreName);


        // Compute the number of clicks per region, e.g. "europe" -> 13L.
        //
        // The resulting KTable is continuously being updated as new data records are arriving in the
        // input KStream `userClicksStream` and input KTable `userRegionsTable`.
        final KTable<String, Long> clicksPerRegion = userClicksStream
            // Join the stream against the table.
            //
            // Null values possible: In general, null values are possible for region (i.e. the value of
            // the KTable we are joining against) so we must guard against that (here: by setting the
            // fallback region "UNKNOWN").  In this specific example this is not really needed because
            // we know, based on the test setup, that all users have appropriate region entries at the
            // time we perform the join.
            //
            // Also, we need to return a tuple of (region, clicks) for each user.  But because Java does
            // not support tuples out-of-the-box, we must use a custom class `RegionWithClicks` to
            // achieve the same effect.
            .leftJoin(userRegionsTable, new ValueJoiner<Long, String, RegionWithClicks>() {
                @Override
                public RegionWithClicks apply(final Long clicks, final String region) {
                    return new RegionWithClicks(region == null ? "UNKNOWN" : region, clicks);
                }
            })
            // Change the stream from <user> -> <region, clicks> to <region> -> <clicks>
            .map(new KeyValueMapper<String, RegionWithClicks, KeyValue<String, Long>>() {
                @Override
                public KeyValue<String, Long> apply(final String key, final RegionWithClicks value) {
                    return new KeyValue<>(value.getRegion(), value.getClicks());
                }
            })
            // Compute the total per region by summing the individual click counts per region.
            .groupByKey(stringSerde, longSerde)
            .reduce(new Reducer<Long>() {
                @Override
                public Long apply(final Long value1, final Long value2) {
                    return value1 + value2;
                }
            }, "ClicksPerRegionUnwindowed");

        // Write the (continuously updating) results to the output topic.
        clicksPerRegion.to(stringSerde, longSerde, outputTopic);

        kafkaStreams = new KafkaStreams(builder, streamsConfiguration);
        kafkaStreams.start();

        //
        // Step 2: Publish user-region information.
        //
        // To keep this code example simple and easier to understand/reason about, we publish all
        // user-region records before any user-click records (cf. step 3). In practice though,
        // data records would typically be arriving concurrently in both input streams/topics.
        final Properties userRegionsProducerConfig = new Properties();
        userRegionsProducerConfig.put(ProducerConfig.BOOTSTRAP_SERVERS_CONFIG, CLUSTER.bootstrapServers());
        userRegionsProducerConfig.put(ProducerConfig.ACKS_CONFIG, "all");
        userRegionsProducerConfig.put(ProducerConfig.RETRIES_CONFIG, 0);
        userRegionsProducerConfig.put(ProducerConfig.KEY_SERIALIZER_CLASS_CONFIG, StringSerializer.class);
        userRegionsProducerConfig.put(ProducerConfig.VALUE_SERIALIZER_CLASS_CONFIG, StringSerializer.class);
        IntegrationTestUtils.produceKeyValuesSynchronously(userRegionsTopic, userRegions, userRegionsProducerConfig, mockTime);


        //
        // Step 3: Publish some user click events.
        //
        final Properties userClicksProducerConfig = new Properties();
        userClicksProducerConfig.put(ProducerConfig.BOOTSTRAP_SERVERS_CONFIG, CLUSTER.bootstrapServers());
        userClicksProducerConfig.put(ProducerConfig.ACKS_CONFIG, "all");
        userClicksProducerConfig.put(ProducerConfig.RETRIES_CONFIG, 0);
        userClicksProducerConfig.put(ProducerConfig.KEY_SERIALIZER_CLASS_CONFIG, StringSerializer.class);
        userClicksProducerConfig.put(ProducerConfig.VALUE_SERIALIZER_CLASS_CONFIG, LongSerializer.class);
        IntegrationTestUtils.produceKeyValuesSynchronously(userClicksTopic, userClicks, userClicksProducerConfig, mockTime);

        //
        // Step 4: Verify the application's output data.
        //
        final Properties consumerConfig = new Properties();
        consumerConfig.put(ConsumerConfig.BOOTSTRAP_SERVERS_CONFIG, CLUSTER.bootstrapServers());
        consumerConfig.put(ConsumerConfig.GROUP_ID_CONFIG, "join-integration-test-standard-consumer");
        consumerConfig.put(ConsumerConfig.AUTO_OFFSET_RESET_CONFIG, "earliest");
        consumerConfig.put(ConsumerConfig.KEY_DESERIALIZER_CLASS_CONFIG, StringDeserializer.class);
        consumerConfig.put(ConsumerConfig.VALUE_DESERIALIZER_CLASS_CONFIG, LongDeserializer.class);

        final List<KeyValue<String, Long>> actualClicksPerRegion = IntegrationTestUtils.waitUntilMinKeyValueRecordsReceived(consumerConfig,
            outputTopic, expectedClicksPerRegion.size());

        assertThat(actualClicksPerRegion, equalTo(expectedClicksPerRegion));
    }

}<|MERGE_RESOLUTION|>--- conflicted
+++ resolved
@@ -86,7 +86,6 @@
         streamsConfiguration = new Properties();
         streamsConfiguration.put(StreamsConfig.APPLICATION_ID_CONFIG, "join-integration-test-" + testNo);
         streamsConfiguration.put(StreamsConfig.BOOTSTRAP_SERVERS_CONFIG, CLUSTER.bootstrapServers());
-        streamsConfiguration.put(StreamsConfig.ZOOKEEPER_CONNECT_CONFIG, CLUSTER.zKConnectString());
         streamsConfiguration.put(StreamsConfig.KEY_SERDE_CLASS_CONFIG, Serdes.String().getClass().getName());
         streamsConfiguration.put(StreamsConfig.VALUE_SERDE_CLASS_CONFIG, Serdes.String().getClass().getName());
         streamsConfiguration.put(ConsumerConfig.AUTO_OFFSET_RESET_CONFIG, "earliest");
@@ -186,8 +185,6 @@
         final Serde<String> stringSerde = Serdes.String();
         final Serde<Long> longSerde = Serdes.Long();
 
-<<<<<<< HEAD
-=======
         final Properties streamsConfiguration = new Properties();
         streamsConfiguration.put(StreamsConfig.APPLICATION_ID_CONFIG, "join-integration-test");
         streamsConfiguration.put(StreamsConfig.BOOTSTRAP_SERVERS_CONFIG, CLUSTER.bootstrapServers());
@@ -199,7 +196,6 @@
         // Remove any state from previous test runs
         IntegrationTestUtils.purgeLocalStreamsState(streamsConfiguration);
 
->>>>>>> bdf123df
         final KStreamBuilder builder = new KStreamBuilder();
 
         // This KStream contains information such as "alice" -> 13L.
