/*
 * Licensed to the Apache Software Foundation (ASF) under one or more
 * contributor license agreements. See the NOTICE file distributed with
 * this work for additional information regarding copyright ownership.
 * The ASF licenses this file to You under the Apache License, Version 2.0
 * (the "License"); you may not use this file except in compliance with
 * the License. You may obtain a copy of the License at
 *
 *    http://www.apache.org/licenses/LICENSE-2.0
 *
 * Unless required by applicable law or agreed to in writing, software
 * distributed under the License is distributed on an "AS IS" BASIS,
 * WITHOUT WARRANTIES OR CONDITIONS OF ANY KIND, either express or implied.
 * See the License for the specific language governing permissions and
 * limitations under the License.
 */

package org.apache.kafka.streams.processor.internals;

import org.apache.kafka.common.TopicPartition;
import org.apache.kafka.common.utils.LogContext;
import org.apache.kafka.common.utils.Utils;
import org.apache.kafka.streams.errors.TaskMigratedException;
import org.apache.kafka.streams.processor.TaskId;
import org.easymock.EasyMock;
import org.junit.Before;
import org.junit.Test;

import java.util.Collection;
import java.util.Collections;
import java.util.Set;

import static org.hamcrest.CoreMatchers.not;
import static org.hamcrest.CoreMatchers.nullValue;
import static org.hamcrest.MatcherAssert.assertThat;
import static org.hamcrest.core.IsEqual.equalTo;
import static org.junit.Assert.assertSame;
import static org.junit.Assert.assertTrue;
import static org.junit.Assert.fail;

public class AssignedStreamsTasksTest {

    private final StreamTask t1 = EasyMock.createMock(StreamTask.class);
    private final StreamTask t2 = EasyMock.createMock(StreamTask.class);
    private final TopicPartition tp1 = new TopicPartition("t1", 0);
    private final TopicPartition tp2 = new TopicPartition("t2", 0);
    private final TopicPartition changeLog1 = new TopicPartition("cl1", 0);
    private final TopicPartition changeLog2 = new TopicPartition("cl2", 0);
    private final TaskId taskId1 = new TaskId(0, 0);
    private final TaskId taskId2 = new TaskId(1, 0);
    private AssignedStreamsTasks assignedTasks;

    @Before
    public void before() {
        assignedTasks = new AssignedStreamsTasks(new LogContext("log "));
        EasyMock.expect(t1.id()).andReturn(taskId1).anyTimes();
        EasyMock.expect(t2.id()).andReturn(taskId2).anyTimes();
    }

    @Test
    public void shouldInitializeNewTasks() {
        EasyMock.expect(t1.initializeStateStores()).andReturn(false);
        EasyMock.expect(t1.partitions()).andReturn(Collections.singleton(tp1));
        EasyMock.expect(t1.changelogPartitions()).andReturn(Collections.<TopicPartition>emptySet());
        EasyMock.replay(t1);

        addAndInitTask();

        EasyMock.verify(t1);
    }

    @Test
    public void shouldMoveInitializedTasksNeedingRestoreToRestoring() {
        EasyMock.expect(t1.initializeStateStores()).andReturn(false);
        t1.initializeTopology();
        EasyMock.expectLastCall().once();
        EasyMock.expect(t1.partitions()).andReturn(Collections.singleton(tp1));
        EasyMock.expect(t1.changelogPartitions()).andReturn(Collections.<TopicPartition>emptySet());
        EasyMock.expect(t2.initializeStateStores()).andReturn(true);
        t2.initializeTopology();
        EasyMock.expectLastCall().once();
        final Set<TopicPartition> t2partitions = Collections.singleton(tp2);
        EasyMock.expect(t2.partitions()).andReturn(t2partitions);
        EasyMock.expect(t2.changelogPartitions()).andReturn(Collections.<TopicPartition>emptyList());

        EasyMock.replay(t1, t2);

        assignedTasks.addNewTask(t1);
        assignedTasks.addNewTask(t2);

        assignedTasks.initializeNewTasks();

        Collection<StreamTask> restoring = assignedTasks.restoringTasks();
        assertThat(restoring.size(), equalTo(1));
        assertSame(restoring.iterator().next(), t1);
    }

    @Test
    public void shouldMoveInitializedTasksThatDontNeedRestoringToRunning() {
        EasyMock.expect(t2.initializeStateStores()).andReturn(true);
        t2.initializeTopology();
        EasyMock.expectLastCall().once();
        EasyMock.expect(t2.partitions()).andReturn(Collections.singleton(tp2));
        EasyMock.expect(t2.changelogPartitions()).andReturn(Collections.<TopicPartition>emptyList());

        EasyMock.replay(t2);

        assignedTasks.addNewTask(t2);
        assignedTasks.initializeNewTasks();

        assertThat(assignedTasks.runningTaskIds(), equalTo(Collections.singleton(taskId2)));
    }

    @Test
    public void shouldTransitionFullyRestoredTasksToRunning() {
        final Set<TopicPartition> task1Partitions = Utils.mkSet(tp1);
        EasyMock.expect(t1.initializeStateStores()).andReturn(false);
        EasyMock.expect(t1.partitions()).andReturn(task1Partitions).anyTimes();
        EasyMock.expect(t1.changelogPartitions()).andReturn(Utils.mkSet(changeLog1, changeLog2)).anyTimes();
        EasyMock.expect(t1.hasStateStores()).andReturn(true).anyTimes();
        t1.initializeTopology();
        EasyMock.expectLastCall().once();
        EasyMock.replay(t1);

        addAndInitTask();

        assignedTasks.updateRestored(Utils.mkSet(changeLog1));
        assertThat(assignedTasks.runningTaskIds(), equalTo(Collections.<TaskId>emptySet()));
        assignedTasks.updateRestored(Utils.mkSet(changeLog2));
        assertThat(assignedTasks.runningTaskIds(), equalTo(Collections.singleton(taskId1)));
    }

    @Test
    public void shouldSuspendRunningTasks() {
        mockRunningTaskSuspension();
        EasyMock.replay(t1);

        assertThat(suspendTask(), nullValue());

        assertThat(assignedTasks.previousTaskIds(), equalTo(Collections.singleton(taskId1)));
        EasyMock.verify(t1);
    }

    @Test
    public void shouldCloseRestoringTasks() {
        EasyMock.expect(t1.initializeStateStores()).andReturn(false);
        EasyMock.expect(t1.partitions()).andReturn(Collections.singleton(tp1));
        EasyMock.expect(t1.changelogPartitions()).andReturn(Collections.<TopicPartition>emptySet());
        t1.close(false, false);
        EasyMock.expectLastCall();
        EasyMock.replay(t1);

        assertThat(suspendTask(), nullValue());
        EasyMock.verify(t1);
    }

    @Test
    public void shouldClosedUnInitializedTasksOnSuspend() {
        t1.close(false, false);
        EasyMock.expectLastCall();
        EasyMock.replay(t1);

        assignedTasks.addNewTask(t1);
        assertThat(assignedTasks.suspend(), nullValue());

        EasyMock.verify(t1);
    }

    @Test
    public void shouldNotSuspendSuspendedTasks() {
        mockRunningTaskSuspension();
        EasyMock.replay(t1);

        assertThat(suspendTask(), nullValue());
        assertThat(assignedTasks.suspend(), nullValue());
        EasyMock.verify(t1);
    }


    @Test
    public void shouldCloseTaskOnSuspendWhenRuntimeException() {
        mockTaskInitialization();
        t1.suspend();
        EasyMock.expectLastCall().andThrow(new RuntimeException("KABOOM!"));
        t1.close(false, false);
        EasyMock.expectLastCall();
        EasyMock.replay(t1);

        assertThat(suspendTask(), not(nullValue()));
        assertThat(assignedTasks.previousTaskIds(), equalTo(Collections.singleton(taskId1)));
        EasyMock.verify(t1);
    }

    @Test
    public void shouldCloseTaskOnSuspendIfTaskMigratedException() {
        mockTaskInitialization();
        t1.suspend();
        EasyMock.expectLastCall().andThrow(new TaskMigratedException());
        t1.close(false, true);
        EasyMock.expectLastCall();
        EasyMock.replay(t1);

        assertThat(suspendTask(), nullValue());
        assertTrue(assignedTasks.previousTaskIds().isEmpty());
        EasyMock.verify(t1);
    }

    @Test
    public void shouldResumeMatchingSuspendedTasks() {
        mockRunningTaskSuspension();
        t1.resume();
        EasyMock.expectLastCall();
        t1.initializeTopology();
        EasyMock.expectLastCall().once();
        EasyMock.replay(t1);

        assertThat(suspendTask(), nullValue());

        assertTrue(assignedTasks.maybeResumeSuspendedTask(taskId1, Collections.singleton(tp1)));
        assertThat(assignedTasks.runningTaskIds(), equalTo(Collections.singleton(taskId1)));
        EasyMock.verify(t1);
    }

    @Test
    public void shouldCloseTaskOnResumeSuspendedIfTaskMigratedException() {
        mockRunningTaskSuspension();
        t1.resume();
        t1.initializeTopology();
        EasyMock.expectLastCall().andThrow(new TaskMigratedException());
        t1.close(false, true);
        EasyMock.expectLastCall();
        EasyMock.replay(t1);

        assertThat(suspendTask(), nullValue());

        try {
            assignedTasks.maybeResumeSuspendedTask(taskId1, Collections.singleton(tp1));
            fail("Should have thrown TaskMigratedException.");
        } catch (final TaskMigratedException expected) { /* ignore */ }

        assertThat(assignedTasks.runningTaskIds(), equalTo(Collections.EMPTY_SET));
        EasyMock.verify(t1);
    }

    private void mockTaskInitialization() {
        EasyMock.expect(t1.initializeStateStores()).andReturn(true);
        t1.initializeTopology();
        EasyMock.expectLastCall().once();
        EasyMock.expect(t1.partitions()).andReturn(Collections.singleton(tp1));
        EasyMock.expect(t1.changelogPartitions()).andReturn(Collections.<TopicPartition>emptyList());
    }

    @Test
    public void shouldCommitRunningTasks() {
        mockTaskInitialization();
        EasyMock.expect(t1.commitNeeded()).andReturn(true);
        t1.commit();
        EasyMock.expectLastCall();
        EasyMock.replay(t1);

        addAndInitTask();

        assignedTasks.commit();
        EasyMock.verify(t1);
    }

    @Test
    public void shouldCloseTaskOnCommitIfTaskMigratedException() {
        mockTaskInitialization();
        EasyMock.expect(t1.commitNeeded()).andReturn(true);
        t1.commit();
        EasyMock.expectLastCall().andThrow(new TaskMigratedException());
        t1.close(false, true);
        EasyMock.expectLastCall();
        EasyMock.replay(t1);
        addAndInitTask();

        try {
            assignedTasks.commit();
            fail("Should have thrown TaskMigratedException.");
        } catch (final TaskMigratedException expected) { /* ignore */ }

        assertThat(assignedTasks.runningTaskIds(), equalTo(Collections.EMPTY_SET));
        EasyMock.verify(t1);
    }

    @Test
    public void shouldThrowExceptionOnCommitWhenNotCommitFailedOrProducerFenced() {
        mockTaskInitialization();
        EasyMock.expect(t1.commitNeeded()).andReturn(true);
        t1.commit();
        EasyMock.expectLastCall().andThrow(new RuntimeException(""));
        EasyMock.replay(t1);
        addAndInitTask();

        try {
            assignedTasks.commit();
            fail("Should have thrown exception");
        } catch (Exception e) {
            // ok
        }
        assertThat(assignedTasks.runningTaskIds(), equalTo(Collections.singleton(taskId1)));
        EasyMock.verify(t1);
    }

    @Test
    public void shouldCommitRunningTasksIfNeeded() {
        mockTaskInitialization();
        EasyMock.expect(t1.commitRequested()).andReturn(true);
        EasyMock.expect(t1.commitNeeded()).andReturn(true);
        t1.commit();
        EasyMock.expectLastCall();
        EasyMock.replay(t1);

        addAndInitTask();

        assertThat(assignedTasks.maybeCommit(), equalTo(1));
        EasyMock.verify(t1);
    }

    @Test
    public void shouldCloseTaskOnMaybeCommitIfTaskMigratedException() {
        mockTaskInitialization();
        EasyMock.expect(t1.commitRequested()).andReturn(true);
        EasyMock.expect(t1.commitNeeded()).andReturn(true);
        t1.commit();
        EasyMock.expectLastCall().andThrow(new TaskMigratedException());
        t1.close(false, true);
        EasyMock.expectLastCall();
        EasyMock.replay(t1);
        addAndInitTask();

        try {
            assignedTasks.maybeCommit();
            fail("Should have thrown TaskMigratedException.");
        } catch (final TaskMigratedException expected) { /* ignore */ }

        assertThat(assignedTasks.runningTaskIds(), equalTo(Collections.EMPTY_SET));
        EasyMock.verify(t1);
    }

    @Test
    public void shouldCloseTaskOnProcessesIfTaskMigratedException() {
        mockTaskInitialization();
        EasyMock.expect(t1.isProcessable()).andReturn(true);
        t1.process();
        EasyMock.expectLastCall().andThrow(new TaskMigratedException());
        t1.close(false, true);
        EasyMock.expectLastCall();
        EasyMock.replay(t1);
        addAndInitTask();
        assignedTasks.update();

        try {
            assignedTasks.process();
            fail("Should have thrown TaskMigratedException.");
        } catch (final TaskMigratedException expected) { /* ignore */ }

        assertThat(assignedTasks.runningTaskIds(), equalTo(Collections.EMPTY_SET));
        EasyMock.verify(t1);
    }

    @Test
    public void shouldNotProcessUnprocessableTasks() {
        mockTaskInitialization();
        EasyMock.expect(t1.isProcessable()).andReturn(false);
        EasyMock.replay(t1);
        addAndInitTask();
<<<<<<< HEAD
        assignedTasks.update();
=======
>>>>>>> afe00eff

        assertThat(assignedTasks.process(), equalTo(0));

        EasyMock.verify(t1);
    }

    @Test
    public void shouldAlwaysProcessProcessableTasks() {
        mockTaskInitialization();
        EasyMock.expect(t1.isProcessable()).andReturn(true);
        EasyMock.expect(t1.process()).andReturn(true).once();
<<<<<<< HEAD
        EasyMock.expect(t1.allSourcePartitionsBuffered()).andReturn(true);
        EasyMock.replay(t1);

        addAndInitTask();
        assignedTasks.update();
=======
        EasyMock.replay(t1);

        addAndInitTask();
>>>>>>> afe00eff

        assertThat(assignedTasks.process(), equalTo(1));

        EasyMock.verify(t1);
    }

    @Test
    public void shouldPunctuateRunningTasks() {
        mockTaskInitialization();
        EasyMock.expect(t1.maybePunctuateStreamTime()).andReturn(true);
        EasyMock.expect(t1.maybePunctuateSystemTime()).andReturn(true);
        EasyMock.replay(t1);

        addAndInitTask();

        assertThat(assignedTasks.punctuate(), equalTo(2));
        EasyMock.verify(t1);
    }

    @Test
    public void shouldCloseTaskOnMaybePunctuateStreamTimeIfTaskMigratedException() {
        mockTaskInitialization();
        t1.maybePunctuateStreamTime();
        EasyMock.expectLastCall().andThrow(new TaskMigratedException());
        t1.close(false, true);
        EasyMock.expectLastCall();
        EasyMock.replay(t1);
        addAndInitTask();

        try {
            assignedTasks.punctuate();
            fail("Should have thrown TaskMigratedException.");
        } catch (final TaskMigratedException expected) { /* ignore */ }

        assertThat(assignedTasks.runningTaskIds(), equalTo(Collections.EMPTY_SET));
        EasyMock.verify(t1);
    }

    @Test
    public void shouldCloseTaskOnMaybePunctuateSystemTimeIfTaskMigratedException() {
        mockTaskInitialization();
        EasyMock.expect(t1.maybePunctuateStreamTime()).andReturn(true);
        t1.maybePunctuateSystemTime();
        EasyMock.expectLastCall().andThrow(new TaskMigratedException());
        t1.close(false, true);
        EasyMock.expectLastCall();
        EasyMock.replay(t1);
        addAndInitTask();

        try {
            assignedTasks.punctuate();
            fail("Should have thrown TaskMigratedException.");
        } catch (final TaskMigratedException expected) { /* ignore */ }
        EasyMock.verify(t1);
    }

    @Test
    public void shouldReturnNumberOfPunctuations() {
        mockTaskInitialization();
        EasyMock.expect(t1.maybePunctuateStreamTime()).andReturn(true);
        EasyMock.expect(t1.maybePunctuateSystemTime()).andReturn(false);
        EasyMock.replay(t1);

        addAndInitTask();

        assertThat(assignedTasks.punctuate(), equalTo(1));
        EasyMock.verify(t1);
    }

    private void addAndInitTask() {
        assignedTasks.addNewTask(t1);
        assignedTasks.initializeNewTasks();
    }

    private RuntimeException suspendTask() {
        addAndInitTask();
        return assignedTasks.suspend();
    }

    private void mockRunningTaskSuspension() {
        EasyMock.expect(t1.initializeStateStores()).andReturn(true);
        t1.initializeTopology();
        EasyMock.expectLastCall().once();
        EasyMock.expect(t1.hasStateStores()).andReturn(false).anyTimes();
        EasyMock.expect(t1.partitions()).andReturn(Collections.singleton(tp1)).anyTimes();
        EasyMock.expect(t1.changelogPartitions()).andReturn(Collections.<TopicPartition>emptyList()).anyTimes();
        t1.suspend();
        EasyMock.expectLastCall();
    }


}<|MERGE_RESOLUTION|>--- conflicted
+++ resolved
@@ -342,6 +342,8 @@
     @Test
     public void shouldCloseTaskOnProcessesIfTaskMigratedException() {
         mockTaskInitialization();
+        t1.maybeEnforceProcess();
+        EasyMock.expectLastCall();
         EasyMock.expect(t1.isProcessable()).andReturn(true);
         t1.process();
         EasyMock.expectLastCall().andThrow(new TaskMigratedException());
@@ -349,7 +351,7 @@
         EasyMock.expectLastCall();
         EasyMock.replay(t1);
         addAndInitTask();
-        assignedTasks.update();
+        assignedTasks.maybeEnforceProcess();
 
         try {
             assignedTasks.process();
@@ -363,13 +365,13 @@
     @Test
     public void shouldNotProcessUnprocessableTasks() {
         mockTaskInitialization();
+        t1.maybeEnforceProcess();
+        EasyMock.expectLastCall();
         EasyMock.expect(t1.isProcessable()).andReturn(false);
         EasyMock.replay(t1);
         addAndInitTask();
-<<<<<<< HEAD
-        assignedTasks.update();
-=======
->>>>>>> afe00eff
+
+        assignedTasks.maybeEnforceProcess();
 
         assertThat(assignedTasks.process(), equalTo(0));
 
@@ -379,19 +381,15 @@
     @Test
     public void shouldAlwaysProcessProcessableTasks() {
         mockTaskInitialization();
+        t1.maybeEnforceProcess();
+        EasyMock.expectLastCall();
         EasyMock.expect(t1.isProcessable()).andReturn(true);
         EasyMock.expect(t1.process()).andReturn(true).once();
-<<<<<<< HEAD
-        EasyMock.expect(t1.allSourcePartitionsBuffered()).andReturn(true);
-        EasyMock.replay(t1);
-
-        addAndInitTask();
-        assignedTasks.update();
-=======
-        EasyMock.replay(t1);
-
-        addAndInitTask();
->>>>>>> afe00eff
+
+        EasyMock.replay(t1);
+
+        addAndInitTask();
+        assignedTasks.maybeEnforceProcess();
 
         assertThat(assignedTasks.process(), equalTo(1));
 
