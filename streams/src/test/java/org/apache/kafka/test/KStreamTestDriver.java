/*
 * Licensed to the Apache Software Foundation (ASF) under one or more
 * contributor license agreements. See the NOTICE file distributed with
 * this work for additional information regarding copyright ownership.
 * The ASF licenses this file to You under the Apache License, Version 2.0
 * (the "License"); you may not use this file except in compliance with
 * the License. You may obtain a copy of the License at
 *
 *    http://www.apache.org/licenses/LICENSE-2.0
 *
 * Unless required by applicable law or agreed to in writing, software
 * distributed under the License is distributed on an "AS IS" BASIS,
 * WITHOUT WARRANTIES OR CONDITIONS OF ANY KIND, either express or implied.
 * See the License for the specific language governing permissions and
 * limitations under the License.
 */
package org.apache.kafka.test;

import org.apache.kafka.common.metrics.Metrics;
import org.apache.kafka.common.serialization.Serde;
import org.apache.kafka.common.serialization.Serdes;
import org.apache.kafka.common.serialization.Serializer;
import org.apache.kafka.common.utils.LogContext;
import org.apache.kafka.streams.StreamsBuilder;
import org.apache.kafka.streams.StreamsBuilderTest;
import org.apache.kafka.streams.errors.DefaultProductionExceptionHandler;
import org.apache.kafka.streams.kstream.KStreamBuilder;
import org.apache.kafka.streams.processor.ProcessorContext;
import org.apache.kafka.streams.processor.StateStore;
import org.apache.kafka.streams.processor.StreamPartitioner;
import org.apache.kafka.streams.processor.internals.InternalTopologyBuilder;
import org.apache.kafka.streams.processor.internals.MockStreamsMetrics;
import org.apache.kafka.streams.processor.internals.ProcessorNode;
import org.apache.kafka.streams.processor.internals.ProcessorRecordContext;
import org.apache.kafka.streams.processor.internals.ProcessorTopology;
import org.apache.kafka.streams.processor.internals.RecordCollectorImpl;
import org.apache.kafka.streams.state.internals.ThreadCache;
import org.junit.rules.ExternalResource;

import java.io.File;
import java.util.HashSet;
import java.util.List;
import java.util.Map;
import java.util.Set;
import java.util.regex.Pattern;

@Deprecated
public class KStreamTestDriver extends ExternalResource {

    private static final long DEFAULT_CACHE_SIZE_BYTES = 1024 * 1024L;

    private ProcessorTopology topology;
    private InternalMockProcessorContext context;
    private ProcessorTopology globalTopology;
    private final LogContext logContext = new LogContext("testCache ");

    @Deprecated
    public void setUp(final KStreamBuilder builder) {
        setUp(builder, null, Serdes.ByteArray(), Serdes.ByteArray());
    }

    @Deprecated
    public void setUp(final KStreamBuilder builder, final File stateDir) {
        setUp(builder, stateDir, Serdes.ByteArray(), Serdes.ByteArray());
    }

    @Deprecated
    public void setUp(final KStreamBuilder builder, final File stateDir, final long cacheSize) {
        setUp(builder, stateDir, Serdes.ByteArray(), Serdes.ByteArray(), cacheSize);
    }

    @Deprecated
    public void setUp(final KStreamBuilder builder,
                      final File stateDir,
                      final Serde<?> keySerde,
                      final Serde<?> valSerde) {
        setUp(builder, stateDir, keySerde, valSerde, DEFAULT_CACHE_SIZE_BYTES);
    }

    @Deprecated
    public void setUp(final KStreamBuilder builder,
                      final File stateDir,
                      final Serde<?> keySerde,
                      final Serde<?> valSerde,
                      final long cacheSize) {
        builder.setApplicationId("TestDriver");
        topology = builder.build(null);
        globalTopology = builder.buildGlobalStateTopology();
        final ThreadCache cache = new ThreadCache(logContext, cacheSize, new MockStreamsMetrics(new Metrics()));
        context = new InternalMockProcessorContext(stateDir, keySerde, valSerde, new MockRecordCollector(), cache);
        context.setRecordContext(new ProcessorRecordContext(0, 0, 0, "topic"));
        // init global topology first as it will add stores to the
        // store map that are required for joins etc.
        if (globalTopology != null) {
            initTopology(globalTopology, globalTopology.globalStateStores());
        }
        initTopology(topology, topology.stateStores());
    }

    public void setUp(final StreamsBuilder builder) {
        setUp(builder, null, Serdes.ByteArray(), Serdes.ByteArray());
    }

    public void setUp(final StreamsBuilder builder, final File stateDir) {
        setUp(builder, stateDir, Serdes.ByteArray(), Serdes.ByteArray());
    }

    public void setUp(final StreamsBuilder builder, final File stateDir, final long cacheSize) {
        setUp(builder, stateDir, Serdes.ByteArray(), Serdes.ByteArray(), cacheSize);
    }

    public void setUp(final StreamsBuilder builder,
                      final File stateDir,
                      final Serde<?> keySerde,
                      final Serde<?> valSerde) {
        setUp(builder, stateDir, keySerde, valSerde, DEFAULT_CACHE_SIZE_BYTES);
    }

    public void setUp(final StreamsBuilder builder,
                      final File stateDir,
                      final Serde<?> keySerde,
                      final Serde<?> valSerde,
                      final long cacheSize) {
        final InternalTopologyBuilder internalTopologyBuilder = StreamsBuilderTest.internalTopologyBuilder(builder);

        internalTopologyBuilder.setApplicationId("TestDriver");
        topology = internalTopologyBuilder.build(null);
        globalTopology = internalTopologyBuilder.buildGlobalStateTopology();

        final ThreadCache cache = new ThreadCache(logContext, cacheSize, new MockStreamsMetrics(new Metrics()));
        context = new InternalMockProcessorContext(stateDir, keySerde, valSerde, new MockRecordCollector(), cache);
        context.setRecordContext(new ProcessorRecordContext(0, 0, 0, "topic"));

        // init global topology first as it will add stores to the
        // store map that are required for joins etc.
        if (globalTopology != null) {
            initTopology(globalTopology, globalTopology.globalStateStores());
        }
        initTopology(topology, topology.stateStores());
    }

    @Override
    protected void after() {
        if (topology != null) {
            close();
        }
    }

    private void initTopology(final ProcessorTopology topology, final List<StateStore> stores) {
        for (final StateStore store : stores) {
            try {
                store.init(context, store);
            } catch (final RuntimeException e) {
                new RuntimeException("Fatal exception initializing store.", e).printStackTrace();
                throw e;
            }
        }

        for (final ProcessorNode node : topology.processors()) {
            context.setCurrentNode(node);
            try {
                node.init(context);
            } finally {
                context.setCurrentNode(null);
            }
        }
    }

    public ProcessorTopology topology() {
        return topology;
    }

    public ProcessorContext context() {
        return context;
    }

    public void process(final String topicName, final Object key, final Object value) {
        final ProcessorNode prevNode = context.currentNode();
        final ProcessorNode currNode = sourceNodeByTopicName(topicName);

        if (currNode != null) {
            context.setRecordContext(createRecordContext(topicName, context.timestamp()));
            context.setCurrentNode(currNode);
            try {
                context.forward(key, value);
            } finally {
                context.setCurrentNode(prevNode);
            }
        }
    }

    private ProcessorNode sourceNodeByTopicName(final String topicName) {
        ProcessorNode topicNode = topology.source(topicName);
        if (topicNode == null) {
            for (final String sourceTopic : topology.sourceTopics()) {
                if (Pattern.compile(sourceTopic).matcher(topicName).matches()) {
                    return topology.source(sourceTopic);
                }
            }
            if (globalTopology != null) {
                topicNode = globalTopology.source(topicName);
            }
        }

        return topicNode;
    }

<<<<<<< HEAD
=======
    public void punctuate(final long timestamp) {
        final ProcessorNode prevNode = context.currentNode();
        for (final ProcessorNode processor : topology.processors()) {
            if (processor.processor() != null) {
                context.setRecordContext(createRecordContext(context.topic(), timestamp));
                context.setCurrentNode(processor);
                try {
                    processor.processor().punctuate(timestamp);
                } finally {
                    context.setCurrentNode(prevNode);
                }
            }
        }
    }

>>>>>>> 8725e360
    public void setTime(final long timestamp) {
        context.setTime(timestamp);
    }

    public void close() {
        // close all processors
        for (final ProcessorNode node : topology.processors()) {
            context.setCurrentNode(node);
            try {
                node.close();
            } finally {
                context.setCurrentNode(null);
            }
        }

        closeState();
    }

    public Set<String> allProcessorNames() {
        final Set<String> names = new HashSet<>();

        final List<ProcessorNode> nodes = topology.processors();

        for (final ProcessorNode node : nodes) {
            names.add(node.name());
        }

        return names;
    }

    public ProcessorNode processor(final String name) {
        final List<ProcessorNode> nodes = topology.processors();

        for (final ProcessorNode node : nodes) {
            if (node.name().equals(name)) {
                return node;
            }
        }

        return null;
    }

    public Map<String, StateStore> allStateStores() {
        return context.allStateStores();
    }

    public void flushState() {
        for (final StateStore stateStore : context.allStateStores().values()) {
            stateStore.flush();
        }
    }

    private void closeState() {
        // we need to first flush all stores before trying to close any one
        // of them since the flushing could cause eviction and hence tries to access other stores
        flushState();

        for (final StateStore stateStore : context.allStateStores().values()) {
            stateStore.close();
        }
    }

    private ProcessorRecordContext createRecordContext(final String topicName, final long timestamp) {
        return new ProcessorRecordContext(timestamp, -1, -1, topicName);
    }

    private class MockRecordCollector extends RecordCollectorImpl {
        MockRecordCollector() {
            super(null, "KStreamTestDriver", new LogContext("KStreamTestDriver "), new DefaultProductionExceptionHandler(), new Metrics().sensor("skipped-records"));
        }

        @Override
        public <K, V> void send(final String topic,
                                final K key,
                                final V value,
                                final Long timestamp,
                                final Serializer<K> keySerializer,
                                final Serializer<V> valueSerializer,
                                final StreamPartitioner<? super K, ? super V> partitioner) {
            // The serialization is skipped.
            if (sourceNodeByTopicName(topic) != null) {
                process(topic, key, value);
            }
        }

        @Override
        public <K, V> void send(final String topic,
                                final K key,
                                final V value,
                                final Integer partition,
                                final Long timestamp,
                                final Serializer<K> keySerializer,
                                final Serializer<V> valueSerializer) {
            // The serialization is skipped.
            if (sourceNodeByTopicName(topic) != null) {
                process(topic, key, value);
            }
        }

        @Override
        public void flush() {}

        @Override
        public void close() {}
    }
}<|MERGE_RESOLUTION|>--- conflicted
+++ resolved
@@ -205,24 +205,6 @@
         return topicNode;
     }
 
-<<<<<<< HEAD
-=======
-    public void punctuate(final long timestamp) {
-        final ProcessorNode prevNode = context.currentNode();
-        for (final ProcessorNode processor : topology.processors()) {
-            if (processor.processor() != null) {
-                context.setRecordContext(createRecordContext(context.topic(), timestamp));
-                context.setCurrentNode(processor);
-                try {
-                    processor.processor().punctuate(timestamp);
-                } finally {
-                    context.setCurrentNode(prevNode);
-                }
-            }
-        }
-    }
-
->>>>>>> 8725e360
     public void setTime(final long timestamp) {
         context.setTime(timestamp);
     }
