/*
 * Licensed to the Apache Software Foundation (ASF) under one or more
 * contributor license agreements. See the NOTICE file distributed with
 * this work for additional information regarding copyright ownership.
 * The ASF licenses this file to You under the Apache License, Version 2.0
 * (the "License"); you may not use this file except in compliance with
 * the License. You may obtain a copy of the License at
 *
 *    http://www.apache.org/licenses/LICENSE-2.0
 *
 * Unless required by applicable law or agreed to in writing, software
 * distributed under the License is distributed on an "AS IS" BASIS,
 * WITHOUT WARRANTIES OR CONDITIONS OF ANY KIND, either express or implied.
 * See the License for the specific language governing permissions and
 * limitations under the License.
 */
package org.apache.kafka.streams.state.internals;

import java.util.Objects;
import org.apache.kafka.common.utils.Bytes;
import org.apache.kafka.streams.kstream.Windowed;
import org.apache.kafka.streams.processor.StateStore;
import org.apache.kafka.streams.processor.StateStoreContext;
import org.apache.kafka.streams.query.PositionBound;
import org.apache.kafka.streams.query.Query;
import org.apache.kafka.streams.query.QueryConfig;
import org.apache.kafka.streams.query.QueryResult;
import org.apache.kafka.streams.state.KeyValueIterator;
import org.apache.kafka.streams.state.TimestampedBytesStore;
import org.apache.kafka.streams.state.WindowStore;
import org.apache.kafka.streams.state.WindowStoreIterator;
import org.apache.kafka.streams.state.internals.PrefixedWindowKeySchemas.TimeFirstWindowKeySchema;


public class RocksDBTimeOrderedWindowStore
<<<<<<< HEAD
    extends WrappedStateStore<RocksDBTimeOrderedWindowSegmentedBytesStore, Object, Object>
=======
    extends WrappedStateStore<RocksDBTimeOrderedSegmentedBytesStore, Object, Object>
>>>>>>> 3e0ac087
    implements WindowStore<Bytes, byte[]>, TimestampedBytesStore {

    private final boolean retainDuplicates;
    private final long windowSize;

<<<<<<< HEAD
    private StateStoreContext stateStoreContext;
=======
>>>>>>> 3e0ac087
    private int seqnum = 0;
    private StateStoreContext stateStoreContext;

    RocksDBTimeOrderedWindowStore(
        final RocksDBTimeOrderedWindowSegmentedBytesStore store,
        final boolean retainDuplicates,
        final long windowSize
    ) {
        super(store);
        Objects.requireNonNull(store, "store is null");
        this.retainDuplicates = retainDuplicates;
        this.windowSize = windowSize;
    }

    @Override
    public void init(final StateStoreContext context, final StateStore root) {
        stateStoreContext = context;
        wrapped().init(context, root);
    }

    @Override
    public void flush() {
        wrapped().flush();
    }

    @Override
    public void close() {
        wrapped().close();
    }

    @Override
    public boolean persistent() {
        return wrapped().persistent();
    }

    @Override
    public boolean isOpen() {
        return wrapped().isOpen();
    }

    @Override
    public void put(final Bytes key, final byte[] value, final long windowStartTimestamp) {
        // Skip if value is null and duplicates are allowed since this delete is a no-op
        if (!(value == null && retainDuplicates)) {
            maybeUpdateSeqnumForDups();
            wrapped().put(key, windowStartTimestamp, seqnum, value);
        }
    }

    @Override
    public byte[] fetch(final Bytes key, final long timestamp) {
        return wrapped().fetch(key, timestamp, seqnum);
    }

    @Override
    public WindowStoreIterator<byte[]> fetch(final Bytes key, final long timeFrom, final long timeTo) {
        final KeyValueIterator<Bytes, byte[]> bytesIterator = wrapped().fetch(key, timeFrom, timeTo);
        return new WindowStoreIteratorWrapper(bytesIterator,
            windowSize,
            TimeFirstWindowKeySchema::extractStoreTimestamp,
            TimeFirstWindowKeySchema::fromStoreBytesKey).valuesIterator();
    }

    @Override
    public WindowStoreIterator<byte[]> backwardFetch(final Bytes key, final long timeFrom, final long timeTo) {
        final KeyValueIterator<Bytes, byte[]> bytesIterator = wrapped().backwardFetch(key, timeFrom, timeTo);
        return new WindowStoreIteratorWrapper(bytesIterator,
            windowSize,
            TimeFirstWindowKeySchema::extractStoreTimestamp,
            TimeFirstWindowKeySchema::fromStoreBytesKey).valuesIterator();
    }

    @Override
    public KeyValueIterator<Windowed<Bytes>, byte[]> fetch(final Bytes keyFrom,
                                                           final Bytes keyTo,
                                                           final long timeFrom,
                                                           final long timeTo) {
        final KeyValueIterator<Bytes, byte[]> bytesIterator = wrapped().fetch(keyFrom, keyTo, timeFrom, timeTo);
        return new WindowStoreIteratorWrapper(bytesIterator,
            windowSize,
            TimeFirstWindowKeySchema::extractStoreTimestamp,
            TimeFirstWindowKeySchema::fromStoreBytesKey).keyValueIterator();
    }

    @Override
    public KeyValueIterator<Windowed<Bytes>, byte[]> backwardFetch(final Bytes keyFrom,
                                                                   final Bytes keyTo,
                                                                   final long timeFrom,
                                                                   final long timeTo) {
        final KeyValueIterator<Bytes, byte[]> bytesIterator = wrapped().backwardFetch(keyFrom, keyTo, timeFrom, timeTo);
        return new WindowStoreIteratorWrapper(bytesIterator,
            windowSize,
            TimeFirstWindowKeySchema::extractStoreTimestamp,
            TimeFirstWindowKeySchema::fromStoreBytesKey).keyValueIterator();
    }

    @Override
    public KeyValueIterator<Windowed<Bytes>, byte[]> all() {
        final KeyValueIterator<Bytes, byte[]> bytesIterator = wrapped().all();
        return new WindowStoreIteratorWrapper(bytesIterator,
            windowSize,
            TimeFirstWindowKeySchema::extractStoreTimestamp,
            TimeFirstWindowKeySchema::fromStoreBytesKey).keyValueIterator();
    }

    @Override
    public KeyValueIterator<Windowed<Bytes>, byte[]> backwardAll() {
        final KeyValueIterator<Bytes, byte[]> bytesIterator = wrapped().backwardAll();
        return new WindowStoreIteratorWrapper(bytesIterator,
            windowSize,
            TimeFirstWindowKeySchema::extractStoreTimestamp,
            TimeFirstWindowKeySchema::fromStoreBytesKey).keyValueIterator();
    }

    @Override
    public KeyValueIterator<Windowed<Bytes>, byte[]> fetchAll(final long timeFrom, final long timeTo) {
        final KeyValueIterator<Bytes, byte[]> bytesIterator = wrapped().fetchAll(timeFrom, timeTo);
        return new WindowStoreIteratorWrapper(bytesIterator,
            windowSize,
            TimeFirstWindowKeySchema::extractStoreTimestamp,
            TimeFirstWindowKeySchema::fromStoreBytesKey).keyValueIterator();
    }

    @Override
    public KeyValueIterator<Windowed<Bytes>, byte[]> backwardFetchAll(final long timeFrom, final long timeTo) {
        final KeyValueIterator<Bytes, byte[]> bytesIterator = wrapped().backwardFetchAll(timeFrom, timeTo);
        return new WindowStoreIteratorWrapper(bytesIterator,
            windowSize,
            TimeFirstWindowKeySchema::extractStoreTimestamp,
            TimeFirstWindowKeySchema::fromStoreBytesKey).keyValueIterator();
    }

    public boolean hasIndex() {
        return wrapped().hasIndex();
    }

    @Override
    public <R> QueryResult<R> query(final Query<R> query,
                                    final PositionBound positionBound,
                                    final QueryConfig config) {

        return StoreQueryUtils.handleBasicQueries(
            query,
            positionBound,
            config,
            this,
            getPosition(),
            stateStoreContext
        );
    }

    private void maybeUpdateSeqnumForDups() {
        if (retainDuplicates) {
            seqnum = (seqnum + 1) & 0x7FFFFFFF;
        }
    }
}<|MERGE_RESOLUTION|>--- conflicted
+++ resolved
@@ -33,20 +33,12 @@
 
 
 public class RocksDBTimeOrderedWindowStore
-<<<<<<< HEAD
     extends WrappedStateStore<RocksDBTimeOrderedWindowSegmentedBytesStore, Object, Object>
-=======
-    extends WrappedStateStore<RocksDBTimeOrderedSegmentedBytesStore, Object, Object>
->>>>>>> 3e0ac087
     implements WindowStore<Bytes, byte[]>, TimestampedBytesStore {
 
     private final boolean retainDuplicates;
     private final long windowSize;
 
-<<<<<<< HEAD
-    private StateStoreContext stateStoreContext;
-=======
->>>>>>> 3e0ac087
     private int seqnum = 0;
     private StateStoreContext stateStoreContext;
 
