--- conflicted
+++ resolved
@@ -54,11 +54,7 @@
         final StateStore store = stateManager.getGlobalStore(name);
 
         if (store instanceof TimestampedKeyValueStore) {
-<<<<<<< HEAD
-            return new TimestampedKeyValueStoreReadWriteDecorator((TimestampedSerializedKeyValueStore) store);
-=======
-            return new TimestampedKeyValueStoreReadWriteDecorator<>((TimestampedKeyValueStore<?, ?>) store);
->>>>>>> 454c3cf6
+            return new TimestampedKeyValueStoreReadWriteDecorator((TimestampedSerializedKeyValueStore<?, ?>) store);
         } else if (store instanceof KeyValueStore) {
             return new KeyValueStoreReadWriteDecorator<>((KeyValueStore<?, ?>) store);
         } else if (store instanceof TimestampedWindowStore) {
