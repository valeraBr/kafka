--- conflicted
+++ resolved
@@ -1096,48 +1096,20 @@
      * Furthermore, via {@link org.apache.kafka.streams.processor.Punctuator#punctuate(long) Punctuator#punctuate()}
      * the processing progress can be observed and additional periodic actions can be performed.
      * <p>
-     * In order for the transformer to use state stores, the stores must be added to the topology and connected to the
-     * transformer using at least one of two strategies (though it's not required to connect global state stores; read-only
-     * access to global state stores is available by default).
-     * <p>
-     * The first strategy is to manually add the {@link StoreBuilder}s via {@link Topology#addStateStore(StoreBuilder, String...)},
-     * and specify the store names via {@code stateStoreNames} so they will be connected to the transformer.
+     * In order to assign a state, the state must be created and registered beforehand (it's not required to connect
+     * global state stores; read-only access to global state stores is available by default):
      * <pre>{@code
      * // create store
      * StoreBuilder<KeyValueStore<String,String>> keyValueStoreBuilder =
      *         Stores.keyValueStoreBuilder(Stores.persistentKeyValueStore("myTransformState"),
      *                 Serdes.String(),
      *                 Serdes.String());
-     * // add store
+     * // register store
      * builder.addStateStore(keyValueStoreBuilder);
      *
-     * KStream outputStream = inputStream.flatTransform(new TransformerSupplier() { public Transformer get() { return new MyTransformer(); } }, "myTransformState");
-     * }</pre>
-     * The second strategy is for the given {@link TransformerSupplier} to implement {@link ConnectedStoreProvider#stores()},
-     * which provides the {@link StoreBuilder}s to be automatically added to the topology and connected to the transformer.
-     * <pre>{@code
-     * class MyTransformerSupplier implements TransformerSupplier {
-     *     // supply transformer
-     *     Transformer get() {
-     *         return new MyTransformer();
-     *     }
-     *
-     *     // provide store(s) that will be added and connected to the associated transformer
-     *     Set<StoreBuilder> stores() {
-     *         StoreBuilder<KeyValueStore<String, String>> keyValueStoreBuilder =
-     *                   Stores.keyValueStoreBuilder(Stores.persistentKeyValueStore("myTransformState"),
-     *                   Serdes.String(),
-     *                   Serdes.String());
-     *         return Collections.singleton(keyValueStoreBuilder);
-     *     }
-     * }
-     *
-     * ...
-     *
-     * inputStream.flatTransform(new MyTransformerSupplier());
-     * }</pre>
-     * <p>
-     * With either strategy, within the {@link Transformer}, the state is obtained via the {@link ProcessorContext}.
+     * KStream outputStream = inputStream.flatTransform(new TransformerSupplier() { ... }, "myTransformState");
+     * }</pre>
+     * Within the {@link Transformer}, the state is obtained via the {@link ProcessorContext}.
      * To trigger periodic actions via {@link org.apache.kafka.streams.processor.Punctuator#punctuate(long)
      * punctuate()}, a schedule must be registered.
      * The {@link Transformer} must return an {@link java.lang.Iterable} type (e.g., any {@link java.util.Collection}
@@ -1145,28 +1117,32 @@
      * The return value of {@link Transformer#transform(Object, Object) Transformer#transform()} may be {@code null},
      * which is equal to returning an empty {@link java.lang.Iterable Iterable}, i.e., no records are emitted.
      * <pre>{@code
-     * class MyTransformer implements Transformer {
-     *     private ProcessorContext context;
-     *     private StateStore state;
-     *
-     *     void init(ProcessorContext context) {
-     *         this.context = context;
-     *         this.state = context.getStateStore("myTransformState");
-     *         // punctuate each second; can access this.state
-     *         context.schedule(Duration.ofSeconds(1), PunctuationType.WALL_CLOCK_TIME, new Punctuator(..));
-     *     }
-     *
-     *     Iterable<KeyValue> transform(K key, V value) {
-     *         // can access this.state
-     *         List<KeyValue> result = new ArrayList<>();
-     *         for (int i = 0; i < 3; i++) {
-     *             result.add(new KeyValue(key, value));
+     * new TransformerSupplier() {
+     *     Transformer get() {
+     *         return new Transformer() {
+     *             private ProcessorContext context;
+     *             private StateStore state;
+     *
+     *             void init(ProcessorContext context) {
+     *                 this.context = context;
+     *                 this.state = context.getStateStore("myTransformState");
+     *                 // punctuate each second; can access this.state
+     *                 context.schedule(Duration.ofSeconds(1), PunctuationType.WALL_CLOCK_TIME, new Punctuator(..));
+     *             }
+     *
+     *             Iterable<KeyValue> transform(K key, V value) {
+     *                 // can access this.state
+     *                 List<KeyValue> result = new ArrayList<>();
+     *                 for (int i = 0; i < 3; i++) {
+     *                     result.add(new KeyValue(key, value));
+     *                 }
+     *                 return result; // emits a list of key-value pairs via return
+     *             }
+     *
+     *             void close() {
+     *                 // can access this.state
+     *             }
      *         }
-     *         return result; // emits a list of key-value pairs via return
-     *     }
-     *
-     *     void close() {
-     *         // can access this.state
      *     }
      * }
      * }</pre>
@@ -1188,6 +1164,123 @@
      * {@link org.apache.kafka.streams.processor.Punctuator#punctuate(long) Punctuator#punctuate()}.
      *
      * @param transformerSupplier an instance of {@link TransformerSupplier} that generates a {@link Transformer}
+     * @param stateStoreNames     the names of the state stores used by the processor
+     * @param <K1>                the key type of the new stream
+     * @param <V1>                the value type of the new stream
+     * @return a {@code KStream} that contains more or less records with new key and value (possibly of different type)
+     * @see #flatMap(KeyValueMapper)
+     * @see #transform(TransformerSupplier, String...)
+     * @see #transformValues(ValueTransformerSupplier, String...)
+     * @see #transformValues(ValueTransformerWithKeySupplier, String...)
+     * @see #process(ProcessorSupplier, String...)
+     */
+    <K1, V1> KStream<K1, V1> flatTransform(final TransformerSupplier<? super K, ? super V, Iterable<KeyValue<K1, V1>>> transformerSupplier,
+                                           final String... stateStoreNames);
+
+    /**
+     * Transform each record of the input stream into zero or more records in the output stream (both key and value type
+     * can be altered arbitrarily).
+     * A {@link Transformer} (provided by the given {@link TransformerSupplier}) is applied to each input record and
+     * returns zero or more output records.
+     * Thus, an input record {@code <K,V>} can be transformed into output records {@code <K':V'>, <K'':V''>, ...}.
+     * This is a stateful record-by-record operation (cf. {@link #flatMap(KeyValueMapper) flatMap()} for stateless
+     * record transformation).
+     * Furthermore, via {@link org.apache.kafka.streams.processor.Punctuator#punctuate(long) Punctuator#punctuate()}
+     * the processing progress can be observed and additional periodic actions can be performed.
+     * <p>
+     * In order for the transformer to use state stores, the stores must be added to the topology and connected to the
+     * transformer using at least one of two strategies (though it's not required to connect global state stores; read-only
+     * access to global state stores is available by default).
+     * <p>
+     * The first strategy is to manually add the {@link StoreBuilder}s via {@link Topology#addStateStore(StoreBuilder, String...)},
+     * and specify the store names via {@code stateStoreNames} so they will be connected to the transformer.
+     * <pre>{@code
+     * // create store
+     * StoreBuilder<KeyValueStore<String,String>> keyValueStoreBuilder =
+     *         Stores.keyValueStoreBuilder(Stores.persistentKeyValueStore("myTransformState"),
+     *                 Serdes.String(),
+     *                 Serdes.String());
+     * // add store
+     * builder.addStateStore(keyValueStoreBuilder);
+     *
+     * KStream outputStream = inputStream.flatTransform(new TransformerSupplier() { public Transformer get() { return new MyTransformer(); } }, "myTransformState");
+     * }</pre>
+     * The second strategy is for the given {@link TransformerSupplier} to implement {@link ConnectedStoreProvider#stores()},
+     * which provides the {@link StoreBuilder}s to be automatically added to the topology and connected to the transformer.
+     * <pre>{@code
+     * class MyTransformerSupplier implements TransformerSupplier {
+     *     // supply transformer
+     *     Transformer get() {
+     *         return new MyTransformer();
+     *     }
+     *
+     *     // provide store(s) that will be added and connected to the associated transformer
+     *     Set<StoreBuilder> stores() {
+     *         StoreBuilder<KeyValueStore<String, String>> keyValueStoreBuilder =
+     *                   Stores.keyValueStoreBuilder(Stores.persistentKeyValueStore("myTransformState"),
+     *                   Serdes.String(),
+     *                   Serdes.String());
+     *         return Collections.singleton(keyValueStoreBuilder);
+     *     }
+     * }
+     *
+     * ...
+     *
+     * inputStream.flatTransform(new MyTransformerSupplier());
+     * }</pre>
+     * <p>
+     * With either strategy, within the {@link Transformer}, the state is obtained via the {@link ProcessorContext}.
+     * To trigger periodic actions via {@link org.apache.kafka.streams.processor.Punctuator#punctuate(long)
+     * punctuate()}, a schedule must be registered.
+     * The {@link Transformer} must return an {@link java.lang.Iterable} type (e.g., any {@link java.util.Collection}
+     * type) in {@link Transformer#transform(Object, Object) transform()}.
+     * The return value of {@link Transformer#transform(Object, Object) Transformer#transform()} may be {@code null},
+     * which is equal to returning an empty {@link java.lang.Iterable Iterable}, i.e., no records are emitted.
+     * <pre>{@code
+     * class MyTransformer implements Transformer {
+     *     private ProcessorContext context;
+     *     private StateStore state;
+     *
+     *     void init(ProcessorContext context) {
+     *         this.context = context;
+     *         this.state = context.getStateStore("myTransformState");
+     *         // punctuate each second; can access this.state
+     *         context.schedule(Duration.ofSeconds(1), PunctuationType.WALL_CLOCK_TIME, new Punctuator(..));
+     *     }
+     *
+     *     Iterable<KeyValue> transform(K key, V value) {
+     *         // can access this.state
+     *         List<KeyValue> result = new ArrayList<>();
+     *         for (int i = 0; i < 3; i++) {
+     *             result.add(new KeyValue(key, value));
+     *         }
+     *         return result; // emits a list of key-value pairs via return
+     *     }
+     *
+     *     void close() {
+     *         // can access this.state
+     *     }
+     * }
+     * }</pre>
+     * Even if any upstream operation was key-changing, no auto-repartition is triggered.
+     * If repartitioning is required, a call to {@link #through(String) through()} should be performed before
+     * {@code flatTransform()}.
+     * <p>
+     * Transforming records might result in an internal data redistribution if a key based operator (like an aggregation
+     * or join) is applied to the result {@code KStream}.
+     * (cf. {@link #transformValues(ValueTransformerSupplier, String...) transformValues()})
+     * <p>
+     * Note that it is possible to emit records by using {@link ProcessorContext#forward(Object, Object)
+     * context#forward()} in {@link Transformer#transform(Object, Object) Transformer#transform()} and
+     * {@link org.apache.kafka.streams.processor.Punctuator#punctuate(long) Punctuator#punctuate()}.
+     * Be aware that a mismatch between the types of the emitted records and the type of the stream would only be
+     * detected at runtime.
+     * To ensure type-safety at compile-time, {@link ProcessorContext#forward(Object, Object) context#forward()} should
+     * not be used in {@link Transformer#transform(Object, Object) Transformer#transform()} and
+     * {@link org.apache.kafka.streams.processor.Punctuator#punctuate(long) Punctuator#punctuate()}.
+     *
+     * @param transformerSupplier an instance of {@link TransformerSupplier} that generates a {@link Transformer}
+     * @param named               a {@link Named} config used to name the processor in the topology
      * @param stateStoreNames     the names of the state stores used by the transformer, passed only if {@link ConnectedStoreProvider#stores()} is null
      * @param <K1>                the key type of the new stream
      * @param <V1>                the value type of the new stream
@@ -1199,40 +1292,33 @@
      * @see #process(ProcessorSupplier, String...)
      */
     <K1, V1> KStream<K1, V1> flatTransform(final TransformerSupplier<? super K, ? super V, Iterable<KeyValue<K1, V1>>> transformerSupplier,
+                                           final Named named,
                                            final String... stateStoreNames);
 
     /**
-     * Transform each record of the input stream into zero or more records in the output stream (both key and value type
-     * can be altered arbitrarily).
-     * A {@link Transformer} (provided by the given {@link TransformerSupplier}) is applied to each input record and
-     * returns zero or more output records.
-     * Thus, an input record {@code <K,V>} can be transformed into output records {@code <K':V'>, <K'':V''>, ...}.
-     * This is a stateful record-by-record operation (cf. {@link #flatMap(KeyValueMapper) flatMap()} for stateless
-     * record transformation).
-     * Furthermore, via {@link org.apache.kafka.streams.processor.Punctuator#punctuate(long) Punctuator#punctuate()}
-     * the processing progress can be observed and additional periodic actions can be performed.
-     * <p>
-<<<<<<< HEAD
+     * Transform the value of each input record into a new value (with possibly a new type) of the output record.
+     * A {@link ValueTransformer} (provided by the given {@link ValueTransformerSupplier}) is applied to each input
+     * record value and computes a new value for it.
+     * Thus, an input record {@code <K,V>} can be transformed into an output record {@code <K:V'>}.
+     * This is a stateful record-by-record operation (cf. {@link #mapValues(ValueMapper)}).
+     * Furthermore, via {@link org.apache.kafka.streams.processor.Punctuator#punctuate(long)} the processing progress
+     * can be observed and additional periodic actions can be performed.
+     * <p>
      * In order for the transformer to use state stores, the stores must be added to the topology and connected to the
      * transformer using at least one of two strategies (though it's not required to connect global state stores; read-only
      * access to global state stores is available by default).
      * <p>
      * The first strategy is to manually add the {@link StoreBuilder}s via {@link Topology#addStateStore(StoreBuilder, String...)},
      * and specify the store names via {@code stateStoreNames} so they will be connected to the transformer.
-=======
-     * In order to assign a state, the state must be created and registered beforehand (it's not required to connect
-     * global state stores; read-only access to global state stores is available by default):
->>>>>>> 35ed7b14
      * <pre>{@code
      * // create store
      * StoreBuilder<KeyValueStore<String,String>> keyValueStoreBuilder =
-     *         Stores.keyValueStoreBuilder(Stores.persistentKeyValueStore("myTransformState"),
+     *         Stores.keyValueStoreBuilder(Stores.persistentKeyValueStore("myValueTransformState"),
      *                 Serdes.String(),
      *                 Serdes.String());
      * // add store
      * builder.addStateStore(keyValueStoreBuilder);
      *
-<<<<<<< HEAD
      * KStream outputStream = inputStream.transformValues(new ValueTransformerSupplier() { public ValueTransformer get() { return new MyValueTransformer(); } }, "myValueTransformState");
      * }</pre>
      * The second strategy is for the given {@link ValueTransformerSupplier} to implement {@link ConnectedStoreProvider#stores()},
@@ -1283,132 +1369,9 @@
      *         // can access this.state
      *         return new NewValueType(); // or null
      *     }
-=======
-     * KStream outputStream = inputStream.flatTransform(new TransformerSupplier() { ... }, "myTransformState");
-     * }</pre>
-     * Within the {@link Transformer}, the state is obtained via the {@link ProcessorContext}.
-     * To trigger periodic actions via {@link org.apache.kafka.streams.processor.Punctuator#punctuate(long)
-     * punctuate()}, a schedule must be registered.
-     * The {@link Transformer} must return an {@link java.lang.Iterable} type (e.g., any {@link java.util.Collection}
-     * type) in {@link Transformer#transform(Object, Object) transform()}.
-     * The return value of {@link Transformer#transform(Object, Object) Transformer#transform()} may be {@code null},
-     * which is equal to returning an empty {@link java.lang.Iterable Iterable}, i.e., no records are emitted.
-     * <pre>{@code
-     * new TransformerSupplier() {
-     *     Transformer get() {
-     *         return new Transformer() {
-     *             private ProcessorContext context;
-     *             private StateStore state;
-     *
-     *             void init(ProcessorContext context) {
-     *                 this.context = context;
-     *                 this.state = context.getStateStore("myTransformState");
-     *                 // punctuate each second; can access this.state
-     *                 context.schedule(Duration.ofSeconds(1), PunctuationType.WALL_CLOCK_TIME, new Punctuator(..));
-     *             }
-     *
-     *             Iterable<KeyValue> transform(K key, V value) {
-     *                 // can access this.state
-     *                 List<KeyValue> result = new ArrayList<>();
-     *                 for (int i = 0; i < 3; i++) {
-     *                     result.add(new KeyValue(key, value));
-     *                 }
-     *                 return result; // emits a list of key-value pairs via return
-     *             }
-     *
-     *             void close() {
-     *                 // can access this.state
-     *             }
-     *         }
-     *     }
-     * }
-     * }</pre>
-     * Even if any upstream operation was key-changing, no auto-repartition is triggered.
-     * If repartitioning is required, a call to {@link #through(String) through()} should be performed before
-     * {@code flatTransform()}.
-     * <p>
-     * Transforming records might result in an internal data redistribution if a key based operator (like an aggregation
-     * or join) is applied to the result {@code KStream}.
-     * (cf. {@link #transformValues(ValueTransformerSupplier, String...) transformValues()})
-     * <p>
-     * Note that it is possible to emit records by using {@link ProcessorContext#forward(Object, Object)
-     * context#forward()} in {@link Transformer#transform(Object, Object) Transformer#transform()} and
-     * {@link org.apache.kafka.streams.processor.Punctuator#punctuate(long) Punctuator#punctuate()}.
-     * Be aware that a mismatch between the types of the emitted records and the type of the stream would only be
-     * detected at runtime.
-     * To ensure type-safety at compile-time, {@link ProcessorContext#forward(Object, Object) context#forward()} should
-     * not be used in {@link Transformer#transform(Object, Object) Transformer#transform()} and
-     * {@link org.apache.kafka.streams.processor.Punctuator#punctuate(long) Punctuator#punctuate()}.
-     *
-     * @param transformerSupplier an instance of {@link TransformerSupplier} that generates a {@link Transformer}
-     * @param named               a {@link Named} config used to name the processor in the topology
-     * @param stateStoreNames     the names of the state stores used by the processor
-     * @param <K1>                the key type of the new stream
-     * @param <V1>                the value type of the new stream
-     * @return a {@code KStream} that contains more or less records with new key and value (possibly of different type)
-     * @see #flatMap(KeyValueMapper)
-     * @see #transform(TransformerSupplier, String...)
-     * @see #transformValues(ValueTransformerSupplier, String...)
-     * @see #transformValues(ValueTransformerWithKeySupplier, String...)
-     * @see #process(ProcessorSupplier, String...)
-     */
-    <K1, V1> KStream<K1, V1> flatTransform(final TransformerSupplier<? super K, ? super V, Iterable<KeyValue<K1, V1>>> transformerSupplier,
-                                           final Named named,
-                                           final String... stateStoreNames);
-
-    /**
-     * Transform the value of each input record into a new value (with possibly a new type) of the output record.
-     * A {@link ValueTransformer} (provided by the given {@link ValueTransformerSupplier}) is applied to each input
-     * record value and computes a new value for it.
-     * Thus, an input record {@code <K,V>} can be transformed into an output record {@code <K:V'>}.
-     * This is a stateful record-by-record operation (cf. {@link #mapValues(ValueMapper)}).
-     * Furthermore, via {@link org.apache.kafka.streams.processor.Punctuator#punctuate(long)} the processing progress
-     * can be observed and additional periodic actions can be performed.
-     * <p>
-     * In order to assign a state store, the state store must be created and registered beforehand (it's not required to
-     * connect global state stores; read-only access to global state stores is available by default):
-     * <pre>{@code
-     * // create store
-     * StoreBuilder<KeyValueStore<String,String>> keyValueStoreBuilder =
-     *         Stores.keyValueStoreBuilder(Stores.persistentKeyValueStore("myValueTransformState"),
-     *                 Serdes.String(),
-     *                 Serdes.String());
-     * // register store
-     * builder.addStateStore(keyValueStoreBuilder);
-     *
-     * KStream outputStream = inputStream.transformValues(new ValueTransformerSupplier() { ... }, "myValueTransformState");
-     * }</pre>
-     * Within the {@link ValueTransformer}, the state store is obtained via the {@link ProcessorContext}.
-     * To trigger periodic actions via {@link org.apache.kafka.streams.processor.Punctuator#punctuate(long) punctuate()},
-     * a schedule must be registered.
-     * The {@link ValueTransformer} must return the new value in {@link ValueTransformer#transform(Object) transform()}.
-     * If the return value of {@link ValueTransformer#transform(Object) ValueTransformer#transform()} is {@code null},
-     * no records are emitted.
-     * In contrast to {@link #transform(TransformerSupplier, String...) transform()}, no additional {@link KeyValue}
-     * pairs can be emitted via {@link ProcessorContext#forward(Object, Object) ProcessorContext.forward()}.
-     * A {@link org.apache.kafka.streams.errors.StreamsException} is thrown if the {@link ValueTransformer} tries to
-     * emit a {@link KeyValue} pair.
-     * <pre>{@code
-     * new ValueTransformerSupplier() {
-     *     ValueTransformer get() {
-     *         return new ValueTransformer() {
-     *             private StateStore state;
-     *
-     *             void init(ProcessorContext context) {
-     *                 this.state = context.getStateStore("myValueTransformState");
-     *                 // punctuate each second, can access this.state
-     *                 context.schedule(Duration.ofSeconds(1), PunctuationType.WALL_CLOCK_TIME, new Punctuator(..));
-     *             }
-     *
-     *             NewValueType transform(V value) {
-     *                 // can access this.state
-     *                 return new NewValueType(); // or null
-     *             }
-     *
-     *             void close() {
-     *                 // can access this.state
-     *             }
-     *         }
+     *
+     *     void close() {
+     *         // can access this.state
      *     }
      * }
      * }</pre>
@@ -1422,7 +1385,7 @@
      *
      * @param valueTransformerSupplier a instance of {@link ValueTransformerSupplier} that generates a
      *                                 {@link ValueTransformer}
-     * @param stateStoreNames          the names of the state stores used by the processor
+     * @param stateStoreNames          the names of the state stores used by the transformer, passed only if {@link ConnectedStoreProvider#stores()} is null
      * @param <VR>                     the value type of the result stream
      * @return a {@code KStream} that contains records with unmodified key and new values (possibly of different type)
      * @see #mapValues(ValueMapper)
@@ -1518,20 +1481,48 @@
      * Furthermore, via {@link org.apache.kafka.streams.processor.Punctuator#punctuate(long)} the processing progress
      * can be observed and additional periodic actions can be performed.
      * <p>
-     * In order to assign a state store, the state store must be created and registered beforehand (it's not required to
-     * connect global state stores; read-only access to global state stores is available by default):
+     * In order for the transformer to use state stores, the stores must be added to the topology and connected to the
+     * transformer using at least one of two strategies (though it's not required to connect global state stores; read-only
+     * access to global state stores is available by default).
+     * <p>
+     * The first strategy is to manually add the {@link StoreBuilder}s via {@link Topology#addStateStore(StoreBuilder, String...)},
+     * and specify the store names via {@code stateStoreNames} so they will be connected to the transformer.
      * <pre>{@code
      * // create store
      * StoreBuilder<KeyValueStore<String,String>> keyValueStoreBuilder =
      *         Stores.keyValueStoreBuilder(Stores.persistentKeyValueStore("myValueTransformState"),
      *                 Serdes.String(),
      *                 Serdes.String());
-     * // register store
+     * // add store
      * builder.addStateStore(keyValueStoreBuilder);
      *
-     * KStream outputStream = inputStream.transformValues(new ValueTransformerWithKeySupplier() { ... }, "myValueTransformState");
-     * }</pre>
-     * Within the {@link ValueTransformerWithKey}, the state store is obtained via the {@link ProcessorContext}.
+     * KStream outputStream = inputStream.transformValues(new ValueTransformerWithKeySupplier() { public ValueTransformerWithKey get() { return new MyValueTransformerWithKey(); } }, "myValueTransformState");
+     * }</pre>
+     * The second strategy is for the given {@link ValueTransformerWithKeySupplier} to implement {@link ConnectedStoreProvider#stores()},
+     * which provides the {@link StoreBuilder}s to be automatically added to the topology and connected to the transformer.
+     * <pre>{@code
+     * class MyValueTransformerWithKeySupplier implements ValueTransformerWithKeySupplier {
+     *     // supply transformer
+     *     ValueTransformerWithKey get() {
+     *         return new MyValueTransformerWithKey();
+     *     }
+     *
+     *     // provide store(s) that will be added and connected to the associated transformer
+     *     Set<StoreBuilder> stores() {
+     *         StoreBuilder<KeyValueStore<String, String>> keyValueStoreBuilder =
+     *                   Stores.keyValueStoreBuilder(Stores.persistentKeyValueStore("myValueTransformState"),
+     *                   Serdes.String(),
+     *                   Serdes.String());
+     *         return Collections.singleton(keyValueStoreBuilder);
+     *     }
+     * }
+     *
+     * ...
+     *
+     * KStream outputStream = inputStream.transformValues(new MyValueTransformerWithKeySupplier());
+     * }</pre>
+     * <p>
+     * With either strategy, within the {@link ValueTransformerWithKey}, the state store is obtained via the {@link ProcessorContext}.
      * To trigger periodic actions via {@link org.apache.kafka.streams.processor.Punctuator#punctuate(long) punctuate()},
      * a schedule must be registered.
      * The {@link ValueTransformerWithKey} must return the new value in
@@ -1544,26 +1535,22 @@
      * A {@link org.apache.kafka.streams.errors.StreamsException} is thrown if the {@link ValueTransformerWithKey} tries
      * to emit a {@link KeyValue} pair.
      * <pre>{@code
-     * new ValueTransformerWithKeySupplier() {
-     *     ValueTransformerWithKey get() {
-     *         return new ValueTransformerWithKey() {
-     *             private StateStore state;
-     *
-     *             void init(ProcessorContext context) {
-     *                 this.state = context.getStateStore("myValueTransformState");
-     *                 // punctuate each second, can access this.state
-     *                 context.schedule(Duration.ofSeconds(1), PunctuationType.WALL_CLOCK_TIME, new Punctuator(..));
-     *             }
-     *
-     *             NewValueType transform(K readOnlyKey, V value) {
-     *                 // can access this.state and use read-only key
-     *                 return new NewValueType(readOnlyKey); // or null
-     *             }
-     *
-     *             void close() {
-     *                 // can access this.state
-     *             }
-     *         }
+     * class MyValueTransformerWithKey implements ValueTransformerWithKey {
+     *     private StateStore state;
+     *
+     *     void init(ProcessorContext context) {
+     *         this.state = context.getStateStore("myValueTransformState");
+     *         // punctuate each second, can access this.state
+     *         context.schedule(Duration.ofSeconds(1), PunctuationType.WALL_CLOCK_TIME, new Punctuator(..));
+     *     }
+     *
+     *     NewValueType transform(K readOnlyKey, V value) {
+     *         // can access this.state and use read-only key
+     *         return new NewValueType(readOnlyKey); // or null
+     *     }
+     *
+     *     void close() {
+     *         // can access this.state
      *     }
      * }
      * }</pre>
@@ -1578,7 +1565,7 @@
      *
      * @param valueTransformerSupplier a instance of {@link ValueTransformerWithKeySupplier} that generates a
      *                                 {@link ValueTransformerWithKey}
-     * @param stateStoreNames          the names of the state stores used by the processor
+     * @param stateStoreNames          the names of the state stores used by the transformer, passed only if {@link ConnectedStoreProvider#stores()} is null
      * @param <VR>                     the value type of the result stream
      * @return a {@code KStream} that contains records with unmodified key and new values (possibly of different type)
      * @see #mapValues(ValueMapper)
@@ -1723,10 +1710,11 @@
      *                 }
      *                 return result; // values
      *             }
->>>>>>> 35ed7b14
-     *
-     *     void close() {
-     *         // can access this.state
+     *
+     *             void close() {
+     *                 // can access this.state
+     *             }
+     *         }
      *     }
      * }
      * }</pre>
@@ -1741,7 +1729,7 @@
      *
      * @param valueTransformerSupplier an instance of {@link ValueTransformerSupplier} that generates a
      *                                 {@link ValueTransformer}
-     * @param stateStoreNames          the names of the state stores used by the transformer, passed only if {@link ConnectedStoreProvider#stores()} is null
+     * @param stateStoreNames          the names of the state stores used by the processor
      * @param <VR>                     the value type of the result stream
      * @return a {@code KStream} that contains more or less records with unmodified key and new values (possibly of
      * different type)
@@ -1763,16 +1751,12 @@
      * Furthermore, via {@link org.apache.kafka.streams.processor.Punctuator#punctuate(long) Punctuator#punctuate()}
      * the processing progress can be observed and additional periodic actions can be performed.
      * <p>
-<<<<<<< HEAD
      * In order for the transformer to use state stores, the stores must be added to the topology and connected to the
      * transformer using at least one of two strategies (though it's not required to connect global state stores; read-only
      * access to global state stores is available by default).
      * <p>
      * The first strategy is to manually add the {@link StoreBuilder}s via {@link Topology#addStateStore(StoreBuilder, String...)},
      * and specify the store names via {@code stateStoreNames} so they will be connected to the transformer.
-=======
-     * In order to assign a state store, the state store must be created and registered beforehand:
->>>>>>> 35ed7b14
      * <pre>{@code
      * // create store
      * StoreBuilder<KeyValueStore<String,String>> keyValueStoreBuilder =
@@ -1782,16 +1766,15 @@
      * // add store
      * builder.addStateStore(keyValueStoreBuilder);
      *
-<<<<<<< HEAD
-     * KStream outputStream = inputStream.transformValues(new ValueTransformerWithKeySupplier() { public ValueTransformerWithKey get() { return new MyValueTransformerWithKey(); } }, "myValueTransformState");
-     * }</pre>
-     * The second strategy is for the given {@link ValueTransformerWithKeySupplier} to implement {@link ConnectedStoreProvider#stores()},
+     * KStream outputStream = inputStream.flatTransformValues(new ValueTransformerSupplier() { public ValueTransformer get() { return new MyValueTransformer(); } }, "myValueTransformState");
+     * }</pre>
+     * The second strategy is for the given {@link ValueTransformerSupplier} to implement {@link ConnectedStoreProvider#stores()},
      * which provides the {@link StoreBuilder}s to be automatically added to the topology and connected to the transformer.
      * <pre>{@code
-     * class MyValueTransformerWithKeySupplier implements ValueTransformerWithKeySupplier {
+     * class MyValueTransformerSupplier implements ValueTransformerSupplier {
      *     // supply transformer
-     *     ValueTransformerWithKey get() {
-     *         return new MyValueTransformerWithKey();
+     *     ValueTransformer get() {
+     *         return new MyValueTransformer();
      *     }
      *
      *     // provide store(s) that will be added and connected to the associated transformer
@@ -1806,15 +1789,10 @@
      *
      * ...
      *
-     * KStream outputStream = inputStream.transformValues(new MyValueTransformerWithKeySupplier());
-     * }</pre>
-     * <p>
-     * With either strategy, within the {@link ValueTransformerWithKey}, the state store is obtained via the {@link ProcessorContext}.
-=======
-     * KStream outputStream = inputStream.flatTransformValues(new ValueTransformerSupplier() { ... }, "myValueTransformState");
-     * }</pre>
-     * Within the {@link ValueTransformer}, the state store is obtained via the {@link ProcessorContext}.
->>>>>>> 35ed7b14
+     * KStream outputStream = inputStream.flatTransformValues(new MyValueTransformerSupplier());
+     * }</pre>
+     * <p>
+     * With either strategy, within the {@link ValueTransformer}, the state store is obtained via the {@link ProcessorContext}.
      * To trigger periodic actions via {@link org.apache.kafka.streams.processor.Punctuator#punctuate(long) punctuate()},
      * a schedule must be registered.
      * The {@link ValueTransformer} must return an {@link java.lang.Iterable} type (e.g., any
@@ -1828,15 +1806,8 @@
      * A {@link org.apache.kafka.streams.errors.StreamsException} is thrown if the {@link ValueTransformer} tries to
      * emit a {@link KeyValue} pair.
      * <pre>{@code
-<<<<<<< HEAD
-     * class MyValueTransformerWithKey implements ValueTransformerWithKey {
+     * class MyValueTransformer implements ValueTransformer {
      *     private StateStore state;
-=======
-     * new ValueTransformerSupplier() {
-     *     ValueTransformer get() {
-     *         return new ValueTransformer() {
-     *             private StateStore state;
->>>>>>> 35ed7b14
      *
      *     void init(ProcessorContext context) {
      *         this.state = context.getStateStore("myValueTransformState");
@@ -1844,21 +1815,14 @@
      *         context.schedule(Duration.ofSeconds(1), PunctuationType.WALL_CLOCK_TIME, new Punctuator(..));
      *     }
      *
-<<<<<<< HEAD
-     *     NewValueType transform(K readOnlyKey, V value) {
-     *         // can access this.state and use read-only key
-     *         return new NewValueType(readOnlyKey); // or null
-     *     }
-=======
-     *             Iterable<NewValueType> transform(V value) {
-     *                 // can access this.state
-     *                 List<NewValueType> result = new ArrayList<>();
-     *                 for (int i = 0; i < 3; i++) {
-     *                     result.add(new NewValueType(value));
-     *                 }
-     *                 return result; // values
-     *             }
->>>>>>> 35ed7b14
+     *     Iterable<NewValueType> transform(V value) {
+     *         // can access this.state
+     *         List<NewValueType> result = new ArrayList<>();
+     *         for (int i = 0; i < 3; i++) {
+     *             result.add(new NewValueType(value));
+     *         }
+     *         return result; // values
+     *     }
      *
      *     void close() {
      *         // can access this.state
@@ -1874,16 +1838,10 @@
      * is applied to the result {@code KStream}. (cf. {@link #flatTransform(TransformerSupplier, String...)
      * flatTransform()})
      *
-<<<<<<< HEAD
-     * @param valueTransformerSupplier a instance of {@link ValueTransformerWithKeySupplier} that generates a
-     *                                 {@link ValueTransformerWithKey}
-     * @param stateStoreNames          the names of the state stores used by the transformer, passed only if {@link ConnectedStoreProvider#stores()} is null
-=======
      * @param valueTransformerSupplier an instance of {@link ValueTransformerSupplier} that generates a
      *                                 {@link ValueTransformer}
      * @param named                    a {@link Named} config used to name the processor in the topology
-     * @param stateStoreNames          the names of the state stores used by the processor
->>>>>>> 35ed7b14
+     * @param stateStoreNames          the names of the state stores used by the transformer, passed only if {@link ConnectedStoreProvider#stores()} is null
      * @param <VR>                     the value type of the result stream
      * @return a {@code KStream} that contains more or less records with unmodified key and new values (possibly of
      * different type)
@@ -1894,152 +1852,6 @@
      */
     <VR> KStream<K, VR> flatTransformValues(final ValueTransformerSupplier<? super V, Iterable<VR>> valueTransformerSupplier,
                                             final Named named,
-                                            final String... stateStoreNames);
-
-    /**
-     * Transform the value of each input record into zero or more new values (with possibly a new
-     * type) and emit for each new value a record with the same key of the input record and the value.
-     * A {@link ValueTransformerWithKey} (provided by the given {@link ValueTransformerWithKeySupplier}) is applied to
-     * each input record value and computes zero or more new values.
-     * Thus, an input record {@code <K,V>} can be transformed into output records {@code <K:V'>, <K:V''>, ...}.
-     * This is a stateful record-by-record operation (cf. {@link #flatMapValues(ValueMapperWithKey) flatMapValues()}).
-     * Furthermore, via {@link org.apache.kafka.streams.processor.Punctuator#punctuate(long)} the processing progress can
-     * be observed and additional periodic actions can be performed.
-     * <p>
-     * In order for the transformer to use state stores, the stores must be added to the topology and connected to the
-     * transformer using at least one of two strategies (though it's not required to connect global state stores; read-only
-     * access to global state stores is available by default).
-     * <p>
-     * The first strategy is to manually add the {@link StoreBuilder}s via {@link Topology#addStateStore(StoreBuilder, String...)},
-     * and specify the store names via {@code stateStoreNames} so they will be connected to the transformer.
-     * <pre>{@code
-     * // create store
-     * StoreBuilder<KeyValueStore<String,String>> keyValueStoreBuilder =
-     *         Stores.keyValueStoreBuilder(Stores.persistentKeyValueStore("myValueTransformState"),
-     *                 Serdes.String(),
-     *                 Serdes.String());
-     * // add store
-     * builder.addStateStore(keyValueStoreBuilder);
-     *
-<<<<<<< HEAD
-     * KStream outputStream = inputStream.flatTransformValues(new ValueTransformerSupplier() { public ValueTransformer get() { return new MyValueTransformer(); } }, "myValueTransformState");
-     * }</pre>
-     * The second strategy is for the given {@link ValueTransformerSupplier} to implement {@link ConnectedStoreProvider#stores()},
-     * which provides the {@link StoreBuilder}s to be automatically added to the topology and connected to the transformer.
-     * <pre>{@code
-     * class MyValueTransformerSupplier implements ValueTransformerSupplier {
-     *     // supply transformer
-     *     ValueTransformer get() {
-     *         return new MyValueTransformer();
-     *     }
-     *
-     *     // provide store(s) that will be added and connected to the associated transformer
-     *     Set<StoreBuilder> stores() {
-     *         StoreBuilder<KeyValueStore<String, String>> keyValueStoreBuilder =
-     *                   Stores.keyValueStoreBuilder(Stores.persistentKeyValueStore("myValueTransformState"),
-     *                   Serdes.String(),
-     *                   Serdes.String());
-     *         return Collections.singleton(keyValueStoreBuilder);
-     *     }
-     * }
-     *
-     * ...
-     *
-     * KStream outputStream = inputStream.flatTransformValues(new MyValueTransformerSupplier());
-     * }</pre>
-     * <p>
-     * With either strategy, within the {@link ValueTransformer}, the state store is obtained via the {@link ProcessorContext}.
-=======
-     * KStream outputStream = inputStream.flatTransformValues(new ValueTransformerWithKeySupplier() { ... }, "myValueTransformState");
-     * }</pre>
-     * Within the {@link ValueTransformerWithKey}, the state store is obtained via the {@link ProcessorContext}.
->>>>>>> 35ed7b14
-     * To trigger periodic actions via {@link org.apache.kafka.streams.processor.Punctuator#punctuate(long) punctuate()},
-     * a schedule must be registered.
-     * The {@link ValueTransformerWithKey} must return an {@link java.lang.Iterable} type (e.g., any
-     * {@link java.util.Collection} type) in {@link ValueTransformerWithKey#transform(Object, Object)
-     * transform()}.
-     * If the return value of {@link ValueTransformerWithKey#transform(Object, Object) ValueTransformerWithKey#transform()}
-     * is an empty {@link java.lang.Iterable Iterable} or {@code null}, no records are emitted.
-     * In contrast to {@link #transform(TransformerSupplier, String...) transform()} and
-     * {@link #flatTransform(TransformerSupplier, String...) flatTransform()}, no additional {@link KeyValue} pairs
-     * can be emitted via {@link ProcessorContext#forward(Object, Object) ProcessorContext.forward()}.
-     * A {@link org.apache.kafka.streams.errors.StreamsException} is thrown if the {@link ValueTransformerWithKey} tries
-     * to emit a {@link KeyValue} pair.
-     * <pre>{@code
-<<<<<<< HEAD
-     * class MyValueTransformer implements ValueTransformer {
-     *     private StateStore state;
-     *
-     *     void init(ProcessorContext context) {
-     *         this.state = context.getStateStore("myValueTransformState");
-     *         // punctuate each second, can access this.state
-     *         context.schedule(Duration.ofSeconds(1), PunctuationType.WALL_CLOCK_TIME, new Punctuator(..));
-     *     }
-=======
-     * new ValueTransformerWithKeySupplier() {
-     *     ValueTransformerWithKey get() {
-     *         return new ValueTransformerWithKey() {
-     *             private StateStore state;
-     *
-     *             void init(ProcessorContext context) {
-     *                 this.state = context.getStateStore("myValueTransformState");
-     *                 // punctuate each second, can access this.state
-     *                 context.schedule(Duration.ofSeconds(1), PunctuationType.WALL_CLOCK_TIME, new Punctuator(..));
-     *             }
-     *
-     *             Iterable<NewValueType> transform(K readOnlyKey, V value) {
-     *                 // can access this.state and use read-only key
-     *                 List<NewValueType> result = new ArrayList<>();
-     *                 for (int i = 0; i < 3; i++) {
-     *                     result.add(new NewValueType(readOnlyKey));
-     *                 }
-     *                 return result; // values
-     *             }
->>>>>>> 35ed7b14
-     *
-     *     Iterable<NewValueType> transform(V value) {
-     *         // can access this.state
-     *         List<NewValueType> result = new ArrayList<>();
-     *         for (int i = 0; i < 3; i++) {
-     *             result.add(new NewValueType(value));
-     *         }
-     *         return result; // values
-     *     }
-     *
-     *     void close() {
-     *         // can access this.state
-     *     }
-     * }
-     * }</pre>
-     * Even if any upstream operation was key-changing, no auto-repartition is triggered.
-     * If repartitioning is required, a call to {@link #through(String) through()} should be performed before
-     * {@code flatTransformValues()}.
-     * <p>
-     * Note that the key is read-only and should not be modified, as this can lead to corrupt partitioning.
-     * So, setting a new value preserves data co-location with respect to the key.
-     * Thus, <em>no</em> internal data redistribution is required if a key based operator (like an aggregation or join)
-     * is applied to the result {@code KStream}. (cf. {@link #flatTransform(TransformerSupplier, String...)
-     * flatTransform()})
-     *
-<<<<<<< HEAD
-     * @param valueTransformerSupplier an instance of {@link ValueTransformerSupplier} that generates a
-     *                                 {@link ValueTransformer}
-     * @param stateStoreNames          the names of the state stores used by the transformer, passed only if {@link ConnectedStoreProvider#stores()} is null
-=======
-     * @param valueTransformerSupplier a instance of {@link ValueTransformerWithKeySupplier} that generates a
-     *                                 {@link ValueTransformerWithKey}
-     * @param stateStoreNames          the names of the state stores used by the processor
->>>>>>> 35ed7b14
-     * @param <VR>                     the value type of the result stream
-     * @return a {@code KStream} that contains more or less records with unmodified key and new values (possibly of
-     * different type)
-     * @see #mapValues(ValueMapper)
-     * @see #mapValues(ValueMapperWithKey)
-     * @see #transform(TransformerSupplier, String...)
-     * @see #flatTransform(TransformerSupplier, String...)
-     */
-    <VR> KStream<K, VR> flatTransformValues(final ValueTransformerWithKeySupplier<? super K, ? super V, Iterable<VR>> valueTransformerSupplier,
                                             final String... stateStoreNames);
 
     /**
@@ -2142,12 +1954,7 @@
      *
      * @param valueTransformerSupplier a instance of {@link ValueTransformerWithKeySupplier} that generates a
      *                                 {@link ValueTransformerWithKey}
-<<<<<<< HEAD
      * @param stateStoreNames          the names of the state stores used by the transformer, passed only if {@link ConnectedStoreProvider#stores()} is null
-=======
-     * @param named                    a {@link Named} config used to name the processor in the topology
-     * @param stateStoreNames          the names of the state stores used by the processor
->>>>>>> 35ed7b14
      * @param <VR>                     the value type of the result stream
      * @return a {@code KStream} that contains more or less records with unmodified key and new values (possibly of
      * different type)
@@ -2157,48 +1964,62 @@
      * @see #flatTransform(TransformerSupplier, String...)
      */
     <VR> KStream<K, VR> flatTransformValues(final ValueTransformerWithKeySupplier<? super K, ? super V, Iterable<VR>> valueTransformerSupplier,
-                                            final Named named,
                                             final String... stateStoreNames);
 
     /**
-     * Process all records in this stream, one record at a time, by applying a {@link Processor} (provided by the given
-     * {@link ProcessorSupplier}).
-     * This is a stateful record-by-record operation (cf. {@link #foreach(ForeachAction)}).
-     * Furthermore, via {@link org.apache.kafka.streams.processor.Punctuator#punctuate(long)} the processing progress
-     * can be observed and additional periodic actions can be performed.
-     * Note that this is a terminal operation that returns void.
-     * <p>
-     * In order to assign a state, the state must be created and registered beforehand (it's not required to connect
-     * global state stores; read-only access to global state stores is available by default):
+     * Transform the value of each input record into zero or more new values (with possibly a new
+     * type) and emit for each new value a record with the same key of the input record and the value.
+     * A {@link ValueTransformerWithKey} (provided by the given {@link ValueTransformerWithKeySupplier}) is applied to
+     * each input record value and computes zero or more new values.
+     * Thus, an input record {@code <K,V>} can be transformed into output records {@code <K:V'>, <K:V''>, ...}.
+     * This is a stateful record-by-record operation (cf. {@link #flatMapValues(ValueMapperWithKey) flatMapValues()}).
+     * Furthermore, via {@link org.apache.kafka.streams.processor.Punctuator#punctuate(long)} the processing progress can
+     * be observed and additional periodic actions can be performed.
+     * <p>
+     * In order to assign a state store, the state store must be created and registered beforehand:
      * <pre>{@code
      * // create store
      * StoreBuilder<KeyValueStore<String,String>> keyValueStoreBuilder =
-     *         Stores.keyValueStoreBuilder(Stores.persistentKeyValueStore("myProcessorState"),
+     *         Stores.keyValueStoreBuilder(Stores.persistentKeyValueStore("myValueTransformState"),
      *                 Serdes.String(),
      *                 Serdes.String());
      * // register store
      * builder.addStateStore(keyValueStoreBuilder);
      *
-     * inputStream.process(new ProcessorSupplier() { ... }, "myProcessorState");
-     * }</pre>
-     * Within the {@link Processor}, the state is obtained via the
-     * {@link ProcessorContext}.
+     * KStream outputStream = inputStream.flatTransformValues(new ValueTransformerWithKeySupplier() { ... }, "myValueTransformState");
+     * }</pre>
+     * Within the {@link ValueTransformerWithKey}, the state store is obtained via the {@link ProcessorContext}.
      * To trigger periodic actions via {@link org.apache.kafka.streams.processor.Punctuator#punctuate(long) punctuate()},
      * a schedule must be registered.
-     * <pre>{@code
-     * new ProcessorSupplier() {
-     *     Processor get() {
-     *         return new Processor() {
+     * The {@link ValueTransformerWithKey} must return an {@link java.lang.Iterable} type (e.g., any
+     * {@link java.util.Collection} type) in {@link ValueTransformerWithKey#transform(Object, Object)
+     * transform()}.
+     * If the return value of {@link ValueTransformerWithKey#transform(Object, Object) ValueTransformerWithKey#transform()}
+     * is an empty {@link java.lang.Iterable Iterable} or {@code null}, no records are emitted.
+     * In contrast to {@link #transform(TransformerSupplier, String...) transform()} and
+     * {@link #flatTransform(TransformerSupplier, String...) flatTransform()}, no additional {@link KeyValue} pairs
+     * can be emitted via {@link ProcessorContext#forward(Object, Object) ProcessorContext.forward()}.
+     * A {@link org.apache.kafka.streams.errors.StreamsException} is thrown if the {@link ValueTransformerWithKey} tries
+     * to emit a {@link KeyValue} pair.
+     * <pre>{@code
+     * new ValueTransformerWithKeySupplier() {
+     *     ValueTransformerWithKey get() {
+     *         return new ValueTransformerWithKey() {
      *             private StateStore state;
      *
      *             void init(ProcessorContext context) {
-     *                 this.state = context.getStateStore("myProcessorState");
+     *                 this.state = context.getStateStore("myValueTransformState");
      *                 // punctuate each second, can access this.state
      *                 context.schedule(Duration.ofSeconds(1), PunctuationType.WALL_CLOCK_TIME, new Punctuator(..));
      *             }
      *
-     *             void process(K key, V value) {
-     *                 // can access this.state
+     *             Iterable<NewValueType> transform(K readOnlyKey, V value) {
+     *                 // can access this.state and use read-only key
+     *                 List<NewValueType> result = new ArrayList<>();
+     *                 for (int i = 0; i < 3; i++) {
+     *                     result.add(new NewValueType(readOnlyKey));
+     *                 }
+     *                 return result; // values
      *             }
      *
      *             void close() {
@@ -2209,15 +2030,30 @@
      * }
      * }</pre>
      * Even if any upstream operation was key-changing, no auto-repartition is triggered.
-     * If repartitioning is required, a call to {@link #through(String)} should be performed before {@code transform()}.
-     *
-     * @param processorSupplier a instance of {@link ProcessorSupplier} that generates a {@link Processor}
-     * @param stateStoreNames   the names of the state store used by the processor
-     * @see #foreach(ForeachAction)
+     * If repartitioning is required, a call to {@link #through(String) through()} should be performed before
+     * {@code flatTransformValues()}.
+     * <p>
+     * Note that the key is read-only and should not be modified, as this can lead to corrupt partitioning.
+     * So, setting a new value preserves data co-location with respect to the key.
+     * Thus, <em>no</em> internal data redistribution is required if a key based operator (like an aggregation or join)
+     * is applied to the result {@code KStream}. (cf. {@link #flatTransform(TransformerSupplier, String...)
+     * flatTransform()})
+     *
+     * @param valueTransformerSupplier a instance of {@link ValueTransformerWithKeySupplier} that generates a
+     *                                 {@link ValueTransformerWithKey}
+     * @param named                    a {@link Named} config used to name the processor in the topology
+     * @param stateStoreNames          the names of the state stores used by the processor
+     * @param <VR>                     the value type of the result stream
+     * @return a {@code KStream} that contains more or less records with unmodified key and new values (possibly of
+     * different type)
+     * @see #mapValues(ValueMapper)
+     * @see #mapValues(ValueMapperWithKey)
      * @see #transform(TransformerSupplier, String...)
-     */
-    void process(final ProcessorSupplier<? super K, ? super V> processorSupplier,
-                 final String... stateStoreNames);
+     * @see #flatTransform(TransformerSupplier, String...)
+     */
+    <VR> KStream<K, VR> flatTransformValues(final ValueTransformerWithKeySupplier<? super K, ? super V, Iterable<VR>> valueTransformerSupplier,
+                                            final Named named,
+                                            final String... stateStoreNames);
 
     /**
      * Process all records in this stream, one record at a time, by applying a {@link Processor} (provided by the given
@@ -2287,6 +2123,65 @@
      *
      *     void close() {
      *         // can access this.state
+     *     }
+     * }
+     * }</pre>
+     * Even if any upstream operation was key-changing, no auto-repartition is triggered.
+     * If repartitioning is required, a call to {@link #through(String)} should be performed before {@code transform()}.
+     *
+     * @param processorSupplier a instance of {@link ProcessorSupplier} that generates a {@link Processor}
+     * @param stateStoreNames   the names of the state store used by the processor
+     * @see #foreach(ForeachAction)
+     * @see #transform(TransformerSupplier, String...)
+     */
+    void process(final ProcessorSupplier<? super K, ? super V> processorSupplier,
+                 final String... stateStoreNames);
+
+    /**
+     * Process all records in this stream, one record at a time, by applying a {@link Processor} (provided by the given
+     * {@link ProcessorSupplier}).
+     * This is a stateful record-by-record operation (cf. {@link #foreach(ForeachAction)}).
+     * Furthermore, via {@link org.apache.kafka.streams.processor.Punctuator#punctuate(long)} the processing progress
+     * can be observed and additional periodic actions can be performed.
+     * Note that this is a terminal operation that returns void.
+     * <p>
+     * In order to assign a state, the state must be created and registered beforehand (it's not required to connect
+     * global state stores; read-only access to global state stores is available by default):
+     * <pre>{@code
+     * // create store
+     * StoreBuilder<KeyValueStore<String,String>> keyValueStoreBuilder =
+     *         Stores.keyValueStoreBuilder(Stores.persistentKeyValueStore("myProcessorState"),
+     *                 Serdes.String(),
+     *                 Serdes.String());
+     * // register store
+     * builder.addStateStore(keyValueStoreBuilder);
+     *
+     * inputStream.process(new ProcessorSupplier() { ... }, "myProcessorState");
+     * }</pre>
+     * Within the {@link Processor}, the state is obtained via the
+     * {@link ProcessorContext}.
+     * To trigger periodic actions via {@link org.apache.kafka.streams.processor.Punctuator#punctuate(long) punctuate()},
+     * a schedule must be registered.
+     * <pre>{@code
+     * new ProcessorSupplier() {
+     *     Processor get() {
+     *         return new Processor() {
+     *             private StateStore state;
+     *
+     *             void init(ProcessorContext context) {
+     *                 this.state = context.getStateStore("myProcessorState");
+     *                 // punctuate each second, can access this.state
+     *                 context.schedule(Duration.ofSeconds(1), PunctuationType.WALL_CLOCK_TIME, new Punctuator(..));
+     *             }
+     *
+     *             void process(K key, V value) {
+     *                 // can access this.state
+     *             }
+     *
+     *             void close() {
+     *                 // can access this.state
+     *             }
+     *         }
      *     }
      * }
      * }</pre>
