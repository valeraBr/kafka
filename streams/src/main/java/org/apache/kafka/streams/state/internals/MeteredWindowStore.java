/*
 * Licensed to the Apache Software Foundation (ASF) under one or more
 * contributor license agreements. See the NOTICE file distributed with
 * this work for additional information regarding copyright ownership.
 * The ASF licenses this file to You under the Apache License, Version 2.0
 * (the "License"); you may not use this file except in compliance with
 * the License. You may obtain a copy of the License at
 *
 *    http://www.apache.org/licenses/LICENSE-2.0
 *
 * Unless required by applicable law or agreed to in writing, software
 * distributed under the License is distributed on an "AS IS" BASIS,
 * WITHOUT WARRANTIES OR CONDITIONS OF ANY KIND, either express or implied.
 * See the License for the specific language governing permissions and
 * limitations under the License.
 */
package org.apache.kafka.streams.state.internals;

import org.apache.kafka.common.metrics.Sensor;
import org.apache.kafka.common.serialization.Serde;
import org.apache.kafka.common.utils.Bytes;
import org.apache.kafka.common.utils.Time;
import org.apache.kafka.streams.errors.ProcessorStateException;
import org.apache.kafka.streams.kstream.Windowed;
import org.apache.kafka.streams.kstream.internals.Change;
import org.apache.kafka.streams.kstream.internals.WrappingNullableUtils;
import org.apache.kafka.streams.processor.ProcessorContext;
import org.apache.kafka.streams.processor.internals.SerdeGetter;
import org.apache.kafka.streams.processor.StateStore;
import org.apache.kafka.streams.processor.StateStoreContext;
import org.apache.kafka.streams.processor.TaskId;
import org.apache.kafka.streams.processor.api.Record;
import org.apache.kafka.streams.processor.internals.InternalProcessorContext;
import org.apache.kafka.streams.processor.internals.ProcessorContextUtils;
import org.apache.kafka.streams.processor.internals.ProcessorStateManager;
import org.apache.kafka.streams.processor.internals.metrics.StreamsMetricsImpl;
import org.apache.kafka.streams.state.KeyValueIterator;
import org.apache.kafka.streams.state.StateSerdes;
import org.apache.kafka.streams.state.WindowStore;
import org.apache.kafka.streams.state.WindowStoreIterator;
import org.apache.kafka.streams.state.internals.metrics.StateStoreMetrics;

import java.util.Objects;

import static org.apache.kafka.streams.kstream.internals.WrappingNullableUtils.prepareKeySerde;
import static org.apache.kafka.streams.processor.internals.metrics.StreamsMetricsImpl.maybeMeasureLatency;

public class MeteredWindowStore<K, V>
    extends WrappedStateStore<WindowStore<Bytes, byte[]>, Windowed<K>, V>
    implements WindowStore<K, V> {

    private final long windowSizeMs;
    private final String metricsScope;
    private final Time time;
    private final Serde<K> keySerde;
    private final Serde<V> valueSerde;
    private StateSerdes<K, V> serdes;
    private StreamsMetricsImpl streamsMetrics;
    private Sensor putSensor;
    private Sensor fetchSensor;
    private Sensor flushSensor;
    private Sensor e2eLatencySensor;
    private InternalProcessorContext context;
    private TaskId taskId;

    MeteredWindowStore(final WindowStore<Bytes, byte[]> inner,
                       final long windowSizeMs,
                       final String metricsScope,
                       final Time time,
                       final Serde<K> keySerde,
                       final Serde<V> valueSerde) {
        super(inner);
        this.windowSizeMs = windowSizeMs;
        this.metricsScope = metricsScope;
        this.time = time;
        this.keySerde = keySerde;
        this.valueSerde = valueSerde;
    }

    @Deprecated
    @Override
    public void init(final ProcessorContext context,
                     final StateStore root) {
        this.context = context instanceof InternalProcessorContext ? (InternalProcessorContext) context : null;
        taskId = context.taskId();
        initStoreSerde(context);
        streamsMetrics = (StreamsMetricsImpl) context.metrics();

        registerMetrics();
        final Sensor restoreSensor =
            StateStoreMetrics.restoreSensor(taskId.toString(), metricsScope, name(), streamsMetrics);

        // register and possibly restore the state from the logs
        maybeMeasureLatency(() -> super.init(context, root), time, restoreSensor);
    }

    @Override
    public void init(final StateStoreContext context,
                     final StateStore root) {
        this.context = context instanceof InternalProcessorContext ? (InternalProcessorContext) context : null;
        taskId = context.taskId();
        initStoreSerde(context);
        streamsMetrics = (StreamsMetricsImpl) context.metrics();

        registerMetrics();
        final Sensor restoreSensor =
            StateStoreMetrics.restoreSensor(taskId.toString(), metricsScope, name(), streamsMetrics);

        // register and possibly restore the state from the logs
        maybeMeasureLatency(() -> super.init(context, root), time, restoreSensor);
    }
    protected Serde<V> prepareValueSerde(final Serde<V> valueSerde, final SerdeGetter getter) {
        return WrappingNullableUtils.prepareValueSerde(valueSerde, getter);
    }

    private void registerMetrics() {
        putSensor = StateStoreMetrics.putSensor(taskId.toString(), metricsScope, name(), streamsMetrics);
        fetchSensor = StateStoreMetrics.fetchSensor(taskId.toString(), metricsScope, name(), streamsMetrics);
        flushSensor = StateStoreMetrics.flushSensor(taskId.toString(), metricsScope, name(), streamsMetrics);
        e2eLatencySensor = StateStoreMetrics.e2ELatencySensor(taskId.toString(), metricsScope, name(), streamsMetrics);
    }

    @Deprecated
    private void initStoreSerde(final ProcessorContext context) {
        final String storeName = name();
        final String changelogTopic = ProcessorContextUtils.changelogFor(context, storeName);
        serdes = new StateSerdes<>(
            changelogTopic != null ?
                changelogTopic :
<<<<<<< HEAD
                ProcessorStateManager.storeChangelogTopic(context.applicationId(), storeName, taskId.namedTopology()),
            prepareKeySerde(keySerde, context.keySerde(), context.valueSerde()),
            prepareValueSerde(valueSerde, context.keySerde(), context.valueSerde()));
=======
                ProcessorStateManager.storeChangelogTopic(context.applicationId(), storeName),
            prepareKeySerde(keySerde, new SerdeGetter(context)),
            prepareValueSerde(valueSerde, new SerdeGetter(context)));
>>>>>>> 0785aa38
    }

    private void initStoreSerde(final StateStoreContext context) {
        final String storeName = name();
        final String changelogTopic = ProcessorContextUtils.changelogFor(context, storeName);
        serdes = new StateSerdes<>(
            changelogTopic != null ?
                changelogTopic :
<<<<<<< HEAD
                ProcessorStateManager.storeChangelogTopic(context.applicationId(), storeName, taskId.namedTopology()),
            prepareKeySerde(keySerde, context.keySerde(), context.valueSerde()),
            prepareValueSerde(valueSerde, context.keySerde(), context.valueSerde()));
=======
                ProcessorStateManager.storeChangelogTopic(context.applicationId(), storeName),
            prepareKeySerde(keySerde, new SerdeGetter(context)),
            prepareValueSerde(valueSerde, new SerdeGetter(context)));
>>>>>>> 0785aa38
    }

    @SuppressWarnings("unchecked")
    @Override
    public boolean setFlushListener(final CacheFlushListener<Windowed<K>, V> listener,
                                    final boolean sendOldValues) {
        final WindowStore<Bytes, byte[]> wrapped = wrapped();
        if (wrapped instanceof CachedStateStore) {
            return ((CachedStateStore<byte[], byte[]>) wrapped).setFlushListener(
                new CacheFlushListener<byte[], byte[]>() {
                    @Override
                    public void apply(final byte[] key, final byte[] newValue, final byte[] oldValue, final long timestamp) {
                        listener.apply(
                            WindowKeySchema.fromStoreKey(key, windowSizeMs, serdes.keyDeserializer(), serdes.topic()),
                            newValue != null ? serdes.valueFrom(newValue) : null,
                            oldValue != null ? serdes.valueFrom(oldValue) : null,
                            timestamp
                        );
                    }

                    @Override
                    public void apply(final Record<byte[], Change<byte[]>> record) {
                        listener.apply(
                            record.withKey(WindowKeySchema.fromStoreKey(record.key(), windowSizeMs, serdes.keyDeserializer(), serdes.topic()))
                                  .withValue(new Change<>(
                                      record.value().newValue != null ? serdes.valueFrom(record.value().newValue) : null,
                                      record.value().oldValue != null ? serdes.valueFrom(record.value().oldValue) : null
                                  ))
                        );
                    }
                },
                sendOldValues);
        }
        return false;
    }

    @Override
    public void put(final K key,
                    final V value,
                    final long windowStartTimestamp) {
        Objects.requireNonNull(key, "key cannot be null");
        try {
            maybeMeasureLatency(
                () -> wrapped().put(keyBytes(key), serdes.rawValue(value), windowStartTimestamp),
                time,
                putSensor
            );
            maybeRecordE2ELatency();
        } catch (final ProcessorStateException e) {
            final String message = String.format(e.getMessage(), key, value);
            throw new ProcessorStateException(message, e);
        }
    }

    @Override
    public V fetch(final K key,
                   final long timestamp) {
        Objects.requireNonNull(key, "key cannot be null");
        return maybeMeasureLatency(
            () -> {
                final byte[] result = wrapped().fetch(keyBytes(key), timestamp);
                if (result == null) {
                    return null;
                }
                return serdes.valueFrom(result);
            },
            time,
            fetchSensor
        );
    }

    @Override
    public WindowStoreIterator<V> fetch(final K key,
                                        final long timeFrom,
                                        final long timeTo) {
        Objects.requireNonNull(key, "key cannot be null");
        return new MeteredWindowStoreIterator<>(
            wrapped().fetch(keyBytes(key), timeFrom, timeTo),
            fetchSensor,
            streamsMetrics,
            serdes,
            time
        );
    }

    @Override
    public WindowStoreIterator<V> backwardFetch(final K key,
                                                final long timeFrom,
                                                final long timeTo) {
        Objects.requireNonNull(key, "key cannot be null");
        return new MeteredWindowStoreIterator<>(
            wrapped().backwardFetch(keyBytes(key), timeFrom, timeTo),
            fetchSensor,
            streamsMetrics,
            serdes,
            time
        );
    }

    @Override
    public KeyValueIterator<Windowed<K>, V> fetch(final K keyFrom,
                                                  final K keyTo,
                                                  final long timeFrom,
                                                  final long timeTo) {
        Objects.requireNonNull(keyFrom, "keyFrom cannot be null");
        Objects.requireNonNull(keyTo, "keyTo cannot be null");
        return new MeteredWindowedKeyValueIterator<>(
            wrapped().fetch(keyBytes(keyFrom), keyBytes(keyTo), timeFrom, timeTo),
            fetchSensor,
            streamsMetrics,
            serdes,
            time);
    }

    @Override
    public KeyValueIterator<Windowed<K>, V> backwardFetch(final K keyFrom,
                                                          final K keyTo,
                                                          final long timeFrom,
                                                          final long timeTo) {
        Objects.requireNonNull(keyFrom, "keyFrom cannot be null");
        Objects.requireNonNull(keyTo, "keyTo cannot be null");
        return new MeteredWindowedKeyValueIterator<>(
            wrapped().backwardFetch(keyBytes(keyFrom), keyBytes(keyTo), timeFrom, timeTo),
            fetchSensor,
            streamsMetrics,
            serdes,
            time);
    }

    @Override
    public KeyValueIterator<Windowed<K>, V> fetchAll(final long timeFrom,
                                                     final long timeTo) {
        return new MeteredWindowedKeyValueIterator<>(
            wrapped().fetchAll(timeFrom, timeTo),
            fetchSensor,
            streamsMetrics,
            serdes,
            time);
    }

    @Override
    public KeyValueIterator<Windowed<K>, V> backwardFetchAll(final long timeFrom,
                                                             final long timeTo) {
        return new MeteredWindowedKeyValueIterator<>(
            wrapped().backwardFetchAll(timeFrom, timeTo),
            fetchSensor,
            streamsMetrics,
            serdes,
            time);
    }

    @Override
    public KeyValueIterator<Windowed<K>, V> all() {
        return new MeteredWindowedKeyValueIterator<>(wrapped().all(), fetchSensor, streamsMetrics, serdes, time);
    }

    @Override
    public KeyValueIterator<Windowed<K>, V> backwardAll() {
        return new MeteredWindowedKeyValueIterator<>(wrapped().backwardAll(), fetchSensor, streamsMetrics, serdes, time);
    }

    @Override
    public void flush() {
        maybeMeasureLatency(super::flush, time, flushSensor);
    }

    @Override
    public void close() {
        try {
            wrapped().close();
        } finally {
            streamsMetrics.removeAllStoreLevelSensorsAndMetrics(taskId.toString(), name());
        }
    }

    private Bytes keyBytes(final K key) {
        return Bytes.wrap(serdes.rawKey(key));
    }

    private void maybeRecordE2ELatency() {
        // Context is null if the provided context isn't an implementation of InternalProcessorContext.
        // In that case, we _can't_ get the current timestamp, so we don't record anything.
        if (e2eLatencySensor.shouldRecord() && context != null) {
            final long currentTime = time.milliseconds();
            final long e2eLatency =  currentTime - context.timestamp();
            e2eLatencySensor.record(e2eLatency, currentTime);
        }
    }
}<|MERGE_RESOLUTION|>--- conflicted
+++ resolved
@@ -127,15 +127,9 @@
         serdes = new StateSerdes<>(
             changelogTopic != null ?
                 changelogTopic :
-<<<<<<< HEAD
                 ProcessorStateManager.storeChangelogTopic(context.applicationId(), storeName, taskId.namedTopology()),
-            prepareKeySerde(keySerde, context.keySerde(), context.valueSerde()),
-            prepareValueSerde(valueSerde, context.keySerde(), context.valueSerde()));
-=======
-                ProcessorStateManager.storeChangelogTopic(context.applicationId(), storeName),
             prepareKeySerde(keySerde, new SerdeGetter(context)),
             prepareValueSerde(valueSerde, new SerdeGetter(context)));
->>>>>>> 0785aa38
     }
 
     private void initStoreSerde(final StateStoreContext context) {
@@ -144,15 +138,9 @@
         serdes = new StateSerdes<>(
             changelogTopic != null ?
                 changelogTopic :
-<<<<<<< HEAD
                 ProcessorStateManager.storeChangelogTopic(context.applicationId(), storeName, taskId.namedTopology()),
-            prepareKeySerde(keySerde, context.keySerde(), context.valueSerde()),
-            prepareValueSerde(valueSerde, context.keySerde(), context.valueSerde()));
-=======
-                ProcessorStateManager.storeChangelogTopic(context.applicationId(), storeName),
             prepareKeySerde(keySerde, new SerdeGetter(context)),
             prepareValueSerde(valueSerde, new SerdeGetter(context)));
->>>>>>> 0785aa38
     }
 
     @SuppressWarnings("unchecked")
