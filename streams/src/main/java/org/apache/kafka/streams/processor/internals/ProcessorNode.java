/*
 * Licensed to the Apache Software Foundation (ASF) under one or more
 * contributor license agreements. See the NOTICE file distributed with
 * this work for additional information regarding copyright ownership.
 * The ASF licenses this file to You under the Apache License, Version 2.0
 * (the "License"); you may not use this file except in compliance with
 * the License. You may obtain a copy of the License at
 *
 *    http://www.apache.org/licenses/LICENSE-2.0
 *
 * Unless required by applicable law or agreed to in writing, software
 * distributed under the License is distributed on an "AS IS" BASIS,
 * WITHOUT WARRANTIES OR CONDITIONS OF ANY KIND, either express or implied.
 * See the License for the specific language governing permissions and
 * limitations under the License.
 */
package org.apache.kafka.streams.processor.internals;

import org.apache.kafka.common.metrics.Sensor;
import org.apache.kafka.common.utils.SystemTime;
import org.apache.kafka.common.utils.Time;
import org.apache.kafka.streams.StreamsMetrics;
import org.apache.kafka.streams.errors.StreamsException;
import org.apache.kafka.streams.processor.Processor;
import org.apache.kafka.streams.processor.ProcessorContext;
import org.apache.kafka.streams.processor.Punctuator;

import java.util.ArrayList;
import java.util.LinkedHashMap;
import java.util.List;
import java.util.Map;
import java.util.Set;

public class ProcessorNode<K, V> {

    private final List<ProcessorNode<?, ?>> children;

    private final String name;
    private final Processor<K, V> processor;
    NodeMetrics nodeMetrics;
    private Time time;

    private K key;
    private V value;
    private Runnable processDelegate = new Runnable() {
        @Override
        public void run() {
            processor.process(key, value);
        }
    };
    private ProcessorContext context;
    private Runnable initDelegate = new Runnable() {
        @Override
        public void run() {
            if (processor != null) {
                processor.init(context);
            }
        }
    };
    private Runnable closeDelegate = new Runnable() {
        @Override
        public void run() {
            if (processor != null) {
                processor.close();
            }
        }
    };

    public final Set<String> stateStores;

    public ProcessorNode(String name) {
        this(name, null, null);
    }


    public ProcessorNode(String name, Processor<K, V> processor, Set<String> stateStores) {
        this.name = name;
        this.processor = processor;
        this.children = new ArrayList<>();
        this.stateStores = stateStores;
        this.time = new SystemTime();
    }


    public final String name() {
        return name;
    }

    public final Processor<K, V> processor() {
        return processor;
    }

    public final List<ProcessorNode<?, ?>> children() {
        return children;
    }

    public void addChild(ProcessorNode<?, ?> child) {
        children.add(child);
    }


    public void init(ProcessorContext context) {
        this.context = context;
        try {
            nodeMetrics = new NodeMetrics(context.metrics(), name, "task." + context.taskId());
            nodeMetrics.metrics.measureLatencyNs(time, initDelegate, nodeMetrics.nodeCreationSensor);
        } catch (Exception e) {
            throw new StreamsException(String.format("failed to initialize processor %s", name), e);
        }
    }

    public void close() {
        try {
            nodeMetrics.metrics.measureLatencyNs(time, closeDelegate, nodeMetrics.nodeDestructionSensor);
            nodeMetrics.removeAllSensors();
        } catch (Exception e) {
            throw new StreamsException(String.format("failed to close processor %s", name), e);
        }
    }


    public void process(final K key, final V value) {
        this.key = key;
        this.value = value;

        this.nodeMetrics.metrics.measureLatencyNs(time, processDelegate, nodeMetrics.nodeProcessTimeSensor);
    }

    public void punctuate(final long timestamp, final Punctuator punctuator) {
        Runnable punctuateDelegate = new Runnable() {
            @Override
            public void run() {
                punctuator.punctuate(timestamp);
            }
        };
        this.nodeMetrics.metrics.measureLatencyNs(time, punctuateDelegate, nodeMetrics.nodePunctuateTimeSensor);
    }

    /**
     * @return a string representation of this node, useful for debugging.
     */
    @Override
    public String toString() {
        return toString("");
    }

    /**
     * @return a string representation of this node starting with the given indent, useful for debugging.
     */
    public String toString(String indent) {
        final StringBuilder sb = new StringBuilder(indent + name + ":\n");
        if (stateStores != null && !stateStores.isEmpty()) {
            sb.append(indent).append("\tstates:\t\t[");
            for (String store : stateStores) {
                sb.append(store);
                sb.append(", ");
            }
            sb.setLength(sb.length() - 2);  // remove the last comma
            sb.append("]\n");
        }
        return sb.toString();
    }

    protected static final class NodeMetrics  {
        final StreamsMetricsImpl metrics;
        final Map<String, String> metricTags;

        final Sensor nodeProcessTimeSensor;
        final Sensor nodePunctuateTimeSensor;
        final Sensor sourceNodeForwardSensor;
        final Sensor sourceNodeSkippedDueToDeserializationError;
        final Sensor nodeCreationSensor;
        final Sensor nodeDestructionSensor;


        public NodeMetrics(StreamsMetrics metrics, String name, String sensorNamePrefix) {
            final String scope = "processor-node";
            final String tagKey = "processor-node-id";
            final String tagValue = name;
            this.metrics = (StreamsMetricsImpl) metrics;
            this.metricTags = new LinkedHashMap<>();
            this.metricTags.put(tagKey, tagValue);

            // these are all latency metrics
<<<<<<< HEAD
            this.nodeProcessTimeSensor = metrics.addLatencyAndThroughputSensor(scope, sensorNamePrefix, "process", Sensor.RecordingLevel.DEBUG, tagKey, tagValue);
            this.nodePunctuateTimeSensor = metrics.addLatencyAndThroughputSensor(scope, sensorNamePrefix, "punctuate", Sensor.RecordingLevel.DEBUG, tagKey, tagValue);
            this.nodeCreationSensor = metrics.addLatencyAndThroughputSensor(scope, sensorNamePrefix, "create", Sensor.RecordingLevel.DEBUG, tagKey, tagValue);
            this.nodeDestructionSensor = metrics.addLatencyAndThroughputSensor(scope, sensorNamePrefix, "destroy", Sensor.RecordingLevel.DEBUG, tagKey, tagValue);
            this.sourceNodeForwardSensor = metrics.addThroughputSensor(scope, sensorNamePrefix, "forward", Sensor.RecordingLevel.DEBUG, tagKey, tagValue);
=======
            this.nodeProcessTimeSensor = metrics.addLatencyAndThroughputSensor(scope, sensorNamePrefix + "." + name, "process", Sensor.RecordingLevel.DEBUG, tagKey, tagValue);
            this.nodePunctuateTimeSensor = metrics.addLatencyAndThroughputSensor(scope, sensorNamePrefix + "." + name, "punctuate", Sensor.RecordingLevel.DEBUG, tagKey, tagValue);
            this.nodeCreationSensor = metrics.addLatencyAndThroughputSensor(scope, sensorNamePrefix + "." + name, "create", Sensor.RecordingLevel.DEBUG, tagKey, tagValue);
            this.nodeDestructionSensor = metrics.addLatencyAndThroughputSensor(scope, sensorNamePrefix + "." + name, "destroy", Sensor.RecordingLevel.DEBUG, tagKey, tagValue);
            this.sourceNodeForwardSensor = metrics.addThroughputSensor(scope, sensorNamePrefix + "." + name, "forward", Sensor.RecordingLevel.DEBUG, tagKey, tagValue);
            this.sourceNodeSkippedDueToDeserializationError = metrics.addThroughputSensor(scope, sensorNamePrefix + "." + name, "skippedDueToDeserializationError", Sensor.RecordingLevel.DEBUG, tagKey, tagValue);
>>>>>>> d0ce0a95
        }

        public void removeAllSensors() {
            metrics.removeSensor(nodeProcessTimeSensor);
            metrics.removeSensor(nodePunctuateTimeSensor);
            metrics.removeSensor(sourceNodeForwardSensor);
            metrics.removeSensor(nodeCreationSensor);
            metrics.removeSensor(nodeDestructionSensor);
            metrics.removeSensor(sourceNodeSkippedDueToDeserializationError);
        }
    }
}<|MERGE_RESOLUTION|>--- conflicted
+++ resolved
@@ -182,20 +182,12 @@
             this.metricTags.put(tagKey, tagValue);
 
             // these are all latency metrics
-<<<<<<< HEAD
-            this.nodeProcessTimeSensor = metrics.addLatencyAndThroughputSensor(scope, sensorNamePrefix, "process", Sensor.RecordingLevel.DEBUG, tagKey, tagValue);
-            this.nodePunctuateTimeSensor = metrics.addLatencyAndThroughputSensor(scope, sensorNamePrefix, "punctuate", Sensor.RecordingLevel.DEBUG, tagKey, tagValue);
-            this.nodeCreationSensor = metrics.addLatencyAndThroughputSensor(scope, sensorNamePrefix, "create", Sensor.RecordingLevel.DEBUG, tagKey, tagValue);
-            this.nodeDestructionSensor = metrics.addLatencyAndThroughputSensor(scope, sensorNamePrefix, "destroy", Sensor.RecordingLevel.DEBUG, tagKey, tagValue);
-            this.sourceNodeForwardSensor = metrics.addThroughputSensor(scope, sensorNamePrefix, "forward", Sensor.RecordingLevel.DEBUG, tagKey, tagValue);
-=======
             this.nodeProcessTimeSensor = metrics.addLatencyAndThroughputSensor(scope, sensorNamePrefix + "." + name, "process", Sensor.RecordingLevel.DEBUG, tagKey, tagValue);
             this.nodePunctuateTimeSensor = metrics.addLatencyAndThroughputSensor(scope, sensorNamePrefix + "." + name, "punctuate", Sensor.RecordingLevel.DEBUG, tagKey, tagValue);
             this.nodeCreationSensor = metrics.addLatencyAndThroughputSensor(scope, sensorNamePrefix + "." + name, "create", Sensor.RecordingLevel.DEBUG, tagKey, tagValue);
             this.nodeDestructionSensor = metrics.addLatencyAndThroughputSensor(scope, sensorNamePrefix + "." + name, "destroy", Sensor.RecordingLevel.DEBUG, tagKey, tagValue);
             this.sourceNodeForwardSensor = metrics.addThroughputSensor(scope, sensorNamePrefix + "." + name, "forward", Sensor.RecordingLevel.DEBUG, tagKey, tagValue);
             this.sourceNodeSkippedDueToDeserializationError = metrics.addThroughputSensor(scope, sensorNamePrefix + "." + name, "skippedDueToDeserializationError", Sensor.RecordingLevel.DEBUG, tagKey, tagValue);
->>>>>>> d0ce0a95
         }
 
         public void removeAllSensors() {
