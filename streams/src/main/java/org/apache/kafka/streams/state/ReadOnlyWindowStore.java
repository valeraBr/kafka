--- conflicted
+++ resolved
@@ -121,7 +121,6 @@
     default WindowStoreIterator<V> backwardFetch(K key, Instant timeFrom, Instant timeTo) throws IllegalArgumentException  {
         throw new UnsupportedOperationException();
     }
-<<<<<<< HEAD
 
     /**
      * Get all the key-value pairs in the given key range and time range from all the existing windows.
@@ -135,25 +134,6 @@
      * @return an iterator over windowed key-value pairs {@code <Windowed<K>, value>}, from beginning to end of time.
      * @throws InvalidStateStoreException if the store is not initialized
      * @throws NullPointerException       if {@code null} is used for any key.
-     * @deprecated Use {@link #fetch(Object, Object, Instant, Instant)} instead
-     */
-    @Deprecated
-    KeyValueIterator<Windowed<K>, V> fetch(K keyFrom, K keyTo, long timeFrom, long timeTo);
-=======
->>>>>>> 62e88657
-
-    /**
-     * Get all the key-value pairs in the given key range and time range from all the existing windows.
-     * <p>
-     * This iterator must be closed after use.
-     *
-     * @param keyFrom     the first key in the range
-     * @param keyTo       the last key in the range
-     * @param timeFrom time range start (inclusive), where iteration starts.
-     * @param timeTo   time range end (inclusive), where iteration ends.
-     * @return an iterator over windowed key-value pairs {@code <Windowed<K>, value>}, from beginning to end of time.
-     * @throws InvalidStateStoreException if the store is not initialized
-     * @throws NullPointerException       if {@code null} is used for any key.
      * @throws IllegalArgumentException   if duration is negative or can't be represented as {@code long milliseconds}
      */
     KeyValueIterator<Windowed<K>, V> fetch(K keyFrom, K keyTo, Instant timeFrom, Instant timeTo)
