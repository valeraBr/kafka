/**
 * Licensed to the Apache Software Foundation (ASF) under one
 * or more contributor license agreements.  See the NOTICE file
 * distributed with this work for additional information
 * regarding copyright ownership.  The ASF licenses this file
 * to you under the Apache License, Version 2.0 (the
 * "License"); you may not use this file except in compliance
 * with the License.  You may obtain a copy of the License at
 * <p>
 * http://www.apache.org/licenses/LICENSE-2.0
 * <p>
 * Unless required by applicable law or agreed to in writing,
 * software distributed under the License is distributed on an
 * "AS IS" BASIS, WITHOUT WARRANTIES OR CONDITIONS OF ANY
 * KIND, either express or implied.  See the License for the
 * specific language governing permissions and limitations
 * under the License.
 */

package org.apache.kafka.streams.state.internals;

import org.apache.kafka.common.utils.Utils;
import org.apache.kafka.streams.KeyValue;
import org.apache.kafka.streams.processor.ProcessorContext;
import org.apache.kafka.streams.processor.StateRestoreCallback;
import org.apache.kafka.streams.state.KeyValueIterator;
import org.apache.kafka.streams.state.Serdes;
import org.apache.kafka.streams.state.WindowStore;
import org.apache.kafka.streams.state.WindowStoreIterator;
import org.apache.kafka.streams.state.WindowStoreUtils;


import java.io.File;
import java.text.SimpleDateFormat;
import java.util.ArrayList;
import java.util.Date;
import java.util.HashSet;
import java.util.NoSuchElementException;
import java.util.Set;
import java.util.SimpleTimeZone;

public class RocksDBWindowStore<K, V> implements WindowStore<K, V> {

    public static final long MIN_SEGMENT_INTERVAL = 60 * 1000; // one minute

    private static final long USE_CURRENT_TIMESTAMP = -1L;

    private static class Segment extends RocksDBStore<byte[], byte[]> {
        public final long id;

        Segment(String segmentName, String windowName, long id) {
            super(segmentName, windowName, WindowStoreUtils.INNER_SERDES);
            this.id = id;
        }

        public void destroy() {
            Utils.delete(dbDir);
        }
    }

    private static class RocksDBWindowStoreIterator<V> implements WindowStoreIterator<V> {
        private final Serdes<?, V> serdes;
        private final KeyValueIterator<byte[], byte[]>[] iterators;
        private int index = 0;

        RocksDBWindowStoreIterator(Serdes<?, V> serdes) {
            this(serdes, WindowStoreUtils.NO_ITERATORS);
        }

        RocksDBWindowStoreIterator(Serdes<?, V> serdes, KeyValueIterator<byte[], byte[]>[] iterators) {
            this.serdes = serdes;
            this.iterators = iterators;
        }

        @Override
        public boolean hasNext() {
            while (index < iterators.length) {
                if (iterators[index].hasNext())
                    return true;

                index++;
            }
            return false;
        }

        @Override
        public KeyValue<Long, V> next() {
            if (index >= iterators.length)
                throw new NoSuchElementException();

            KeyValue<byte[], byte[]> kv = iterators[index].next();

            return new KeyValue<>(WindowStoreUtils.timestampFromBinaryKey(kv.key),
                                  serdes.valueFrom(kv.value));
        }

        @Override
        public void remove() {
            if (index < iterators.length)
                iterators[index].remove();
        }

        @Override
        public void close() {
            for (KeyValueIterator<byte[], byte[]> iterator : iterators) {
                iterator.close();
            }
        }
    }

    private final String name;
    private final long segmentInterval;
    private final boolean retainDuplicates;
    private final Segment[] segments;
    private final Serdes<K, V> serdes;
    private final SimpleDateFormat formatter;
    private final StoreChangeLogger.ValueGetter<byte[], byte[]> getter;

    private ProcessorContext context;
    private int seqnum = 0;
    private long currentSegmentId = -1L;

    private boolean loggingEnabled = false;
    private StoreChangeLogger<byte[], byte[]> changeLogger = null;

    public RocksDBWindowStore(String name, long retentionPeriod, int numSegments, boolean retainDuplicates, Serdes<K, V> serdes) {
        this.name = name;

        // The segment interval must be greater than MIN_SEGMENT_INTERVAL
        this.segmentInterval = Math.max(retentionPeriod / (numSegments - 1), MIN_SEGMENT_INTERVAL);

        this.segments = new Segment[numSegments];
        this.serdes = serdes;

        this.retainDuplicates = retainDuplicates;

        this.getter = new StoreChangeLogger.ValueGetter<byte[], byte[]>() {
            public byte[] get(byte[] key) {
                return getInternal(key);
            }
        };

        // Create a date formatter. Formatted timestamps are used as segment name suffixes
        this.formatter = new SimpleDateFormat("yyyyMMddHHmm");
        this.formatter.setTimeZone(new SimpleTimeZone(0, "GMT"));
    }

    public RocksDBWindowStore<K, V> enableLogging() {
        loggingEnabled = true;

        return this;
    }

    @Override
    public String name() {
        return name;
    }

    @Override
    public void init(ProcessorContext context) {
        this.context = context;

        openExistingSegments();

        this.changeLogger = this.loggingEnabled ?
                new RawStoreChangeLogger(name, context) : null;

        // register and possibly restore the state from the logs
        context.register(this, loggingEnabled, new StateRestoreCallback() {
            @Override
            public void restore(byte[] key, byte[] value) {
                putInternal(key, value);
            }
        });

        flush();
        dump();
    }

    private void openExistingSegments() {
        try {
            File dir = new File(context.stateDir(), name);

            if (dir.exists()) {
                for (String segmentName : dir.list()) {
                    long segmentId = segmentIdFromSegmentName(segmentName);
                    if (segmentId >= 0)
                        getSegment(segmentId);
                }
            } else {
                dir.mkdir();
            }
        } catch (Exception ex) {

        }
    }

    @Override
    public boolean persistent() {
        return true;
    }

    @Override
    public void flush() {
        for (Segment segment : segments) {
            if (segment != null)
                segment.flush();
        }

        if (loggingEnabled)
            changeLogger.logChange(this.getter);
    }

    @Override
    public void close() {
<<<<<<< HEAD
        dump();
=======
        flush();
>>>>>>> d2fc6f36
        for (Segment segment : segments) {
            if (segment != null)
                segment.close();
        }
    }

    @Override
    public void put(K key, V value) {
        byte[] rawKey = putAndReturnInternalKey(key, value, USE_CURRENT_TIMESTAMP);

        if (loggingEnabled) {
            changeLogger.add(rawKey);
            changeLogger.maybeLogChange(this.getter);
        }
    }

    @Override
    public void put(K key, V value, long timestamp) {
        byte[] rawKey = putAndReturnInternalKey(key, value, timestamp);

        if (loggingEnabled) {
            changeLogger.add(rawKey);
            changeLogger.maybeLogChange(this.getter);
        }
    }

    private byte[] putAndReturnInternalKey(K key, V value, long t) {
        long timestamp = t == USE_CURRENT_TIMESTAMP ? context.timestamp() : t;

        long segmentId = segmentId(timestamp);

        if (segmentId > currentSegmentId) {
            // A new segment will be created. Clean up old segments first.
            currentSegmentId = segmentId;
            cleanup();
        }

        // If the record is within the retention period, put it in the store.
        Segment segment = getSegment(segmentId);
        if (segment != null) {
            if (retainDuplicates)
                seqnum = (seqnum + 1) & 0x7FFFFFFF;
            byte[] binaryKey = WindowStoreUtils.toBinaryKey(key, timestamp, seqnum, serdes);
            segment.put(binaryKey, serdes.rawValue(value));
            return binaryKey;
        } else {
            return null;
        }
    }

    private void putInternal(byte[] binaryKey, byte[] binaryValue) {
        long segmentId = segmentId(WindowStoreUtils.timestampFromBinaryKey(binaryKey));

        if (segmentId > currentSegmentId) {
            // A new segment will be created. Clean up old segments first.
            currentSegmentId = segmentId;
            cleanup();
        }

        // If the record is within the retention period, put it in the store.
        Segment segment = getSegment(segmentId);
        if (segment != null)
            segment.put(binaryKey, binaryValue);
    }

    private byte[] getInternal(byte[] binaryKey) {
        long segmentId = segmentId(WindowStoreUtils.timestampFromBinaryKey(binaryKey));

        Segment segment = getSegment(segmentId);
        if (segment != null) {
            return segment.get(binaryKey);
        } else {
            return null;
        }
    }

    @SuppressWarnings("unchecked")
    @Override
    public WindowStoreIterator<V> fetch(K key, long timeFrom, long timeTo) {
        long segFrom = segmentId(timeFrom);
        long segTo = segmentId(Math.max(0L, timeTo));

        byte[] binaryFrom = WindowStoreUtils.toBinaryKey(key, timeFrom, 0, serdes);
        byte[] binaryTo = WindowStoreUtils.toBinaryKey(key, timeTo, Integer.MAX_VALUE, serdes);

        ArrayList<KeyValueIterator<byte[], byte[]>> iterators = new ArrayList<>();

        for (long segmentId = segFrom; segmentId <= segTo; segmentId++) {
<<<<<<< HEAD
            Segment segment = getSegment(segmentId);
            if (segment != null)
                iterators.add(segment.range(binaryFrom, binaryUntil));
=======
            Segment segment = segments[(int) (segmentId % segments.length)];

            if (segment != null && segment.id == segmentId)
                iterators.add(segment.range(binaryFrom, binaryTo));
>>>>>>> d2fc6f36
        }

        if (iterators.size() > 0) {
            return new RocksDBWindowStoreIterator<>(serdes, iterators.toArray(new KeyValueIterator[iterators.size()]));
        } else {
            return new RocksDBWindowStoreIterator<>(serdes);
        }
    }

    private Segment getSegment(long segmentId) {
        if (segmentId > currentSegmentId - segments.length) {
            int index = (int) (segmentId % segments.length);

            if (segments[index] != null && segments[index].id != segmentId) {
                cleanup();
            }

            if (segments[index] == null) {
                segments[index] = new Segment(segmentName(segmentId), name, segmentId);
                segments[index].openDB(context);
            }

            return segments[index];

        } else {
            return null;
        }
    }

    private void cleanup() {
        for (int i = 0; i < segments.length; i++) {
            if (segments[i] != null && segments[i].id <= currentSegmentId - segments.length) {
                segments[i].close();
                segments[i].destroy();
                segments[i] = null;
            }
        }
    }

    private long segmentId(long timestamp) {
        return timestamp / segmentInterval;
    }

    // this method is defined public since it is used for unit tests
    public String segmentName(long segmentId) {
        return formatter.format(new Date(segmentId * segmentInterval));
    }

    public long segmentIdFromSegmentName(String segmentName) {
        try {
            Date date = formatter.parse(segmentName);
            return date.getTime() / segmentInterval;
        } catch (Exception ex) {
            return -1L;
        }
    }

    // this method is defined public since it is used for unit tests
    public Set<Long> segmentIds() {
        HashSet<Long> segmentIds = new HashSet<>();

        for (Segment segment : segments) {
            if (segment != null)
                segmentIds.add(segment.id);
        }

        return segmentIds;
    }

    public void dump() {
        for (Segment segment : segments) {
            if (segment != null) {
                KeyValueIterator<byte[], byte[]> iter = segment.all();
                while (iter.hasNext()) {
                    KeyValue<byte[], byte[]> kv = iter.next();

                    System.out.println(
                            "taskId=" + context.taskId() + " " +
                            WindowStoreUtils.keyFromBinaryKey(kv.key, serdes) +
                                    "@" + WindowStoreUtils.timestampFromBinaryKey(kv.key) +
                                    "==>" + serdes.valueFrom(kv.value));
                }
                iter.close();
            }
        }

    }
}<|MERGE_RESOLUTION|>--- conflicted
+++ resolved
@@ -174,7 +174,6 @@
         });
 
         flush();
-        dump();
     }
 
     private void openExistingSegments() {
@@ -213,11 +212,7 @@
 
     @Override
     public void close() {
-<<<<<<< HEAD
-        dump();
-=======
         flush();
->>>>>>> d2fc6f36
         for (Segment segment : segments) {
             if (segment != null)
                 segment.close();
@@ -306,16 +301,9 @@
         ArrayList<KeyValueIterator<byte[], byte[]>> iterators = new ArrayList<>();
 
         for (long segmentId = segFrom; segmentId <= segTo; segmentId++) {
-<<<<<<< HEAD
             Segment segment = getSegment(segmentId);
             if (segment != null)
-                iterators.add(segment.range(binaryFrom, binaryUntil));
-=======
-            Segment segment = segments[(int) (segmentId % segments.length)];
-
-            if (segment != null && segment.id == segmentId)
                 iterators.add(segment.range(binaryFrom, binaryTo));
->>>>>>> d2fc6f36
         }
 
         if (iterators.size() > 0) {
@@ -385,22 +373,4 @@
         return segmentIds;
     }
 
-    public void dump() {
-        for (Segment segment : segments) {
-            if (segment != null) {
-                KeyValueIterator<byte[], byte[]> iter = segment.all();
-                while (iter.hasNext()) {
-                    KeyValue<byte[], byte[]> kv = iter.next();
-
-                    System.out.println(
-                            "taskId=" + context.taskId() + " " +
-                            WindowStoreUtils.keyFromBinaryKey(kv.key, serdes) +
-                                    "@" + WindowStoreUtils.timestampFromBinaryKey(kv.key) +
-                                    "==>" + serdes.valueFrom(kv.value));
-                }
-                iter.close();
-            }
-        }
-
-    }
 }