/*
 * Licensed to the Apache Software Foundation (ASF) under one or more
 * contributor license agreements. See the NOTICE file distributed with
 * this work for additional information regarding copyright ownership.
 * The ASF licenses this file to You under the Apache License, Version 2.0
 * (the "License"); you may not use this file except in compliance with
 * the License. You may obtain a copy of the License at
 *
 *    http://www.apache.org/licenses/LICENSE-2.0
 *
 * Unless required by applicable law or agreed to in writing, software
 * distributed under the License is distributed on an "AS IS" BASIS,
 * WITHOUT WARRANTIES OR CONDITIONS OF ANY KIND, either express or implied.
 * See the License for the specific language governing permissions and
 * limitations under the License.
 */
package org.apache.kafka.streams.processor.internals;

<<<<<<< HEAD
import java.util.Collections;
=======
>>>>>>> 634c9175
import java.util.HashMap;
import java.util.List;
import java.util.Map;
import org.apache.kafka.common.TopicPartition;
import org.apache.kafka.streams.errors.StreamsException;
import org.apache.kafka.streams.errors.TaskMigratedException;
import org.apache.kafka.streams.processor.StateStore;
import org.apache.kafka.streams.processor.TaskId;

import java.util.Collection;
import java.util.Set;

import static org.apache.kafka.streams.processor.internals.Task.State.CLOSED;
import static org.apache.kafka.streams.processor.internals.Task.State.CREATED;

public abstract class AbstractTask implements Task {
    private Task.State state = CREATED;
    protected Set<TopicPartition> inputPartitions;

    /**
     * If the checkpoint has not been loaded from the file yet (null), then we should not overwrite the checkpoint;
<<<<<<< HEAD
     * If the checkpoint has been loaded form the file and has never been re-written (empty map), then we should re-write the checkpoint;
=======
>>>>>>> 634c9175
     * If the checkpoint has been loaded from the file but has not been updated since, then we do not need to checkpoint;
     * If the checkpoint has been loaded from the file and has been updated since, then we could overwrite the checkpoint;
     */
    protected Map<TopicPartition, Long> offsetSnapshotSinceLastFlush = null;

    protected final TaskId id;
    protected final ProcessorTopology topology;
    protected final StateDirectory stateDirectory;
    protected final ProcessorStateManager stateMgr;

    AbstractTask(final TaskId id,
                 final ProcessorTopology topology,
                 final StateDirectory stateDirectory,
                 final ProcessorStateManager stateMgr,
                 final Set<TopicPartition> inputPartitions) {
        this.id = id;
        this.stateMgr = stateMgr;
        this.topology = topology;
        this.inputPartitions = inputPartitions;
        this.stateDirectory = stateDirectory;
    }

<<<<<<< HEAD
    protected void initializeCheckpoint() {
        // we will delete the local checkpoint file after registering the state stores and loading them into the
        // state manager, therefore we should initialize the snapshot as empty to indicate over-write checkpoint needed
        offsetSnapshotSinceLastFlush = Collections.emptyMap();
    }

=======
>>>>>>> 634c9175
    /**
     * The following exceptions maybe thrown from the state manager flushing call
     *
     * @throws TaskMigratedException recoverable error sending changelog records that would cause the task to be removed
     * @throws StreamsException fatal error when flushing the state store, for example sending changelog records failed
     *                          or flushing state store get IO errors; such error should cause the thread to die
     */
    protected void maybeWriteCheckpoint(final boolean enforceCheckpoint) {
        final Map<TopicPartition, Long> offsetSnapshot = stateMgr.changelogOffsets();
        if (StateManagerUtil.checkpointNeeded(enforceCheckpoint, offsetSnapshotSinceLastFlush, offsetSnapshot)) {
<<<<<<< HEAD
            // since there's no written offsets we can checkpoint with empty map,
            // and the state's current offset would be used to checkpoint
=======
            // the state's current offset would be used to checkpoint
>>>>>>> 634c9175
            stateMgr.flush();
            stateMgr.checkpoint();
            offsetSnapshotSinceLastFlush = new HashMap<>(offsetSnapshot);
        }
    }


    @Override
    public TaskId id() {
        return id;
    }

    @Override
    public Set<TopicPartition> inputPartitions() {
        return inputPartitions;
    }

    @Override
    public Collection<TopicPartition> changelogPartitions() {
        return stateMgr.changelogPartitions();
    }

    @Override
    public void markChangelogAsCorrupted(final Collection<TopicPartition> partitions) {
        stateMgr.markChangelogAsCorrupted(partitions);
    }

    @Override
    public StateStore getStore(final String name) {
        return stateMgr.getStore(name);
    }

    @Override
    public boolean isClosed() {
        return state() == State.CLOSED;
    }

    @Override
    public final Task.State state() {
        return state;
    }

    @Override
    public void revive() {
        if (state == CLOSED) {
            transitionTo(CREATED);
        } else {
            throw new IllegalStateException("Illegal state " + state() + " while reviving task " + id);
        }
    }

    final void transitionTo(final Task.State newState) {
        final State oldState = state();

        if (oldState.isValidTransition(newState)) {
            state = newState;
        } else {
            throw new IllegalStateException("Invalid transition from " + oldState + " to " + newState);
        }
    }

    @Override
    public void update(final Set<TopicPartition> topicPartitions, final Map<String, List<String>> nodeToSourceTopics) {
        this.inputPartitions = topicPartitions;
        topology.updateSourceTopics(nodeToSourceTopics);
    }
}<|MERGE_RESOLUTION|>--- conflicted
+++ resolved
@@ -16,10 +16,6 @@
  */
 package org.apache.kafka.streams.processor.internals;
 
-<<<<<<< HEAD
-import java.util.Collections;
-=======
->>>>>>> 634c9175
 import java.util.HashMap;
 import java.util.List;
 import java.util.Map;
@@ -41,10 +37,7 @@
 
     /**
      * If the checkpoint has not been loaded from the file yet (null), then we should not overwrite the checkpoint;
-<<<<<<< HEAD
      * If the checkpoint has been loaded form the file and has never been re-written (empty map), then we should re-write the checkpoint;
-=======
->>>>>>> 634c9175
      * If the checkpoint has been loaded from the file but has not been updated since, then we do not need to checkpoint;
      * If the checkpoint has been loaded from the file and has been updated since, then we could overwrite the checkpoint;
      */
@@ -67,15 +60,6 @@
         this.stateDirectory = stateDirectory;
     }
 
-<<<<<<< HEAD
-    protected void initializeCheckpoint() {
-        // we will delete the local checkpoint file after registering the state stores and loading them into the
-        // state manager, therefore we should initialize the snapshot as empty to indicate over-write checkpoint needed
-        offsetSnapshotSinceLastFlush = Collections.emptyMap();
-    }
-
-=======
->>>>>>> 634c9175
     /**
      * The following exceptions maybe thrown from the state manager flushing call
      *
@@ -86,12 +70,7 @@
     protected void maybeWriteCheckpoint(final boolean enforceCheckpoint) {
         final Map<TopicPartition, Long> offsetSnapshot = stateMgr.changelogOffsets();
         if (StateManagerUtil.checkpointNeeded(enforceCheckpoint, offsetSnapshotSinceLastFlush, offsetSnapshot)) {
-<<<<<<< HEAD
-            // since there's no written offsets we can checkpoint with empty map,
-            // and the state's current offset would be used to checkpoint
-=======
             // the state's current offset would be used to checkpoint
->>>>>>> 634c9175
             stateMgr.flush();
             stateMgr.checkpoint();
             offsetSnapshotSinceLastFlush = new HashMap<>(offsetSnapshot);
