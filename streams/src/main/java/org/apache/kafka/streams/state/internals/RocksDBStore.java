--- conflicted
+++ resolved
@@ -33,9 +33,11 @@
 import org.rocksdb.RocksDB;
 import org.rocksdb.RocksDBException;
 import org.rocksdb.RocksIterator;
+import org.rocksdb.WriteBatch;
 import org.rocksdb.WriteOptions;
 
 import java.io.File;
+import java.util.ArrayList;
 import java.util.Comparator;
 import java.util.List;
 import java.util.NoSuchElementException;
@@ -44,9 +46,9 @@
 
     private static final int TTL_NOT_USED = -1;
 
+    // TODO: these values should be configurable
     private static final int DEFAULT_CACHE_SIZE = 1000;
-
-    // TODO: these values should be configurable
+    private static final int DEFAULT_WRITE_BATCH_SIZE = 500;
     private static final CompressionType COMPRESSION_TYPE = CompressionType.NO_COMPRESSION;
     private static final CompactionStyle COMPACTION_STYLE = CompactionStyle.UNIVERSAL;
     private static final long WRITE_BUFFER_SIZE = 32 * 1024 * 1024L;
@@ -67,12 +69,18 @@
     protected File dbDir;
     private RocksDB db;
 
+    // we use the dirty map of the changelog for the LRU cache, and hence
+    // the update of the changelog dirty map needs to be synchronized
+    // with the cache behavior; NOTE that this implementation is not thread-safe
+    private boolean loggingEnabled = true;
     private int cacheSize = DEFAULT_CACHE_SIZE;
-    private InMemoryLRUCacheStoreSupplier.MemoryLRUCache<K, V> cache;
-
-    private boolean loggingEnabled = true;
-    private StoreChangeLogger<byte[], byte[]> changeLogger = null;
-    protected final StoreChangeLogger.ValueGetter<byte[], byte[]> getter;
+    private int writeBatchSize = DEFAULT_WRITE_BATCH_SIZE;
+
+    protected MemoryLRUCache<K, V> cache = null;
+    protected StoreChangeLogger<K, V> cachedChangeLogger = null;
+    protected StoreChangeLogger.ValueGetter<K, V> cachedGetter = null;
+    protected StoreChangeLogger<byte[], byte[]> rawChangeLogger = null;
+    protected StoreChangeLogger.ValueGetter<byte[], byte[]> rawGetter = null;
 
     public RocksDBStore<K, V> disableLogging() {
         loggingEnabled = false;
@@ -82,6 +90,12 @@
 
     public RocksDBStore<K, V> withCacheSize(int cacheSize) {
         this.cacheSize = cacheSize;
+
+        return this;
+    }
+
+    public RocksDBStore<K, V> withWriteBatchSize(int writeBatchSize) {
+        this.writeBatchSize = writeBatchSize;
 
         return this;
     }
@@ -109,31 +123,25 @@
 
         fOptions = new FlushOptions();
         fOptions.setWaitForFlush(true);
-
-        this.getter = new StoreChangeLogger.ValueGetter<byte[], byte[]>() {
-            public byte[] get(byte[] key) {
-                return inner.get(key);
-            }
-        };
-
-    }
-
-    private abstract class RocksDBStateRestoreCallback implements StateRestoreCallback {
-        private String storeName;
-
-        public RocksDBStateRestoreCallback(String storeName) {
-            this.storeName = storeName;
-        }
-    }
-
-    private abstract class RocksDBCacheRemovalListener implements InMemoryLRUCacheStoreSupplier.EldestEntryRemovalListener<K, V> {
-        private String storeName;
-
-        public RocksDBCacheRemovalListener(String storeName) {
-            this.storeName = storeName;
-        }
-    }
-
+    }
+
+    private abstract class RocksDBCacheRemovalListener implements MemoryLRUCache.EldestEntryRemovalListener<K, V> {
+        private StoreChangeLogger<K, V> changeLogger;
+
+        public RocksDBCacheRemovalListener(StoreChangeLogger<K, V> changeLogger) {
+            this.changeLogger = changeLogger;
+        }
+    }
+
+    private abstract class RocksDBCacheValueGetter implements StoreChangeLogger.ValueGetter<K, V> {
+        private MemoryLRUCache<K, V> cache;
+
+        public RocksDBCacheValueGetter(MemoryLRUCache<K, V> cache) {
+            this.cache = cache;
+        }
+    }
+
+    @SuppressWarnings("unchecked")
     public void init(ProcessorContext context) {
         serdes.init(context);
 
@@ -141,42 +149,59 @@
         this.dbDir = new File(new File(this.context.stateDir(), DB_FILE_DIR), this.name);
         this.db = openDB(this.dbDir, this.options, TTL_SECONDS);
 
-        this.changeLogger = this.loggingEnabled ? new StoreChangeLogger<>(name, context, Serdes.withBuiltinTypes("", byte[].class, byte[].class)) : null;
-
-        this.cache = this.cacheSize > 0 ? new InMemoryLRUCacheStoreSupplier.MemoryLRUCache<K, V>(name, this.cacheSize)
-                .whenEldestRemoved(new RocksDBCacheRemovalListener(name) {
-                    @Override
-                    public void apply(K key, V value) {
-                        byte[] rawKey = serdes.rawKey(key);
-
-                        // write the entry to the rocksDB file
-                        // flush all the dirty entries if this evicted entry is dirty
-                        if (changeLogger.isDirty(rawKey)) {
-                            for (byte[] dirtyKey : changeLogger.dirtyKeys()) {
-
+        final String storeName = this.name;
+
+        if (this.cacheSize > 0) {
+            // change logger is used for keeping track of cache dirty map
+            this.cachedChangeLogger = new StoreChangeLogger<K, V>(name, context, serdes, writeBatchSize, writeBatchSize);
+
+            this.cache = new MemoryLRUCache<K, V>(name, this.cacheSize)
+                    .whenEldestRemoved(new RocksDBCacheRemovalListener(this.cachedChangeLogger) {
+                        @Override
+                        public void apply(K key, V value) {
+                            // flush all the dirty entries to RocksDB if this evicted entry is dirty
+                            if (this.changeLogger.isDirty(key)) {
+                                flush();
                             }
+
                         }
-
-                        try {
-                            putInternal(rawKey, serdes.rawValue(value));
-                        } catch (RocksDBException e) {
-                            // TODO: this needs to be handled more accurately
-                            throw new KafkaException("Error while executing put key " + key.toString() +
-                                    " and value " + value.toString() + " from store " + this.storeName, e);
-                        }
+                    });
+
+            // value getter should read from the cache only
+            this.cachedGetter = new RocksDBCacheValueGetter(this.cache) {
+                @Override
+                public V get(K key) {
+                    return this.cache.get(key);
+                }
+            };
+
+        } else {
+            this.cache = null;
+
+            // change logger is used for keeping track of dirty map of the unsent changes
+            this.rawChangeLogger = new StoreChangeLogger<byte[], byte[]>(name, context, Serdes.withBuiltinTypes("", byte[].class, byte[].class));
+
+            // value getter should read directly from rocksDB
+            this.rawGetter = new StoreChangeLogger.ValueGetter<byte[], byte[]>() {
+                @Override
+                public byte[] get(byte[] key) {
+                    try {
+                        return getInternal(key);
+                    } catch (RocksDBException e) {
+                        throw new ProcessorStateException("Error while executing get for raw key of " + serdes.keyFrom(key) + " from store " + storeName, e);
                     }
-                })
-                : null;
-
-        context.register(this, loggingEnabled, new RocksDBStateRestoreCallback(name) {
+                }
+            };
+        }
+
+        context.register(this, loggingEnabled, new StateRestoreCallback() {
 
             @Override
             public void restore(byte[] key, byte[] value) {
                 try {
                     putInternal(key, value);
                 } catch (RocksDBException e) {
-                    // TODO: this needs to be handled more accurately
-                    throw new KafkaException("Error restoring store " + this.storeName, e);
+                    throw new ProcessorStateException("Error restoring store " + storeName, e);
                 }
             }
         });
@@ -188,12 +213,11 @@
                 dir.getParentFile().mkdirs();
                 return RocksDB.open(options, dir.toString());
             } else {
-                throw new ProcessorStateException("Change log is not supported for store " + this.name + " since it is TTL based.");
+                throw new UnsupportedOperationException("Change log is not supported for store " + this.name + " since it is TTL based.");
                 // TODO: support TTL with change log?
                 // return TtlDB.open(options, dir.toString(), ttl, false);
             }
         } catch (RocksDBException e) {
-            // TODO: this needs to be handled more accurately
             throw new ProcessorStateException("Error opening store " + this.name + " at location " + dir.toString(), e);
         }
     }
@@ -210,28 +234,27 @@
 
     @Override
     public V get(K key) {
-        byte[] rawKey = serdes.rawKey(key);
-
         try {
             if (cache != null) {
                 V value = cache.get(key);
 
                 if (value == null) {
-                    value = serdes.valueFrom(getInternal(rawKey));
-                    cache.put(key, value);
+                    // this could either mean the key-value has been removed from the cache,
+                    // or there is a cache miss; we need to use the removed map to decide which case
+                    if (cachedChangeLogger.isRemoved(key)) {
+                        return null;
+                    } else {
+                        value = serdes.valueFrom(getInternal(serdes.rawKey(key)));
+                        cache.put(key, value);
+                    }
                 }
 
                 return value;
             } else {
-                return serdes.valueFrom(getInternal(rawKey));
+                return serdes.valueFrom(getInternal(serdes.rawKey(key)));
             }
         } catch (RocksDBException e) {
-            // TODO: this needs to be handled more accurately
-<<<<<<< HEAD
-            throw new KafkaException("Error while executing get for key " + key.toString() + " from store " + this.name, e);
-=======
-            throw new ProcessorStateException("Error while executing get " + key.toString() + " from store " + this.name, e);
->>>>>>> 82c21914
+            throw new ProcessorStateException("Error while executing get for key " + key.toString() + " from store " + this.name, e);
         }
     }
 
@@ -242,7 +265,18 @@
     @Override
     public void put(K key, V value) {
         if (cache != null) {
-            cache.put(key, value);
+
+            if (value == null) {
+                cache.delete(key);
+                cachedChangeLogger.delete(key);
+            } else {
+                cache.put(key, value);
+                cachedChangeLogger.add(key);
+            }
+
+            if (loggingEnabled) {
+                cachedChangeLogger.maybeLogChange(this.cachedGetter);
+            }
         } else {
             byte[] rawKey = serdes.rawKey(key);
             byte[] rawValue = serdes.rawValue(value);
@@ -250,21 +284,13 @@
             try {
                 putInternal(rawKey, rawValue);
             } catch (RocksDBException e) {
-                // TODO: this needs to be handled more accurately
-                throw new KafkaException("Error while executing put key " + key.toString() +
+                throw new ProcessorStateException("Error while executing put key " + key.toString() +
                         " and value " + value.toString() + " from store " + this.name, e);
             }
 
             if (loggingEnabled) {
-                changeLogger.add(rawKey);
-                changeLogger.maybeLogChange(this.getter);
-            }
-<<<<<<< HEAD
-=======
-        } catch (RocksDBException e) {
-            // TODO: this needs to be handled more accurately
-            throw new ProcessorStateException("Error while executing put " + key.toString() + " from store " + this.name, e);
->>>>>>> 82c21914
+                rawChangeLogger.maybeLogChange(this.rawGetter);
+            }
         }
     }
 
@@ -274,13 +300,22 @@
         } else {
             db.put(wOptions, rawKey, rawValue);
         }
-
     }
 
     @Override
     public void putAll(List<KeyValue<K, V>> entries) {
         for (KeyValue<K, V> entry : entries)
             put(entry.key, entry.value);
+    }
+
+    public void putAllInternal(List<KeyValue<byte[], byte[]>> entries) throws RocksDBException {
+        WriteBatch batch = new WriteBatch();
+
+        for (KeyValue<byte[], byte[]> entry : entries) {
+            batch.put(entry.key, entry.value);
+        }
+
+        db.write(wOptions, batch);
     }
 
     @Override
@@ -304,15 +339,54 @@
 
     @Override
     public void flush() {
+        // flush of the cache entries if necessary
+        if (cache != null) {
+            List<KeyValue<byte[], byte[]>> batchList = new ArrayList<>(cache.keys.size());
+
+            KeyValueIterator<K, V> iter = cache.all();
+            while (iter.hasNext()) {
+                KeyValue<K, V> kv = iter.next();
+
+                if (this.cachedChangeLogger.isDirty(kv.key)) {
+                    batchList.add(new KeyValue<>(serdes.rawKey(kv.key), serdes.rawValue(kv.value)));
+                }
+            }
+
+            try {
+                putAllInternal(batchList);
+            } catch (RocksDBException e) {
+                throw new ProcessorStateException("Error while writing batch to store " + this.name, e);
+            }
+
+            // check all removed entries and remove them in rocksDB
+            // TODO: can this be done in batch as well?
+            for (K removedKey : this.cachedChangeLogger.removedKeys()) {
+                try {
+                    db.remove(wOptions, serdes.rawKey(removedKey));
+                } catch (RocksDBException e) {
+                    throw new ProcessorStateException("Error while deleting with key " + removedKey.toString() + " from store " + this.name, e);
+                }
+            }
+
+            if (loggingEnabled) {
+                this.cachedChangeLogger.logChange(this.cachedGetter);
+            } else {
+                this.cachedChangeLogger.clear();
+            }
+        } else {
+            if (loggingEnabled)
+                this.rawChangeLogger.logChange(this.rawGetter);
+        }
+
+        flushInternal();
+    }
+
+    public void flushInternal() {
         try {
             db.flush(fOptions);
         } catch (RocksDBException e) {
-            // TODO: this needs to be handled more accurately
             throw new ProcessorStateException("Error while executing flush from store " + this.name, e);
         }
-
-        if (loggingEnabled)
-            changeLogger.logChange(this.getter);
     }
 
     @Override
