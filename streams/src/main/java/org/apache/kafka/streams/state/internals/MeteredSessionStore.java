/*
 * Licensed to the Apache Software Foundation (ASF) under one or more
 * contributor license agreements. See the NOTICE file distributed with
 * this work for additional information regarding copyright ownership.
 * The ASF licenses this file to You under the Apache License, Version 2.0
 * (the "License"); you may not use this file except in compliance with
 * the License. You may obtain a copy of the License at
 *
 *    http://www.apache.org/licenses/LICENSE-2.0
 *
 * Unless required by applicable law or agreed to in writing, software
 * distributed under the License is distributed on an "AS IS" BASIS,
 * WITHOUT WARRANTIES OR CONDITIONS OF ANY KIND, either express or implied.
 * See the License for the specific language governing permissions and
 * limitations under the License.
 */
package org.apache.kafka.streams.state.internals;

import org.apache.kafka.common.metrics.Sensor;
import org.apache.kafka.common.serialization.Serde;
import org.apache.kafka.common.utils.Bytes;
import org.apache.kafka.common.utils.Time;
import org.apache.kafka.streams.errors.ProcessorStateException;
import org.apache.kafka.streams.kstream.Windowed;
import org.apache.kafka.streams.processor.ProcessorContext;
import org.apache.kafka.streams.processor.StateStore;
import org.apache.kafka.streams.processor.internals.ProcessorContextUtils;
import org.apache.kafka.streams.processor.internals.ProcessorStateManager;
import org.apache.kafka.streams.processor.internals.metrics.StreamsMetricsImpl;
import org.apache.kafka.streams.state.KeyValueIterator;
import org.apache.kafka.streams.state.SessionStore;
import org.apache.kafka.streams.state.StateSerdes;
import org.apache.kafka.streams.state.internals.metrics.StateStoreMetrics;

import java.util.Objects;

import static org.apache.kafka.streams.processor.internals.metrics.StreamsMetricsImpl.maybeMeasureLatency;

public class MeteredSessionStore<K, V>
    extends WrappedStateStore<SessionStore<Bytes, byte[]>, Windowed<K>, V>
    implements SessionStore<K, V> {

    private final String metricsScope;
    private final Serde<K> keySerde;
    private final Serde<V> valueSerde;
    private final Time time;
    private StateSerdes<K, V> serdes;
    private StreamsMetricsImpl streamsMetrics;
    private Sensor putSensor;
    private Sensor fetchSensor;
    private Sensor flushSensor;
    private Sensor removeSensor;
    private Sensor e2eLatencySensor;
    private ProcessorContext context;
    private final String threadId;
    private String taskId;

    MeteredSessionStore(final SessionStore<Bytes, byte[]> inner,
                        final String metricsScope,
                        final Serde<K> keySerde,
                        final Serde<V> valueSerde,
                        final Time time) {
        super(inner);
        threadId = Thread.currentThread().getName();
        this.metricsScope = metricsScope;
        this.keySerde = keySerde;
        this.valueSerde = valueSerde;
        this.time = time;
    }

    @Override
    public void init(final ProcessorContext context,
                     final StateStore root) {
        this.context = context;
        initStoreSerde(context);
        taskId = context.taskId().toString();
        streamsMetrics = (StreamsMetricsImpl) context.metrics();

        putSensor = StateStoreMetrics.putSensor(threadId, taskId, metricsScope, name(), streamsMetrics);
        fetchSensor = StateStoreMetrics.fetchSensor(threadId, taskId, metricsScope, name(), streamsMetrics);
        flushSensor = StateStoreMetrics.flushSensor(threadId, taskId, metricsScope, name(), streamsMetrics);
        removeSensor = StateStoreMetrics.removeSensor(threadId, taskId, metricsScope, name(), streamsMetrics);
        e2eLatencySensor = StateStoreMetrics.e2ELatencySensor(taskId, metricsScope, name(), streamsMetrics);
        final Sensor restoreSensor =
            StateStoreMetrics.restoreSensor(threadId, taskId, metricsScope, name(), streamsMetrics);

        // register and possibly restore the state from the logs
        maybeMeasureLatency(() -> super.init(context, root), time, restoreSensor);
    }

    @SuppressWarnings("unchecked")
    private void initStoreSerde(final ProcessorContext context) {
        final String storeName = name();
        final String changelogTopic = ProcessorContextUtils.changelogFor(context, storeName);
        serdes = new StateSerdes<>(
            changelogTopic != null ?
                changelogTopic :
                ProcessorStateManager.storeChangelogTopic(context.applicationId(), storeName),
            keySerde == null ? (Serde<K>) context.keySerde() : keySerde,
            valueSerde == null ? (Serde<V>) context.valueSerde() : valueSerde
        );
    }

    @SuppressWarnings("unchecked")
    @Override
    public boolean setFlushListener(final CacheFlushListener<Windowed<K>, V> listener,
                                    final boolean sendOldValues) {
        final SessionStore<Bytes, byte[]> wrapped = wrapped();
        if (wrapped instanceof CachedStateStore) {
            return ((CachedStateStore<byte[], byte[]>) wrapped).setFlushListener(
                (key, newValue, oldValue, timestamp) -> listener.apply(
                    SessionKeySchema.from(key, serdes.keyDeserializer(), serdes.topic()),
                    newValue != null ? serdes.valueFrom(newValue) : null,
                    oldValue != null ? serdes.valueFrom(oldValue) : null,
                    timestamp
                ),
                sendOldValues);
        }
        return false;
    }

    @Override
    public void put(final Windowed<K> sessionKey,
                    final V aggregate) {
        Objects.requireNonNull(sessionKey, "sessionKey can't be null");
        try {
            maybeMeasureLatency(
                () -> {
                    final Bytes key = keyBytes(sessionKey.key());
                    wrapped().put(new Windowed<>(key, sessionKey.window()), serdes.rawValue(aggregate));
                },
                time,
                putSensor
            );
            maybeRecordE2ELatency();
        } catch (final ProcessorStateException e) {
            final String message = String.format(e.getMessage(), sessionKey.key(), aggregate);
            throw new ProcessorStateException(message, e);
        }
    }

    @Override
    public void remove(final Windowed<K> sessionKey) {
        Objects.requireNonNull(sessionKey, "sessionKey can't be null");
        try {
            maybeMeasureLatency(
                () -> {
                    final Bytes key = keyBytes(sessionKey.key());
                    wrapped().remove(new Windowed<>(key, sessionKey.window()));
                },
                time,
                removeSensor
            );
        } catch (final ProcessorStateException e) {
            final String message = String.format(e.getMessage(), sessionKey.key());
            throw new ProcessorStateException(message, e);
        }
    }

    @Override
    public V fetchSession(final K key, final long startTime, final long endTime) {
        Objects.requireNonNull(key, "key cannot be null");
        return maybeMeasureLatency(
            () -> {
                final Bytes bytesKey = keyBytes(key);
                final byte[] result = wrapped().fetchSession(bytesKey, startTime, endTime);
                if (result == null) {
                    return null;
                }
                return serdes.valueFrom(result);
            },
            time,
            fetchSensor
        );
    }

    @Override
    public KeyValueIterator<Windowed<K>, V> fetch(final K key) {
        Objects.requireNonNull(key, "key cannot be null");
        return new MeteredWindowedKeyValueIterator<>(
            wrapped().fetch(keyBytes(key)),
            fetchSensor,
            streamsMetrics,
            serdes,
            time);
    }

    @Override
    public KeyValueIterator<Windowed<K>, V> fetch(final K from,
                                                  final K to) {
        Objects.requireNonNull(from, "from cannot be null");
        Objects.requireNonNull(to, "to cannot be null");
        return new MeteredWindowedKeyValueIterator<>(
            wrapped().fetch(keyBytes(from), keyBytes(to)),
            fetchSensor,
            streamsMetrics,
            serdes,
            time);
    }

    @Override
    public KeyValueIterator<Windowed<K>, V> findSessions(final K key,
                                                         final long earliestSessionEndTime,
                                                         final long latestSessionStartTime) {
        Objects.requireNonNull(key, "key cannot be null");
        final Bytes bytesKey = keyBytes(key);
        return new MeteredWindowedKeyValueIterator<>(
            wrapped().findSessions(
                bytesKey,
                earliestSessionEndTime,
                latestSessionStartTime),
            fetchSensor,
            streamsMetrics,
            serdes,
            time);
    }

    @Override
    public KeyValueIterator<Windowed<K>, V> findSessions(final K keyFrom,
                                                         final K keyTo,
                                                         final long earliestSessionEndTime,
                                                         final long latestSessionStartTime) {
        Objects.requireNonNull(keyFrom, "keyFrom cannot be null");
        Objects.requireNonNull(keyTo, "keyTo cannot be null");
        final Bytes bytesKeyFrom = keyBytes(keyFrom);
        final Bytes bytesKeyTo = keyBytes(keyTo);
        return new MeteredWindowedKeyValueIterator<>(
            wrapped().findSessions(
                bytesKeyFrom,
                bytesKeyTo,
                earliestSessionEndTime,
                latestSessionStartTime),
            fetchSensor,
            streamsMetrics,
            serdes,
            time);
    }

    @Override
    public void flush() {
        maybeMeasureLatency(super::flush, time, flushSensor);
    }

    @Override
    public void close() {
        try {
            wrapped().close();
        } finally {
<<<<<<< HEAD
            streamsMetrics.removeAllStoreLevelSensorsAndMetrics(threadId, taskId, name());
=======
            streamsMetrics.removeAllStoreLevelSensorsAndMetrics(taskId, name());
>>>>>>> 9da32b6b
        }
    }

    private Bytes keyBytes(final K key) {
        return Bytes.wrap(serdes.rawKey(key));
    }

    private void maybeRecordE2ELatency() {
        if (e2eLatencySensor.shouldRecord()) {
            final long currentTime = time.milliseconds();
            final long e2eLatency =  currentTime - context.timestamp();
            e2eLatencySensor.record(e2eLatency, currentTime);
        }
    }
}<|MERGE_RESOLUTION|>--- conflicted
+++ resolved
@@ -246,11 +246,7 @@
         try {
             wrapped().close();
         } finally {
-<<<<<<< HEAD
-            streamsMetrics.removeAllStoreLevelSensorsAndMetrics(threadId, taskId, name());
-=======
             streamsMetrics.removeAllStoreLevelSensorsAndMetrics(taskId, name());
->>>>>>> 9da32b6b
         }
     }
 
