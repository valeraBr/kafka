/**
 * Licensed to the Apache Software Foundation (ASF) under one or more
 * contributor license agreements.  See the NOTICE file distributed with
 * this work for additional information regarding copyright ownership.
 * The ASF licenses this file to You under the Apache License, Version 2.0
 * (the "License"); you may not use this file except in compliance with
 * the License.  You may obtain a copy of the License at
 *
 *    http://www.apache.org/licenses/LICENSE-2.0
 *
 * Unless required by applicable law or agreed to in writing, software
 * distributed under the License is distributed on an "AS IS" BASIS,
 * WITHOUT WARRANTIES OR CONDITIONS OF ANY KIND, either express or implied.
 * See the License for the specific language governing permissions and
 * limitations under the License.
 */

package org.apache.kafka.streams.processor.internals;

import org.apache.kafka.common.serialization.Deserializer;
import org.apache.kafka.streams.StreamsMetrics;
import org.apache.kafka.streams.kstream.internals.ChangedDeserializer;
import org.apache.kafka.streams.processor.ProcessorContext;

public class SourceNode<K, V> extends ProcessorNode<K, V> {

    private Deserializer<K> keyDeserializer;
    private Deserializer<V> valDeserializer;
    private ProcessorContext context;
    private String[] topics;

    public SourceNode(String name, String[] topics, Deserializer<K> keyDeserializer, Deserializer<V> valDeserializer) {
        super(name);
<<<<<<< HEAD
=======
        this.topics = topics;
>>>>>>> 497e669d
        this.keyDeserializer = keyDeserializer;
        this.valDeserializer = valDeserializer;
    }

    public K deserializeKey(String topic, byte[] data) {
        return keyDeserializer.deserialize(topic, data);
    }

    public V deserializeValue(String topic, byte[] data) {
        return valDeserializer.deserialize(topic, data);
    }

    @SuppressWarnings("unchecked")
    @Override
    public void init(ProcessorContext context, StreamsMetrics metrics) {
        this.context = context;

        // if deserializers are null, get the default ones from the context
        if (this.keyDeserializer == null)
            this.keyDeserializer = (Deserializer<K>) context.keySerde().deserializer();
        if (this.valDeserializer == null)
            this.valDeserializer = (Deserializer<V>) context.valueSerde().deserializer();

        // if value deserializers are for {@code Change} values, set the inner deserializer when necessary
        if (this.valDeserializer instanceof ChangedDeserializer &&
                ((ChangedDeserializer) this.valDeserializer).inner() == null)
            ((ChangedDeserializer) this.valDeserializer).setInner(context.valueSerde().deserializer());
        this.nodeMetrics = new NodeMetricsImpl(metrics, name());

    }


    @Override
    public void process(final K key, final V value) {
        context.forward(key, value);
        nodeMetrics.contextForwardSensor.record();
    }

    @Override
    public void close() {
        // do nothing
    }

    /**
     * @return a string representation of this node, useful for debugging.
     */
    public String toString() {
        StringBuilder sb = new StringBuilder(super.toString());
        sb.append("topics: [");
        for (String topic : topics) {
            sb.append(topic + ",");
        }
        sb.setLength(sb.length() - 1);
        sb.append("] ");
        return sb.toString();
    }
}<|MERGE_RESOLUTION|>--- conflicted
+++ resolved
@@ -31,10 +31,7 @@
 
     public SourceNode(String name, String[] topics, Deserializer<K> keyDeserializer, Deserializer<V> valDeserializer) {
         super(name);
-<<<<<<< HEAD
-=======
         this.topics = topics;
->>>>>>> 497e669d
         this.keyDeserializer = keyDeserializer;
         this.valDeserializer = valDeserializer;
     }
@@ -62,7 +59,7 @@
         if (this.valDeserializer instanceof ChangedDeserializer &&
                 ((ChangedDeserializer) this.valDeserializer).inner() == null)
             ((ChangedDeserializer) this.valDeserializer).setInner(context.valueSerde().deserializer());
-        this.nodeMetrics = new NodeMetricsImpl(metrics, name());
+        this.nodeMetrics = new NodeMetricsImpl(metrics, name(),  "task." + context.taskId());
 
     }
 
@@ -75,7 +72,7 @@
 
     @Override
     public void close() {
-        // do nothing
+        nodeMetrics.removeAllSensors();
     }
 
     /**
