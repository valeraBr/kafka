/*
 * Licensed to the Apache Software Foundation (ASF) under one or more
 * contributor license agreements. See the NOTICE file distributed with
 * this work for additional information regarding copyright ownership.
 * The ASF licenses this file to You under the Apache License, Version 2.0
 * (the "License"); you may not use this file except in compliance with
 * the License. You may obtain a copy of the License at
 *
 *    http://www.apache.org/licenses/LICENSE-2.0
 *
 * Unless required by applicable law or agreed to in writing, software
 * distributed under the License is distributed on an "AS IS" BASIS,
 * WITHOUT WARRANTIES OR CONDITIONS OF ANY KIND, either express or implied.
 * See the License for the specific language governing permissions and
 * limitations under the License.
 */
package org.apache.kafka.streams.processor.internals.assignment;

public final class StreamsAssignmentProtocolVersions {
    public static final int UNKNOWN = -1;
    public static final int EARLIEST_PROBEABLE_VERSION = 3;
    public static final int MIN_NAMED_TOPOLOGY_VERSION = 10;
    public static final int LATEST_SUPPORTED_VERSION = 10;
<<<<<<< HEAD
    // When changing the versions:
    // 1) Update the version_probing_message and end_of_upgrade_message in streams_upgrade_test.py::StreamsUpgradeTest.test_version_probing_upgrade
    // 2) Add a unit test in SubscriptionInfoTest and/or AssignmentInfoTest
=======
    /*
     * Any time you modify the subscription or assignment info, you need to bump the latest supported version, unless
     * the version has already been bumped within the current release cycle.
     *
     * Last version bump: May 2021, before 3.0
     *
     * When changing the version:
     * 1) Update the version_probing_message and end_of_upgrade_message in streams_upgrade_test.py::StreamsUpgradeTest.test_version_probing_upgrade
     * 2) Add a unit test in SubscriptionInfoTest and/or AssignmentInfoTest
     * 3) Note the date & corresponding Kafka version of this bump
     */
>>>>>>> b5f7ce8b

    private StreamsAssignmentProtocolVersions() {}
}<|MERGE_RESOLUTION|>--- conflicted
+++ resolved
@@ -20,12 +20,7 @@
     public static final int UNKNOWN = -1;
     public static final int EARLIEST_PROBEABLE_VERSION = 3;
     public static final int MIN_NAMED_TOPOLOGY_VERSION = 10;
-    public static final int LATEST_SUPPORTED_VERSION = 10;
-<<<<<<< HEAD
-    // When changing the versions:
-    // 1) Update the version_probing_message and end_of_upgrade_message in streams_upgrade_test.py::StreamsUpgradeTest.test_version_probing_upgrade
-    // 2) Add a unit test in SubscriptionInfoTest and/or AssignmentInfoTest
-=======
+    public static final int LATEST_SUPPORTED_VERSION = 11;
     /*
      * Any time you modify the subscription or assignment info, you need to bump the latest supported version, unless
      * the version has already been bumped within the current release cycle.
@@ -37,7 +32,6 @@
      * 2) Add a unit test in SubscriptionInfoTest and/or AssignmentInfoTest
      * 3) Note the date & corresponding Kafka version of this bump
      */
->>>>>>> b5f7ce8b
 
     private StreamsAssignmentProtocolVersions() {}
 }