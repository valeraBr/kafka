/**
 * Licensed to the Apache Software Foundation (ASF) under one or more
 * contributor license agreements.  See the NOTICE file distributed with
 * this work for additional information regarding copyright ownership.
 * The ASF licenses this file to You under the Apache License, Version 2.0
 * (the "License"); you may not use this file except in compliance with
 * the License.  You may obtain a copy of the License at
 * <p>
 * http://www.apache.org/licenses/LICENSE-2.0
 * <p>
 * Unless required by applicable law or agreed to in writing, software
 * distributed under the License is distributed on an "AS IS" BASIS,
 * WITHOUT WARRANTIES OR CONDITIONS OF ANY KIND, either express or implied.
 * See the License for the specific language governing permissions and
 * limitations under the License.
 */

package org.apache.kafka.streams.processor.internals;

import org.apache.kafka.clients.consumer.Consumer;
import org.apache.kafka.clients.consumer.ConsumerRecord;
import org.apache.kafka.common.PartitionInfo;
import org.apache.kafka.common.TopicPartition;
import org.apache.kafka.streams.errors.StreamsException;
import org.apache.kafka.streams.processor.StateRestoreCallback;
import org.apache.kafka.streams.processor.StateStore;
import org.apache.kafka.streams.processor.TaskId;
import org.apache.kafka.streams.state.internals.OffsetCheckpoint;
import org.slf4j.Logger;
import org.slf4j.LoggerFactory;

import java.io.File;
import java.io.IOException;
import java.util.ArrayList;
import java.util.Collection;
import java.util.Collections;
import java.util.HashMap;
import java.util.HashSet;
import java.util.List;
import java.util.Map;
import java.util.Set;

import static java.util.Collections.singleton;

public class ProcessorStateManager {

    private static final Logger log = LoggerFactory.getLogger(ProcessorStateManager.class);

    public static final String STATE_CHANGELOG_TOPIC_SUFFIX = "-changelog";
    public static final String CHECKPOINT_FILE_NAME = ".checkpoint";

    private final String applicationId;
    private final int defaultPartition;
    private final Map<String, TopicPartition> partitionForTopic;
    private final File baseDir;
    private final Map<String, StateStore> stores;
    private final Set<String> loggingEnabled;
    private final Consumer<byte[], byte[]> restoreConsumer;
    private final Map<TopicPartition, Long> restoredOffsets;
    private final Map<TopicPartition, Long> checkpointedOffsets;
    private final Map<TopicPartition, Long> offsetLimits;
    private final boolean isStandby;
    private final Map<String, StateRestoreCallback> restoreCallbacks; // used for standby tasks, keyed by state topic name
<<<<<<< HEAD
    private final ProcessorTopology topology;
=======
    private final TaskId taskId;
    private final StateDirectory stateDirectory;
>>>>>>> 9cad9dbd

    /**
     * @throws IOException if any error happens while creating or locking the state directory
     */
<<<<<<< HEAD
    public ProcessorStateManager(String applicationId, int defaultPartition, Collection<TopicPartition> sources,
                                 File baseDir, Consumer<byte[], byte[]> restoreConsumer, boolean isStandby,
                                 final ProcessorTopology topology) throws IOException {
=======
    public ProcessorStateManager(String applicationId, TaskId taskId, Collection<TopicPartition> sources, Consumer<byte[], byte[]> restoreConsumer, boolean isStandby, StateDirectory stateDirectory) throws IOException {
>>>>>>> 9cad9dbd
        this.applicationId = applicationId;
        this.defaultPartition = taskId.partition;
        this.taskId = taskId;
        this.stateDirectory = stateDirectory;
        this.partitionForTopic = new HashMap<>();
        for (TopicPartition source : sources) {
            this.partitionForTopic.put(source.topic(), source);
        }
        this.stores = new HashMap<>();
        this.loggingEnabled = new HashSet<>();
        this.restoreConsumer = restoreConsumer;
        this.restoredOffsets = new HashMap<>();
        this.isStandby = isStandby;
        this.restoreCallbacks = isStandby ? new HashMap<String, StateRestoreCallback>() : null;
        this.offsetLimits = new HashMap<>();
<<<<<<< HEAD
        this.topology = topology;
=======
        this.baseDir  = stateDirectory.directoryForTask(taskId);
>>>>>>> 9cad9dbd

        if (!stateDirectory.lock(taskId, 5)) {
            throw new IOException("Failed to lock the state directory: " + baseDir.getCanonicalPath());
        }

        // load the checkpoint information
        OffsetCheckpoint checkpoint = new OffsetCheckpoint(new File(this.baseDir, CHECKPOINT_FILE_NAME));
        this.checkpointedOffsets = new HashMap<>(checkpoint.read());

        // delete the checkpoint file after finish loading its stored offsets
        checkpoint.delete();
    }


    public static String storeChangelogTopic(String applicationId, String storeName) {
        return applicationId + "-" + storeName + STATE_CHANGELOG_TOPIC_SUFFIX;
    }

    public File baseDir() {
        return this.baseDir;
    }

    /**
     * @throws IllegalArgumentException if the store name has already been registered or if it is not a valid name
     * (e.g., when it conflicts with the names of internal topics, like the checkpoint file name)
     * @throws StreamsException if the store's change log does not contain the partition
     */
    public void register(StateStore store, boolean loggingEnabled, StateRestoreCallback stateRestoreCallback) {
        Map<String, String> sourceStoreToSourceTopic = null;
        if (topology != null) {
            sourceStoreToSourceTopic = topology.sourceStoreToSourceTopic();
        }

        if (store.name().equals(CHECKPOINT_FILE_NAME))
            throw new IllegalArgumentException("Illegal store name: " + CHECKPOINT_FILE_NAME);

        if (this.stores.containsKey(store.name()))
            throw new IllegalArgumentException("Store " + store.name() + " has already been registered.");

        if (loggingEnabled)
            this.loggingEnabled.add(store.name());

        // check that the underlying change log topic exist or not
        String topic;
        if (loggingEnabled)
            topic = storeChangelogTopic(this.applicationId, store.name());
        else if (sourceStoreToSourceTopic != null && sourceStoreToSourceTopic.containsKey(store.name()))
            topic = sourceStoreToSourceTopic.get(store.name());
        else
            topic = store.name();

        // block until the partition is ready for this state changelog topic or time has elapsed
        int partition = getPartition(topic);
        boolean partitionNotFound = true;
        long startTime = System.currentTimeMillis();
        long waitTime = 5000L;      // hard-code the value since we should not block after KIP-4

        do {
            try {
                Thread.sleep(50L);
            } catch (InterruptedException e) {
                // ignore
            }

            List<PartitionInfo> partitionInfos = restoreConsumer.partitionsFor(topic);
            if (partitionInfos == null) {
                throw new StreamsException("Could not find partition info for topic: " + topic);
            }
            for (PartitionInfo partitionInfo : partitionInfos) {
                if (partitionInfo.partition() == partition) {
                    partitionNotFound = false;
                    break;
                }
            }
        } while (partitionNotFound && System.currentTimeMillis() < startTime + waitTime);

        if (partitionNotFound)
            throw new StreamsException("Store " + store.name() + "'s change log (" + topic + ") does not contain partition " + partition);

        this.stores.put(store.name(), store);

        if (isStandby) {
            if (store.persistent())
                restoreCallbacks.put(topic, stateRestoreCallback);
        } else {
            restoreActiveState(topic, stateRestoreCallback);
        }
    }

    private void restoreActiveState(String topicName, StateRestoreCallback stateRestoreCallback) {
        // ---- try to restore the state from change-log ---- //

        // subscribe to the store's partition
        if (!restoreConsumer.subscription().isEmpty()) {
            throw new IllegalStateException("Restore consumer should have not subscribed to any partitions beforehand");
        }
        TopicPartition storePartition = new TopicPartition(topicName, getPartition(topicName));
        restoreConsumer.assign(Collections.singletonList(storePartition));

        try {
            // calculate the end offset of the partition
            // TODO: this is a bit hacky to first seek then position to get the end offset
            restoreConsumer.seekToEnd(singleton(storePartition));
            long endOffset = restoreConsumer.position(storePartition);

            // restore from the checkpointed offset of the change log if it is persistent and the offset exists;
            // restore the state from the beginning of the change log otherwise
            if (checkpointedOffsets.containsKey(storePartition)) {
                restoreConsumer.seek(storePartition, checkpointedOffsets.get(storePartition));
            } else {
                restoreConsumer.seekToBeginning(singleton(storePartition));
            }

            // restore its state from changelog records
            long limit = offsetLimit(storePartition);
            while (true) {
                long offset = 0L;
                for (ConsumerRecord<byte[], byte[]> record : restoreConsumer.poll(100).records(storePartition)) {
                    offset = record.offset();
                    if (offset >= limit) break;
                    stateRestoreCallback.restore(record.key(), record.value());
                }

                if (offset >= limit) {
                    break;
                } else if (restoreConsumer.position(storePartition) == endOffset) {
                    break;
                } else if (restoreConsumer.position(storePartition) > endOffset) {
                    // For a logging enabled changelog (no offset limit),
                    // the log end offset should not change while restoring since it is only written by this thread.
                    throw new IllegalStateException("Log end offset should not change while restoring");
                }
            }

            // record the restored offset for its change log partition
            long newOffset = Math.min(limit, restoreConsumer.position(storePartition));
            restoredOffsets.put(storePartition, newOffset);
        } finally {
            // un-assign the change log partition
            restoreConsumer.assign(Collections.<TopicPartition>emptyList());
        }
    }

    public Map<TopicPartition, Long> checkpointedOffsets() {
        Map<TopicPartition, Long> partitionsAndOffsets = new HashMap<>();

        for (Map.Entry<String, StateRestoreCallback> entry : restoreCallbacks.entrySet()) {
            String topicName = entry.getKey();
            int partition = getPartition(topicName);
            TopicPartition storePartition = new TopicPartition(topicName, partition);

            if (checkpointedOffsets.containsKey(storePartition)) {
                partitionsAndOffsets.put(storePartition, checkpointedOffsets.get(storePartition));
            } else {
                partitionsAndOffsets.put(storePartition, -1L);
            }
        }
        return partitionsAndOffsets;
    }

    public List<ConsumerRecord<byte[], byte[]>> updateStandbyStates(TopicPartition storePartition, List<ConsumerRecord<byte[], byte[]>> records) {
        long limit = offsetLimit(storePartition);
        List<ConsumerRecord<byte[], byte[]>> remainingRecords = null;

        // restore states from changelog records

        StateRestoreCallback restoreCallback = restoreCallbacks.get(storePartition.topic());

        long lastOffset = -1L;
        int count = 0;
        for (ConsumerRecord<byte[], byte[]> record : records) {
            if (record.offset() < limit) {
                restoreCallback.restore(record.key(), record.value());
                lastOffset = record.offset();
            } else {
                if (remainingRecords == null)
                    remainingRecords = new ArrayList<>(records.size() - count);

                remainingRecords.add(record);
            }
            count++;
        }
        // record the restored offset for its change log partition
        restoredOffsets.put(storePartition, lastOffset + 1);

        return remainingRecords;
    }

    public void putOffsetLimit(TopicPartition partition, long limit) {
        offsetLimits.put(partition, limit);
    }

    private long offsetLimit(TopicPartition partition) {
        Long limit = offsetLimits.get(partition);
        return limit != null ? limit : Long.MAX_VALUE;
    }

    public StateStore getStore(String name) {
        return stores.get(name);
    }

    public void flush() {
        if (!this.stores.isEmpty()) {
            log.debug("Flushing stores.");
            for (StateStore store : this.stores.values())
                store.flush();
        }
    }

    /**
     * @throws IOException if any error happens when flushing or closing the state stores
     */
    public void close(Map<TopicPartition, Long> ackedOffsets) throws IOException {
        try {
            // attempting to flush and close the stores, just in case they
            // are not closed by a ProcessorNode yet
            if (!stores.isEmpty()) {
                log.debug("Closing stores.");
                for (Map.Entry<String, StateStore> entry : stores.entrySet()) {
                    log.debug("Closing storage engine {}", entry.getKey());
                    entry.getValue().flush();
                    entry.getValue().close();
                }

                Map<TopicPartition, Long> checkpointOffsets = new HashMap<>();
                for (String storeName : stores.keySet()) {
                    TopicPartition part;
                    if (loggingEnabled.contains(storeName))
                        part = new TopicPartition(storeChangelogTopic(applicationId, storeName), getPartition(storeName));
                    else
                        part = new TopicPartition(storeName, getPartition(storeName));

                    // only checkpoint the offset to the offsets file if it is persistent;
                    if (stores.get(storeName).persistent()) {
                        Long offset = ackedOffsets.get(part);

                        if (offset != null) {
                            // store the last offset + 1 (the log position after restoration)
                            checkpointOffsets.put(part, offset + 1);
                        } else {
                            // if no record was produced. we need to check the restored offset.
                            offset = restoredOffsets.get(part);
                            if (offset != null)
                                checkpointOffsets.put(part, offset);
                        }
                    }
                }

                // write the checkpoint file before closing, to indicate clean shutdown
                OffsetCheckpoint checkpoint = new OffsetCheckpoint(new File(this.baseDir, CHECKPOINT_FILE_NAME));
                checkpoint.write(checkpointOffsets);
            }
        } finally {
            // release the state directory directoryLock
            stateDirectory.unlock(taskId);
        }
    }

    private int getPartition(String topic) {
        TopicPartition partition = partitionForTopic.get(topic);

        return partition == null ? defaultPartition : partition.partition();
    }
}<|MERGE_RESOLUTION|>--- conflicted
+++ resolved
@@ -61,23 +61,15 @@
     private final Map<TopicPartition, Long> offsetLimits;
     private final boolean isStandby;
     private final Map<String, StateRestoreCallback> restoreCallbacks; // used for standby tasks, keyed by state topic name
-<<<<<<< HEAD
     private final ProcessorTopology topology;
-=======
     private final TaskId taskId;
     private final StateDirectory stateDirectory;
->>>>>>> 9cad9dbd
 
     /**
      * @throws IOException if any error happens while creating or locking the state directory
      */
-<<<<<<< HEAD
-    public ProcessorStateManager(String applicationId, int defaultPartition, Collection<TopicPartition> sources,
-                                 File baseDir, Consumer<byte[], byte[]> restoreConsumer, boolean isStandby,
-                                 final ProcessorTopology topology) throws IOException {
-=======
-    public ProcessorStateManager(String applicationId, TaskId taskId, Collection<TopicPartition> sources, Consumer<byte[], byte[]> restoreConsumer, boolean isStandby, StateDirectory stateDirectory) throws IOException {
->>>>>>> 9cad9dbd
+    public ProcessorStateManager(String applicationId, TaskId taskId, Collection<TopicPartition> sources, Consumer<byte[], byte[]> restoreConsumer, boolean isStandby,
+        StateDirectory stateDirectory, final ProcessorTopology topology) throws IOException {
         this.applicationId = applicationId;
         this.defaultPartition = taskId.partition;
         this.taskId = taskId;
@@ -93,11 +85,8 @@
         this.isStandby = isStandby;
         this.restoreCallbacks = isStandby ? new HashMap<String, StateRestoreCallback>() : null;
         this.offsetLimits = new HashMap<>();
-<<<<<<< HEAD
+        this.baseDir  = stateDirectory.directoryForTask(taskId);
         this.topology = topology;
-=======
-        this.baseDir  = stateDirectory.directoryForTask(taskId);
->>>>>>> 9cad9dbd
 
         if (!stateDirectory.lock(taskId, 5)) {
             throw new IOException("Failed to lock the state directory: " + baseDir.getCanonicalPath());
