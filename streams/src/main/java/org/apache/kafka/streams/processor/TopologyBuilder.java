--- conflicted
+++ resolved
@@ -101,10 +101,9 @@
     // this is used in the extended KStreamBuilder.
     private final HashMap<String, String> sourceStoreToSourceTopic = new HashMap<>();
 
-<<<<<<< HEAD
     // all global topics
     private final Set<String> globalTopics = new HashSet<>();
-=======
+
     private final Set<String> earliestResetTopics = new HashSet<>();
 
     private final Set<String> latestResetTopics = new HashSet<>();
@@ -114,7 +113,6 @@
     private final Set<Pattern> latestResetPatterns = new HashSet<>();
 
     private static final Pattern EMPTY_ZERO_LENGTH_PATTERN = Pattern.compile("");
->>>>>>> 3c605116
 
     private final QuickUnion<String> nodeGrouper = new QuickUnion<>();
 
@@ -441,22 +439,8 @@
 
         for (String topic : topics) {
             Objects.requireNonNull(topic, "topic names cannot be null");
-<<<<<<< HEAD
             validateTopicNotAlreadyRegistered(topic);
-=======
-            if (sourceTopicNames.contains(topic))
-                throw new TopologyBuilderException("Topic " + topic + " has already been registered by another source.");
-
-            for (Pattern pattern : nodeToSourcePatterns.values()) {
-                if (pattern.matcher(topic).matches()) {
-                    throw new TopologyBuilderException("Topic " + topic + " matches a Pattern already registered by another source.");
-                }
-            }
-
-
             maybeAddToResetList(earliestResetTopics, latestResetTopics, offsetReset, topic);
-
->>>>>>> 3c605116
             sourceTopicNames.add(topic);
         }
 
@@ -1102,7 +1086,6 @@
                                      new ArrayList<>(globalStateStores.values()));
     }
 
-<<<<<<< HEAD
     /**
      * Get any global {@link StateStore}s that are part of the
      * topology
@@ -1119,8 +1102,6 @@
         return globalStateStores.get(stateStoreName);
     }
 
-=======
->>>>>>> 3c605116
     /**
      * Returns the map of topic groups keyed by the group id.
      * A topic group is a group of topics in the same task.
