/*
 * Licensed to the Apache Software Foundation (ASF) under one or more
 * contributor license agreements. See the NOTICE file distributed with
 * this work for additional information regarding copyright ownership.
 * The ASF licenses this file to You under the Apache License, Version 2.0
 * (the "License"); you may not use this file except in compliance with
 * the License. You may obtain a copy of the License at
 *
 *    http://www.apache.org/licenses/LICENSE-2.0
 *
 * Unless required by applicable law or agreed to in writing, software
 * distributed under the License is distributed on an "AS IS" BASIS,
 * WITHOUT WARRANTIES OR CONDITIONS OF ANY KIND, either express or implied.
 * See the License for the specific language governing permissions and
 * limitations under the License.
 */
package org.apache.kafka.streams.processor.internals;

import org.apache.kafka.common.TopicPartition;
import org.apache.kafka.streams.errors.StreamsException;
import org.apache.kafka.streams.processor.ProcessorContext;
import org.apache.kafka.streams.processor.StateStore;
import org.apache.kafka.streams.processor.TaskId;

import java.util.Collection;
import java.util.Set;

public interface Task {
    enum State {
        CREATED, RESTORING, RUNNING, SUSPENDED, CLOSED;

        static void validateTransition(final State oldState, final State newState) {
            if (oldState == CREATED && newState == RESTORING) {
                return;
<<<<<<< HEAD
            } else if (oldState == RESTORING && (newState == RESTORING || newState == RUNNING || newState == REVOKED)) {
=======
            } else if (oldState == RESTORING && (newState == RESTORING || newState == RUNNING || newState == SUSPENDED)) {
>>>>>>> 6b8e86ca
                return;
            } else if (oldState == RUNNING && (newState == RESTORING || newState == RUNNING || newState == SUSPENDED)) {
                return;
            } else if (oldState == SUSPENDED && (newState == RESTORING || newState == RUNNING || newState == SUSPENDED || newState == CLOSED)) {
                return;
            } else {
                throw new IllegalStateException("Invalid transition from " + oldState + " to " + newState);
            }
        }
    }

    State state();

    void transitionTo(State newState);

    void initializeIfNeeded();

    void startRunning();

    void initializeMetadata();

    /**
     * Initialize the task's stores
     * @throws IllegalStateException If store gets registered after initialized is already finished
     * @throws StreamsException if the store's change log does not contain the partition
     */
    void initializeStateStores();

    boolean hasChangelogs();

    boolean commitNeeded();

    void initializeTopology();

    void commit();

<<<<<<< HEAD
    void close(final boolean clean);
=======
    void suspend();

    void resume();

    /**
     * Close a task that we still own. Commit all progress and close the task gracefully.
     * Throws an exception if this couldn't be done.
     */
    void closeClean();

    /**
     * Close a task that we may not own. Discard any uncommitted progress and close the task.
     * Never throws an exception, but just makes all attempts to release resources while closing.
     */
    void closeDirty();
>>>>>>> 6b8e86ca

    StateStore getStore(final String name);

    String applicationId();

    ProcessorTopology topology();

    ProcessorContext context();

    TaskId id();

    Set<TopicPartition> partitions();

    /**
     * @return any changelog partitions associated with this task
     */
    Collection<TopicPartition> changelogPartitions();

    boolean hasStateStores();

    String toString(final String indent);
}<|MERGE_RESOLUTION|>--- conflicted
+++ resolved
@@ -32,11 +32,7 @@
         static void validateTransition(final State oldState, final State newState) {
             if (oldState == CREATED && newState == RESTORING) {
                 return;
-<<<<<<< HEAD
-            } else if (oldState == RESTORING && (newState == RESTORING || newState == RUNNING || newState == REVOKED)) {
-=======
             } else if (oldState == RESTORING && (newState == RESTORING || newState == RUNNING || newState == SUSPENDED)) {
->>>>>>> 6b8e86ca
                 return;
             } else if (oldState == RUNNING && (newState == RESTORING || newState == RUNNING || newState == SUSPENDED)) {
                 return;
@@ -73,9 +69,6 @@
 
     void commit();
 
-<<<<<<< HEAD
-    void close(final boolean clean);
-=======
     void suspend();
 
     void resume();
@@ -91,7 +84,6 @@
      * Never throws an exception, but just makes all attempts to release resources while closing.
      */
     void closeDirty();
->>>>>>> 6b8e86ca
 
     StateStore getStore(final String name);
 
