/*
 * Licensed to the Apache Software Foundation (ASF) under one or more
 * contributor license agreements. See the NOTICE file distributed with
 * this work for additional information regarding copyright ownership.
 * The ASF licenses this file to You under the Apache License, Version 2.0
 * (the "License"); you may not use this file except in compliance with
 * the License. You may obtain a copy of the License at
 *
 *    http://www.apache.org/licenses/LICENSE-2.0
 *
 * Unless required by applicable law or agreed to in writing, software
 * distributed under the License is distributed on an "AS IS" BASIS,
 * WITHOUT WARRANTIES OR CONDITIONS OF ANY KIND, either express or implied.
 * See the License for the specific language governing permissions and
 * limitations under the License.
 */
package org.apache.kafka.streams.kstream.internals;

import org.apache.kafka.common.metrics.Sensor;
import org.apache.kafka.streams.KeyValue;
import org.apache.kafka.streams.kstream.ValueJoinerWithKey;
import org.apache.kafka.streams.kstream.Windowed;
import org.apache.kafka.streams.kstream.internals.KStreamImplJoin.TimeTracker;
import org.apache.kafka.streams.processor.To;
import org.apache.kafka.streams.processor.internals.metrics.StreamsMetricsImpl;
import org.apache.kafka.streams.state.KeyValueIterator;
import org.apache.kafka.streams.state.WindowStore;
import org.apache.kafka.streams.state.WindowStoreIterator;
import org.apache.kafka.streams.state.internals.KeyAndJoinSide;
import org.apache.kafka.streams.state.internals.LeftOrRightValue;
import org.slf4j.Logger;
import org.slf4j.LoggerFactory;

import java.util.Optional;

<<<<<<< HEAD
=======
import static org.apache.kafka.streams.StreamsConfig.InternalConfig.EMIT_INTERVAL_MS_KSTREAMS_OUTER_JOIN_SPURIOUS_RESULTS_FIX;
import static org.apache.kafka.streams.StreamsConfig.InternalConfig.ENABLE_KSTREAMS_OUTER_JOIN_SPURIOUS_RESULTS_FIX;
>>>>>>> f4134355
import static org.apache.kafka.streams.processor.internals.metrics.TaskMetrics.droppedRecordsSensor;

@SuppressWarnings("deprecation") // Old PAPI. Needs to be migrated.
class KStreamKStreamJoin<K, R, V1, V2> implements org.apache.kafka.streams.processor.ProcessorSupplier<K, V1> {
    private static final Logger LOG = LoggerFactory.getLogger(KStreamKStreamJoin.class);

    private final String otherWindowName;
    private final long joinBeforeMs;
    private final long joinAfterMs;
    private final long joinGraceMs;
    private final boolean enableSpuriousResultFix;

    private final ValueJoinerWithKey<? super K, ? super V1, ? super V2, ? extends R> joiner;
    private final boolean outer;
    private final Optional<String> outerJoinWindowName;
    private final boolean isLeftSide;

    private final TimeTracker sharedTimeTracker;

    KStreamKStreamJoin(final boolean isLeftSide,
                       final String otherWindowName,
                       final JoinWindowsInternal windows,
                       final ValueJoinerWithKey<? super K, ? super V1, ? super V2, ? extends R> joiner,
                       final boolean outer,
                       final Optional<String> outerJoinWindowName,
                       final TimeTracker sharedTimeTracker) {
        this.isLeftSide = isLeftSide;
        this.otherWindowName = otherWindowName;
        if (isLeftSide) {
            this.joinBeforeMs = windows.beforeMs;
            this.joinAfterMs = windows.afterMs;
        } else {
            this.joinBeforeMs = windows.afterMs;
            this.joinAfterMs = windows.beforeMs;
        }
        this.joinGraceMs = windows.gracePeriodMs();
        this.enableSpuriousResultFix = windows.spuriousResultFixEnabled();
        this.joiner = joiner;
        this.outer = outer;
        this.outerJoinWindowName = outerJoinWindowName;
        this.sharedTimeTracker = sharedTimeTracker;
    }

    @Override
    public org.apache.kafka.streams.processor.Processor<K, V1> get() {
        return new KStreamKStreamJoinProcessor();
    }

    private class KStreamKStreamJoinProcessor extends org.apache.kafka.streams.processor.AbstractProcessor<K, V1> {
        private WindowStore<K, V2> otherWindowStore;
        private Sensor droppedRecordsSensor;
        private Optional<WindowStore<KeyAndJoinSide<K>, LeftOrRightValue>> outerJoinWindowStore = Optional.empty();

        @Override
        public void init(final org.apache.kafka.streams.processor.ProcessorContext context) {
            super.init(context);
            final StreamsMetricsImpl metrics = (StreamsMetricsImpl) context.metrics();
            droppedRecordsSensor = droppedRecordsSensor(Thread.currentThread().getName(), context.taskId().toString(), metrics);
            otherWindowStore = context.getStateStore(otherWindowName);

<<<<<<< HEAD
            if (enableSpuriousResultFix) {
=======
            if (enableSpuriousResultFix
                && StreamsConfig.InternalConfig.getBoolean(
                    context.appConfigs(),
                    ENABLE_KSTREAMS_OUTER_JOIN_SPURIOUS_RESULTS_FIX,
                    true
                )) {
>>>>>>> f4134355
                outerJoinWindowStore = outerJoinWindowName.map(context::getStateStore);
                sharedTimeTracker.nextTimeToEmit = context.currentSystemTimeMs();

                sharedTimeTracker.setEmitInterval(
                    StreamsConfig.InternalConfig.getLong(
                        context.appConfigs(),
                        EMIT_INTERVAL_MS_KSTREAMS_OUTER_JOIN_SPURIOUS_RESULTS_FIX,
                        1000L
                    )
                );
            }
        }

        @Override
        public void process(final K key, final V1 value) {
            // we do join iff keys are equal, thus, if key is null we cannot join and just ignore the record
            //
            // we also ignore the record if value is null, because in a key-value data model a null-value indicates
            // an empty message (ie, there is nothing to be joined) -- this contrast SQL NULL semantics
            // furthermore, on left/outer joins 'null' in ValueJoiner#apply() indicates a missing record --
            // thus, to be consistent and to avoid ambiguous null semantics, null values are ignored
            if (key == null || value == null) {
                LOG.warn(
                    "Skipping record due to null key or value. key=[{}] value=[{}] topic=[{}] partition=[{}] offset=[{}]",
                    key, value, context().topic(), context().partition(), context().offset()
                );
                droppedRecordsSensor.record();
                return;
            }

            boolean needOuterJoin = outer;

            final long inputRecordTimestamp = context().timestamp();
            final long timeFrom = Math.max(0L, inputRecordTimestamp - joinBeforeMs);
            final long timeTo = Math.max(0L, inputRecordTimestamp + joinAfterMs);

            sharedTimeTracker.advanceStreamTime(inputRecordTimestamp);

            // Emit all non-joined records which window has closed
            if (inputRecordTimestamp == sharedTimeTracker.streamTime) {
                outerJoinWindowStore.ifPresent(this::emitNonJoinedOuterRecords);
            }

            try (final WindowStoreIterator<V2> iter = otherWindowStore.fetch(key, timeFrom, timeTo)) {
                while (iter.hasNext()) {
                    needOuterJoin = false;
                    final KeyValue<Long, V2> otherRecord = iter.next();
                    final long otherRecordTimestamp = otherRecord.key;

                    outerJoinWindowStore.ifPresent(store -> {
                        // Delete the joined record from the non-joined outer window store
                        store.put(KeyAndJoinSide.make(!isLeftSide, key), null, otherRecordTimestamp);
                    });

                    context().forward(
                        key,
                        joiner.apply(key, value, otherRecord.value),
                        To.all().withTimestamp(Math.max(inputRecordTimestamp, otherRecordTimestamp)));
                }

                if (needOuterJoin) {
                    // The maxStreamTime contains the max time observed in both sides of the join.
                    // Having access to the time observed in the other join side fixes the following
                    // problem:
                    //
                    // Say we have a window size of 5 seconds
                    //  1. A non-joined record wth time T10 is seen in the left-topic (maxLeftStreamTime: 10)
                    //     The record is not processed yet, and is added to the outer-join store
                    //  2. A non-joined record with time T2 is seen in the right-topic (maxRightStreamTime: 2)
                    //     The record is not processed yet, and is added to the outer-join store
                    //  3. A joined record with time T11 is seen in the left-topic (maxLeftStreamTime: 11)
                    //     It is time to look at the expired records. T10 and T2 should be emitted, but
                    //     because T2 was late, then it is not fetched by the window store, so it is not processed
                    //
                    // See KStreamKStreamLeftJoinTest.testLowerWindowBound() tests
                    //
                    // This condition below allows us to process the out-of-order records without the need
                    // to hold it in the temporary outer store
                    if (!outerJoinWindowStore.isPresent() || timeTo < sharedTimeTracker.streamTime) {
                        context().forward(key, joiner.apply(key, value, null));
                    } else {
                        sharedTimeTracker.updatedMinTime(inputRecordTimestamp);
                        outerJoinWindowStore.ifPresent(store -> store.put(
                            KeyAndJoinSide.make(isLeftSide, key),
                            LeftOrRightValue.make(isLeftSide, value),
                            inputRecordTimestamp));
                    }
                }
            }
        }

        @SuppressWarnings("unchecked")
        private void emitNonJoinedOuterRecords(final WindowStore<KeyAndJoinSide<K>, LeftOrRightValue> store) {
            // calling `store.all()` creates an iterator what is an expensive operation on RocksDB;
            // to reduce runtime cost, we try to avoid paying those cost

            // only try to emit left/outer join results if there _might_ be any result records
            if (sharedTimeTracker.minTime >= sharedTimeTracker.streamTime - joinAfterMs - joinGraceMs) {
                return;
            }
            // throttle the emit frequency to a (configurable) interval;
            // we use processing time to decouple from data properties,
            // as throttling is a non-functional performance optimization
            if (context.currentSystemTimeMs() < sharedTimeTracker.nextTimeToEmit) {
                return;
            }
            sharedTimeTracker.advanceNextTimeToEmit();

            // reset to MAX_VALUE in case the store is empty
            sharedTimeTracker.minTime = Long.MAX_VALUE;

            try (final KeyValueIterator<Windowed<KeyAndJoinSide<K>>, LeftOrRightValue> it = store.all()) {
                while (it.hasNext()) {
                    final KeyValue<Windowed<KeyAndJoinSide<K>>, LeftOrRightValue> record = it.next();

                    final Windowed<KeyAndJoinSide<K>> windowedKey = record.key;
                    final LeftOrRightValue value = record.value;
                    sharedTimeTracker.minTime = windowedKey.window().start();

                    // Skip next records if window has not closed
                    if (windowedKey.window().start() + joinAfterMs + joinGraceMs >= sharedTimeTracker.streamTime) {
                        break;
                    }

                    final K key = windowedKey.key().getKey();
                    final long time = windowedKey.window().start();

                    final R nullJoinedValue;
                    if (isLeftSide) {
                        nullJoinedValue = joiner.apply(key,
                            (V1) value.getLeftValue(),
                            (V2) value.getRightValue());
                    } else {
                        nullJoinedValue = joiner.apply(key,
                            (V1) value.getRightValue(),
                            (V2) value.getLeftValue());
                    }

                    context().forward(key, nullJoinedValue, To.all().withTimestamp(time));

                    // Delete the key from the outer window store now it is emitted
                    store.put(record.key.key(), null, record.key.window().start());
                }
            }
        }
    }
}<|MERGE_RESOLUTION|>--- conflicted
+++ resolved
@@ -28,16 +28,13 @@
 import org.apache.kafka.streams.state.WindowStoreIterator;
 import org.apache.kafka.streams.state.internals.KeyAndJoinSide;
 import org.apache.kafka.streams.state.internals.LeftOrRightValue;
+import org.apache.kafka.streams.StreamsConfig;
 import org.slf4j.Logger;
 import org.slf4j.LoggerFactory;
 
 import java.util.Optional;
 
-<<<<<<< HEAD
-=======
 import static org.apache.kafka.streams.StreamsConfig.InternalConfig.EMIT_INTERVAL_MS_KSTREAMS_OUTER_JOIN_SPURIOUS_RESULTS_FIX;
-import static org.apache.kafka.streams.StreamsConfig.InternalConfig.ENABLE_KSTREAMS_OUTER_JOIN_SPURIOUS_RESULTS_FIX;
->>>>>>> f4134355
 import static org.apache.kafka.streams.processor.internals.metrics.TaskMetrics.droppedRecordsSensor;
 
 @SuppressWarnings("deprecation") // Old PAPI. Needs to be migrated.
@@ -98,16 +95,7 @@
             droppedRecordsSensor = droppedRecordsSensor(Thread.currentThread().getName(), context.taskId().toString(), metrics);
             otherWindowStore = context.getStateStore(otherWindowName);
 
-<<<<<<< HEAD
             if (enableSpuriousResultFix) {
-=======
-            if (enableSpuriousResultFix
-                && StreamsConfig.InternalConfig.getBoolean(
-                    context.appConfigs(),
-                    ENABLE_KSTREAMS_OUTER_JOIN_SPURIOUS_RESULTS_FIX,
-                    true
-                )) {
->>>>>>> f4134355
                 outerJoinWindowStore = outerJoinWindowName.map(context::getStateStore);
                 sharedTimeTracker.nextTimeToEmit = context.currentSystemTimeMs();
 
