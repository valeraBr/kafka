/*
 * Licensed to the Apache Software Foundation (ASF) under one or more
 * contributor license agreements. See the NOTICE file distributed with
 * this work for additional information regarding copyright ownership.
 * The ASF licenses this file to You under the Apache License, Version 2.0
 * (the "License"); you may not use this file except in compliance with
 * the License. You may obtain a copy of the License at
 *
 *    http://www.apache.org/licenses/LICENSE-2.0
 *
 * Unless required by applicable law or agreed to in writing, software
 * distributed under the License is distributed on an "AS IS" BASIS,
 * WITHOUT WARRANTIES OR CONDITIONS OF ANY KIND, either express or implied.
 * See the License for the specific language governing permissions and
 * limitations under the License.
 */
package org.apache.kafka.streams;

import org.apache.kafka.clients.CommonClientConfigs;
import org.apache.kafka.clients.admin.Admin;
import org.apache.kafka.clients.admin.AdminClientConfig;
import org.apache.kafka.clients.consumer.ConsumerConfig;
import org.apache.kafka.clients.consumer.KafkaConsumer;
import org.apache.kafka.clients.producer.KafkaProducer;
import org.apache.kafka.clients.producer.ProducerConfig;
import org.apache.kafka.common.config.AbstractConfig;
import org.apache.kafka.common.config.ConfigDef;
import org.apache.kafka.common.config.ConfigDef.Importance;
import org.apache.kafka.common.config.ConfigDef.Type;
import org.apache.kafka.common.config.ConfigException;
import org.apache.kafka.common.config.TopicConfig;
import org.apache.kafka.common.metrics.Sensor;
import org.apache.kafka.common.metrics.Sensor.RecordingLevel;
import org.apache.kafka.common.serialization.Serde;
import org.apache.kafka.common.serialization.Serdes;
import org.apache.kafka.streams.errors.DefaultProductionExceptionHandler;
import org.apache.kafka.streams.errors.DeserializationExceptionHandler;
import org.apache.kafka.streams.errors.LogAndFailExceptionHandler;
import org.apache.kafka.streams.errors.ProductionExceptionHandler;
import org.apache.kafka.streams.errors.StreamsException;
import org.apache.kafka.streams.processor.FailOnInvalidTimestamp;
import org.apache.kafka.streams.processor.TimestampExtractor;
import org.apache.kafka.streams.processor.internals.StreamThread;
import org.apache.kafka.streams.processor.internals.StreamsPartitionAssignor;
import org.slf4j.Logger;
import org.slf4j.LoggerFactory;

import java.io.File;
import java.time.Duration;
import java.util.Collections;
import java.util.HashMap;
import java.util.Locale;
import java.util.Map;
import java.util.Objects;
import java.util.Properties;
import java.util.Set;
import java.util.stream.Collectors;

import static org.apache.kafka.common.IsolationLevel.READ_COMMITTED;
import static org.apache.kafka.common.config.ConfigDef.Range.atLeast;
import static org.apache.kafka.common.config.ConfigDef.Range.between;
import static org.apache.kafka.common.config.ConfigDef.ValidString.in;

/**
 * Configuration for a {@link KafkaStreams} instance.
 * Can also be used to configure the Kafka Streams internal {@link KafkaConsumer}, {@link KafkaProducer} and {@link Admin}.
 * To avoid consumer/producer/admin property conflicts, you should prefix those properties using
 * {@link #consumerPrefix(String)}, {@link #producerPrefix(String)} and {@link #adminClientPrefix(String)}, respectively.
 * <p>
 * Example:
 * <pre>{@code
 * // potentially wrong: sets "metadata.max.age.ms" to 1 minute for producer AND consumer
 * Properties streamsProperties = new Properties();
 * streamsProperties.put(ConsumerConfig.METADATA_MAX_AGE_CONFIG, 60000);
 * // or
 * streamsProperties.put(ProducerConfig.METADATA_MAX_AGE_CONFIG, 60000);
 *
 * // suggested:
 * Properties streamsProperties = new Properties();
 * // sets "metadata.max.age.ms" to 1 minute for consumer only
 * streamsProperties.put(StreamsConfig.consumerPrefix(ConsumerConfig.METADATA_MAX_AGE_CONFIG), 60000);
 * // sets "metadata.max.age.ms" to 1 minute for producer only
 * streamsProperties.put(StreamsConfig.producerPrefix(ProducerConfig.METADATA_MAX_AGE_CONFIG), 60000);
 *
 * StreamsConfig streamsConfig = new StreamsConfig(streamsProperties);
 * }</pre>
 *
 * This instance can also be used to pass in custom configurations to different modules (e.g. passing a special config in your customized serde class).
 * The consumer/producer/admin prefix can also be used to distinguish these custom config values passed to different clients with the same config name.
 * * Example:
 * <pre>{@code
 * Properties streamsProperties = new Properties();
 * // sets "my.custom.config" to "foo" for consumer only
 * streamsProperties.put(StreamsConfig.consumerPrefix("my.custom.config"), "foo");
 * // sets "my.custom.config" to "bar" for producer only
 * streamsProperties.put(StreamsConfig.producerPrefix("my.custom.config"), "bar");
 * // sets "my.custom.config2" to "boom" for all clients universally
 * streamsProperties.put("my.custom.config2", "boom");
 *
 * // as a result, inside producer's serde class configure(..) function,
 * // users can now read both key-value pairs "my.custom.config" -> "foo"
 * // and "my.custom.config2" -> "boom" from the config map
 * StreamsConfig streamsConfig = new StreamsConfig(streamsProperties);
 * }</pre>
 *
 *
 * When increasing {@link ProducerConfig#MAX_BLOCK_MS_CONFIG} to be more resilient to non-available brokers you should also
 * increase {@link ConsumerConfig#MAX_POLL_INTERVAL_MS_CONFIG} using the following guidance:
 * <pre>
 *     max.poll.interval.ms &gt; max.block.ms
 * </pre>
 *
 *
 * Kafka Streams requires at least the following properties to be set:
 * <ul>
 *  <li>{@link #APPLICATION_ID_CONFIG "application.id"}</li>
 *  <li>{@link #BOOTSTRAP_SERVERS_CONFIG "bootstrap.servers"}</li>
 * </ul>
 *
 * By default, Kafka Streams does not allow users to overwrite the following properties (Streams setting shown in parentheses):
 * <ul>
 *   <li>{@link ConsumerConfig#GROUP_ID_CONFIG "group.id"} (&lt;application.id&gt;) - Streams client will always use the application ID a consumer group ID</li>
 *   <li>{@link ConsumerConfig#ENABLE_AUTO_COMMIT_CONFIG "enable.auto.commit"} (false) - Streams client will always disable/turn off auto committing</li>
 *   <li>{@link ConsumerConfig#PARTITION_ASSIGNMENT_STRATEGY_CONFIG "partition.assignment.strategy"} (<code>StreamsPartitionAssignor</code>) - Streams client will always use its own partition assignor</li>
 * </ul>
 *
 * If {@link #PROCESSING_GUARANTEE_CONFIG "processing.guarantee"} is set to {@link #EXACTLY_ONCE_V2 "exactly_once_v2"},
 * {@link #EXACTLY_ONCE "exactly_once"} (deprecated), or {@link #EXACTLY_ONCE_BETA "exactly_once_beta"} (deprecated), Kafka Streams does not
 * allow users to overwrite the following properties (Streams setting shown in parentheses):
 * <ul>
 *   <li>{@link ConsumerConfig#ISOLATION_LEVEL_CONFIG "isolation.level"} (read_committed) - Consumers will always read committed data only</li>
 *   <li>{@link ProducerConfig#ENABLE_IDEMPOTENCE_CONFIG "enable.idempotence"} (true) - Producer will always have idempotency enabled</li>
 * </ul>
 *
 * @see KafkaStreams#KafkaStreams(org.apache.kafka.streams.Topology, Properties)
 * @see ConsumerConfig
 * @see ProducerConfig
 */
@SuppressWarnings("deprecation")
public class StreamsConfig extends AbstractConfig {

    private static final Logger log = LoggerFactory.getLogger(StreamsConfig.class);

    private static final ConfigDef CONFIG;

    private final boolean eosEnabled;
    private static final long DEFAULT_COMMIT_INTERVAL_MS = 30000L;
    private static final long EOS_DEFAULT_COMMIT_INTERVAL_MS = 100L;

    public static final int DUMMY_THREAD_INDEX = 1;
    public static final long MAX_TASK_IDLE_MS_DISABLED = -1;

    /**
     * Prefix used to provide default topic configs to be applied when creating internal topics.
     * These should be valid properties from {@link org.apache.kafka.common.config.TopicConfig TopicConfig}.
     * It is recommended to use {@link #topicPrefix(String)}.
     */
    // TODO: currently we cannot get the full topic configurations and hence cannot allow topic configs without the prefix,
    //       this can be lifted once kafka.log.LogConfig is completely deprecated by org.apache.kafka.common.config.TopicConfig
    @SuppressWarnings("WeakerAccess")
    public static final String TOPIC_PREFIX = "topic.";

    /**
     * Prefix used to isolate {@link KafkaConsumer consumer} configs from other client configs.
     * It is recommended to use {@link #consumerPrefix(String)} to add this prefix to {@link ConsumerConfig consumer
     * properties}.
     */
    @SuppressWarnings("WeakerAccess")
    public static final String CONSUMER_PREFIX = "consumer.";

    /**
     * Prefix used to override {@link KafkaConsumer consumer} configs for the main consumer client from
     * the general consumer client configs. The override precedence is the following (from highest to lowest precedence):
     * 1. main.consumer.[config-name]
     * 2. consumer.[config-name]
     * 3. [config-name]
     */
    @SuppressWarnings("WeakerAccess")
    public static final String MAIN_CONSUMER_PREFIX = "main.consumer.";

    /**
     * Prefix used to override {@link KafkaConsumer consumer} configs for the restore consumer client from
     * the general consumer client configs. The override precedence is the following (from highest to lowest precedence):
     * 1. restore.consumer.[config-name]
     * 2. consumer.[config-name]
     * 3. [config-name]
     */
    @SuppressWarnings("WeakerAccess")
    public static final String RESTORE_CONSUMER_PREFIX = "restore.consumer.";

    /**
     * Prefix used to override {@link KafkaConsumer consumer} configs for the global consumer client from
     * the general consumer client configs. The override precedence is the following (from highest to lowest precedence):
     * 1. global.consumer.[config-name]
     * 2. consumer.[config-name]
     * 3. [config-name]
     */
    @SuppressWarnings("WeakerAccess")
    public static final String GLOBAL_CONSUMER_PREFIX = "global.consumer.";

    /**
     * Prefix used to isolate {@link KafkaProducer producer} configs from other client configs.
     * It is recommended to use {@link #producerPrefix(String)} to add this prefix to {@link ProducerConfig producer
     * properties}.
     */
    @SuppressWarnings("WeakerAccess")
    public static final String PRODUCER_PREFIX = "producer.";

    /**
     * Prefix used to isolate {@link Admin admin} configs from other client configs.
     * It is recommended to use {@link #adminClientPrefix(String)} to add this prefix to {@link AdminClientConfig admin
     * client properties}.
     */
    @SuppressWarnings("WeakerAccess")
    public static final String ADMIN_CLIENT_PREFIX = "admin.";

    /**
     * Prefix used to add arbitrary tags to a Kafka Stream's instance as key-value pairs.
     * Example:
     * client.tag.zone=zone1
     * client.tag.cluster=cluster1
     */
    @SuppressWarnings("WeakerAccess")
    public static final String CLIENT_TAG_PREFIX = "client.tag.";

    /**
     * Config value for parameter {@link #TOPOLOGY_OPTIMIZATION_CONFIG "topology.optimization"} for disabling topology optimization
     */
    public static final String NO_OPTIMIZATION = "none";

    /**
     * Config value for parameter {@link #TOPOLOGY_OPTIMIZATION_CONFIG "topology.optimization"} for enabling topology optimization
     */
    public static final String OPTIMIZE = "all";

    /**
     * Config value for parameter {@link #UPGRADE_FROM_CONFIG "upgrade.from"} for upgrading an application from version {@code 0.10.0.x}.
     */
    @SuppressWarnings("WeakerAccess")
    public static final String UPGRADE_FROM_0100 = "0.10.0";

    /**
     * Config value for parameter {@link #UPGRADE_FROM_CONFIG "upgrade.from"} for upgrading an application from version {@code 0.10.1.x}.
     */
    @SuppressWarnings("WeakerAccess")
    public static final String UPGRADE_FROM_0101 = "0.10.1";

    /**
     * Config value for parameter {@link #UPGRADE_FROM_CONFIG "upgrade.from"} for upgrading an application from version {@code 0.10.2.x}.
     */
    @SuppressWarnings("WeakerAccess")
    public static final String UPGRADE_FROM_0102 = "0.10.2";

    /**
     * Config value for parameter {@link #UPGRADE_FROM_CONFIG "upgrade.from"} for upgrading an application from version {@code 0.11.0.x}.
     */
    @SuppressWarnings("WeakerAccess")
    public static final String UPGRADE_FROM_0110 = "0.11.0";

    /**
     * Config value for parameter {@link #UPGRADE_FROM_CONFIG "upgrade.from"} for upgrading an application from version {@code 1.0.x}.
     */
    @SuppressWarnings("WeakerAccess")
    public static final String UPGRADE_FROM_10 = "1.0";

    /**
     * Config value for parameter {@link #UPGRADE_FROM_CONFIG "upgrade.from"} for upgrading an application from version {@code 1.1.x}.
     */
    @SuppressWarnings("WeakerAccess")
    public static final String UPGRADE_FROM_11 = "1.1";

    /**
     * Config value for parameter {@link #UPGRADE_FROM_CONFIG "upgrade.from"} for upgrading an application from version {@code 2.0.x}.
     */
    @SuppressWarnings("WeakerAccess")
    public static final String UPGRADE_FROM_20 = "2.0";

    /**
     * Config value for parameter {@link #UPGRADE_FROM_CONFIG "upgrade.from"} for upgrading an application from version {@code 2.1.x}.
     */
    @SuppressWarnings("WeakerAccess")
    public static final String UPGRADE_FROM_21 = "2.1";

    /**
     * Config value for parameter {@link #UPGRADE_FROM_CONFIG "upgrade.from"} for upgrading an application from version {@code 2.2.x}.
     */
    @SuppressWarnings("WeakerAccess")
    public static final String UPGRADE_FROM_22 = "2.2";

    /**
     * Config value for parameter {@link #UPGRADE_FROM_CONFIG "upgrade.from"} for upgrading an application from version {@code 2.3.x}.
     */
    @SuppressWarnings("WeakerAccess")
    public static final String UPGRADE_FROM_23 = "2.3";

    /**
     * Config value for parameter {@link #PROCESSING_GUARANTEE_CONFIG "processing.guarantee"} for at-least-once processing guarantees.
     */
    @SuppressWarnings("WeakerAccess")
    public static final String AT_LEAST_ONCE = "at_least_once";

    /**
     * Config value for parameter {@link #PROCESSING_GUARANTEE_CONFIG "processing.guarantee"} for exactly-once processing guarantees.
     * <p>
     * Enabling exactly-once processing semantics requires broker version 0.11.0 or higher.
     * If you enable this feature Kafka Streams will use more resources (like broker connections)
     * compared to {@link #AT_LEAST_ONCE "at_least_once"} and {@link #EXACTLY_ONCE_V2 "exactly_once_v2"}.
     *
     * @deprecated Since 3.0.0, will be removed in 4.0. Use {@link #EXACTLY_ONCE_V2 "exactly_once_v2"} instead.
     */
    @SuppressWarnings("WeakerAccess")
    @Deprecated
    public static final String EXACTLY_ONCE = "exactly_once";

    /**
     * Config value for parameter {@link #PROCESSING_GUARANTEE_CONFIG "processing.guarantee"} for exactly-once processing guarantees.
     * <p>
     * Enabling exactly-once (beta) requires broker version 2.5 or higher.
     * If you enable this feature Kafka Streams will use fewer resources (like broker connections)
     * compared to the {@link #EXACTLY_ONCE} (deprecated) case.
     *
     * @deprecated Since 3.0.0, will be removed in 4.0. Use {@link #EXACTLY_ONCE_V2 "exactly_once_v2"} instead.
     */
    @SuppressWarnings("WeakerAccess")
    @Deprecated
    public static final String EXACTLY_ONCE_BETA = "exactly_once_beta";

    /**
     * Config value for parameter {@link #PROCESSING_GUARANTEE_CONFIG "processing.guarantee"} for exactly-once processing guarantees.
     * <p>
     * Enabling exactly-once-v2 requires broker version 2.5 or higher.
     */
    @SuppressWarnings("WeakerAccess")
    public static final String EXACTLY_ONCE_V2 = "exactly_once_v2";

    /**
     * Config value for parameter {@link #BUILT_IN_METRICS_VERSION_CONFIG "built.in.metrics.version"} for built-in metrics from version 0.10.0. to 2.4
     */
    public static final String METRICS_0100_TO_24 = "0.10.0-2.4";

    /**
     * Config value for parameter {@link #BUILT_IN_METRICS_VERSION_CONFIG "built.in.metrics.version"} for the latest built-in metrics version.
     */
    public static final String METRICS_LATEST = "latest";

    /** {@code acceptable.recovery.lag} */
    public static final String ACCEPTABLE_RECOVERY_LAG_CONFIG = "acceptable.recovery.lag";
    private static final String ACCEPTABLE_RECOVERY_LAG_DOC = "The maximum acceptable lag (number of offsets to catch up) for a client to be considered caught-up for an active task." +
                                                                  "Should correspond to a recovery time of well under a minute for a given workload. Must be at least 0.";

    /** {@code application.id} */
    @SuppressWarnings("WeakerAccess")
    public static final String APPLICATION_ID_CONFIG = "application.id";
    private static final String APPLICATION_ID_DOC = "An identifier for the stream processing application. Must be unique within the Kafka cluster. It is used as 1) the default client-id prefix, 2) the group-id for membership management, 3) the changelog topic prefix.";

    /**{@code application.server} */
    @SuppressWarnings("WeakerAccess")
    public static final String APPLICATION_SERVER_CONFIG = "application.server";
    private static final String APPLICATION_SERVER_DOC = "A host:port pair pointing to a user-defined endpoint that can be used for state store discovery and interactive queries on this KafkaStreams instance.";

    /** {@code bootstrap.servers} */
    @SuppressWarnings("WeakerAccess")
    public static final String BOOTSTRAP_SERVERS_CONFIG = CommonClientConfigs.BOOTSTRAP_SERVERS_CONFIG;

    /** {@code buffered.records.per.partition} */
    @SuppressWarnings("WeakerAccess")
    public static final String BUFFERED_RECORDS_PER_PARTITION_CONFIG = "buffered.records.per.partition";
    private static final String BUFFERED_RECORDS_PER_PARTITION_DOC = "Maximum number of records to buffer per partition.";

    /** {@code built.in.metrics.version} */
    public static final String BUILT_IN_METRICS_VERSION_CONFIG = "built.in.metrics.version";
    private static final String BUILT_IN_METRICS_VERSION_DOC = "Version of the built-in metrics to use.";

    /** {@code cache.max.bytes.buffering} */
    @SuppressWarnings("WeakerAccess")
    public static final String CACHE_MAX_BYTES_BUFFERING_CONFIG = "cache.max.bytes.buffering";
    private static final String CACHE_MAX_BYTES_BUFFERING_DOC = "Maximum number of memory bytes to be used for buffering across all threads";

    /** {@code client.id} */
    @SuppressWarnings("WeakerAccess")
    public static final String CLIENT_ID_CONFIG = CommonClientConfigs.CLIENT_ID_CONFIG;
    private static final String CLIENT_ID_DOC = "An ID prefix string used for the client IDs of internal consumer, producer and restore-consumer," +
        " with pattern '<client.id>-StreamThread-<threadSequenceNumber>-<consumer|producer|restore-consumer>'.";

    /** {@code commit.interval.ms} */
    @SuppressWarnings("WeakerAccess")
    public static final String COMMIT_INTERVAL_MS_CONFIG = "commit.interval.ms";
    private static final String COMMIT_INTERVAL_MS_DOC = "The frequency in milliseconds with which to save the position of the processor." +
        " (Note, if <code>processing.guarantee</code> is set to <code>" + EXACTLY_ONCE_V2 + "</code>, <code>" + EXACTLY_ONCE + "</code>,the default value is <code>" + EOS_DEFAULT_COMMIT_INTERVAL_MS + "</code>," +
        " otherwise the default value is <code>" + DEFAULT_COMMIT_INTERVAL_MS + "</code>.";

    /** {@code connections.max.idle.ms} */
    @SuppressWarnings("WeakerAccess")
    public static final String CONNECTIONS_MAX_IDLE_MS_CONFIG = CommonClientConfigs.CONNECTIONS_MAX_IDLE_MS_CONFIG;

    /** {@code default.deserialization.exception.handler} */
    @SuppressWarnings("WeakerAccess")
    public static final String DEFAULT_DESERIALIZATION_EXCEPTION_HANDLER_CLASS_CONFIG = "default.deserialization.exception.handler";
    private static final String DEFAULT_DESERIALIZATION_EXCEPTION_HANDLER_CLASS_DOC = "Exception handling class that implements the <code>org.apache.kafka.streams.errors.DeserializationExceptionHandler</code> interface.";

    /** {@code default.production.exception.handler} */
    @SuppressWarnings("WeakerAccess")
    public static final String DEFAULT_PRODUCTION_EXCEPTION_HANDLER_CLASS_CONFIG = "default.production.exception.handler";
    private static final String DEFAULT_PRODUCTION_EXCEPTION_HANDLER_CLASS_DOC = "Exception handling class that implements the <code>org.apache.kafka.streams.errors.ProductionExceptionHandler</code> interface.";

    /** {@code default.windowed.key.serde.inner} */
    @SuppressWarnings("WeakerAccess")
    @Deprecated
    public static final String DEFAULT_WINDOWED_KEY_SERDE_INNER_CLASS = "default.windowed.key.serde.inner";
    private static final String DEFAULT_WINDOWED_KEY_SERDE_INNER_CLASS_DOC = "Default serializer / deserializer for the inner class of a windowed key. Must implement the " +
        "<code>org.apache.kafka.common.serialization.Serde</code> interface.";

    /** {@code default.windowed.value.serde.inner} */
    @SuppressWarnings("WeakerAccess")
    @Deprecated
    public static final String DEFAULT_WINDOWED_VALUE_SERDE_INNER_CLASS = "default.windowed.value.serde.inner";
    private static final String DEFAULT_WINDOWED_VALUE_SERDE_INNER_CLASS_DOC = "Default serializer / deserializer for the inner class of a windowed value. Must implement the " +
        "<code>org.apache.kafka.common.serialization.Serde</code> interface.";

    public static final String WINDOWED_INNER_CLASS_SERDE = "windowed.inner.class.serde";
    private static final String WINDOWED_INNER_CLASS_SERDE_DOC = " Default serializer / deserializer for the inner class of a windowed record. Must implement the \" +\n" +
        "        \"<code>org.apache.kafka.common.serialization.Serde</code> interface.. Note that setting this config in KafkaStreams application would result " +
        "in an error as it is meant to be used only from Plain consumer client.";

    /** {@code default key.serde} */
    @SuppressWarnings("WeakerAccess")
    public static final String DEFAULT_KEY_SERDE_CLASS_CONFIG = "default.key.serde";
    private static final String DEFAULT_KEY_SERDE_CLASS_DOC = " Default serializer / deserializer class for key that implements the <code>org.apache.kafka.common.serialization.Serde</code> interface. "
            + "Note when windowed serde class is used, one needs to set the inner serde class that implements the <code>org.apache.kafka.common.serialization.Serde</code> interface via '"
            + DEFAULT_WINDOWED_KEY_SERDE_INNER_CLASS + "' or '" + DEFAULT_WINDOWED_VALUE_SERDE_INNER_CLASS + "' as well";

    /** {@code default value.serde} */
    @SuppressWarnings("WeakerAccess")
    public static final String DEFAULT_VALUE_SERDE_CLASS_CONFIG = "default.value.serde";
    private static final String DEFAULT_VALUE_SERDE_CLASS_DOC = "Default serializer / deserializer class for value that implements the <code>org.apache.kafka.common.serialization.Serde</code> interface. "
            + "Note when windowed serde class is used, one needs to set the inner serde class that implements the <code>org.apache.kafka.common.serialization.Serde</code> interface via '"
            + DEFAULT_WINDOWED_KEY_SERDE_INNER_CLASS + "' or '" + DEFAULT_WINDOWED_VALUE_SERDE_INNER_CLASS + "' as well";

    /** {@code default.timestamp.extractor} */
    @SuppressWarnings("WeakerAccess")
    public static final String DEFAULT_TIMESTAMP_EXTRACTOR_CLASS_CONFIG = "default.timestamp.extractor";
    private static final String DEFAULT_TIMESTAMP_EXTRACTOR_CLASS_DOC = "Default timestamp extractor class that implements the <code>org.apache.kafka.streams.processor.TimestampExtractor</code> interface.";

    /** {@code max.task.idle.ms} */
    public static final String MAX_TASK_IDLE_MS_CONFIG = "max.task.idle.ms";
    private static final String MAX_TASK_IDLE_MS_DOC = "Maximum amount of time in milliseconds a stream task will stay idle when not all of its partition buffers contain records," +
        " to avoid potential out-of-order record processing across multiple input streams.";

    /** {@code max.warmup.replicas} */
    public static final String MAX_WARMUP_REPLICAS_CONFIG = "max.warmup.replicas";
    private static final String MAX_WARMUP_REPLICAS_DOC = "The maximum number of warmup replicas (extra standbys beyond the configured num.standbys) that can be assigned at once for the purpose of keeping " +
                                                              " the task available on one instance while it is warming up on another instance it has been reassigned to. Used to throttle how much extra broker " +
                                                              " traffic and cluster state can be used for high availability. Must be at least 1.";

    /** {@code metadata.max.age.ms} */
    @SuppressWarnings("WeakerAccess")
    public static final String METADATA_MAX_AGE_CONFIG = CommonClientConfigs.METADATA_MAX_AGE_CONFIG;

    /** {@code metrics.num.samples} */
    @SuppressWarnings("WeakerAccess")
    public static final String METRICS_NUM_SAMPLES_CONFIG = CommonClientConfigs.METRICS_NUM_SAMPLES_CONFIG;

    /** {@code metrics.record.level} */
    @SuppressWarnings("WeakerAccess")
    public static final String METRICS_RECORDING_LEVEL_CONFIG = CommonClientConfigs.METRICS_RECORDING_LEVEL_CONFIG;

    /** {@code metric.reporters} */
    @SuppressWarnings("WeakerAccess")
    public static final String METRIC_REPORTER_CLASSES_CONFIG = CommonClientConfigs.METRIC_REPORTER_CLASSES_CONFIG;

    /** {@code metrics.sample.window.ms} */
    @SuppressWarnings("WeakerAccess")
    public static final String METRICS_SAMPLE_WINDOW_MS_CONFIG = CommonClientConfigs.METRICS_SAMPLE_WINDOW_MS_CONFIG;

    /** {@code num.standby.replicas} */
    @SuppressWarnings("WeakerAccess")
    public static final String NUM_STANDBY_REPLICAS_CONFIG = "num.standby.replicas";
    private static final String NUM_STANDBY_REPLICAS_DOC = "The number of standby replicas for each task.";

    /** {@code num.stream.threads} */
    @SuppressWarnings("WeakerAccess")
    public static final String NUM_STREAM_THREADS_CONFIG = "num.stream.threads";
    private static final String NUM_STREAM_THREADS_DOC = "The number of threads to execute stream processing.";

    /** {@code poll.ms} */
    @SuppressWarnings("WeakerAccess")
    public static final String POLL_MS_CONFIG = "poll.ms";
    private static final String POLL_MS_DOC = "The amount of time in milliseconds to block waiting for input.";

    /** {@code probing.rebalance.interval.ms} */
    public static final String PROBING_REBALANCE_INTERVAL_MS_CONFIG = "probing.rebalance.interval.ms";
    private static final String PROBING_REBALANCE_INTERVAL_MS_DOC = "The maximum time in milliseconds to wait before triggering a rebalance to probe for warmup replicas that have finished warming up and are ready to become active." +
        " Probing rebalances will continue to be triggered until the assignment is balanced. Must be at least 1 minute.";

    /** {@code processing.guarantee} */
    @SuppressWarnings("WeakerAccess")
    public static final String PROCESSING_GUARANTEE_CONFIG = "processing.guarantee";
    private static final String PROCESSING_GUARANTEE_DOC = "The processing guarantee that should be used. " +
        "Possible values are <code>" + AT_LEAST_ONCE + "</code> (default) " +
        "and <code>" + EXACTLY_ONCE_V2 + "</code> (requires brokers version 2.5 or higher). " +
        "Deprecated options are <code>" + EXACTLY_ONCE + "</code> (requires brokers version 0.11.0 or higher) " +
        "and <code>" + EXACTLY_ONCE_BETA + "</code> (requires brokers version 2.5 or higher). " +
        "Note that exactly-once processing requires a cluster of at least three brokers by default what is the " +
        "recommended setting for production; for development you can change this, by adjusting broker setting " +
        "<code>transaction.state.log.replication.factor</code> and <code>transaction.state.log.min.isr</code>.";

    /** {@code receive.buffer.bytes} */
    @SuppressWarnings("WeakerAccess")
    public static final String RECEIVE_BUFFER_CONFIG = CommonClientConfigs.RECEIVE_BUFFER_CONFIG;

    /** {@code rack.aware.assignment.tags} */
    @SuppressWarnings("WeakerAccess")
    public static final String RACK_AWARE_ASSIGNMENT_TAGS_CONFIG = "rack.aware.assignment.tags";
    private static final String RACK_AWARE_ASSIGNMENT_TAGS_DOC = "List of client tag keys used to distribute standby replicas across Kafka Streams instances." +
                                                                 " When configured, Kafka Streams will make a best-effort to distribute" +
                                                                 " the standby tasks over each client tag dimension.";

    /** {@code reconnect.backoff.ms} */
    @SuppressWarnings("WeakerAccess")
    public static final String RECONNECT_BACKOFF_MS_CONFIG = CommonClientConfigs.RECONNECT_BACKOFF_MS_CONFIG;

    /** {@code reconnect.backoff.max} */
    @SuppressWarnings("WeakerAccess")
    public static final String RECONNECT_BACKOFF_MAX_MS_CONFIG = CommonClientConfigs.RECONNECT_BACKOFF_MAX_MS_CONFIG;

    /** {@code replication.factor} */
    @SuppressWarnings("WeakerAccess")
    public static final String REPLICATION_FACTOR_CONFIG = "replication.factor";
    private static final String REPLICATION_FACTOR_DOC = "The replication factor for change log topics and repartition topics created by the stream processing application."
        + " The default of <code>-1</code> (meaning: use broker default replication factor) requires broker version 2.4 or newer";

    /** {@code request.timeout.ms} */
    @SuppressWarnings("WeakerAccess")
    public static final String REQUEST_TIMEOUT_MS_CONFIG = CommonClientConfigs.REQUEST_TIMEOUT_MS_CONFIG;

    /**
     * {@code retries}
     * <p>
     * This config is ignored by Kafka Streams. Note, that the internal clients (producer, admin) are still impacted by this config.
     *
     * @deprecated since 2.7
     */
    @SuppressWarnings("WeakerAccess")
    @Deprecated
    public static final String RETRIES_CONFIG = CommonClientConfigs.RETRIES_CONFIG;

    /** {@code retry.backoff.ms} */
    @SuppressWarnings("WeakerAccess")
    public static final String RETRY_BACKOFF_MS_CONFIG = CommonClientConfigs.RETRY_BACKOFF_MS_CONFIG;

    /** {@code rocksdb.config.setter} */
    @SuppressWarnings("WeakerAccess")
    public static final String ROCKSDB_CONFIG_SETTER_CLASS_CONFIG = "rocksdb.config.setter";
    private static final String ROCKSDB_CONFIG_SETTER_CLASS_DOC = "A Rocks DB config setter class or class name that implements the <code>org.apache.kafka.streams.state.RocksDBConfigSetter</code> interface";

    /** {@code security.protocol} */
    @SuppressWarnings("WeakerAccess")
    public static final String SECURITY_PROTOCOL_CONFIG = CommonClientConfigs.SECURITY_PROTOCOL_CONFIG;

    /** {@code send.buffer.bytes} */
    @SuppressWarnings("WeakerAccess")
    public static final String SEND_BUFFER_CONFIG = CommonClientConfigs.SEND_BUFFER_CONFIG;

    /** {@code state.cleanup.delay} */
    @SuppressWarnings("WeakerAccess")
    public static final String STATE_CLEANUP_DELAY_MS_CONFIG = "state.cleanup.delay.ms";
    private static final String STATE_CLEANUP_DELAY_MS_DOC = "The amount of time in milliseconds to wait before deleting state when a partition has migrated. Only state directories that have not been modified for at least <code>state.cleanup.delay.ms</code> will be removed";

    /** {@code state.dir} */
    @SuppressWarnings("WeakerAccess")
    public static final String STATE_DIR_CONFIG = "state.dir";
    private static final String STATE_DIR_DOC = "Directory location for state store. This path must be unique for each streams instance sharing the same underlying filesystem.";

    /** {@code task.timeout.ms} */
    public static final String TASK_TIMEOUT_MS_CONFIG = "task.timeout.ms";
    public static final String TASK_TIMEOUT_MS_DOC = "The maximum amount of time in milliseconds a task might stall due to internal errors and retries until an error is raised. " +
        "For a timeout of 0ms, a task would raise an error for the first internal error. " +
        "For any timeout larger than 0ms, a task will retry at least once before an error is raised.";

    /** {@code topology.optimization} */
    public static final String TOPOLOGY_OPTIMIZATION_CONFIG = "topology.optimization";
    private static final String TOPOLOGY_OPTIMIZATION_DOC = "A configuration telling Kafka Streams if it should optimize the topology, disabled by default";

    /** {@code window.size.ms} */
    public static final String WINDOW_SIZE_MS_CONFIG = "window.size.ms";
    private static final String WINDOW_SIZE_MS_DOC = "Sets window size for the deserializer in order to calculate window end times.";

    /** {@code upgrade.from} */
    @SuppressWarnings("WeakerAccess")
    public static final String UPGRADE_FROM_CONFIG = "upgrade.from";
    private static final String UPGRADE_FROM_DOC = "Allows upgrading in a backward compatible way. " +
        "This is needed when upgrading from [0.10.0, 1.1] to 2.0+, or when upgrading from [2.0, 2.3] to 2.4+. " +
        "When upgrading from 2.4 to a newer version it is not required to specify this config. Default is `null`. " +
        "Accepted values are \"" + UPGRADE_FROM_0100 + "\", \"" + UPGRADE_FROM_0101 + "\", \"" +
        UPGRADE_FROM_0102 + "\", \"" + UPGRADE_FROM_0110 + "\", \"" + UPGRADE_FROM_10 + "\", \"" +
        UPGRADE_FROM_11 + "\", \"" + UPGRADE_FROM_20 + "\", \"" + UPGRADE_FROM_21 + "\", \"" +
        UPGRADE_FROM_22 + "\", \"" + UPGRADE_FROM_23 + "\" (for upgrading from the corresponding old version).";

    /** {@code windowstore.changelog.additional.retention.ms} */
    @SuppressWarnings("WeakerAccess")
    public static final String WINDOW_STORE_CHANGE_LOG_ADDITIONAL_RETENTION_MS_CONFIG = "windowstore.changelog.additional.retention.ms";
    private static final String WINDOW_STORE_CHANGE_LOG_ADDITIONAL_RETENTION_MS_DOC = "Added to a windows maintainMs to ensure data is not deleted from the log prematurely. Allows for clock drift. Default is 1 day";

    /**
     * {@code topology.optimization}
     * @deprecated since 2.7; use {@link #TOPOLOGY_OPTIMIZATION_CONFIG} instead
     */
    @Deprecated
    public static final String TOPOLOGY_OPTIMIZATION = TOPOLOGY_OPTIMIZATION_CONFIG;


    private static final String[] NON_CONFIGURABLE_CONSUMER_DEFAULT_CONFIGS =
        new String[] {ConsumerConfig.ENABLE_AUTO_COMMIT_CONFIG};
    private static final String[] NON_CONFIGURABLE_CONSUMER_EOS_CONFIGS =
        new String[] {ConsumerConfig.ISOLATION_LEVEL_CONFIG};
    private static final String[] NON_CONFIGURABLE_PRODUCER_EOS_CONFIGS =
        new String[] {
            ProducerConfig.ENABLE_IDEMPOTENCE_CONFIG,
            ProducerConfig.MAX_IN_FLIGHT_REQUESTS_PER_CONNECTION,
            ProducerConfig.TRANSACTIONAL_ID_CONFIG
        };

    static {
        CONFIG = new ConfigDef()

            // HIGH

            .define(APPLICATION_ID_CONFIG, // required with no default value
                    Type.STRING,
                    Importance.HIGH,
                    APPLICATION_ID_DOC)
            .define(BOOTSTRAP_SERVERS_CONFIG, // required with no default value
                    Type.LIST,
                    Importance.HIGH,
                    CommonClientConfigs.BOOTSTRAP_SERVERS_DOC)
            .define(STATE_DIR_CONFIG,
                    Type.STRING,
                    System.getProperty("java.io.tmpdir") + File.separator + "kafka-streams",
                    Importance.HIGH,
                    STATE_DIR_DOC)

            // MEDIUM

            .define(ACCEPTABLE_RECOVERY_LAG_CONFIG,
                    Type.LONG,
                    10_000L,
                    atLeast(0),
                    Importance.MEDIUM,
                    ACCEPTABLE_RECOVERY_LAG_DOC)
            .define(CACHE_MAX_BYTES_BUFFERING_CONFIG,
                    Type.LONG,
                    10 * 1024 * 1024L,
                    atLeast(0),
                    Importance.MEDIUM,
                    CACHE_MAX_BYTES_BUFFERING_DOC)
            .define(CLIENT_ID_CONFIG,
                    Type.STRING,
                    "",
                    Importance.MEDIUM,
                    CLIENT_ID_DOC)
            .define(DEFAULT_DESERIALIZATION_EXCEPTION_HANDLER_CLASS_CONFIG,
                    Type.CLASS,
                    LogAndFailExceptionHandler.class.getName(),
                    Importance.MEDIUM,
                    DEFAULT_DESERIALIZATION_EXCEPTION_HANDLER_CLASS_DOC)
            .define(DEFAULT_KEY_SERDE_CLASS_CONFIG,
                    Type.CLASS,
                    Serdes.ByteArraySerde.class.getName(),
                    Importance.MEDIUM,
                    DEFAULT_KEY_SERDE_CLASS_DOC)
            .define(CommonClientConfigs.DEFAULT_LIST_KEY_SERDE_INNER_CLASS,
                    Type.CLASS,
                    null,
                    Importance.MEDIUM,
                    CommonClientConfigs.DEFAULT_LIST_KEY_SERDE_INNER_CLASS_DOC)
            .define(CommonClientConfigs.DEFAULT_LIST_VALUE_SERDE_INNER_CLASS,
                    Type.CLASS,
                    null,
                    Importance.MEDIUM,
                    CommonClientConfigs.DEFAULT_LIST_VALUE_SERDE_INNER_CLASS_DOC)
            .define(CommonClientConfigs.DEFAULT_LIST_KEY_SERDE_TYPE_CLASS,
                    Type.CLASS,
                    null,
                    Importance.MEDIUM,
                    CommonClientConfigs.DEFAULT_LIST_KEY_SERDE_TYPE_CLASS_DOC)
            .define(CommonClientConfigs.DEFAULT_LIST_VALUE_SERDE_TYPE_CLASS,
                    Type.CLASS,
                    null,
                    Importance.MEDIUM,
                    CommonClientConfigs.DEFAULT_LIST_VALUE_SERDE_TYPE_CLASS_DOC)
            .define(DEFAULT_PRODUCTION_EXCEPTION_HANDLER_CLASS_CONFIG,
                    Type.CLASS,
                    DefaultProductionExceptionHandler.class.getName(),
                    Importance.MEDIUM,
                    DEFAULT_PRODUCTION_EXCEPTION_HANDLER_CLASS_DOC)
            .define(DEFAULT_TIMESTAMP_EXTRACTOR_CLASS_CONFIG,
                    Type.CLASS,
                    FailOnInvalidTimestamp.class.getName(),
                    Importance.MEDIUM,
                    DEFAULT_TIMESTAMP_EXTRACTOR_CLASS_DOC)
            .define(DEFAULT_VALUE_SERDE_CLASS_CONFIG,
                    Type.CLASS,
                    Serdes.ByteArraySerde.class.getName(),
                    Importance.MEDIUM,
                    DEFAULT_VALUE_SERDE_CLASS_DOC)
            .define(MAX_TASK_IDLE_MS_CONFIG,
                    Type.LONG,
                    0L,
                    Importance.MEDIUM,
                    MAX_TASK_IDLE_MS_DOC)
            .define(MAX_WARMUP_REPLICAS_CONFIG,
                    Type.INT,
                    2,
                    atLeast(1),
                    Importance.MEDIUM,
                    MAX_WARMUP_REPLICAS_DOC)
            .define(NUM_STANDBY_REPLICAS_CONFIG,
                    Type.INT,
                    0,
                    Importance.MEDIUM,
                    NUM_STANDBY_REPLICAS_DOC)
            .define(NUM_STREAM_THREADS_CONFIG,
                    Type.INT,
                    1,
                    Importance.MEDIUM,
                    NUM_STREAM_THREADS_DOC)
            .define(PROCESSING_GUARANTEE_CONFIG,
                    Type.STRING,
                    AT_LEAST_ONCE,
                    in(AT_LEAST_ONCE, EXACTLY_ONCE, EXACTLY_ONCE_BETA, EXACTLY_ONCE_V2),
                    Importance.MEDIUM,
                    PROCESSING_GUARANTEE_DOC)
<<<<<<< HEAD
            .define(RACK_AWARE_ASSIGNMENT_TAGS_CONFIG,
                    Type.STRING,
                    null,
                    Importance.MEDIUM,
                    RACK_AWARE_ASSIGNMENT_TAGS_DOC)
=======
            .define(REPLICATION_FACTOR_CONFIG,
                    Type.INT,
                    -1,
                    Importance.MEDIUM,
                    REPLICATION_FACTOR_DOC)
>>>>>>> 9eb9b16d
            .define(SECURITY_PROTOCOL_CONFIG,
                    Type.STRING,
                    CommonClientConfigs.DEFAULT_SECURITY_PROTOCOL,
                    Importance.MEDIUM,
                    CommonClientConfigs.SECURITY_PROTOCOL_DOC)
            .define(TASK_TIMEOUT_MS_CONFIG,
                    Type.LONG,
                    Duration.ofMinutes(5L).toMillis(),
                    atLeast(0L),
                    Importance.MEDIUM,
                    TASK_TIMEOUT_MS_DOC)
            .define(TOPOLOGY_OPTIMIZATION_CONFIG,
                    Type.STRING,
                    NO_OPTIMIZATION,
                    in(NO_OPTIMIZATION, OPTIMIZE),
                    Importance.MEDIUM,
                    TOPOLOGY_OPTIMIZATION_DOC)

            // LOW

            .define(APPLICATION_SERVER_CONFIG,
                    Type.STRING,
                    "",
                    Importance.LOW,
                    APPLICATION_SERVER_DOC)
            .define(BUFFERED_RECORDS_PER_PARTITION_CONFIG,
                    Type.INT,
                    1000,
                    Importance.LOW,
                    BUFFERED_RECORDS_PER_PARTITION_DOC)
            .define(BUILT_IN_METRICS_VERSION_CONFIG,
                    Type.STRING,
                    METRICS_LATEST,
                    in(
                        METRICS_0100_TO_24,
                        METRICS_LATEST
                    ),
                    Importance.LOW,
                    BUILT_IN_METRICS_VERSION_DOC)
            .define(COMMIT_INTERVAL_MS_CONFIG,
                    Type.LONG,
                    DEFAULT_COMMIT_INTERVAL_MS,
                    atLeast(0),
                    Importance.LOW,
                    COMMIT_INTERVAL_MS_DOC)
            .define(CONNECTIONS_MAX_IDLE_MS_CONFIG,
                    ConfigDef.Type.LONG,
                    9 * 60 * 1000L,
                    ConfigDef.Importance.LOW,
                    CommonClientConfigs.CONNECTIONS_MAX_IDLE_MS_DOC)
            .define(METADATA_MAX_AGE_CONFIG,
                    ConfigDef.Type.LONG,
                    5 * 60 * 1000L,
                    atLeast(0),
                    ConfigDef.Importance.LOW,
                    CommonClientConfigs.METADATA_MAX_AGE_DOC)
            .define(METRICS_NUM_SAMPLES_CONFIG,
                    Type.INT,
                    2,
                    atLeast(1),
                    Importance.LOW,
                    CommonClientConfigs.METRICS_NUM_SAMPLES_DOC)
            .define(METRIC_REPORTER_CLASSES_CONFIG,
                    Type.LIST,
                    "",
                    Importance.LOW,
                    CommonClientConfigs.METRIC_REPORTER_CLASSES_DOC)
            .define(METRICS_RECORDING_LEVEL_CONFIG,
                    Type.STRING,
                    Sensor.RecordingLevel.INFO.toString(),
                    in(Sensor.RecordingLevel.INFO.toString(), Sensor.RecordingLevel.DEBUG.toString(), RecordingLevel.TRACE.toString()),
                    Importance.LOW,
                    CommonClientConfigs.METRICS_RECORDING_LEVEL_DOC)
            .define(METRICS_SAMPLE_WINDOW_MS_CONFIG,
                    Type.LONG,
                    30000L,
                    atLeast(0),
                    Importance.LOW,
                    CommonClientConfigs.METRICS_SAMPLE_WINDOW_MS_DOC)
            .define(POLL_MS_CONFIG,
                    Type.LONG,
                    100L,
                    Importance.LOW,
                    POLL_MS_DOC)
            .define(PROBING_REBALANCE_INTERVAL_MS_CONFIG,
                    Type.LONG,
                    10 * 60 * 1000L,
                    atLeast(60 * 1000L),
                    Importance.LOW,
                    PROBING_REBALANCE_INTERVAL_MS_DOC)
            .define(RECEIVE_BUFFER_CONFIG,
                    Type.INT,
                    32 * 1024,
                    atLeast(CommonClientConfigs.RECEIVE_BUFFER_LOWER_BOUND),
                    Importance.LOW,
                    CommonClientConfigs.RECEIVE_BUFFER_DOC)
            .define(RECONNECT_BACKOFF_MS_CONFIG,
                    Type.LONG,
                    50L,
                    atLeast(0L),
                    Importance.LOW,
                    CommonClientConfigs.RECONNECT_BACKOFF_MS_DOC)
            .define(RECONNECT_BACKOFF_MAX_MS_CONFIG,
                    Type.LONG,
                    1000L,
                    atLeast(0L),
                    ConfigDef.Importance.LOW,
                    CommonClientConfigs.RECONNECT_BACKOFF_MAX_MS_DOC)
            .define(RETRIES_CONFIG,
                    Type.INT,
                    0,
                    between(0, Integer.MAX_VALUE),
                    ConfigDef.Importance.LOW,
                    CommonClientConfigs.RETRIES_DOC)
            .define(RETRY_BACKOFF_MS_CONFIG,
                    Type.LONG,
                    100L,
                    atLeast(0L),
                    ConfigDef.Importance.LOW,
                    CommonClientConfigs.RETRY_BACKOFF_MS_DOC)
            .define(REQUEST_TIMEOUT_MS_CONFIG,
                    Type.INT,
                    40 * 1000,
                    atLeast(0),
                    ConfigDef.Importance.LOW,
                    CommonClientConfigs.REQUEST_TIMEOUT_MS_DOC)
            .define(ROCKSDB_CONFIG_SETTER_CLASS_CONFIG,
                    Type.CLASS,
                    null,
                    Importance.LOW,
                    ROCKSDB_CONFIG_SETTER_CLASS_DOC)
            .define(SEND_BUFFER_CONFIG,
                    Type.INT,
                    128 * 1024,
                    atLeast(CommonClientConfigs.SEND_BUFFER_LOWER_BOUND),
                    Importance.LOW,
                    CommonClientConfigs.SEND_BUFFER_DOC)
            .define(STATE_CLEANUP_DELAY_MS_CONFIG,
                    Type.LONG,
                    10 * 60 * 1000L,
                    Importance.LOW,
                    STATE_CLEANUP_DELAY_MS_DOC)
            .define(UPGRADE_FROM_CONFIG,
                    ConfigDef.Type.STRING,
                    null,
                    in(null,
                       UPGRADE_FROM_0100,
                       UPGRADE_FROM_0101,
                       UPGRADE_FROM_0102,
                       UPGRADE_FROM_0110,
                       UPGRADE_FROM_10,
                       UPGRADE_FROM_11,
                       UPGRADE_FROM_20,
                       UPGRADE_FROM_21,
                       UPGRADE_FROM_22,
                       UPGRADE_FROM_23),
                    Importance.LOW,
                    UPGRADE_FROM_DOC)
            .define(WINDOWED_INNER_CLASS_SERDE,
                Type.STRING,
                null,
                Importance.LOW,
                WINDOWED_INNER_CLASS_SERDE_DOC)
            .define(WINDOW_STORE_CHANGE_LOG_ADDITIONAL_RETENTION_MS_CONFIG,
                    Type.LONG,
                    24 * 60 * 60 * 1000L,
                    Importance.LOW,
                    WINDOW_STORE_CHANGE_LOG_ADDITIONAL_RETENTION_MS_DOC)
            .define(WINDOW_SIZE_MS_CONFIG,
                    Type.LONG,
                    null,
                    Importance.LOW,
                    WINDOW_SIZE_MS_DOC);
    }

    // this is the list of configs for underlying clients
    // that streams prefer different default values
    private static final Map<String, Object> PRODUCER_DEFAULT_OVERRIDES;
    static {
        final Map<String, Object> tempProducerDefaultOverrides = new HashMap<>();
        tempProducerDefaultOverrides.put(ProducerConfig.LINGER_MS_CONFIG, "100");
        PRODUCER_DEFAULT_OVERRIDES = Collections.unmodifiableMap(tempProducerDefaultOverrides);
    }

    private static final Map<String, Object> PRODUCER_EOS_OVERRIDES;
    static {
        final Map<String, Object> tempProducerDefaultOverrides = new HashMap<>(PRODUCER_DEFAULT_OVERRIDES);
        tempProducerDefaultOverrides.put(ProducerConfig.DELIVERY_TIMEOUT_MS_CONFIG, Integer.MAX_VALUE);
        tempProducerDefaultOverrides.put(ProducerConfig.ENABLE_IDEMPOTENCE_CONFIG, true);
        // Reduce the transaction timeout for quicker pending offset expiration on broker side.
        tempProducerDefaultOverrides.put(ProducerConfig.TRANSACTION_TIMEOUT_CONFIG, 10000);

        PRODUCER_EOS_OVERRIDES = Collections.unmodifiableMap(tempProducerDefaultOverrides);
    }

    private static final Map<String, Object> CONSUMER_DEFAULT_OVERRIDES;
    static {
        final Map<String, Object> tempConsumerDefaultOverrides = new HashMap<>();
        tempConsumerDefaultOverrides.put(ConsumerConfig.MAX_POLL_RECORDS_CONFIG, "1000");
        tempConsumerDefaultOverrides.put(ConsumerConfig.AUTO_OFFSET_RESET_CONFIG, "earliest");
        tempConsumerDefaultOverrides.put(ConsumerConfig.ENABLE_AUTO_COMMIT_CONFIG, "false");
        tempConsumerDefaultOverrides.put("internal.leave.group.on.close", false);
        CONSUMER_DEFAULT_OVERRIDES = Collections.unmodifiableMap(tempConsumerDefaultOverrides);
    }

    private static final Map<String, Object> CONSUMER_EOS_OVERRIDES;
    static {
        final Map<String, Object> tempConsumerDefaultOverrides = new HashMap<>(CONSUMER_DEFAULT_OVERRIDES);
        tempConsumerDefaultOverrides.put(ConsumerConfig.ISOLATION_LEVEL_CONFIG, READ_COMMITTED.name().toLowerCase(Locale.ROOT));
        CONSUMER_EOS_OVERRIDES = Collections.unmodifiableMap(tempConsumerDefaultOverrides);
    }

    public static class InternalConfig {
        // This is settable in the main Streams config, but it's a private API for now
        public static final String INTERNAL_TASK_ASSIGNOR_CLASS = "internal.task.assignor.class";

        // These are not settable in the main Streams config; they are set by the StreamThread to pass internal
        // state into the assignor.
        public static final String REFERENCE_CONTAINER_PARTITION_ASSIGNOR = "__reference.container.instance__";

        // This is settable in the main Streams config, but it's a private API for testing
        public static final String ASSIGNMENT_LISTENER = "__assignment.listener__";

        // Private API used to disable the fix on left/outer joins (https://issues.apache.org/jira/browse/KAFKA-10847)
        public static final String ENABLE_KSTREAMS_OUTER_JOIN_SPURIOUS_RESULTS_FIX = "__enable.kstreams.outer.join.spurious.results.fix__";

        public static boolean getBoolean(final Map<String, Object> configs, final String key, final boolean defaultValue) {
            final Object value = configs.getOrDefault(key, defaultValue);
            if (value instanceof Boolean) {
                return (boolean) value;
            } else if (value instanceof String) {
                return Boolean.parseBoolean((String) value);
            } else {
                log.warn("Invalid value (" + value + ") on internal configuration '" + key + "'. Please specify a true/false value.");
                return defaultValue;
            }
        }
    }

    /**
     * Prefix a property with {@link #CONSUMER_PREFIX}. This is used to isolate {@link ConsumerConfig consumer configs}
     * from other client configs.
     *
     * @param consumerProp the consumer property to be masked
     * @return {@link #CONSUMER_PREFIX} + {@code consumerProp}
     */
    @SuppressWarnings("WeakerAccess")
    public static String consumerPrefix(final String consumerProp) {
        return CONSUMER_PREFIX + consumerProp;
    }

    /**
     * Prefix a property with {@link #MAIN_CONSUMER_PREFIX}. This is used to isolate {@link ConsumerConfig main consumer configs}
     * from other client configs.
     *
     * @param consumerProp the consumer property to be masked
     * @return {@link #MAIN_CONSUMER_PREFIX} + {@code consumerProp}
     */
    @SuppressWarnings("WeakerAccess")
    public static String mainConsumerPrefix(final String consumerProp) {
        return MAIN_CONSUMER_PREFIX + consumerProp;
    }

    /**
     * Prefix a property with {@link #RESTORE_CONSUMER_PREFIX}. This is used to isolate {@link ConsumerConfig restore consumer configs}
     * from other client configs.
     *
     * @param consumerProp the consumer property to be masked
     * @return {@link #RESTORE_CONSUMER_PREFIX} + {@code consumerProp}
     */
    @SuppressWarnings("WeakerAccess")
    public static String restoreConsumerPrefix(final String consumerProp) {
        return RESTORE_CONSUMER_PREFIX + consumerProp;
    }

    /**
     * Prefix a property with {@link #GLOBAL_CONSUMER_PREFIX}. This is used to isolate {@link ConsumerConfig global consumer configs}
     * from other client configs.
     *
     * @param consumerProp the consumer property to be masked
     * @return {@link #GLOBAL_CONSUMER_PREFIX} + {@code consumerProp}
     */
    @SuppressWarnings("WeakerAccess")
    public static String globalConsumerPrefix(final String consumerProp) {
        return GLOBAL_CONSUMER_PREFIX + consumerProp;
    }

    /**
     * Prefix a property with {@link #PRODUCER_PREFIX}. This is used to isolate {@link ProducerConfig producer configs}
     * from other client configs.
     *
     * @param producerProp the producer property to be masked
     * @return PRODUCER_PREFIX + {@code producerProp}
     */
    @SuppressWarnings("WeakerAccess")
    public static String producerPrefix(final String producerProp) {
        return PRODUCER_PREFIX + producerProp;
    }

    /**
     * Prefix a property with {@link #ADMIN_CLIENT_PREFIX}. This is used to isolate {@link AdminClientConfig admin configs}
     * from other client configs.
     *
     * @param adminClientProp the admin client property to be masked
     * @return ADMIN_CLIENT_PREFIX + {@code adminClientProp}
     */
    @SuppressWarnings("WeakerAccess")
    public static String adminClientPrefix(final String adminClientProp) {
        return ADMIN_CLIENT_PREFIX + adminClientProp;
    }

    /**
     * Prefix a client tag key with {@link #CLIENT_TAG_PREFIX}.
     *
     * @param clientTagKey client tag key
     * @return {@link #CLIENT_TAG_PREFIX} + {@code clientTagKey}
     */
    public static String clientTagPrefix(final String clientTagKey) {
        return CLIENT_TAG_PREFIX + clientTagKey;
    }

    /**
     * Prefix a property with {@link #TOPIC_PREFIX}
     * used to provide default topic configs to be applied when creating internal topics.
     *
     * @param topicProp the topic property to be masked
     * @return TOPIC_PREFIX + {@code topicProp}
     */
    @SuppressWarnings("WeakerAccess")
    public static String topicPrefix(final String topicProp) {
        return TOPIC_PREFIX + topicProp;
    }

    /**
     * Return a copy of the config definition.
     *
     * @return a copy of the config definition
     */
    @SuppressWarnings("unused")
    public static ConfigDef configDef() {
        return new ConfigDef(CONFIG);
    }

    /**
     * Create a new {@code StreamsConfig} using the given properties.
     *
     * @param props properties that specify Kafka Streams and internal consumer/producer configuration
     */
    public StreamsConfig(final Map<?, ?> props) {
        this(props, true);
    }

    protected StreamsConfig(final Map<?, ?> props,
                            final boolean doLog) {
        super(CONFIG, props, doLog);
        eosEnabled = StreamThread.eosEnabled(this);

        final String processingModeConfig = getString(StreamsConfig.PROCESSING_GUARANTEE_CONFIG);
        if (processingModeConfig.equals(EXACTLY_ONCE)) {
            log.warn("Configuration parameter `{}` is deprecated and will be removed in the 4.0.0 release. " +
                         "Please use `{}` instead. Note that this requires broker version 2.5+ so you should prepare "
                         + "to upgrade your brokers if necessary.", EXACTLY_ONCE, EXACTLY_ONCE_V2);
        }
        if (processingModeConfig.equals(EXACTLY_ONCE_BETA)) {
            log.warn("Configuration parameter `{}` is deprecated and will be removed in the 4.0.0 release. " +
                         "Please use `{}` instead.", EXACTLY_ONCE_BETA, EXACTLY_ONCE_V2);
        }

        if (props.containsKey(RETRIES_CONFIG)) {
            log.warn("Configuration parameter `{}` is deprecated and will be removed in the 4.0.0 release.", RETRIES_CONFIG);
        }
    }

    @Override
    protected Map<String, Object> postProcessParsedConfig(final Map<String, Object> parsedValues) {
        final Map<String, Object> configUpdates =
            CommonClientConfigs.postProcessReconnectBackoffConfigs(this, parsedValues);

        if (StreamThread.eosEnabled(this) && !originals().containsKey(COMMIT_INTERVAL_MS_CONFIG)) {
            log.debug("Using {} default value of {} as exactly once is enabled.",
                    COMMIT_INTERVAL_MS_CONFIG, EOS_DEFAULT_COMMIT_INTERVAL_MS);
            configUpdates.put(COMMIT_INTERVAL_MS_CONFIG, EOS_DEFAULT_COMMIT_INTERVAL_MS);
        }

        return configUpdates;
    }

    private Map<String, Object> getCommonConsumerConfigs() {
        final Map<String, Object> clientProvidedProps = getClientPropsWithPrefix(CONSUMER_PREFIX, ConsumerConfig.configNames());

        checkIfUnexpectedUserSpecifiedConsumerConfig(clientProvidedProps, NON_CONFIGURABLE_CONSUMER_DEFAULT_CONFIGS);
        checkIfUnexpectedUserSpecifiedConsumerConfig(clientProvidedProps, NON_CONFIGURABLE_CONSUMER_EOS_CONFIGS);

        final Map<String, Object> consumerProps = new HashMap<>(eosEnabled ? CONSUMER_EOS_OVERRIDES : CONSUMER_DEFAULT_OVERRIDES);
        if (StreamThread.processingMode(this) == StreamThread.ProcessingMode.EXACTLY_ONCE_V2) {
            consumerProps.put("internal.throw.on.fetch.stable.offset.unsupported", true);
        }
        consumerProps.putAll(getClientCustomProps());
        consumerProps.putAll(clientProvidedProps);

        // bootstrap.servers should be from StreamsConfig
        consumerProps.put(ConsumerConfig.BOOTSTRAP_SERVERS_CONFIG, originals().get(BOOTSTRAP_SERVERS_CONFIG));

        return consumerProps;
    }

    private void checkIfUnexpectedUserSpecifiedConsumerConfig(final Map<String, Object> clientProvidedProps,
                                                              final String[] nonConfigurableConfigs) {
        // Streams does not allow users to configure certain consumer/producer configurations, for example,
        // enable.auto.commit. In cases where user tries to override such non-configurable
        // consumer/producer configurations, log a warning and remove the user defined value from the Map.
        // Thus the default values for these consumer/producer configurations that are suitable for
        // Streams will be used instead.

        final String nonConfigurableConfigMessage = "Unexpected user-specified %s config: %s found. %sUser setting (%s) will be ignored and the Streams default setting (%s) will be used ";
        final String eosMessage = PROCESSING_GUARANTEE_CONFIG + " is set to " + getString(PROCESSING_GUARANTEE_CONFIG) + ". Hence, ";

        for (final String config: nonConfigurableConfigs) {
            if (clientProvidedProps.containsKey(config)) {

                if (CONSUMER_DEFAULT_OVERRIDES.containsKey(config)) {
                    if (!clientProvidedProps.get(config).equals(CONSUMER_DEFAULT_OVERRIDES.get(config))) {
                        log.warn(String.format(nonConfigurableConfigMessage, "consumer", config, "", clientProvidedProps.get(config),  CONSUMER_DEFAULT_OVERRIDES.get(config)));
                        clientProvidedProps.remove(config);
                    }
                } else if (eosEnabled) {
                    if (CONSUMER_EOS_OVERRIDES.containsKey(config)) {
                        if (!clientProvidedProps.get(config).equals(CONSUMER_EOS_OVERRIDES.get(config))) {
                            log.warn(String.format(nonConfigurableConfigMessage,
                                    "consumer", config, eosMessage, clientProvidedProps.get(config), CONSUMER_EOS_OVERRIDES.get(config)));
                            clientProvidedProps.remove(config);
                        }
                    } else if (PRODUCER_EOS_OVERRIDES.containsKey(config)) {
                        if (!clientProvidedProps.get(config).equals(PRODUCER_EOS_OVERRIDES.get(config))) {
                            log.warn(String.format(nonConfigurableConfigMessage,
                                    "producer", config, eosMessage, clientProvidedProps.get(config), PRODUCER_EOS_OVERRIDES.get(config)));
                            clientProvidedProps.remove(config);
                        }
                    } else if (ProducerConfig.TRANSACTIONAL_ID_CONFIG.equals(config)) {
                        log.warn(String.format(nonConfigurableConfigMessage,
                            "producer", config, eosMessage, clientProvidedProps.get(config), "<appId>-<generatedSuffix>"));
                        clientProvidedProps.remove(config);
                    }
                }
            }
        }

        if (eosEnabled) {
            verifyMaxInFlightRequestPerConnection(clientProvidedProps.get(ProducerConfig.MAX_IN_FLIGHT_REQUESTS_PER_CONNECTION));
        }
    }

    private void verifyMaxInFlightRequestPerConnection(final Object maxInFlightRequests) {
        if (maxInFlightRequests != null) {
            final int maxInFlightRequestsAsInteger;
            if (maxInFlightRequests instanceof Integer) {
                maxInFlightRequestsAsInteger = (Integer) maxInFlightRequests;
            } else if (maxInFlightRequests instanceof String) {
                try {
                    maxInFlightRequestsAsInteger = Integer.parseInt(((String) maxInFlightRequests).trim());
                } catch (final NumberFormatException e) {
                    throw new ConfigException(ProducerConfig.MAX_IN_FLIGHT_REQUESTS_PER_CONNECTION, maxInFlightRequests, "String value could not be parsed as 32-bit integer");
                }
            } else {
                throw new ConfigException(ProducerConfig.MAX_IN_FLIGHT_REQUESTS_PER_CONNECTION, maxInFlightRequests, "Expected value to be a 32-bit integer, but it was a " + maxInFlightRequests.getClass().getName());
            }

            if (maxInFlightRequestsAsInteger > 5) {
                throw new ConfigException(ProducerConfig.MAX_IN_FLIGHT_REQUESTS_PER_CONNECTION, maxInFlightRequestsAsInteger, "Can't exceed 5 when exactly-once processing is enabled");
            }
        }
    }

    /**
     * Get the configs to the {@link KafkaConsumer consumer}.
     * Properties using the prefix {@link #CONSUMER_PREFIX} will be used in favor over their non-prefixed versions
     * except in the case of {@link ConsumerConfig#BOOTSTRAP_SERVERS_CONFIG} where we always use the non-prefixed
     * version as we only support reading/writing from/to the same Kafka Cluster.
     *
     * @param groupId      consumer groupId
     * @param clientId     clientId
     * @return Map of the consumer configuration.
     * @deprecated use {@link StreamsConfig#getMainConsumerConfigs(String, String, int)}
     */
    @SuppressWarnings("WeakerAccess")
    @Deprecated
    public Map<String, Object> getConsumerConfigs(final String groupId, final String clientId) {
        return getMainConsumerConfigs(groupId, clientId, DUMMY_THREAD_INDEX);
    }

    /**
     * Get the configs to the {@link KafkaConsumer main consumer}.
     * Properties using the prefix {@link #MAIN_CONSUMER_PREFIX} will be used in favor over
     * the properties prefixed with {@link #CONSUMER_PREFIX} and the non-prefixed versions
     * (read the override precedence ordering in {@link #MAIN_CONSUMER_PREFIX}
     * except in the case of {@link ConsumerConfig#BOOTSTRAP_SERVERS_CONFIG} where we always use the non-prefixed
     * version as we only support reading/writing from/to the same Kafka Cluster.
     * If not specified by {@link #MAIN_CONSUMER_PREFIX}, main consumer will share the general consumer configs
     * prefixed by {@link #CONSUMER_PREFIX}.
     *
     * @param groupId      consumer groupId
     * @param clientId     clientId
     * @param threadIdx    stream thread index
     * @return Map of the consumer configuration.
     */
    @SuppressWarnings("WeakerAccess")
    public Map<String, Object> getMainConsumerConfigs(final String groupId, final String clientId, final int threadIdx) {
        final Map<String, Object> consumerProps = getCommonConsumerConfigs();

        // Get main consumer override configs
        final Map<String, Object> mainConsumerProps = originalsWithPrefix(MAIN_CONSUMER_PREFIX);
        for (final Map.Entry<String, Object> entry: mainConsumerProps.entrySet()) {
            consumerProps.put(entry.getKey(), entry.getValue());
        }

        // this is a hack to work around StreamsConfig constructor inside StreamsPartitionAssignor to avoid casting
        consumerProps.put(APPLICATION_ID_CONFIG, groupId);

        // add group id, client id with stream client id prefix, and group instance id
        consumerProps.put(ConsumerConfig.GROUP_ID_CONFIG, groupId);
        consumerProps.put(CommonClientConfigs.CLIENT_ID_CONFIG, clientId);
        final String groupInstanceId = (String) consumerProps.get(ConsumerConfig.GROUP_INSTANCE_ID_CONFIG);
        // Suffix each thread consumer with thread.id to enforce uniqueness of group.instance.id.
        if (groupInstanceId != null) {
            consumerProps.put(ConsumerConfig.GROUP_INSTANCE_ID_CONFIG, groupInstanceId + "-" + threadIdx);
        }

        // add configs required for stream partition assignor
        consumerProps.put(UPGRADE_FROM_CONFIG, getString(UPGRADE_FROM_CONFIG));
        consumerProps.put(REPLICATION_FACTOR_CONFIG, getInt(REPLICATION_FACTOR_CONFIG));
        consumerProps.put(APPLICATION_SERVER_CONFIG, getString(APPLICATION_SERVER_CONFIG));
        consumerProps.put(NUM_STANDBY_REPLICAS_CONFIG, getInt(NUM_STANDBY_REPLICAS_CONFIG));
        consumerProps.put(RACK_AWARE_ASSIGNMENT_TAGS_CONFIG, getString(RACK_AWARE_ASSIGNMENT_TAGS_CONFIG));
        consumerProps.put(ACCEPTABLE_RECOVERY_LAG_CONFIG, getLong(ACCEPTABLE_RECOVERY_LAG_CONFIG));
        consumerProps.put(MAX_WARMUP_REPLICAS_CONFIG, getInt(MAX_WARMUP_REPLICAS_CONFIG));
        consumerProps.put(PROBING_REBALANCE_INTERVAL_MS_CONFIG, getLong(PROBING_REBALANCE_INTERVAL_MS_CONFIG));
        consumerProps.put(ConsumerConfig.PARTITION_ASSIGNMENT_STRATEGY_CONFIG, StreamsPartitionAssignor.class.getName());
        consumerProps.put(WINDOW_STORE_CHANGE_LOG_ADDITIONAL_RETENTION_MS_CONFIG, getLong(WINDOW_STORE_CHANGE_LOG_ADDITIONAL_RETENTION_MS_CONFIG));

        // disable auto topic creation
        consumerProps.put(ConsumerConfig.ALLOW_AUTO_CREATE_TOPICS_CONFIG, "false");

        // verify that producer batch config is no larger than segment size, then add topic configs required for creating topics
        final Map<String, Object> topicProps = originalsWithPrefix(TOPIC_PREFIX, false);
        final Map<String, Object> producerProps = getClientPropsWithPrefix(PRODUCER_PREFIX, ProducerConfig.configNames());

        if (topicProps.containsKey(topicPrefix(TopicConfig.SEGMENT_BYTES_CONFIG)) &&
            producerProps.containsKey(ProducerConfig.BATCH_SIZE_CONFIG)) {
            final int segmentSize = Integer.parseInt(topicProps.get(topicPrefix(TopicConfig.SEGMENT_BYTES_CONFIG)).toString());
            final int batchSize = Integer.parseInt(producerProps.get(ProducerConfig.BATCH_SIZE_CONFIG).toString());

            if (segmentSize < batchSize) {
                throw new IllegalArgumentException(String.format("Specified topic segment size %d is is smaller than the configured producer batch size %d, this will cause produced batch not able to be appended to the topic",
                        segmentSize,
                        batchSize));
            }
        }

        consumerProps.putAll(topicProps);

        return consumerProps;
    }

    /**
     * Get the configs for the {@link KafkaConsumer restore-consumer}.
     * Properties using the prefix {@link #RESTORE_CONSUMER_PREFIX} will be used in favor over
     * the properties prefixed with {@link #CONSUMER_PREFIX} and the non-prefixed versions
     * (read the override precedence ordering in {@link #RESTORE_CONSUMER_PREFIX}
     * except in the case of {@link ConsumerConfig#BOOTSTRAP_SERVERS_CONFIG} where we always use the non-prefixed
     * version as we only support reading/writing from/to the same Kafka Cluster.
     * If not specified by {@link #RESTORE_CONSUMER_PREFIX}, restore consumer will share the general consumer configs
     * prefixed by {@link #CONSUMER_PREFIX}.
     *
     * @param clientId clientId
     * @return Map of the restore consumer configuration.
     */
    @SuppressWarnings("WeakerAccess")
    public Map<String, Object> getRestoreConsumerConfigs(final String clientId) {
        final Map<String, Object> baseConsumerProps = getCommonConsumerConfigs();

        // Get restore consumer override configs
        final Map<String, Object> restoreConsumerProps = originalsWithPrefix(RESTORE_CONSUMER_PREFIX);
        for (final Map.Entry<String, Object> entry: restoreConsumerProps.entrySet()) {
            baseConsumerProps.put(entry.getKey(), entry.getValue());
        }

        // no need to set group id for a restore consumer
        baseConsumerProps.remove(ConsumerConfig.GROUP_ID_CONFIG);
        // no need to set instance id for a restore consumer
        baseConsumerProps.remove(ConsumerConfig.GROUP_INSTANCE_ID_CONFIG);

        // add client id with stream client id prefix
        baseConsumerProps.put(CommonClientConfigs.CLIENT_ID_CONFIG, clientId);
        baseConsumerProps.put(ConsumerConfig.AUTO_OFFSET_RESET_CONFIG, "none");

        return baseConsumerProps;
    }

    /**
     * Get the configs for the {@link KafkaConsumer global consumer}.
     * Properties using the prefix {@link #GLOBAL_CONSUMER_PREFIX} will be used in favor over
     * the properties prefixed with {@link #CONSUMER_PREFIX} and the non-prefixed versions
     * (read the override precedence ordering in {@link #GLOBAL_CONSUMER_PREFIX}
     * except in the case of {@link ConsumerConfig#BOOTSTRAP_SERVERS_CONFIG} where we always use the non-prefixed
     * version as we only support reading/writing from/to the same Kafka Cluster.
     * If not specified by {@link #GLOBAL_CONSUMER_PREFIX}, global consumer will share the general consumer configs
     * prefixed by {@link #CONSUMER_PREFIX}.
     *
     * @param clientId clientId
     * @return Map of the global consumer configuration.
     */
    @SuppressWarnings("WeakerAccess")
    public Map<String, Object> getGlobalConsumerConfigs(final String clientId) {
        final Map<String, Object> baseConsumerProps = getCommonConsumerConfigs();

        // Get global consumer override configs
        final Map<String, Object> globalConsumerProps = originalsWithPrefix(GLOBAL_CONSUMER_PREFIX);
        for (final Map.Entry<String, Object> entry: globalConsumerProps.entrySet()) {
            baseConsumerProps.put(entry.getKey(), entry.getValue());
        }

        // no need to set group id for a global consumer
        baseConsumerProps.remove(ConsumerConfig.GROUP_ID_CONFIG);
        // no need to set instance id for a restore consumer
        baseConsumerProps.remove(ConsumerConfig.GROUP_INSTANCE_ID_CONFIG);

        // add client id with stream client id prefix
        baseConsumerProps.put(CommonClientConfigs.CLIENT_ID_CONFIG, clientId + "-global-consumer");
        baseConsumerProps.put(ConsumerConfig.AUTO_OFFSET_RESET_CONFIG, "none");

        return baseConsumerProps;
    }

    /**
     * Get the configs for the {@link KafkaProducer producer}.
     * Properties using the prefix {@link #PRODUCER_PREFIX} will be used in favor over their non-prefixed versions
     * except in the case of {@link ProducerConfig#BOOTSTRAP_SERVERS_CONFIG} where we always use the non-prefixed
     * version as we only support reading/writing from/to the same Kafka Cluster.
     *
     * @param clientId clientId
     * @return Map of the producer configuration.
     */
    @SuppressWarnings("WeakerAccess")
    public Map<String, Object> getProducerConfigs(final String clientId) {
        final Map<String, Object> clientProvidedProps = getClientPropsWithPrefix(PRODUCER_PREFIX, ProducerConfig.configNames());

        checkIfUnexpectedUserSpecifiedConsumerConfig(clientProvidedProps, NON_CONFIGURABLE_PRODUCER_EOS_CONFIGS);

        // generate producer configs from original properties and overridden maps
        final Map<String, Object> props = new HashMap<>(eosEnabled ? PRODUCER_EOS_OVERRIDES : PRODUCER_DEFAULT_OVERRIDES);
        props.putAll(getClientCustomProps());
        props.putAll(clientProvidedProps);

        // When using EOS alpha, stream should auto-downgrade the transactional commit protocol to be compatible with older brokers.
        if (StreamThread.processingMode(this) == StreamThread.ProcessingMode.EXACTLY_ONCE_ALPHA) {
            props.put("internal.auto.downgrade.txn.commit", true);
        }

        props.put(ProducerConfig.BOOTSTRAP_SERVERS_CONFIG, originals().get(BOOTSTRAP_SERVERS_CONFIG));
        // add client id with stream client id prefix
        props.put(CommonClientConfigs.CLIENT_ID_CONFIG, clientId);

        return props;
    }

    /**
     * Get the configs for the {@link Admin admin client}.
     * @param clientId clientId
     * @return Map of the admin client configuration.
     */
    @SuppressWarnings("WeakerAccess")
    public Map<String, Object> getAdminConfigs(final String clientId) {
        final Map<String, Object> clientProvidedProps = getClientPropsWithPrefix(ADMIN_CLIENT_PREFIX, AdminClientConfig.configNames());

        final Map<String, Object> props = new HashMap<>();
        props.putAll(getClientCustomProps());
        props.putAll(clientProvidedProps);

        // add client id with stream client id prefix
        props.put(CommonClientConfigs.CLIENT_ID_CONFIG, clientId);

        return props;
    }

    /**
     * Get the configured client tags set with {@link #CLIENT_TAG_PREFIX} prefix.
     * @return Map of the client tags.
     */
    @SuppressWarnings("WeakerAccess")
    public Map<String, String> getClientTags() {
        return originalsWithPrefix(CLIENT_TAG_PREFIX)
            .entrySet()
            .stream()
            .collect(
                Collectors.toMap(
                    Map.Entry::getKey,
                    tagEntry -> Objects.toString(tagEntry.getValue())
                )
            );
    }

    private Map<String, Object> getClientPropsWithPrefix(final String prefix,
                                                         final Set<String> configNames) {
        final Map<String, Object> props = clientProps(configNames, originals());
        props.putAll(originalsWithPrefix(prefix));
        return props;
    }

    /**
     * Get a map of custom configs by removing from the originals all the Streams, Consumer, Producer, and AdminClient configs.
     * Prefixed properties are also removed because they are already added by {@link #getClientPropsWithPrefix(String, Set)}.
     * This allows to set a custom property for a specific client alone if specified using a prefix, or for all
     * when no prefix is used.
     *
     * @return a map with the custom properties
     */
    private Map<String, Object> getClientCustomProps() {
        final Map<String, Object> props = originals();
        props.keySet().removeAll(CONFIG.names());
        props.keySet().removeAll(ConsumerConfig.configNames());
        props.keySet().removeAll(ProducerConfig.configNames());
        props.keySet().removeAll(AdminClientConfig.configNames());
        props.keySet().removeAll(originalsWithPrefix(CONSUMER_PREFIX, false).keySet());
        props.keySet().removeAll(originalsWithPrefix(PRODUCER_PREFIX, false).keySet());
        props.keySet().removeAll(originalsWithPrefix(ADMIN_CLIENT_PREFIX, false).keySet());
        return props;
    }

    /**
     * Return an {@link Serde#configure(Map, boolean) configured} instance of {@link #DEFAULT_KEY_SERDE_CLASS_CONFIG key Serde
     * class}.
     *
     * @return an configured instance of key Serde class
     */
    @SuppressWarnings("WeakerAccess")
    public Serde defaultKeySerde() {
        final Object keySerdeConfigSetting = get(DEFAULT_KEY_SERDE_CLASS_CONFIG);
        try {
            final Serde<?> serde = getConfiguredInstance(DEFAULT_KEY_SERDE_CLASS_CONFIG, Serde.class);
            serde.configure(originals(), true);
            return serde;
        } catch (final Exception e) {
            throw new StreamsException(
                String.format("Failed to configure key serde %s", keySerdeConfigSetting), e);
        }
    }

    /**
     * Return an {@link Serde#configure(Map, boolean) configured} instance of {@link #DEFAULT_VALUE_SERDE_CLASS_CONFIG value
     * Serde class}.
     *
     * @return an configured instance of value Serde class
     */
    @SuppressWarnings("WeakerAccess")
    public Serde defaultValueSerde() {
        final Object valueSerdeConfigSetting = get(DEFAULT_VALUE_SERDE_CLASS_CONFIG);
        try {
            final Serde<?> serde = getConfiguredInstance(DEFAULT_VALUE_SERDE_CLASS_CONFIG, Serde.class);
            serde.configure(originals(), false);
            return serde;
        } catch (final Exception e) {
            throw new StreamsException(
                String.format("Failed to configure value serde %s", valueSerdeConfigSetting), e);
        }
    }

    @SuppressWarnings("WeakerAccess")
    public TimestampExtractor defaultTimestampExtractor() {
        return getConfiguredInstance(DEFAULT_TIMESTAMP_EXTRACTOR_CLASS_CONFIG, TimestampExtractor.class);
    }

    @SuppressWarnings("WeakerAccess")
    public DeserializationExceptionHandler defaultDeserializationExceptionHandler() {
        return getConfiguredInstance(DEFAULT_DESERIALIZATION_EXCEPTION_HANDLER_CLASS_CONFIG, DeserializationExceptionHandler.class);
    }

    @SuppressWarnings("WeakerAccess")
    public ProductionExceptionHandler defaultProductionExceptionHandler() {
        return getConfiguredInstance(DEFAULT_PRODUCTION_EXCEPTION_HANDLER_CLASS_CONFIG, ProductionExceptionHandler.class);
    }

    /**
     * Override any client properties in the original configs with overrides
     *
     * @param configNames The given set of configuration names.
     * @param originals   The original configs to be filtered.
     * @return client config with any overrides
     */
    private Map<String, Object> clientProps(final Set<String> configNames,
                                            final Map<String, Object> originals) {
        // iterate all client config names, filter out non-client configs from the original
        // property map and use the overridden values when they are not specified by users
        final Map<String, Object> parsed = new HashMap<>();
        for (final String configName: configNames) {
            if (originals.containsKey(configName)) {
                parsed.put(configName, originals.get(configName));
            }
        }

        return parsed;
    }

    public static void main(final String[] args) {
        System.out.println(CONFIG.toHtml(4, config -> "streamsconfigs_" + config));
    }
}<|MERGE_RESOLUTION|>--- conflicted
+++ resolved
@@ -730,19 +730,16 @@
                     in(AT_LEAST_ONCE, EXACTLY_ONCE, EXACTLY_ONCE_BETA, EXACTLY_ONCE_V2),
                     Importance.MEDIUM,
                     PROCESSING_GUARANTEE_DOC)
-<<<<<<< HEAD
+            .define(REPLICATION_FACTOR_CONFIG,
+                    Type.INT,
+                    -1,
+                    Importance.MEDIUM,
+                    REPLICATION_FACTOR_DOC)
             .define(RACK_AWARE_ASSIGNMENT_TAGS_CONFIG,
                     Type.STRING,
                     null,
                     Importance.MEDIUM,
                     RACK_AWARE_ASSIGNMENT_TAGS_DOC)
-=======
-            .define(REPLICATION_FACTOR_CONFIG,
-                    Type.INT,
-                    -1,
-                    Importance.MEDIUM,
-                    REPLICATION_FACTOR_DOC)
->>>>>>> 9eb9b16d
             .define(SECURITY_PROTOCOL_CONFIG,
                     Type.STRING,
                     CommonClientConfigs.DEFAULT_SECURITY_PROTOCOL,
