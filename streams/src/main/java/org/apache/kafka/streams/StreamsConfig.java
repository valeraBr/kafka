--- conflicted
+++ resolved
@@ -789,11 +789,7 @@
      * @return Map of the admin client configuration.
      */
     public Map<String, Object> getAdminConfigs(final String clientId) {
-<<<<<<< HEAD
-        final Map<String, Object> props = clientProps(AdminClientConfig.configNames(), originals());
-=======
         final Map<String, Object> props = getClientPropsWithPrefix(ADMIN_CLIENT_PREFIX, AdminClientConfig.configNames());
->>>>>>> 03e64d0b
 
         // add client id with stream client id prefix
         props.put(CommonClientConfigs.CLIENT_ID_CONFIG, clientId + "-admin");
