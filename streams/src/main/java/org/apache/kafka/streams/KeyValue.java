/**
 * Licensed to the Apache Software Foundation (ASF) under one or more
 * contributor license agreements.  See the NOTICE file distributed with
 * this work for additional information regarding copyright ownership.
 * The ASF licenses this file to You under the Apache License, Version 2.0
 * (the "License"); you may not use this file except in compliance with
 * the License.  You may obtain a copy of the License at
 *
 *    http://www.apache.org/licenses/LICENSE-2.0
 *
 * Unless required by applicable law or agreed to in writing, software
 * distributed under the License is distributed on an "AS IS" BASIS,
 * WITHOUT WARRANTIES OR CONDITIONS OF ANY KIND, either express or implied.
 * See the License for the specific language governing permissions and
 * limitations under the License.
 */

package org.apache.kafka.streams;

<<<<<<< HEAD
=======
import java.util.Objects;

>>>>>>> 2a58ba9f
/**
 * A key-value pair defined for a single Kafka Streams record.
 * If the record comes directly from a Kafka topic then its
 * key / value are defined as the message key / value.
 *
 * @param <K> Key type
 * @param <V> Value type
 */
public class KeyValue<K, V> {

    public final K key;
    public final V value;

    public KeyValue(K key, V value) {
        this.key = key;
        this.value = value;
    }

    public static <K, V> KeyValue<K, V> pair(K key, V value) {
        return new KeyValue<>(key, value);
    }

    public String toString() {
        return "KeyValue(" + key + ", " + value + ")";
    }

    @Override
    public boolean equals(Object other) {
        if (this == other)
            return true;

        if (other instanceof KeyValue) {
            KeyValue otherKV = (KeyValue) other;

            return key == null ? otherKV.key == null : key.equals(otherKV.key)
                    && value == null ? otherKV.value == null : value.equals(otherKV.value);
        } else {
            return false;
        }
    }

    @Override
    public int hashCode() {
        return Objects.hash(key, value);
    }
}<|MERGE_RESOLUTION|>--- conflicted
+++ resolved
@@ -17,11 +17,8 @@
 
 package org.apache.kafka.streams;
 
-<<<<<<< HEAD
-=======
 import java.util.Objects;
 
->>>>>>> 2a58ba9f
 /**
  * A key-value pair defined for a single Kafka Streams record.
  * If the record comes directly from a Kafka topic then its
