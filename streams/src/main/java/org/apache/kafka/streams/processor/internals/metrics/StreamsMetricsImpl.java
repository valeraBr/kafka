/*
 * Licensed to the Apache Software Foundation (ASF) under one or more
 * contributor license agreements. See the NOTICE file distributed with
 * this work for additional information regarding copyright ownership.
 * The ASF licenses this file to You under the Apache License, Version 2.0
 * (the "License"); you may not use this file except in compliance with
 * the License. You may obtain a copy of the License at
 *
 *    http://www.apache.org/licenses/LICENSE-2.0
 *
 * Unless required by applicable law or agreed to in writing, software
 * distributed under the License is distributed on an "AS IS" BASIS,
 * WITHOUT WARRANTIES OR CONDITIONS OF ANY KIND, either express or implied.
 * See the License for the specific language governing permissions and
 * limitations under the License.
 */
package org.apache.kafka.streams.processor.internals.metrics;

import org.apache.kafka.common.Metric;
import org.apache.kafka.common.MetricName;
import org.apache.kafka.common.metrics.Gauge;
import org.apache.kafka.common.metrics.MetricConfig;
import org.apache.kafka.common.metrics.Metrics;
import org.apache.kafka.common.metrics.Sensor;
import org.apache.kafka.common.metrics.Sensor.RecordingLevel;
import org.apache.kafka.common.metrics.stats.Avg;
import org.apache.kafka.common.metrics.stats.CumulativeCount;
import org.apache.kafka.common.metrics.stats.CumulativeSum;
import org.apache.kafka.common.metrics.stats.Max;
import org.apache.kafka.common.metrics.stats.Min;
import org.apache.kafka.common.metrics.stats.Rate;
import org.apache.kafka.common.metrics.stats.Value;
import org.apache.kafka.common.metrics.stats.WindowedCount;
import org.apache.kafka.common.metrics.stats.WindowedSum;
import org.apache.kafka.common.utils.Time;
import org.apache.kafka.streams.StreamsConfig;
import org.apache.kafka.streams.StreamsMetrics;
import org.apache.kafka.streams.state.internals.metrics.RocksDBMetricsRecordingTrigger;

import java.util.Collections;
import java.util.Deque;
import java.util.HashMap;
import java.util.LinkedHashMap;
import java.util.LinkedList;
import java.util.Map;
import java.util.Objects;
import java.util.Optional;
import java.util.concurrent.ConcurrentHashMap;
import java.util.concurrent.ConcurrentMap;
import java.util.concurrent.TimeUnit;
import java.util.function.Supplier;

public class StreamsMetricsImpl implements StreamsMetrics {

    public enum Version {
        LATEST,
        FROM_0100_TO_24
    }

    static class ImmutableMetricValue<T> implements Gauge<T> {
        private final T value;

        public ImmutableMetricValue(final T value) {
            this.value = value;
        }

        @Override
        public T value(final MetricConfig config, final long now) {
            return value;
        }

        @Override
        public boolean equals(final Object o) {
            if (this == o) {
                return true;
            }
            if (o == null || getClass() != o.getClass()) {
                return false;
            }
            final ImmutableMetricValue<?> that = (ImmutableMetricValue<?>) o;
            return Objects.equals(value, that.value);
        }

        @Override
        public int hashCode() {
            return Objects.hash(value);
        }
    }

    private final Metrics metrics;
    private final Map<Sensor, Sensor> parentSensors;
    private final String clientId;

    private final Version version;
    private final Deque<MetricName> clientLevelMetrics = new LinkedList<>();
    private final Map<String, Deque<String>> threadLevelSensors = new HashMap<>();
    private final Map<String, Deque<String>> taskLevelSensors = new HashMap<>();
    private final Map<String, Deque<String>> nodeLevelSensors = new HashMap<>();
    private final Map<String, Deque<String>> cacheLevelSensors = new HashMap<>();
<<<<<<< HEAD
    private final Map<String, Deque<String>> storeLevelSensors = new HashMap<>();
    private final Map<String, Deque<MetricName>> storeLevelMetrics = new HashMap<>();
=======
    private final ConcurrentMap<String, Deque<String>> storeLevelSensors = new ConcurrentHashMap<>();
    private final ConcurrentMap<String, Deque<MetricName>> storeLevelMetrics = new ConcurrentHashMap<>();
>>>>>>> 9da32b6b

    private final RocksDBMetricsRecordingTrigger rocksDBMetricsRecordingTrigger;

    private static final String SENSOR_PREFIX_DELIMITER = ".";
    private static final String SENSOR_NAME_DELIMITER = ".s.";
    private static final String SENSOR_TASK_LABEL = "task";
    private static final String SENSOR_NODE_LABEL = "node";
    private static final String SENSOR_CACHE_LABEL = "cache";
    private static final String SENSOR_STORE_LABEL = "store";
    private static final String SENSOR_ENTITY_LABEL = "entity";
    private static final String SENSOR_EXTERNAL_LABEL = "external";
    private static final String SENSOR_INTERNAL_LABEL = "internal";

    public static final String CLIENT_ID_TAG = "client-id";
    public static final String THREAD_ID_TAG = "thread-id";
    public static final String THREAD_ID_TAG_0100_TO_24 = "client-id";
    public static final String TASK_ID_TAG = "task-id";
    public static final String PROCESSOR_NODE_ID_TAG = "processor-node-id";
    public static final String STORE_ID_TAG = "state-id";
    public static final String BUFFER_ID_TAG = "buffer-id";
    public static final String RECORD_CACHE_ID_TAG = "record-cache-id";

    public static final String ROLLUP_VALUE = "all";

    public static final String LATENCY_SUFFIX = "-latency";
    public static final String RECORDS_SUFFIX = "-records";
    public static final String AVG_SUFFIX = "-avg";
    public static final String MAX_SUFFIX = "-max";
    public static final String MIN_SUFFIX = "-min";
    public static final String RATE_SUFFIX = "-rate";
    public static final String TOTAL_SUFFIX = "-total";
    public static final String RATIO_SUFFIX = "-ratio";

    public static final String GROUP_PREFIX_WO_DELIMITER = "stream";
    public static final String GROUP_PREFIX = GROUP_PREFIX_WO_DELIMITER + "-";
    public static final String GROUP_SUFFIX = "-metrics";
    public static final String CLIENT_LEVEL_GROUP = GROUP_PREFIX_WO_DELIMITER + GROUP_SUFFIX;
    public static final String THREAD_LEVEL_GROUP = GROUP_PREFIX + "thread" + GROUP_SUFFIX;
    public static final String THREAD_LEVEL_GROUP_0100_TO_24 = GROUP_PREFIX_WO_DELIMITER + GROUP_SUFFIX;
    public static final String TASK_LEVEL_GROUP = GROUP_PREFIX + "task" + GROUP_SUFFIX;
    public static final String PROCESSOR_NODE_LEVEL_GROUP = GROUP_PREFIX + "processor-node" + GROUP_SUFFIX;
    public static final String STATE_STORE_LEVEL_GROUP = GROUP_PREFIX + "state" + GROUP_SUFFIX;
    public static final String BUFFER_LEVEL_GROUP_0100_TO_24 = GROUP_PREFIX + "buffer" + GROUP_SUFFIX;
    public static final String CACHE_LEVEL_GROUP = GROUP_PREFIX + "record-cache" + GROUP_SUFFIX;

    public static final String OPERATIONS = " operations";
    public static final String TOTAL_DESCRIPTION = "The total number of ";
    public static final String RATE_DESCRIPTION = "The average per-second number of ";
    public static final String AVG_LATENCY_DESCRIPTION = "The average latency of ";
    public static final String MAX_LATENCY_DESCRIPTION = "The maximum latency of ";
    public static final String RATE_DESCRIPTION_PREFIX = "The average number of ";
    public static final String RATE_DESCRIPTION_SUFFIX = " per second";

<<<<<<< HEAD
=======
    public static final String RECORD_E2E_LATENCY = "record-e2e-latency";
    public static final String RECORD_E2E_LATENCY_DESCRIPTION_SUFFIX =
        "end-to-end latency of a record, measuring by comparing the record timestamp with the "
            + "system time when it has been fully processed by the node";
    public static final String RECORD_E2E_LATENCY_AVG_DESCRIPTION = "The average " + RECORD_E2E_LATENCY_DESCRIPTION_SUFFIX;
    public static final String RECORD_E2E_LATENCY_MIN_DESCRIPTION = "The minimum " + RECORD_E2E_LATENCY_DESCRIPTION_SUFFIX;
    public static final String RECORD_E2E_LATENCY_MAX_DESCRIPTION = "The maximum " + RECORD_E2E_LATENCY_DESCRIPTION_SUFFIX;

>>>>>>> 9da32b6b
    public StreamsMetricsImpl(final Metrics metrics,
                              final String clientId,
                              final String builtInMetricsVersion,
                              final Time time) {
        Objects.requireNonNull(metrics, "Metrics cannot be null");
        Objects.requireNonNull(builtInMetricsVersion, "Built-in metrics version cannot be null");
        this.metrics = metrics;
        this.clientId = clientId;
        version = parseBuiltInMetricsVersion(builtInMetricsVersion);
        rocksDBMetricsRecordingTrigger = new RocksDBMetricsRecordingTrigger(time);

        this.parentSensors = new HashMap<>();
    }

    private static Version parseBuiltInMetricsVersion(final String builtInMetricsVersion) {
        if (builtInMetricsVersion.equals(StreamsConfig.METRICS_LATEST)) {
            return Version.LATEST;
        } else {
            return Version.FROM_0100_TO_24;
        }
    }

    public Version version() {
        return version;
    }

    public RocksDBMetricsRecordingTrigger rocksDBMetricsRecordingTrigger() {
        return rocksDBMetricsRecordingTrigger;
    }

    public <T> void addClientLevelImmutableMetric(final String name,
                                                  final String description,
                                                  final RecordingLevel recordingLevel,
                                                  final T value) {
        final MetricName metricName = metrics.metricName(name, CLIENT_LEVEL_GROUP, description, clientLevelTagMap());
        final MetricConfig metricConfig = new MetricConfig().recordLevel(recordingLevel);
        synchronized (clientLevelMetrics) {
            metrics.addMetric(metricName, metricConfig, new ImmutableMetricValue<>(value));
            clientLevelMetrics.push(metricName);
        }
    }

    public <T> void addClientLevelMutableMetric(final String name,
                                                final String description,
                                                final RecordingLevel recordingLevel,
                                                final Gauge<T> valueProvider) {
        final MetricName metricName = metrics.metricName(name, CLIENT_LEVEL_GROUP, description, clientLevelTagMap());
        final MetricConfig metricConfig = new MetricConfig().recordLevel(recordingLevel);
        synchronized (clientLevelMetrics) {
            metrics.addMetric(metricName, metricConfig, valueProvider);
            clientLevelMetrics.push(metricName);
        }
    }

    public final Sensor threadLevelSensor(final String threadId,
                                          final String sensorName,
                                          final RecordingLevel recordingLevel,
                                          final Sensor... parents) {
        final String key = threadSensorPrefix(threadId);
        synchronized (threadLevelSensors) {
            final String fullSensorName = key + SENSOR_NAME_DELIMITER + sensorName;
            return Optional.ofNullable(metrics.getSensor(fullSensorName))
                .orElseGet(() -> {
                    threadLevelSensors.computeIfAbsent(key, ignored -> new LinkedList<>()).push(fullSensorName);
                    return metrics.sensor(fullSensorName, recordingLevel, parents);
                });
        }
    }

    private String threadSensorPrefix(final String threadId) {
        return SENSOR_INTERNAL_LABEL + SENSOR_PREFIX_DELIMITER + threadId;
    }

    public Map<String, String> clientLevelTagMap() {
        final Map<String, String> tagMap = new LinkedHashMap<>();
        tagMap.put(CLIENT_ID_TAG, clientId);
        return tagMap;
    }

    public Map<String, String> threadLevelTagMap(final String threadId) {
        final Map<String, String> tagMap = new LinkedHashMap<>();
        tagMap.put(version == Version.LATEST ? THREAD_ID_TAG : THREAD_ID_TAG_0100_TO_24, threadId);
        return tagMap;
    }

    public final void removeAllClientLevelMetrics() {
        synchronized (clientLevelMetrics) {
            while (!clientLevelMetrics.isEmpty()) {
                metrics.removeMetric(clientLevelMetrics.pop());
            }
        }
    }

    public final void removeAllThreadLevelSensors(final String threadId) {
        final String key = threadSensorPrefix(threadId);
        synchronized (threadLevelSensors) {
            final Deque<String> sensors = threadLevelSensors.remove(key);
            while (sensors != null && !sensors.isEmpty()) {
                metrics.removeSensor(sensors.pop());
            }
        }
    }

    public Map<String, String> taskLevelTagMap(final String threadId, final String taskId) {
        final Map<String, String> tagMap = threadLevelTagMap(threadId);
        tagMap.put(TASK_ID_TAG, taskId);
        return tagMap;
    }

    public Map<String, String> nodeLevelTagMap(final String threadId,
                                               final String taskName,
                                               final String processorNodeName) {
        final Map<String, String> tagMap = taskLevelTagMap(threadId, taskName);
        tagMap.put(PROCESSOR_NODE_ID_TAG, processorNodeName);
        return tagMap;
    }

    public Map<String, String> storeLevelTagMap(final String taskName,
                                                final String storeType,
                                                final String storeName) {
        final Map<String, String> tagMap = taskLevelTagMap(Thread.currentThread().getName(), taskName);
        tagMap.put(storeType + "-" + STORE_ID_TAG, storeName);
        return tagMap;
    }

    public Map<String, String> bufferLevelTagMap(final String threadId,
                                                 final String taskName,
                                                 final String bufferName) {
        final Map<String, String> tagMap = taskLevelTagMap(threadId, taskName);
        tagMap.put(BUFFER_ID_TAG, bufferName);
        return tagMap;
    }

    public final Sensor taskLevelSensor(final String threadId,
                                        final String taskId,
                                        final String sensorName,
                                        final RecordingLevel recordingLevel,
                                        final Sensor... parents) {
        final String key = taskSensorPrefix(threadId, taskId);
        synchronized (taskLevelSensors) {
            final String fullSensorName = key + SENSOR_NAME_DELIMITER + sensorName;
            return Optional.ofNullable(metrics.getSensor(fullSensorName))
                .orElseGet(() -> {
                    taskLevelSensors.computeIfAbsent(key, ignored -> new LinkedList<>()).push(fullSensorName);
                    return metrics.sensor(fullSensorName, recordingLevel, parents);
                });
        }
    }

    public final void removeAllTaskLevelSensors(final String threadId, final String taskId) {
        final String key = taskSensorPrefix(threadId, taskId);
        synchronized (taskLevelSensors) {
            final Deque<String> sensors = taskLevelSensors.remove(key);
            while (sensors != null && !sensors.isEmpty()) {
                metrics.removeSensor(sensors.pop());
            }
        }
    }

    private String taskSensorPrefix(final String threadId, final String taskId) {
        return threadSensorPrefix(threadId) + SENSOR_PREFIX_DELIMITER + SENSOR_TASK_LABEL + SENSOR_PREFIX_DELIMITER +
            taskId;
    }

    public Sensor nodeLevelSensor(final String threadId,
                                  final String taskId,
                                  final String processorNodeName,
                                  final String sensorName,
                                  final Sensor.RecordingLevel recordingLevel,
                                  final Sensor... parents) {
        final String key = nodeSensorPrefix(threadId, taskId, processorNodeName);
        synchronized (nodeLevelSensors) {
            final String fullSensorName = key + SENSOR_NAME_DELIMITER + sensorName;
            return Optional.ofNullable(metrics.getSensor(fullSensorName))
                .orElseGet(() -> {
                    nodeLevelSensors.computeIfAbsent(key, ignored -> new LinkedList<>()).push(fullSensorName);
                    return metrics.sensor(fullSensorName, recordingLevel, parents);
                });
        }
    }

    public final void removeAllNodeLevelSensors(final String threadId,
                                                final String taskId,
                                                final String processorNodeName) {
        final String key = nodeSensorPrefix(threadId, taskId, processorNodeName);
        synchronized (nodeLevelSensors) {
            final Deque<String> sensors = nodeLevelSensors.remove(key);
            while (sensors != null && !sensors.isEmpty()) {
                metrics.removeSensor(sensors.pop());
            }
        }
    }

    private String nodeSensorPrefix(final String threadId, final String taskId, final String processorNodeName) {
        return taskSensorPrefix(threadId, taskId)
            + SENSOR_PREFIX_DELIMITER + SENSOR_NODE_LABEL + SENSOR_PREFIX_DELIMITER + processorNodeName;
    }

    public Sensor cacheLevelSensor(final String threadId,
                                   final String taskName,
                                   final String storeName,
                                   final String sensorName,
                                   final Sensor.RecordingLevel recordingLevel,
                                   final Sensor... parents) {
        final String key = cacheSensorPrefix(threadId, taskName, storeName);
        synchronized (cacheLevelSensors) {
            final String fullSensorName = key + SENSOR_NAME_DELIMITER + sensorName;
            return Optional.ofNullable(metrics.getSensor(fullSensorName))
                .orElseGet(() -> {
                    cacheLevelSensors.computeIfAbsent(key, ignored -> new LinkedList<>()).push(fullSensorName);
                    return metrics.sensor(fullSensorName, recordingLevel, parents);
                });
        }
    }

    public Map<String, String> cacheLevelTagMap(final String threadId,
                                                final String taskId,
                                                final String storeName) {
        final Map<String, String> tagMap = new LinkedHashMap<>();
        if (version == Version.FROM_0100_TO_24) {
            tagMap.put(THREAD_ID_TAG_0100_TO_24, threadId);
        } else {
            tagMap.put(THREAD_ID_TAG, threadId);
        }
        tagMap.put(TASK_ID_TAG, taskId);
        tagMap.put(RECORD_CACHE_ID_TAG, storeName);
        return tagMap;
    }

    public final void removeAllCacheLevelSensors(final String threadId, final String taskId, final String cacheName) {
        final String key = cacheSensorPrefix(threadId, taskId, cacheName);
        synchronized (cacheLevelSensors) {
            final Deque<String> strings = cacheLevelSensors.remove(key);
            while (strings != null && !strings.isEmpty()) {
                metrics.removeSensor(strings.pop());
            }
        }
    }

    private String cacheSensorPrefix(final String threadId, final String taskId, final String cacheName) {
        return taskSensorPrefix(threadId, taskId)
            + SENSOR_PREFIX_DELIMITER + SENSOR_CACHE_LABEL + SENSOR_PREFIX_DELIMITER + cacheName;
    }

    public final Sensor storeLevelSensor(final String taskId,
                                         final String storeName,
                                         final String sensorName,
                                         final RecordingLevel recordingLevel,
                                         final Sensor... parents) {
        final String key = storeSensorPrefix(Thread.currentThread().getName(), taskId, storeName);
        final String fullSensorName = key + SENSOR_NAME_DELIMITER + sensorName;
        final Sensor sensor = metrics.getSensor(fullSensorName);
        if (sensor == null) {
            // since the keys in the map storeLevelSensors contain the name of the current thread and threads only
            // access keys in which their name is contained, the value in the maps do not need to be thread safe
            // and we can use a LinkedList here.
            // TODO: In future, we could use thread local maps since each thread will exclusively access the set of keys
            //  that contain its name. Similar is true for the other metric levels. Thread-level metrics need some
            //  special attention, since they are created before the thread is constructed. The creation of those
            //  metrics could be moved into the run() method of the thread.
            storeLevelSensors.computeIfAbsent(key, ignored -> new LinkedList<>()).push(fullSensorName);
            return metrics.sensor(fullSensorName, recordingLevel, parents);
        }
        return sensor;
    }

    public <T> void addStoreLevelMutableMetric(final String taskId,
                                               final String metricsScope,
                                               final String storeName,
                                               final String name,
                                               final String description,
                                               final RecordingLevel recordingLevel,
                                               final Gauge<T> valueProvider) {
        final MetricName metricName = metrics.metricName(
            name,
            STATE_STORE_LEVEL_GROUP,
            description,
            storeLevelTagMap(taskId, metricsScope, storeName)
        );
        if (metrics.metric(metricName) == null) {
            final MetricConfig metricConfig = new MetricConfig().recordLevel(recordingLevel);
            final String key = storeSensorPrefix(Thread.currentThread().getName(), taskId, storeName);
            metrics.addMetric(metricName, metricConfig, valueProvider);
            storeLevelMetrics.computeIfAbsent(key, ignored -> new LinkedList<>()).push(metricName);
        }
    }

    public final void removeAllStoreLevelSensorsAndMetrics(final String taskId,
                                                           final String storeName) {
        final String threadId = Thread.currentThread().getName();
        removeAllStoreLevelSensors(threadId, taskId, storeName);
        removeAllStoreLevelMetrics(threadId, taskId, storeName);
    }

    private void removeAllStoreLevelSensors(final String threadId,
                                            final String taskId,
                                            final String storeName) {
        final String key = storeSensorPrefix(threadId, taskId, storeName);
        final Deque<String> sensors = storeLevelSensors.remove(key);
        while (sensors != null && !sensors.isEmpty()) {
            metrics.removeSensor(sensors.pop());
        }
    }

<<<<<<< HEAD
    public <T> void addStoreLevelMutableMetric(final String threadId,
                                               final String taskId,
                                               final String metricsScope,
                                               final String storeName,
                                               final String name,
                                               final String description,
                                               final RecordingLevel recordingLevel,
                                               final Gauge<T> valueProvider) {
        final MetricName metricName = metrics.metricName(
            name,
            STATE_STORE_LEVEL_GROUP,
            description,
            storeLevelTagMap(threadId, taskId, metricsScope, storeName)
        );
        if (metrics.metric(metricName) == null) {
            final MetricConfig metricConfig = new MetricConfig().recordLevel(recordingLevel);
            final String key = storeSensorPrefix(threadId, taskId, storeName);
            synchronized (storeLevelMetrics) {
                metrics.addMetric(metricName, metricConfig, valueProvider);
                storeLevelMetrics.computeIfAbsent(key, ignored -> new LinkedList<>()).push(metricName);
            }
        }
    }

    public final void removeAllStoreLevelSensorsAndMetrics(final String threadId,
                                                           final String taskId,
                                                           final String storeName) {
        removeAllStoreLevelMetrics(threadId, taskId, storeName);
        removeAllStoreLevelSensors(threadId, taskId, storeName);
    }

    private void removeAllStoreLevelSensors(final String threadId,
=======
    private void removeAllStoreLevelMetrics(final String threadId,
>>>>>>> 9da32b6b
                                            final String taskId,
                                            final String storeName) {
        final String key = storeSensorPrefix(threadId, taskId, storeName);
        final Deque<MetricName> metricNames = storeLevelMetrics.remove(key);
        while (metricNames != null && !metricNames.isEmpty()) {
            metrics.removeMetric(metricNames.pop());
        }
    }

    private void removeAllStoreLevelMetrics(final String threadId,
                                            final String taskId,
                                            final String storeName) {
        final String key = storeSensorPrefix(threadId, taskId, storeName);
        synchronized (storeLevelMetrics) {
            final Deque<MetricName> metricNames = storeLevelMetrics.remove(key);
            while (metricNames != null && !metricNames.isEmpty()) {
                metrics.removeMetric(metricNames.pop());
            }
        }
    }

    private String storeSensorPrefix(final String threadId,
                                     final String taskId,
                                     final String storeName) {
        return taskSensorPrefix(threadId, taskId)
            + SENSOR_PREFIX_DELIMITER + SENSOR_STORE_LABEL + SENSOR_PREFIX_DELIMITER + storeName;
    }

    @Override
    public Sensor addSensor(final String name, final Sensor.RecordingLevel recordingLevel) {
        return metrics.sensor(name, recordingLevel);
    }

    @Override
    public Sensor addSensor(final String name, final Sensor.RecordingLevel recordingLevel, final Sensor... parents) {
        return metrics.sensor(name, recordingLevel, parents);
    }

    @Override
    public Map<MetricName, ? extends Metric> metrics() {
        return Collections.unmodifiableMap(this.metrics.metrics());
    }

    @Override
    @Deprecated
    public void recordLatency(final Sensor sensor, final long startNs, final long endNs) {
        sensor.record(endNs - startNs);
    }

    @Override
    @Deprecated
    public void recordThroughput(final Sensor sensor, final long value) {
        sensor.record(value);
    }

    private Map<String, String> customizedTags(final String threadId,
                                               final String scopeName,
                                               final String entityName,
                                               final String... tags) {
        final Map<String, String> tagMap = threadLevelTagMap(threadId);
        tagMap.put(scopeName + "-id", entityName);
        if (tags != null) {
            if ((tags.length % 2) != 0) {
                throw new IllegalArgumentException("Tags needs to be specified in key-value pairs");
            }
            for (int i = 0; i < tags.length; i += 2) {
                tagMap.put(tags[i], tags[i + 1]);
            }
        }
        return tagMap;
    }

    private Sensor customInvocationRateAndCountSensor(final String threadId,
                                                      final String groupName,
                                                      final String entityName,
                                                      final String operationName,
                                                      final Map<String, String> tags,
                                                      final Sensor.RecordingLevel recordingLevel) {
        final Sensor sensor = metrics.sensor(externalChildSensorName(threadId, operationName, entityName), recordingLevel);
        addInvocationRateAndCountToSensor(
            sensor,
            groupName,
            tags,
            operationName,
            RATE_DESCRIPTION_PREFIX + operationName + OPERATIONS + RATE_DESCRIPTION_SUFFIX,
            TOTAL_DESCRIPTION + operationName + OPERATIONS
        );
        return sensor;
    }

    @Override
    public Sensor addLatencyRateTotalSensor(final String scopeName,
                                            final String entityName,
                                            final String operationName,
                                            final Sensor.RecordingLevel recordingLevel,
                                            final String... tags) {
        final String threadId = Thread.currentThread().getName();
        final String group = groupNameFromScope(scopeName);
        final Map<String, String> tagMap = customizedTags(threadId, scopeName, entityName, tags);
        final Sensor sensor =
            customInvocationRateAndCountSensor(threadId, group, entityName, operationName, tagMap, recordingLevel);
        addAvgAndMaxToSensor(
            sensor,
            group,
            tagMap,
            operationName + LATENCY_SUFFIX,
            AVG_LATENCY_DESCRIPTION + operationName,
            MAX_LATENCY_DESCRIPTION + operationName
        );

        return sensor;
    }

    @Override
    public Sensor addRateTotalSensor(final String scopeName,
                                     final String entityName,
                                     final String operationName,
                                     final Sensor.RecordingLevel recordingLevel,
                                     final String... tags) {
        final String threadId = Thread.currentThread().getName();
        final Map<String, String> tagMap = customizedTags(threadId, scopeName, entityName, tags);
        return customInvocationRateAndCountSensor(
            threadId,
            groupNameFromScope(scopeName),
            entityName,
            operationName,
            tagMap,
            recordingLevel
        );
    }

    /**
     * @throws IllegalArgumentException if tags is not constructed in key-value pairs
     */
    @Deprecated
    @Override
    public Sensor addLatencyAndThroughputSensor(final String scopeName,
                                                final String entityName,
                                                final String operationName,
                                                final Sensor.RecordingLevel recordingLevel,
                                                final String... tags) {
        final String group = groupNameFromScope(scopeName);

        final String threadId = Thread.currentThread().getName();
        final Map<String, String> tagMap = customizedTags(threadId, scopeName, entityName, tags);
        final Map<String, String> allTagMap = customizedTags(threadId, scopeName, "all", tags);

        // first add the global operation metrics if not yet, with the global tags only
        final Sensor parent = metrics.sensor(externalParentSensorName(threadId, operationName), recordingLevel);
        addAvgAndMaxLatencyToSensor(parent, group, allTagMap, operationName);
        addInvocationRateAndCountToSensor(parent, group, allTagMap, operationName);

        // add the operation metrics with additional tags
        final Sensor sensor = metrics.sensor(
            externalChildSensorName(threadId, operationName, entityName),
            recordingLevel,
            parent
        );
        addAvgAndMaxLatencyToSensor(sensor, group, tagMap, operationName);
        addInvocationRateAndCountToSensor(sensor, group, tagMap, operationName);

        parentSensors.put(sensor, parent);

        return sensor;

    }

    /**
     * @throws IllegalArgumentException if tags is not constructed in key-value pairs
     */
    @Deprecated
    @Override
    public Sensor addThroughputSensor(final String scopeName,
                                      final String entityName,
                                      final String operationName,
                                      final Sensor.RecordingLevel recordingLevel,
                                      final String... tags) {
        final String group = groupNameFromScope(scopeName);

        final String threadId = Thread.currentThread().getName();
        final Map<String, String> tagMap = customizedTags(threadId, scopeName, entityName, tags);
        final Map<String, String> allTagMap = customizedTags(threadId, scopeName, "all", tags);

        // first add the global operation metrics if not yet, with the global tags only
        final Sensor parent = metrics.sensor(
            externalParentSensorName(threadId, operationName),
            recordingLevel
        );
        addInvocationRateAndCountToSensor(parent, group, allTagMap, operationName);

        // add the operation metrics with additional tags
        final Sensor sensor = metrics.sensor(
            externalChildSensorName(threadId, operationName, entityName),
            recordingLevel,
            parent
        );
        addInvocationRateAndCountToSensor(sensor, group, tagMap, operationName);

        parentSensors.put(sensor, parent);

        return sensor;

    }

    private String externalChildSensorName(final String threadId, final String operationName, final String entityName) {
        return SENSOR_EXTERNAL_LABEL + SENSOR_PREFIX_DELIMITER + threadId
            + SENSOR_PREFIX_DELIMITER + SENSOR_ENTITY_LABEL + SENSOR_PREFIX_DELIMITER + entityName
            + SENSOR_NAME_DELIMITER + operationName;
    }

    private String externalParentSensorName(final String threadId, final String operationName) {
        return SENSOR_EXTERNAL_LABEL + SENSOR_PREFIX_DELIMITER + threadId + SENSOR_NAME_DELIMITER + operationName;
    }

    public static void addAvgAndMaxToSensor(final Sensor sensor,
                                            final String group,
                                            final Map<String, String> tags,
                                            final String operation,
                                            final String descriptionOfAvg,
                                            final String descriptionOfMax) {
        sensor.add(
            new MetricName(
                operation + AVG_SUFFIX,
                group,
                descriptionOfAvg,
                tags),
            new Avg()
        );
        sensor.add(
            new MetricName(
                operation + MAX_SUFFIX,
                group,
                descriptionOfMax,
                tags),
            new Max()
        );
    }

    public static void addMinAndMaxToSensor(final Sensor sensor,
                                            final String group,
                                            final Map<String, String> tags,
                                            final String operation,
                                            final String descriptionOfMin,
                                            final String descriptionOfMax) {
        sensor.add(
            new MetricName(
                operation + MIN_SUFFIX,
                group,
                descriptionOfMin,
                tags),
            new Min()
        );

        sensor.add(
            new MetricName(
                operation + MAX_SUFFIX,
                group,
                descriptionOfMax,
                tags),
            new Max()
        );
    }

    public static void addAvgAndMaxLatencyToSensor(final Sensor sensor,
                                                   final String group,
                                                   final Map<String, String> tags,
                                                   final String operation) {
        sensor.add(
            new MetricName(
                operation + "-latency-avg",
                group,
                AVG_LATENCY_DESCRIPTION + operation + " operation.",
                tags),
            new Avg()
        );
        sensor.add(
            new MetricName(
                operation + "-latency-max",
                group,
                MAX_LATENCY_DESCRIPTION + operation + " operation.",
                tags),
            new Max()
        );
    }

    public static void addAvgAndMinAndMaxToSensor(final Sensor sensor,
                                                  final String group,
                                                  final Map<String, String> tags,
                                                  final String operation,
                                                  final String descriptionOfAvg,
                                                  final String descriptionOfMin,
                                                  final String descriptionOfMax) {
        addAvgAndMaxToSensor(sensor, group, tags, operation, descriptionOfAvg, descriptionOfMax);
        sensor.add(
            new MetricName(
                operation + MIN_SUFFIX,
                group,
                descriptionOfMin,
                tags),
            new Min()
        );
    }

    public static void addInvocationRateAndCountToSensor(final Sensor sensor,
                                                         final String group,
                                                         final Map<String, String> tags,
                                                         final String operation,
                                                         final String descriptionOfRate,
                                                         final String descriptionOfCount) {
        addInvocationRateToSensor(sensor, group, tags, operation, descriptionOfRate);
        sensor.add(
            new MetricName(
                operation + TOTAL_SUFFIX,
                group,
                descriptionOfCount,
                tags
            ),
            new CumulativeCount()
        );
    }

    public static void addInvocationRateToSensor(final Sensor sensor,
                                                 final String group,
                                                 final Map<String, String> tags,
                                                 final String operation,
                                                 final String descriptionOfRate) {
        sensor.add(
            new MetricName(
                operation + RATE_SUFFIX,
                group,
                descriptionOfRate,
                tags
            ),
            new Rate(TimeUnit.SECONDS, new WindowedCount())
        );
    }

    public static void addInvocationRateAndCountToSensor(final Sensor sensor,
                                                         final String group,
                                                         final Map<String, String> tags,
                                                         final String operation) {
        addInvocationRateAndCountToSensor(
            sensor,
            group,
            tags,
            operation,
            RATE_DESCRIPTION + operation,
            TOTAL_DESCRIPTION + operation
        );
    }

    public static void addRateOfSumAndSumMetricsToSensor(final Sensor sensor,
                                                         final String group,
                                                         final Map<String, String> tags,
                                                         final String operation,
                                                         final String descriptionOfRate,
                                                         final String descriptionOfTotal) {
        addRateOfSumMetricToSensor(sensor, group, tags, operation, descriptionOfRate);
        addSumMetricToSensor(sensor, group, tags, operation, descriptionOfTotal);
    }

    public static void addRateOfSumMetricToSensor(final Sensor sensor,
                                                  final String group,
                                                  final Map<String, String> tags,
                                                  final String operation,
                                                  final String description) {
        sensor.add(new MetricName(operation + RATE_SUFFIX, group, description, tags),
                   new Rate(TimeUnit.SECONDS, new WindowedSum()));
    }

    public static void addSumMetricToSensor(final Sensor sensor,
                                            final String group,
                                            final Map<String, String> tags,
                                            final String operation,
                                            final String description) {
        addSumMetricToSensor(sensor, group, tags, operation, true, description);
    }

    public static void addSumMetricToSensor(final Sensor sensor,
                                            final String group,
                                            final Map<String, String> tags,
                                            final String operation,
                                            final boolean withSuffix,
                                            final String description) {
        sensor.add(
            new MetricName(
                withSuffix ? operation + TOTAL_SUFFIX : operation,
                group,
                description,
                tags
            ),
            new CumulativeSum()
        );
    }

    public static void addValueMetricToSensor(final Sensor sensor,
                                              final String group,
                                              final Map<String, String> tags,
                                              final String name,
                                              final String description) {
        sensor.add(new MetricName(name, group, description, tags), new Value());
    }

    public static void addAvgAndSumMetricsToSensor(final Sensor sensor,
                                                   final String group,
                                                   final Map<String, String> tags,
                                                   final String metricNamePrefix,
                                                   final String descriptionOfAvg,
                                                   final String descriptionOfTotal) {
        sensor.add(new MetricName(metricNamePrefix + AVG_SUFFIX, group, descriptionOfAvg, tags), new Avg());
        sensor.add(
            new MetricName(metricNamePrefix + TOTAL_SUFFIX, group, descriptionOfTotal, tags),
            new CumulativeSum()
        );
    }

    public static void maybeMeasureLatency(final Runnable actionToMeasure,
                                           final Time time,
                                           final Sensor sensor) {
        if (sensor.shouldRecord() && sensor.hasMetrics()) {
            final long startNs = time.nanoseconds();
            try {
                actionToMeasure.run();
            } finally {
                sensor.record(time.nanoseconds() - startNs);
            }
        } else {
            actionToMeasure.run();
        }
    }

    public static <T> T maybeMeasureLatency(final Supplier<T> actionToMeasure,
                                            final Time time,
                                            final Sensor sensor) {
        if (sensor.shouldRecord() && sensor.hasMetrics()) {
            final long startNs = time.nanoseconds();
            try {
                return actionToMeasure.get();
            } finally {
                sensor.record(time.nanoseconds() - startNs);
            }
        } else {
            return actionToMeasure.get();
        }
    }

    /**
     * Deletes a sensor and its parents, if any
     */
    @Override
    public void removeSensor(final Sensor sensor) {
        Objects.requireNonNull(sensor, "Sensor is null");
        metrics.removeSensor(sensor.name());

        final Sensor parent = parentSensors.remove(sensor);
        if (parent != null) {
            metrics.removeSensor(parent.name());
        }
    }

    /**
     * Visible for testing
     */
    Map<Sensor, Sensor> parentSensors() {
        return Collections.unmodifiableMap(parentSensors);
    }

    private static String groupNameFromScope(final String scopeName) {
        return "stream-" + scopeName + "-metrics";
    }
}<|MERGE_RESOLUTION|>--- conflicted
+++ resolved
@@ -97,13 +97,8 @@
     private final Map<String, Deque<String>> taskLevelSensors = new HashMap<>();
     private final Map<String, Deque<String>> nodeLevelSensors = new HashMap<>();
     private final Map<String, Deque<String>> cacheLevelSensors = new HashMap<>();
-<<<<<<< HEAD
-    private final Map<String, Deque<String>> storeLevelSensors = new HashMap<>();
-    private final Map<String, Deque<MetricName>> storeLevelMetrics = new HashMap<>();
-=======
     private final ConcurrentMap<String, Deque<String>> storeLevelSensors = new ConcurrentHashMap<>();
     private final ConcurrentMap<String, Deque<MetricName>> storeLevelMetrics = new ConcurrentHashMap<>();
->>>>>>> 9da32b6b
 
     private final RocksDBMetricsRecordingTrigger rocksDBMetricsRecordingTrigger;
 
@@ -157,8 +152,6 @@
     public static final String RATE_DESCRIPTION_PREFIX = "The average number of ";
     public static final String RATE_DESCRIPTION_SUFFIX = " per second";
 
-<<<<<<< HEAD
-=======
     public static final String RECORD_E2E_LATENCY = "record-e2e-latency";
     public static final String RECORD_E2E_LATENCY_DESCRIPTION_SUFFIX =
         "end-to-end latency of a record, measuring by comparing the record timestamp with the "
@@ -167,7 +160,6 @@
     public static final String RECORD_E2E_LATENCY_MIN_DESCRIPTION = "The minimum " + RECORD_E2E_LATENCY_DESCRIPTION_SUFFIX;
     public static final String RECORD_E2E_LATENCY_MAX_DESCRIPTION = "The maximum " + RECORD_E2E_LATENCY_DESCRIPTION_SUFFIX;
 
->>>>>>> 9da32b6b
     public StreamsMetricsImpl(final Metrics metrics,
                               final String clientId,
                               final String builtInMetricsVersion,
@@ -472,60 +464,13 @@
         }
     }
 
-<<<<<<< HEAD
-    public <T> void addStoreLevelMutableMetric(final String threadId,
-                                               final String taskId,
-                                               final String metricsScope,
-                                               final String storeName,
-                                               final String name,
-                                               final String description,
-                                               final RecordingLevel recordingLevel,
-                                               final Gauge<T> valueProvider) {
-        final MetricName metricName = metrics.metricName(
-            name,
-            STATE_STORE_LEVEL_GROUP,
-            description,
-            storeLevelTagMap(threadId, taskId, metricsScope, storeName)
-        );
-        if (metrics.metric(metricName) == null) {
-            final MetricConfig metricConfig = new MetricConfig().recordLevel(recordingLevel);
-            final String key = storeSensorPrefix(threadId, taskId, storeName);
-            synchronized (storeLevelMetrics) {
-                metrics.addMetric(metricName, metricConfig, valueProvider);
-                storeLevelMetrics.computeIfAbsent(key, ignored -> new LinkedList<>()).push(metricName);
-            }
-        }
-    }
-
-    public final void removeAllStoreLevelSensorsAndMetrics(final String threadId,
-                                                           final String taskId,
-                                                           final String storeName) {
-        removeAllStoreLevelMetrics(threadId, taskId, storeName);
-        removeAllStoreLevelSensors(threadId, taskId, storeName);
-    }
-
-    private void removeAllStoreLevelSensors(final String threadId,
-=======
     private void removeAllStoreLevelMetrics(final String threadId,
->>>>>>> 9da32b6b
                                             final String taskId,
                                             final String storeName) {
         final String key = storeSensorPrefix(threadId, taskId, storeName);
         final Deque<MetricName> metricNames = storeLevelMetrics.remove(key);
         while (metricNames != null && !metricNames.isEmpty()) {
             metrics.removeMetric(metricNames.pop());
-        }
-    }
-
-    private void removeAllStoreLevelMetrics(final String threadId,
-                                            final String taskId,
-                                            final String storeName) {
-        final String key = storeSensorPrefix(threadId, taskId, storeName);
-        synchronized (storeLevelMetrics) {
-            final Deque<MetricName> metricNames = storeLevelMetrics.remove(key);
-            while (metricNames != null && !metricNames.isEmpty()) {
-                metrics.removeMetric(metricNames.pop());
-            }
         }
     }
 
