--- conflicted
+++ resolved
@@ -30,185 +30,115 @@
  */
 public interface ReadOnlySessionStore<K, AGG> {
 
-<<<<<<< HEAD
-    /**
-     * Fetch any sessions with the matching key and the sessions end is &ge; earliestSessionEndTime and the sessions
-     * start is &le; latestSessionStartTime iterating from earliest to latest.
+    /**
+     * Fetch any sessions with the matching key and the sessions end is &ge; earliestSessionEndTime
+     * and the sessions start is &le; latestSessionStartTime iterating from earliest to latest.
      * <p>
      * This iterator must be closed after use.
      *
      * @param key                    the key to return sessions for
-     * @param earliestSessionEndTime the end timestamp of the earliest session to search for, where iteration starts.
-     * @param latestSessionStartTime the end timestamp of the latest session to search for, where iteration ends.
-     * @return iterator of sessions with the matching key and aggregated values, from earliest to latest session time.
+     * @param earliestSessionEndTime the end timestamp of the earliest session to search for, where
+     *                               iteration starts.
+     * @param latestSessionStartTime the end timestamp of the latest session to search for, where
+     *                               iteration ends.
+     * @return iterator of sessions with the matching key and aggregated values, from earliest to
+     * latest session time.
      * @throws NullPointerException If null is used for key.
      */
     default KeyValueIterator<Windowed<K>, AGG> findSessions(final K key,
                                                             final long earliestSessionEndTime,
                                                             final long latestSessionStartTime) {
-        throw new UnsupportedOperationException("This API is not supported by this implementation of ReadOnlySessionStore.");
-    }
-
-    /**
-     * Fetch any sessions with the matching key and the sessions end is &ge; earliestSessionEndTime and the sessions
-     * start is &le; latestSessionStartTime iterating from latest to earliest.
+        throw new UnsupportedOperationException(
+            "This API is not supported by this implementation of ReadOnlySessionStore.");
+    }
+
+    /**
+     * Fetch any sessions with the matching key and the sessions end is &ge; earliestSessionEndTime
+     * and the sessions start is &le; latestSessionStartTime iterating from earliest to latest.
      * <p>
      * This iterator must be closed after use.
      *
      * @param key                    the key to return sessions for
-     * @param earliestSessionEndTime the end timestamp of the earliest session to search for, where iteration ends.
-     * @param latestSessionStartTime the end timestamp of the latest session to search for, where iteration starts.
-     * @return backward iterator of sessions with the matching key and aggregated values, from latest to earliest session time.
+     * @param earliestSessionEndTime the end timestamp of the earliest session to search for, where
+     *                               iteration starts.
+     * @param latestSessionStartTime the end timestamp of the latest session to search for, where
+     *                               iteration ends.
+     * @return iterator of sessions with the matching key and aggregated values, from earliest to
+     * latest session time.
+     * @throws NullPointerException If null is used for key.
+     */
+    default KeyValueIterator<Windowed<K>, AGG> findSessions(final K key,
+                                                            final Instant earliestSessionEndTime,
+                                                            final Instant latestSessionStartTime) {
+        throw new UnsupportedOperationException(
+            "This API is not supported by this implementation of ReadOnlySessionStore.");
+    }
+
+    /**
+     * Fetch any sessions with the matching key and the sessions end is &ge; earliestSessionEndTime
+     * and the sessions start is &le; latestSessionStartTime iterating from latest to earliest.
+     * <p>
+     * This iterator must be closed after use.
+     *
+     * @param key                    the key to return sessions for
+     * @param earliestSessionEndTime the end timestamp of the earliest session to search for, where
+     *                               iteration ends.
+     * @param latestSessionStartTime the end timestamp of the latest session to search for, where
+     *                               iteration starts.
+     * @return backward iterator of sessions with the matching key and aggregated values, from
+     * latest to earliest session time.
      * @throws NullPointerException If null is used for key.
      */
     default KeyValueIterator<Windowed<K>, AGG> backwardFindSessions(final K key,
                                                                     final long earliestSessionEndTime,
                                                                     final long latestSessionStartTime) {
-        throw new UnsupportedOperationException("This API is not supported by this implementation of ReadOnlySessionStore.");
-    }
-
-    /**
-     * Fetch any sessions in the given range of keys and the sessions end is &ge; earliestSessionEndTime and the sessions
-     * start is &le; latestSessionStartTime iterating from earliest to latest.
+        throw new UnsupportedOperationException(
+            "This API is not supported by this implementation of ReadOnlySessionStore.");
+    }
+
+    /**
+     * Fetch any sessions with the matching key and the sessions end is &ge; earliestSessionEndTime
+     * and the sessions start is &le; latestSessionStartTime iterating from latest to earliest.
+     * <p>
+     * This iterator must be closed after use.
+     *
+     * @param key                    the key to return sessions for
+     * @param earliestSessionEndTime the end timestamp of the earliest session to search for, where
+     *                               iteration ends.
+     * @param latestSessionStartTime the end timestamp of the latest session to search for, where
+     *                               iteration starts.
+     * @return backward iterator of sessions with the matching key and aggregated values, from
+     * latest to earliest session time.
+     * @throws NullPointerException If null is used for key.
+     */
+    default KeyValueIterator<Windowed<K>, AGG> backwardFindSessions(final K key,
+                                                                    final Instant earliestSessionEndTime,
+                                                                    final Instant latestSessionStartTime) {
+        throw new UnsupportedOperationException(
+            "This API is not supported by this implementation of ReadOnlySessionStore.");
+    }
+
+    /**
+     * Fetch any sessions in the given range of keys and the sessions end is &ge;
+     * earliestSessionEndTime and the sessions start is &le; latestSessionStartTime iterating from
+     * earliest to latest.
      * <p>
      * This iterator must be closed after use.
      *
      * @param keyFrom                The first key that could be in the range
      * @param keyTo                  The last key that could be in the range
-     * @param earliestSessionEndTime the end timestamp of the earliest session to search for, where iteration starts.
-     * @param latestSessionStartTime the end timestamp of the latest session to search for, where iteration ends.
-     * @return iterator of sessions with the matching keys and aggregated values, from earliest to latest session time.
+     * @param earliestSessionEndTime the end timestamp of the earliest session to search for, where
+     *                               iteration starts.
+     * @param latestSessionStartTime the end timestamp of the latest session to search for, where
+     *                               iteration ends.
+     * @return iterator of sessions with the matching keys and aggregated values, from earliest to
+     * latest session time.
      * @throws NullPointerException If null is used for any key.
      */
     default KeyValueIterator<Windowed<K>, AGG> findSessions(final K keyFrom,
                                                             final K keyTo,
                                                             final long earliestSessionEndTime,
                                                             final long latestSessionStartTime) {
-        throw new UnsupportedOperationException("This API is not supported by this implementation of ReadOnlySessionStore.");
-    }
-
-
-    /**
-     * Fetch any sessions in the given range of keys and the sessions end is &ge; earliestSessionEndTime and the sessions
-     * start is &le; latestSessionStartTime iterating from latest to earliest.
-     * <p>
-     * This iterator must be closed after use.
-     *
-     * @param keyFrom                The first key that could be in the range
-     * @param keyTo                  The last key that could be in the range
-     * @param earliestSessionEndTime the end timestamp of the earliest session to search for, where iteration ends.
-     * @param latestSessionStartTime the end timestamp of the latest session to search for, where iteration starts.
-     * @return backward iterator of sessions with the matching keys and aggregated values, from latest to earliest session time.
-=======
-    /**
-     * Fetch any sessions with the matching key and the sessions end is &ge; earliestSessionEndTime
-     * and the sessions start is &le; latestSessionStartTime iterating from earliest to latest.
-     * <p>
-     * This iterator must be closed after use.
-     *
-     * @param key                    the key to return sessions for
-     * @param earliestSessionEndTime the end timestamp of the earliest session to search for, where
-     *                               iteration starts.
-     * @param latestSessionStartTime the end timestamp of the latest session to search for, where
-     *                               iteration ends.
-     * @return iterator of sessions with the matching key and aggregated values, from earliest to
-     * latest session time.
-     * @throws NullPointerException If null is used for key.
-     */
-    default KeyValueIterator<Windowed<K>, AGG> findSessions(final K key,
-                                                            final long earliestSessionEndTime,
-                                                            final long latestSessionStartTime) {
-        throw new UnsupportedOperationException(
-            "This API is not supported by this implementation of ReadOnlySessionStore.");
-    }
-
-    /**
-     * Fetch any sessions with the matching key and the sessions end is &ge; earliestSessionEndTime
-     * and the sessions start is &le; latestSessionStartTime iterating from earliest to latest.
-     * <p>
-     * This iterator must be closed after use.
-     *
-     * @param key                    the key to return sessions for
-     * @param earliestSessionEndTime the end timestamp of the earliest session to search for, where
-     *                               iteration starts.
-     * @param latestSessionStartTime the end timestamp of the latest session to search for, where
-     *                               iteration ends.
-     * @return iterator of sessions with the matching key and aggregated values, from earliest to
-     * latest session time.
-     * @throws NullPointerException If null is used for key.
-     */
-    default KeyValueIterator<Windowed<K>, AGG> findSessions(final K key,
-                                                            final Instant earliestSessionEndTime,
-                                                            final Instant latestSessionStartTime) {
-        throw new UnsupportedOperationException(
-            "This API is not supported by this implementation of ReadOnlySessionStore.");
-    }
-
-    /**
-     * Fetch any sessions with the matching key and the sessions end is &ge; earliestSessionEndTime
-     * and the sessions start is &le; latestSessionStartTime iterating from latest to earliest.
-     * <p>
-     * This iterator must be closed after use.
-     *
-     * @param key                    the key to return sessions for
-     * @param earliestSessionEndTime the end timestamp of the earliest session to search for, where
-     *                               iteration ends.
-     * @param latestSessionStartTime the end timestamp of the latest session to search for, where
-     *                               iteration starts.
-     * @return backward iterator of sessions with the matching key and aggregated values, from
-     * latest to earliest session time.
-     * @throws NullPointerException If null is used for key.
-     */
-    default KeyValueIterator<Windowed<K>, AGG> backwardFindSessions(final K key,
-                                                                    final long earliestSessionEndTime,
-                                                                    final long latestSessionStartTime) {
-        throw new UnsupportedOperationException(
-            "This API is not supported by this implementation of ReadOnlySessionStore.");
-    }
-
-    /**
-     * Fetch any sessions with the matching key and the sessions end is &ge; earliestSessionEndTime
-     * and the sessions start is &le; latestSessionStartTime iterating from latest to earliest.
-     * <p>
-     * This iterator must be closed after use.
-     *
-     * @param key                    the key to return sessions for
-     * @param earliestSessionEndTime the end timestamp of the earliest session to search for, where
-     *                               iteration ends.
-     * @param latestSessionStartTime the end timestamp of the latest session to search for, where
-     *                               iteration starts.
-     * @return backward iterator of sessions with the matching key and aggregated values, from
-     * latest to earliest session time.
-     * @throws NullPointerException If null is used for key.
-     */
-    default KeyValueIterator<Windowed<K>, AGG> backwardFindSessions(final K key,
-                                                                    final Instant earliestSessionEndTime,
-                                                                    final Instant latestSessionStartTime) {
-        throw new UnsupportedOperationException(
-            "This API is not supported by this implementation of ReadOnlySessionStore.");
-    }
-
-    /**
-     * Fetch any sessions in the given range of keys and the sessions end is &ge;
-     * earliestSessionEndTime and the sessions start is &le; latestSessionStartTime iterating from
-     * earliest to latest.
-     * <p>
-     * This iterator must be closed after use.
-     *
-     * @param keyFrom                The first key that could be in the range
-     * @param keyTo                  The last key that could be in the range
-     * @param earliestSessionEndTime the end timestamp of the earliest session to search for, where
-     *                               iteration starts.
-     * @param latestSessionStartTime the end timestamp of the latest session to search for, where
-     *                               iteration ends.
-     * @return iterator of sessions with the matching keys and aggregated values, from earliest to
-     * latest session time.
-     * @throws NullPointerException If null is used for any key.
-     */
-    default KeyValueIterator<Windowed<K>, AGG> findSessions(final K keyFrom,
-                                                            final K keyTo,
-                                                            final long earliestSessionEndTime,
-                                                            final long latestSessionStartTime) {
         throw new UnsupportedOperationException(
             "This API is not supported by this implementation of ReadOnlySessionStore.");
     }
@@ -253,16 +183,12 @@
      *                               iteration starts.
      * @return backward iterator of sessions with the matching keys and aggregated values, from
      * latest to earliest session time.
->>>>>>> 62e88657
      * @throws NullPointerException If null is used for any key.
      */
     default KeyValueIterator<Windowed<K>, AGG> backwardFindSessions(final K keyFrom,
                                                                     final K keyTo,
                                                                     final long earliestSessionEndTime,
                                                                     final long latestSessionStartTime) {
-<<<<<<< HEAD
-        throw new UnsupportedOperationException("This API is not supported by this implementation of ReadOnlySessionStore.");
-=======
         throw new UnsupportedOperationException(
             "This API is not supported by this implementation of ReadOnlySessionStore.");
     }
@@ -290,27 +216,11 @@
                                                                     final Instant latestSessionStartTime) {
         throw new UnsupportedOperationException(
             "This API is not supported by this implementation of ReadOnlySessionStore.");
->>>>>>> 62e88657
     }
 
     /**
      * Get the value of key from a single session.
      *
-<<<<<<< HEAD
-     * @param key       the key to fetch
-     * @param startTime start timestamp of the session
-     * @param endTime   end timestamp of the session
-     * @return The value or {@code null} if no session associated with the key can be found
-     * @throws NullPointerException If {@code null} is used for any key.
-     */
-    default AGG fetchSession(final K key, final long startTime, final long endTime) {
-        throw new UnsupportedOperationException("This API is not supported by this implementation of ReadOnlySessionStore.");
-    }
-
-    /**
-     * Retrieve all aggregated sessions for the provided key.
-     * This iterator must be closed after use.
-=======
      * @param key                    the key to fetch
      * @param earliestSessionEndTime start timestamp of the session
      * @param latestSessionStartTime end timestamp of the session
@@ -343,50 +253,25 @@
     /**
      * Retrieve all aggregated sessions for the provided key. This iterator must be closed after
      * use.
->>>>>>> 62e88657
      * <p>
      * For each key, the iterator guarantees ordering of sessions, starting from the oldest/earliest
      * available session to the newest/latest session.
      *
-<<<<<<< HEAD
-     * @param    key record key to find aggregated session values for
-     * @return   KeyValueIterator containing all sessions for the provided key, from oldest to newest session.
-     * @throws   NullPointerException If null is used for key.
-     *
-=======
      * @param key record key to find aggregated session values for
      * @return KeyValueIterator containing all sessions for the provided key, from oldest to newest
      * session.
      * @throws NullPointerException If null is used for key.
->>>>>>> 62e88657
      */
     KeyValueIterator<Windowed<K>, AGG> fetch(final K key);
 
     /**
-<<<<<<< HEAD
-     * Retrieve all aggregated sessions for the provided key.
-     * This iterator must be closed after use.
-=======
      * Retrieve all aggregated sessions for the provided key. This iterator must be closed after
      * use.
->>>>>>> 62e88657
      * <p>
      * For each key, the iterator guarantees ordering of sessions, starting from the newest/latest
      * available session to the oldest/earliest session.
      *
      * @param key record key to find aggregated session values for
-<<<<<<< HEAD
-     * @return backward KeyValueIterator containing all sessions for the provided key, from newest to oldest session.
-     * @throws NullPointerException If null is used for key.
-     */
-    default KeyValueIterator<Windowed<K>, AGG> backwardFetch(final K key) {
-        throw new UnsupportedOperationException("This API is not supported by this implementation of ReadOnlySessionStore.");
-    }
-
-    /**
-     * Retrieve all aggregated sessions for the given range of keys.
-     * This iterator must be closed after use.
-=======
      * @return backward KeyValueIterator containing all sessions for the provided key, from newest
      * to oldest session.
      * @throws NullPointerException If null is used for key.
@@ -399,34 +284,10 @@
     /**
      * Retrieve all aggregated sessions for the given range of keys. This iterator must be closed
      * after use.
->>>>>>> 62e88657
      * <p>
      * For each key, the iterator guarantees ordering of sessions, starting from the oldest/earliest
      * available session to the newest/latest session.
      *
-<<<<<<< HEAD
-     * @param    from first key in the range to find aggregated session values for
-     * @param    to last key in the range to find aggregated session values for
-     * @return   KeyValueIterator containing all sessions for the provided key, from oldest to newest session.
-     * @throws   NullPointerException If null is used for any of the keys.
-     */
-    KeyValueIterator<Windowed<K>, AGG> fetch(final K from, final K to);
-
-    /**
-     * Retrieve all aggregated sessions for the given range of keys.
-     * This iterator must be closed after use.
-     * <p>
-     * For each key, the iterator guarantees ordering of sessions, starting from the newest/latest
-     * available session to the oldest/earliest session.
-     *
-     * @param from first key in the range to find aggregated session values for
-     * @param to   last key in the range to find aggregated session values for
-     * @return backward KeyValueIterator containing all sessions for the provided key, from newest to oldest session.
-     * @throws NullPointerException If null is used for any of the keys.
-     */
-    default KeyValueIterator<Windowed<K>, AGG> backwardFetch(final K from, final K to) {
-        throw new UnsupportedOperationException("This API is not supported by this implementation of ReadOnlySessionStore.");
-=======
      * @param keyFrom first key in the range to find aggregated session values for
      * @param keyTo   last key in the range to find aggregated session values for
      * @return KeyValueIterator containing all sessions for the provided key, from oldest to newest
@@ -451,6 +312,5 @@
     default KeyValueIterator<Windowed<K>, AGG> backwardFetch(final K keyFrom, final K keyTo) {
         throw new UnsupportedOperationException(
             "This API is not supported by this implementation of ReadOnlySessionStore.");
->>>>>>> 62e88657
     }
 }