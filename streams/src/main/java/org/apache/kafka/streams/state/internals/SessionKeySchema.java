/*
 * Licensed to the Apache Software Foundation (ASF) under one or more
 * contributor license agreements. See the NOTICE file distributed with
 * this work for additional information regarding copyright ownership.
 * The ASF licenses this file to You under the Apache License, Version 2.0
 * (the "License"); you may not use this file except in compliance with
 * the License. You may obtain a copy of the License at
 *
 *    http://www.apache.org/licenses/LICENSE-2.0
 *
 * Unless required by applicable law or agreed to in writing, software
 * distributed under the License is distributed on an "AS IS" BASIS,
 * WITHOUT WARRANTIES OR CONDITIONS OF ANY KIND, either express or implied.
 * See the License for the specific language governing permissions and
 * limitations under the License.
 */
package org.apache.kafka.streams.state.internals;

import org.apache.kafka.common.serialization.Deserializer;
import org.apache.kafka.common.serialization.Serializer;
import org.apache.kafka.common.utils.Bytes;
import org.apache.kafka.streams.kstream.Window;
import org.apache.kafka.streams.kstream.Windowed;
import org.apache.kafka.streams.kstream.internals.SessionWindow;
import org.apache.kafka.streams.state.KeyValueIterator;

import java.nio.ByteBuffer;
import java.util.List;


public class SessionKeySchema implements SegmentedBytesStore.KeySchema {

    private static final int TIMESTAMP_SIZE = 8;
    private static final int SUFFIX_SIZE = 2 * TIMESTAMP_SIZE;
    private static final byte[] MIN_SUFFIX = new byte[SUFFIX_SIZE];

<<<<<<< HEAD

    @Override
    public void init(final String topic) {
        // nothing
    }

    @Override
    public Bytes upperRangeFixedSize(final Bytes key, final long to) {
        final Windowed<Bytes> sessionKey = new Windowed<>(key, new SessionWindow(to, Long.MAX_VALUE));
        return SessionKeySchema.toBinary(sessionKey);
=======
    @Override
    public Bytes upperRangeFixedSize(final Bytes key, final long to) {
        final Windowed<Bytes> sessionKey = new Windowed<>(key, new SessionWindow(to, Long.MAX_VALUE));
        return Bytes.wrap(SessionKeySchema.toBinary(sessionKey));
>>>>>>> 56139df8
    }

    @Override
    public Bytes lowerRangeFixedSize(final Bytes key, final long from) {
        final Windowed<Bytes> sessionKey = new Windowed<>(key, new SessionWindow(0, Math.max(0, from)));
<<<<<<< HEAD
        return SessionKeySchema.toBinary(sessionKey);
=======
        return Bytes.wrap(SessionKeySchema.toBinary(sessionKey));
>>>>>>> 56139df8
    }

    @Override
    public Bytes upperRange(final Bytes key, final long to) {
        final byte[] maxSuffix = ByteBuffer.allocate(SUFFIX_SIZE)
            // the end timestamp can be as large as possible as long as it's larger than start time
            .putLong(Long.MAX_VALUE)
            // this is the start timestamp
            .putLong(to)
            .array();
        return OrderedBytes.upperRange(key, maxSuffix);
    }

    @Override
    public Bytes lowerRange(final Bytes key, final long from) {
        return OrderedBytes.lowerRange(key, MIN_SUFFIX);
    }

    @Override
    public long segmentTimestamp(final Bytes key) {
        return SessionKeySchema.extractEndTimestamp(key.get());
    }

    @Override
    public HasNextCondition hasNextCondition(final Bytes binaryKeyFrom, final Bytes binaryKeyTo, final long from, final long to) {
        return new HasNextCondition() {
            @Override
            public boolean hasNext(final KeyValueIterator<Bytes, ?> iterator) {
                while (iterator.hasNext()) {
                    final Bytes bytes = iterator.peekNextKey();
                    final Windowed<Bytes> windowedKey = SessionKeySchema.from(bytes);
                    if ((binaryKeyFrom == null || windowedKey.key().compareTo(binaryKeyFrom) >= 0)
                        && (binaryKeyTo == null || windowedKey.key().compareTo(binaryKeyTo) <= 0)
                        && windowedKey.window().end() >= from
                        && windowedKey.window().start() <= to) {
                        return true;
                    }
                    iterator.next();
                }
                return false;
            }
        };
    }

    @Override
    public List<Segment> segmentsToSearch(final Segments segments,
                                          final long from,
                                          final long to) {
        return segments.segments(from, Long.MAX_VALUE);
    }

    private static <K> K extractKey(final byte[] binaryKey,
                                    final Deserializer<K> deserializer,
                                    final String topic) {
        return deserializer.deserialize(topic, extractKeyBytes(binaryKey));
    }

    public static byte[] extractKeyBytes(final byte[] binaryKey) {
        final byte[] bytes = new byte[binaryKey.length - 2 * TIMESTAMP_SIZE];
        System.arraycopy(binaryKey, 0, bytes, 0, bytes.length);
        return bytes;
    }

    public static long extractEndTimestamp(final byte[] binaryKey) {
        return ByteBuffer.wrap(binaryKey).getLong(binaryKey.length - 2 * TIMESTAMP_SIZE);
    }

    public static long extractStartTimestamp(final byte[] binaryKey) {
        return ByteBuffer.wrap(binaryKey).getLong(binaryKey.length - TIMESTAMP_SIZE);
    }

    public static Window extractWindow(final byte[] binaryKey) {
        final ByteBuffer buffer = ByteBuffer.wrap(binaryKey);
        final long start = buffer.getLong(binaryKey.length - TIMESTAMP_SIZE);
        final long end = buffer.getLong(binaryKey.length - 2 * TIMESTAMP_SIZE);
        return new SessionWindow(start, end);
    }

    public static <K> Windowed<K> from(final byte[] binaryKey,
                                       final Deserializer<K> keyDeserializer,
                                       final String topic) {
        final K key = extractKey(binaryKey, keyDeserializer, topic);
        final Window window = extractWindow(binaryKey);
        return new Windowed<>(key, window);
    }

    public static Windowed<Bytes> from(final Bytes bytesKey) {
        final byte[] binaryKey = bytesKey.get();
        final Window window = extractWindow(binaryKey);
        return new Windowed<>(Bytes.wrap(extractKeyBytes(binaryKey)), window);
    }

    public static <K> byte[] toBinary(final Windowed<K> sessionKey,
                                      final Serializer<K> serializer,
                                      final String topic) {
        final byte[] bytes = serializer.serialize(topic, sessionKey.key());
        return toBinary(Bytes.wrap(bytes), sessionKey.window().start(), sessionKey.window().end()).get();
    }

    public static Bytes toBinary(final Windowed<Bytes> sessionKey) {
        return toBinary(sessionKey.key(), sessionKey.window().start(), sessionKey.window().end());
    }

    public static Bytes toBinary(final Bytes key,
                                 final long startTime,
                                 final long endTime) {
        final byte[] bytes = key.get();
        final ByteBuffer buf = ByteBuffer.allocate(bytes.length + 2 * TIMESTAMP_SIZE);
        buf.put(bytes);
        buf.putLong(endTime);
        buf.putLong(startTime);
        return Bytes.wrap(buf.array());
    }
}<|MERGE_RESOLUTION|>--- conflicted
+++ resolved
@@ -34,33 +34,16 @@
     private static final int SUFFIX_SIZE = 2 * TIMESTAMP_SIZE;
     private static final byte[] MIN_SUFFIX = new byte[SUFFIX_SIZE];
 
-<<<<<<< HEAD
-
-    @Override
-    public void init(final String topic) {
-        // nothing
-    }
-
     @Override
     public Bytes upperRangeFixedSize(final Bytes key, final long to) {
         final Windowed<Bytes> sessionKey = new Windowed<>(key, new SessionWindow(to, Long.MAX_VALUE));
         return SessionKeySchema.toBinary(sessionKey);
-=======
-    @Override
-    public Bytes upperRangeFixedSize(final Bytes key, final long to) {
-        final Windowed<Bytes> sessionKey = new Windowed<>(key, new SessionWindow(to, Long.MAX_VALUE));
-        return Bytes.wrap(SessionKeySchema.toBinary(sessionKey));
->>>>>>> 56139df8
     }
 
     @Override
     public Bytes lowerRangeFixedSize(final Bytes key, final long from) {
         final Windowed<Bytes> sessionKey = new Windowed<>(key, new SessionWindow(0, Math.max(0, from)));
-<<<<<<< HEAD
         return SessionKeySchema.toBinary(sessionKey);
-=======
-        return Bytes.wrap(SessionKeySchema.toBinary(sessionKey));
->>>>>>> 56139df8
     }
 
     @Override
