/*
 * Licensed to the Apache Software Foundation (ASF) under one or more
 * contributor license agreements. See the NOTICE file distributed with
 * this work for additional information regarding copyright ownership.
 * The ASF licenses this file to You under the Apache License, Version 2.0
 * (the "License"); you may not use this file except in compliance with
 * the License. You may obtain a copy of the License at
 *
 *    http://www.apache.org/licenses/LICENSE-2.0
 *
 * Unless required by applicable law or agreed to in writing, software
 * distributed under the License is distributed on an "AS IS" BASIS,
 * WITHOUT WARRANTIES OR CONDITIONS OF ANY KIND, either express or implied.
 * See the License for the specific language governing permissions and
 * limitations under the License.
 */
package org.apache.kafka.streams.processor.internals;

import org.apache.kafka.common.KafkaException;
import org.apache.kafka.common.TopicPartition;
import org.apache.kafka.common.utils.LogContext;
import org.apache.kafka.streams.errors.TaskMigratedException;
import org.apache.kafka.streams.processor.TaskId;
import org.slf4j.Logger;

import java.util.Collections;
import java.util.HashMap;
import java.util.Iterator;
import java.util.Map;
import java.util.stream.Collectors;

class AssignedStreamsTasks extends AssignedTasks<StreamTask> implements RestoringTasks {
    private final Logger log;
    private final TaskAction<StreamTask> maybeCommitAction;
    private Map<TaskId, StreamTask> processable = Collections.emptyMap();

    AssignedStreamsTasks(final LogContext logContext) {
        super(logContext, "stream task");

        this.log = logContext.logger(getClass());

        maybeCommitAction = new TaskAction<StreamTask>() {
            @Override
            public String name() {
                return "maybeCommit";
            }

            @Override
            public void apply(final StreamTask task) {
                if (task.commitRequested() && task.commitNeeded()) {
                    committed++;
                    task.commit();
                    log.debug("Committed active task {} per user request in", task.id());
                }
            }
        };
    }

    @Override
    public StreamTask restoringTaskFor(final TopicPartition partition) {
        return restoringByPartition.get(partition);
    }

    /**
     * @throws TaskMigratedException if committing offsets failed (non-EOS)
     *                               or if the task producer got fenced (EOS)
     */
    int maybeCommit() {
        committed = 0;
        applyToRunningTasks(maybeCommitAction);
        return committed;
    }

    /**
     * Returns a map of offsets up to which the records can be deleted; this function should only be called
     * after the commit call to make sure all consumed offsets are actually committed as well
     */
    Map<TopicPartition, Long> recordsToDelete() {
        final Map<TopicPartition, Long> recordsToDelete = new HashMap<>();
        for (final StreamTask task : running.values()) {
            recordsToDelete.putAll(task.purgableOffsets());
        }

        return recordsToDelete;
    }

    /**
     * Update the list of processable tasks
     */
    void update() {
        processable = running.entrySet().stream()
                .filter(entry -> entry.getValue().isProcessable())
                .collect(Collectors.toMap(Map.Entry::getKey, Map.Entry::getValue));
    }

    /**
     * @throws TaskMigratedException if the task producer got fenced (EOS only)
     */
    int process() {
        int processed = 0;

<<<<<<< HEAD
        for (Iterator<StreamTask> iter = processable.values().iterator(); iter.hasNext(); ) {
            StreamTask task = iter.next();
=======
        final Iterator<Map.Entry<TaskId, StreamTask>> it = running.entrySet().iterator();
        while (it.hasNext()) {
            final StreamTask task = it.next().getValue();

>>>>>>> afe00eff
            try {
                if (task.isProcessable() && task.process()) {
                    processed++;
                }
            } catch (final TaskMigratedException e) {
                log.info("Failed to process stream task {} since it got migrated to another thread already. " +
                        "Closing it as zombie before triggering a new rebalance.", task.id());
                final RuntimeException fatalException = closeZombieTask(task);
                if (fatalException != null) {
                    throw fatalException;
                }
                running.remove(task.id());
                throw e;
            } catch (final RuntimeException e) {
                log.error("Failed to process stream task {} due to the following error:", task.id(), e);
                throw e;
            }

            if (!task.allSourcePartitionsBuffered()) {
                iter.remove();
            }
        }

        return processed;
    }

    /**
     * @throws TaskMigratedException if the task producer got fenced (EOS only)
     */
    int punctuate() {
        int punctuated = 0;
        final Iterator<Map.Entry<TaskId, StreamTask>> it = running.entrySet().iterator();
        while (it.hasNext()) {
            final StreamTask task = it.next().getValue();
            try {
                if (task.maybePunctuateStreamTime()) {
                    punctuated++;
                }
                if (task.maybePunctuateSystemTime()) {
                    punctuated++;
                }
            } catch (final TaskMigratedException e) {
                log.info("Failed to punctuate stream task {} since it got migrated to another thread already. " +
                        "Closing it as zombie before triggering a new rebalance.", task.id());
                final RuntimeException fatalException = closeZombieTask(task);
                if (fatalException != null) {
                    throw fatalException;
                }
                it.remove();
                throw e;
            } catch (final KafkaException e) {
                log.error("Failed to punctuate stream task {} due to the following error:", task.id(), e);
                throw e;
            }
        }
        return punctuated;
    }

}<|MERGE_RESOLUTION|>--- conflicted
+++ resolved
@@ -23,16 +23,13 @@
 import org.apache.kafka.streams.processor.TaskId;
 import org.slf4j.Logger;
 
-import java.util.Collections;
 import java.util.HashMap;
 import java.util.Iterator;
 import java.util.Map;
-import java.util.stream.Collectors;
 
 class AssignedStreamsTasks extends AssignedTasks<StreamTask> implements RestoringTasks {
     private final Logger log;
     private final TaskAction<StreamTask> maybeCommitAction;
-    private Map<TaskId, StreamTask> processable = Collections.emptyMap();
 
     AssignedStreamsTasks(final LogContext logContext) {
         super(logContext, "stream task");
@@ -85,12 +82,12 @@
     }
 
     /**
-     * Update the list of processable tasks
+     * Check if tasks need to be enforced processing
      */
-    void update() {
-        processable = running.entrySet().stream()
-                .filter(entry -> entry.getValue().isProcessable())
-                .collect(Collectors.toMap(Map.Entry::getKey, Map.Entry::getValue));
+    void maybeEnforceProcess() {
+        for (final StreamTask task : running.values()) {
+            task.maybeEnforceProcess();
+        }
     }
 
     /**
@@ -99,15 +96,9 @@
     int process() {
         int processed = 0;
 
-<<<<<<< HEAD
-        for (Iterator<StreamTask> iter = processable.values().iterator(); iter.hasNext(); ) {
-            StreamTask task = iter.next();
-=======
         final Iterator<Map.Entry<TaskId, StreamTask>> it = running.entrySet().iterator();
         while (it.hasNext()) {
             final StreamTask task = it.next().getValue();
-
->>>>>>> afe00eff
             try {
                 if (task.isProcessable() && task.process()) {
                     processed++;
@@ -119,15 +110,11 @@
                 if (fatalException != null) {
                     throw fatalException;
                 }
-                running.remove(task.id());
+                it.remove();
                 throw e;
             } catch (final RuntimeException e) {
                 log.error("Failed to process stream task {} due to the following error:", task.id(), e);
                 throw e;
-            }
-
-            if (!task.allSourcePartitionsBuffered()) {
-                iter.remove();
             }
         }
 
