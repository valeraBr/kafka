/*
 * Licensed to the Apache Software Foundation (ASF) under one or more
 * contributor license agreements. See the NOTICE file distributed with
 * this work for additional information regarding copyright ownership.
 * The ASF licenses this file to You under the Apache License, Version 2.0
 * (the "License"); you may not use this file except in compliance with
 * the License. You may obtain a copy of the License at
 *
 *    http://www.apache.org/licenses/LICENSE-2.0
 *
 * Unless required by applicable law or agreed to in writing, software
 * distributed under the License is distributed on an "AS IS" BASIS,
 * WITHOUT WARRANTIES OR CONDITIONS OF ANY KIND, either express or implied.
 * See the License for the specific language governing permissions and
 * limitations under the License.
 */
package org.apache.kafka.streams.processor.internals;


import org.apache.kafka.common.utils.Time;
import org.apache.kafka.common.utils.Utils;
import org.apache.kafka.streams.StreamsConfig;
import org.apache.kafka.streams.errors.ProcessorStateException;
import org.apache.kafka.streams.errors.StreamsException;
import org.apache.kafka.streams.processor.TaskId;

import java.io.FileFilter;
import java.util.ArrayList;
import java.util.Arrays;
import java.util.List;
import java.util.Map;
import java.util.Objects;
import java.util.Optional;
import java.util.stream.Collectors;
import org.slf4j.Logger;
import org.slf4j.LoggerFactory;

import com.fasterxml.jackson.annotation.JsonIgnoreProperties;
import com.fasterxml.jackson.annotation.JsonProperty;
import com.fasterxml.jackson.databind.ObjectMapper;
import java.io.File;
import java.io.IOException;
import java.nio.channels.FileChannel;
import java.nio.channels.FileLock;
import java.nio.channels.OverlappingFileLockException;
import java.nio.file.Path;
import java.nio.file.Files;
import java.nio.file.StandardOpenOption;
import java.nio.file.attribute.PosixFilePermission;
import java.nio.file.attribute.PosixFilePermissions;
import java.util.HashMap;
import java.util.Set;
import java.util.UUID;
import java.util.concurrent.atomic.AtomicReference;
import java.util.regex.Pattern;

import static org.apache.kafka.streams.processor.internals.StateManagerUtil.CHECKPOINT_FILE_NAME;

/**
 * Manages the directories where the state of Tasks owned by a {@link StreamThread} are
 * stored. Handles creation/locking/unlocking/cleaning of the Task Directories. This class is not
 * thread-safe.
 */
public class StateDirectory {

    private static final Pattern TASK_DIR_PATH_NAME = Pattern.compile("\\d+_\\d+");
    private static final Logger log = LoggerFactory.getLogger(StateDirectory.class);
    static final String LOCK_FILE_NAME = ".lock";

    /* The process file is used to persist the process id across restarts.
     * For compatibility reasons you should only ever add fields to the json schema
     */
    static final String PROCESS_FILE_NAME = "kafka-streams-process-metadata";

    @JsonIgnoreProperties(ignoreUnknown = true)
    static class StateDirectoryProcessFile {
        @JsonProperty
        private final UUID processId;

        // required by jackson -- do not remove, your IDE may be warning that this is unused but it's lying to you
        public StateDirectoryProcessFile() {
            this.processId = null;
        }

        StateDirectoryProcessFile(final UUID processId) {
            this.processId = processId;
        }
    }

    private final Object taskDirCreationLock = new Object();
    private final Time time;
    private final String appId;
    private final File stateDir;
    private final boolean hasPersistentStores;
    private final boolean hasNamedTopologies;

    private final HashMap<TaskId, Thread> lockedTasksToOwner = new HashMap<>();

    private FileChannel stateDirLockChannel;
    private FileLock stateDirLock;

<<<<<<< HEAD
    private FileChannel globalStateChannel;
    private FileLock globalStateLock;

    public StateDirectory(final StreamsConfig config, final Time time, final boolean hasPersistentStores) {
        this(config, time, hasPersistentStores, false);
    }

=======
>>>>>>> 9dbf2226
    /**
     * Ensures that the state base directory as well as the application's sub-directory are created.
     *
     * @param config              streams application configuration to read the root state directory path
     * @param time                system timer used to execute periodic cleanup procedure
     * @param hasPersistentStores only when the application's topology does have stores persisted on local file
     *                            system, we would go ahead and auto-create the corresponding application / task / store
     *                            directories whenever necessary; otherwise no directories would be created.
     * @param hasNamedTopologies  whether this application is composed of independent named topologies
     *
     * @throws ProcessorStateException if the base state directory or application state directory does not exist
     *                                 and could not be created when hasPersistentStores is enabled.
     */
    public StateDirectory(final StreamsConfig config, final Time time, final boolean hasPersistentStores, final boolean hasNamedTopologies) {
        this.time = time;
        this.hasPersistentStores = hasPersistentStores;
        this.hasNamedTopologies = hasNamedTopologies;
        this.appId = config.getString(StreamsConfig.APPLICATION_ID_CONFIG);
        final String stateDirName = config.getString(StreamsConfig.STATE_DIR_CONFIG);
        final File baseDir = new File(stateDirName);
        stateDir = new File(baseDir, appId);

        if (this.hasPersistentStores) {
            if (!baseDir.exists() && !baseDir.mkdirs()) {
                throw new ProcessorStateException(
                    String.format("base state directory [%s] doesn't exist and couldn't be created", stateDirName));
            }
            if (!stateDir.exists() && !stateDir.mkdir()) {
                throw new ProcessorStateException(
                    String.format("state directory [%s] doesn't exist and couldn't be created", stateDir.getPath()));
            }

            if (stateDirName.startsWith(System.getProperty("java.io.tmpdir"))) {
                log.warn("Using an OS temp directory in the state.dir property can cause failures with writing" +
                    " the checkpoint file due to the fact that this directory can be cleared by the OS." +
                    " Resolved state.dir: [" + stateDirName + "]");

            }
            // change the dir permission to "rwxr-x---" to avoid world readable
            configurePermissions(baseDir);
            configurePermissions(stateDir);
        }
    }



    private void configurePermissions(final File file) {
        final Path path = file.toPath();
        if (path.getFileSystem().supportedFileAttributeViews().contains("posix")) {
            final Set<PosixFilePermission> perms = PosixFilePermissions.fromString("rwxr-x---");
            try {
                Files.setPosixFilePermissions(path, perms);
            } catch (final IOException e) {
                log.error("Error changing permissions for the directory {} ", path, e);
            }
        } else {
            boolean set = file.setReadable(true, true);
            set &= file.setWritable(true, true);
            set &= file.setExecutable(true, true);
            if (!set) {
                log.error("Failed to change permissions for the directory {}", file);
            }
        }
    }

    /**
     * @return true if the state directory was successfully locked
     */
    private boolean lockStateDirectory() {
        final File lockFile = new File(stateDir, LOCK_FILE_NAME);
        try {
            stateDirLockChannel = FileChannel.open(lockFile.toPath(), StandardOpenOption.CREATE, StandardOpenOption.WRITE);
            stateDirLock = tryLock(stateDirLockChannel);
        } catch (final IOException e) {
            log.error("Unable to lock the state directory due to unexpected exception", e);
            throw new ProcessorStateException("Failed to lock the state directory during startup", e);
        }

        return stateDirLock != null;
    }

    public UUID initializeProcessId() {
        if (!hasPersistentStores) {
            return UUID.randomUUID();
        }

        if (!lockStateDirectory()) {
            log.error("Unable to obtain lock as state directory is already locked by another process");
            throw new StreamsException("Unable to initialize state, this can happen if multiple instances of " +
                                           "Kafka Streams are running in the same state directory");
        }

        final File processFile = new File(stateDir, PROCESS_FILE_NAME);
        final ObjectMapper mapper = new ObjectMapper();

        try {
            if (processFile.exists()) {
                try {
                    final StateDirectoryProcessFile processFileData = mapper.readValue(processFile, StateDirectoryProcessFile.class);
                    log.info("Reading UUID from process file: {}", processFileData.processId);
                    if (processFileData.processId != null) {
                        return processFileData.processId;
                    }
                } catch (final Exception e) {
                    log.warn("Failed to read json process file", e);
                }
            }

            final StateDirectoryProcessFile processFileData = new StateDirectoryProcessFile(UUID.randomUUID());
            log.info("No process id found on disk, got fresh process id {}", processFileData.processId);

            mapper.writeValue(processFile, processFileData);
            return processFileData.processId;
        } catch (final IOException e) {
            log.error("Unable to read/write process file due to unexpected exception", e);
            throw new ProcessorStateException(e);
        }
    }

    /**
     * Get or create the directory for the provided {@link TaskId}.
     * @return directory for the {@link TaskId}
     * @throws ProcessorStateException if the task directory does not exists and could not be created
     */
    public File getOrCreateDirectoryForTask(final TaskId taskId) {
        // TODO set up named topology directory structure with task subdirectories
        final File taskDir = new File(stateDir, taskId.toString());
        if (hasPersistentStores && !taskDir.exists()) {
            synchronized (taskDirCreationLock) {
                // to avoid a race condition, we need to check again if the directory does not exist:
                // otherwise, two threads might pass the outer `if` (and enter the `then` block),
                // one blocks on `synchronized` while the other creates the directory,
                // and the blocking one fails when trying to create it after it's unblocked
                if (!taskDir.exists() && !taskDir.mkdir()) {
                    throw new ProcessorStateException(
                        String.format("task directory [%s] doesn't exist and couldn't be created", taskDir.getPath()));
                }
            }
        }
        return taskDir;
    }

    /**
     * @return The File handle for the checkpoint in the given task's directory
     */
    File checkpointFileFor(final TaskId taskId) {
        return new File(getOrCreateDirectoryForTask(taskId), StateManagerUtil.CHECKPOINT_FILE_NAME);
    }

    /**
     * Decide if the directory of the task is empty or not
     */
    boolean directoryForTaskIsEmpty(final TaskId taskId) {
        final File taskDir = getOrCreateDirectoryForTask(taskId);

        return taskDirIsEmpty(taskDir);
    }

    private boolean taskDirIsEmpty(final File taskDir) {
        final File[] storeDirs = taskDir.listFiles(pathname ->
                !pathname.getName().equals(CHECKPOINT_FILE_NAME));

        boolean taskDirEmpty = true;

        // if the task is stateless, storeDirs would be null
        if (storeDirs != null && storeDirs.length > 0) {
            for (final File file : storeDirs) {
                // We removed the task directory locking but some upgrading applications may still have old lock files on disk,
                // we just lazily delete those in this method since it's the only thing that would be affected by these
                if (file.getName().endsWith(LOCK_FILE_NAME)) {
                    if (!file.delete()) {
                        // If we hit an error deleting this just ignore it and move on, we'll retry again at some point
                        log.warn("Error encountered deleting lock file in {}", taskDir);
                    }
                } else {
                    // If it's not a lock file then the directory is not empty,
                    // but finish up the loop in case there's a lock file left to delete
                    log.trace("TaskDir {} was not empty, found {}", taskDir, file);
                    taskDirEmpty = false;
                }
            }
        }
        return taskDirEmpty;
    }

    /**
     * Get or create the directory for the global stores.
     * @return directory for the global stores
     * @throws ProcessorStateException if the global store directory does not exists and could not be created
     */
    File globalStateDir() {
        final File dir = new File(stateDir, "global");
        if (hasPersistentStores && !dir.exists() && !dir.mkdir()) {
            throw new ProcessorStateException(
                String.format("global state directory [%s] doesn't exist and couldn't be created", dir.getPath()));
        }
        return dir;
    }

    private String logPrefix() {
        return String.format("stream-thread [%s]", Thread.currentThread().getName());
    }

    /**
     * Get the lock for the {@link TaskId}s directory if it is available
     * @param taskId task id
     * @return true if successful
     */
    synchronized boolean lock(final TaskId taskId) {
        if (!hasPersistentStores) {
            return true;
        }

        final Thread lockOwner = lockedTasksToOwner.get(taskId);
        if (lockOwner != null) {
            if (lockOwner.equals(Thread.currentThread())) {
                log.trace("{} Found cached state dir lock for task {}", logPrefix(), taskId);
                // we already own the lock
                return true;
            } else {
                // another thread owns the lock
                return false;
            }
        } else if (!stateDir.exists()) {
            log.error("Tried to lock task directory for {} but the state directory does not exist", taskId);
            throw new IllegalStateException("The state directory has been deleted");
        } else {
            lockedTasksToOwner.put(taskId, Thread.currentThread());
            // make sure the task directory actually exists, and create it if not
            getOrCreateDirectoryForTask(taskId);
            return true;
        }
    }

    /**
     * Unlock the state directory for the given {@link TaskId}.
     */
    synchronized void unlock(final TaskId taskId) {
        final Thread lockOwner = lockedTasksToOwner.get(taskId);
        if (lockOwner != null && lockOwner.equals(Thread.currentThread())) {
            lockedTasksToOwner.remove(taskId);
            log.debug("{} Released state dir lock for task {}", logPrefix(), taskId);
        }
    }

    public void close() {
        if (hasPersistentStores) {
            try {
                stateDirLock.release();
                stateDirLockChannel.close();

                stateDirLock = null;
                stateDirLockChannel = null;
            } catch (final IOException e) {
                log.error("Unexpected exception while unlocking the state dir", e);
                throw new StreamsException("Failed to release the lock on the state directory", e);
            }

            // all threads should be stopped and cleaned up by now, so none should remain holding a lock
            if (!lockedTasksToOwner.isEmpty()) {
                log.error("Some task directories still locked while closing state, this indicates unclean shutdown: {}", lockedTasksToOwner);
            }
        }
    }

    public synchronized void clean() {
        try {
            cleanRemovedTasksCalledByUser();
        } catch (final Exception e) {
            throw new StreamsException(e);
        }

        try {
            if (stateDir.exists()) {
                Utils.delete(globalStateDir().getAbsoluteFile());
            }
        } catch (final IOException exception) {
            log.error(
                String.format("%s Failed to delete global state directory of %s due to an unexpected exception",
                    logPrefix(), appId),
                exception
            );
            throw new StreamsException(exception);
        }
    }

    /**
     * Remove the directories for any {@link TaskId}s that are no-longer
     * owned by this {@link StreamThread} and aren't locked by either
     * another process or another {@link StreamThread}
     * @param cleanupDelayMs only remove directories if they haven't been modified for at least
     *                       this amount of time (milliseconds)
     */
    public synchronized void cleanRemovedTasks(final long cleanupDelayMs) {
        try {
            cleanRemovedTasksCalledByCleanerThread(cleanupDelayMs);
        } catch (final Exception cannotHappen) {
            throw new IllegalStateException("Should have swallowed exception.", cannotHappen);
        }
    }

    private void cleanRemovedTasksCalledByCleanerThread(final long cleanupDelayMs) {
        for (final TaskDirectory taskDir : listNonEmptyTaskDirectories()) {
            final String dirName = taskDir.file().getName();
            final TaskId id = TaskId.parseTaskDirectoryName(dirName, taskDir.namedTopology());
            if (!lockedTasksToOwner.containsKey(id)) {
                try {
                    if (lock(id)) {
                        final long now = time.milliseconds();
                        final long lastModifiedMs = taskDir.file().lastModified();
                        if (now > lastModifiedMs + cleanupDelayMs) {
                            log.info("{} Deleting obsolete state directory {} for task {} as {}ms has elapsed (cleanup delay is {}ms).",
                                logPrefix(), dirName, id, now - lastModifiedMs, cleanupDelayMs);
<<<<<<< HEAD
                            Utils.delete(taskDir.file(), Collections.singletonList(new File(taskDir.file(), LOCK_FILE_NAME)));
=======
                            Utils.delete(taskDir);
>>>>>>> 9dbf2226
                        }
                    }
                } catch (final IOException exception) {
                    log.warn(
                        String.format("%s Swallowed the following exception during deletion of obsolete state directory %s for task %s:",
                            logPrefix(), dirName, id),
                        exception
                    );
                } finally {
                    unlock(id);
                }
            }
        }
    }

    private void cleanRemovedTasksCalledByUser() throws Exception {
        final AtomicReference<Exception> firstException = new AtomicReference<>();
        for (final TaskDirectory taskDir : listAllTaskDirectories()) {
            final String dirName = taskDir.file().getName();
            final TaskId id = TaskId.parseTaskDirectoryName(dirName, taskDir.namedTopology());
            if (!lockedTasksToOwner.containsKey(id)) {
                try {
                    if (lock(id)) {
                        log.info("{} Deleting state directory {} for task {} as user calling cleanup.",
                            logPrefix(), dirName, id);
<<<<<<< HEAD
                        Utils.delete(taskDir.file(), Collections.singletonList(new File(taskDir.file(), LOCK_FILE_NAME)));
=======
                        Utils.delete(taskDir);
>>>>>>> 9dbf2226
                    } else {
                        log.warn("{} Could not get lock for state directory {} for task {} as user calling cleanup.",
                            logPrefix(), dirName, id);
                    }
                } catch (final OverlappingFileLockException | IOException exception) {
                    log.error(
                        String.format("%s Failed to delete state directory %s for task %s with exception:",
                            logPrefix(), dirName, id),
                        exception
                    );
                    firstException.compareAndSet(null, exception);
                } finally {
                    try {
                        unlock(id);
                        // for manual user call, stream threads are not running so it is safe to delete
                        // the whole directory
                        Utils.delete(taskDir.file());
                    } catch (final IOException exception) {
                        log.error(
                            String.format("%s Failed to release lock on state directory %s for task %s with exception:",
                                logPrefix(), dirName, id),
                            exception
                        );
                        firstException.compareAndSet(null, exception);
                    }
                }
            }
        }
        final Exception exception = firstException.get();
        if (exception != null) {
            throw exception;
        }
    }

    /**
     * List all of the task directories that are non-empty
     * @return The list of all the non-empty local directories for stream tasks
     */
<<<<<<< HEAD
    List<TaskDirectory> listNonEmptyTaskDirectories() {
        return listTaskDirectories(pathname -> {
            if (!pathname.isDirectory() || !TASK_DIR_PATH_NAME.matcher(pathname.getName()).matches()) {
                return false;
            } else {
                return !taskDirEmpty(pathname);
            }
        });
=======
    File[] listNonEmptyTaskDirectories() {
        final File[] taskDirectories;
        if (!hasPersistentStores || !stateDir.exists()) {
            taskDirectories = new File[0];
        } else {
            taskDirectories =
                stateDir.listFiles(pathname -> {
                    if (!pathname.isDirectory() || !TASK_DIR_PATH_NAME.matcher(pathname.getName()).matches()) {
                        return false;
                    } else {
                        return !taskDirIsEmpty(pathname);
                    }
                });
        }

        return taskDirectories == null ? new File[0] : taskDirectories;
>>>>>>> 9dbf2226
    }

    /**
     * List all of the task directories along with their parent directory if they belong to a named topology
     * @return The list of all the existing local directories for stream tasks
     */
    List<TaskDirectory> listAllTaskDirectories() {
        return listTaskDirectories(pathname -> pathname.isDirectory() && TASK_DIR_PATH_NAME.matcher(pathname.getName()).matches());
    }

    private List<TaskDirectory> listTaskDirectories(final FileFilter filter) {
        final List<TaskDirectory> taskDirectories = new ArrayList<>();
        if (hasPersistentStores && stateDir.exists()) {
            if (hasNamedTopologies) {
                final File[] namedTopologyDirectories = stateDir.listFiles();
                if (namedTopologyDirectories != null) {
                    for (final File namedTopologyDir : namedTopologyDirectories) {
                        final File[] taskDirs = namedTopologyDir.listFiles(filter);
                        if (taskDirs != null) {
                            taskDirectories.addAll(Arrays.stream(taskDirs)
                                                       .map(f -> makeTaskDirectory(f, namedTopologyDir.getName())).collect(Collectors.toList()));
                        }
                    }
                }
            } else {
                final File[] taskDirs =
                    stateDir.listFiles(filter);
                if (taskDirs != null) {
                    taskDirectories.addAll(Arrays.stream(taskDirs)
                                               .map(f -> makeTaskDirectory(f, null)).collect(Collectors.toList()));
                }
            }
        }

        return taskDirectories;
    }

    private FileLock tryLock(final FileChannel channel) throws IOException {
        try {
            return channel.tryLock();
        } catch (final OverlappingFileLockException e) {
            return null;
        }
    }

    // Helper method to avoid passing in hasNamedTopologies all the time
    public TaskDirectory makeTaskDirectory(final File file, final String namedTopology) {
        return new TaskDirectory(file, namedTopology, hasNamedTopologies);
    }

    public static class TaskDirectory {
        private final File file;
        private final String namedTopology; // may be null if hasNamedTopologies = false

        TaskDirectory(final File file, final String namedTopology, final boolean hasNamedTopologies) {
            this.file = file;
            this.namedTopology = namedTopology;
            if (namedTopology == null && hasNamedTopologies) {
                log.error("Tried to construct TaskDirectory for application with named topologies, but no named topology was passed in for {}", file.getPath());
                throw new IllegalStateException("Task directory " + file.getPath() + " should have an associated named topology");
            }
        }

        public File file() {
            return file;
        }

        public String namedTopology() {
            return namedTopology;
        }

        @Override
        public boolean equals(final Object o) {
            if (this == o) {
                return true;
            }
            if (o == null || getClass() != o.getClass()) {
                return false;
            }
            final TaskDirectory that = (TaskDirectory) o;
            return file.equals(that.file) &&
                Objects.equals(namedTopology, that.namedTopology);
        }

        @Override
        public int hashCode() {
            return Objects.hash(file, namedTopology);
        }
    }

}<|MERGE_RESOLUTION|>--- conflicted
+++ resolved
@@ -99,16 +99,6 @@
     private FileChannel stateDirLockChannel;
     private FileLock stateDirLock;
 
-<<<<<<< HEAD
-    private FileChannel globalStateChannel;
-    private FileLock globalStateLock;
-
-    public StateDirectory(final StreamsConfig config, final Time time, final boolean hasPersistentStores) {
-        this(config, time, hasPersistentStores, false);
-    }
-
-=======
->>>>>>> 9dbf2226
     /**
      * Ensures that the state base directory as well as the application's sub-directory are created.
      *
@@ -153,7 +143,9 @@
         }
     }
 
-
+    StateDirectory(final StreamsConfig config, final Time time, final boolean hasPersistentStores) {
+        this(config, time, hasPersistentStores, false);
+    }
 
     private void configurePermissions(final File file) {
         final Path path = file.toPath();
@@ -422,11 +414,7 @@
                         if (now > lastModifiedMs + cleanupDelayMs) {
                             log.info("{} Deleting obsolete state directory {} for task {} as {}ms has elapsed (cleanup delay is {}ms).",
                                 logPrefix(), dirName, id, now - lastModifiedMs, cleanupDelayMs);
-<<<<<<< HEAD
-                            Utils.delete(taskDir.file(), Collections.singletonList(new File(taskDir.file(), LOCK_FILE_NAME)));
-=======
-                            Utils.delete(taskDir);
->>>>>>> 9dbf2226
+                            Utils.delete(taskDir.file());
                         }
                     }
                 } catch (final IOException exception) {
@@ -452,11 +440,7 @@
                     if (lock(id)) {
                         log.info("{} Deleting state directory {} for task {} as user calling cleanup.",
                             logPrefix(), dirName, id);
-<<<<<<< HEAD
-                        Utils.delete(taskDir.file(), Collections.singletonList(new File(taskDir.file(), LOCK_FILE_NAME)));
-=======
-                        Utils.delete(taskDir);
->>>>>>> 9dbf2226
+                        Utils.delete(taskDir.file());
                     } else {
                         log.warn("{} Could not get lock for state directory {} for task {} as user calling cleanup.",
                             logPrefix(), dirName, id);
@@ -495,33 +479,14 @@
      * List all of the task directories that are non-empty
      * @return The list of all the non-empty local directories for stream tasks
      */
-<<<<<<< HEAD
     List<TaskDirectory> listNonEmptyTaskDirectories() {
         return listTaskDirectories(pathname -> {
             if (!pathname.isDirectory() || !TASK_DIR_PATH_NAME.matcher(pathname.getName()).matches()) {
                 return false;
             } else {
-                return !taskDirEmpty(pathname);
+                return !taskDirIsEmpty(pathname);
             }
         });
-=======
-    File[] listNonEmptyTaskDirectories() {
-        final File[] taskDirectories;
-        if (!hasPersistentStores || !stateDir.exists()) {
-            taskDirectories = new File[0];
-        } else {
-            taskDirectories =
-                stateDir.listFiles(pathname -> {
-                    if (!pathname.isDirectory() || !TASK_DIR_PATH_NAME.matcher(pathname.getName()).matches()) {
-                        return false;
-                    } else {
-                        return !taskDirIsEmpty(pathname);
-                    }
-                });
-        }
-
-        return taskDirectories == null ? new File[0] : taskDirectories;
->>>>>>> 9dbf2226
     }
 
     /**
