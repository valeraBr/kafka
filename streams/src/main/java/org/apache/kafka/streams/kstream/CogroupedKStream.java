--- conflicted
+++ resolved
@@ -79,11 +79,7 @@
      * {@link StreamsConfig#CACHE_MAX_BYTES_BUFFERING_CONFIG cache size}, and
      * {@link StreamsConfig#COMMIT_INTERVAL_MS_CONFIG commit intervall}.
      * <p>
-<<<<<<< HEAD
-     * To query the local {@link ReadOnlyKeyValueStore} it must be obtained via
-=======
-     * To query the local {@link KeyValueStore} it must be obtained via
->>>>>>> d6da0452
+     * To query the local {@link ReadOnlyKeyValueStore} it must be obtained via
      * {@link KafkaStreams#store(StoreQueryParameters) KafkaStreams#store(...)}:
      * <pre>{@code
      * KafkaStreams streams = ... // some aggregation on value type double
@@ -132,11 +128,7 @@
      * {@link StreamsConfig#CACHE_MAX_BYTES_BUFFERING_CONFIG cache size}, and
      * {@link StreamsConfig#COMMIT_INTERVAL_MS_CONFIG commit intervall}.
      * <p>
-<<<<<<< HEAD
-     * To query the local {@link ReadOnlyKeyValueStore} it must be obtained via
-=======
-     * To query the local {@link KeyValueStore} it must be obtained via
->>>>>>> d6da0452
+     * To query the local {@link ReadOnlyKeyValueStore} it must be obtained via
      * {@link KafkaStreams#store(StoreQueryParameters) KafkaStreams#store(...)}:
      * <pre>{@code
      * KafkaStreams streams = ... // some aggregation on value type double
@@ -186,11 +178,7 @@
      * {@link StreamsConfig#CACHE_MAX_BYTES_BUFFERING_CONFIG cache size}, and
      * {@link StreamsConfig#COMMIT_INTERVAL_MS_CONFIG commit intervall}.
      * <p>
-<<<<<<< HEAD
-     * To query the local {@link ReadOnlyKeyValueStore} it must be obtained via
-=======
-     * To query the local {@link KeyValueStore} it must be obtained via
->>>>>>> d6da0452
+     * To query the local {@link ReadOnlyKeyValueStore} it must be obtained via
      * {@link KafkaStreams#store(StoreQueryParameters) KafkaStreams#store(...)}:
      * <pre>
      * KafkaStreams streams = ... // some aggregation on value type double
@@ -242,13 +230,8 @@
      * {@link StreamsConfig#CACHE_MAX_BYTES_BUFFERING_CONFIG cache size}, and
      * {@link StreamsConfig#COMMIT_INTERVAL_MS_CONFIG commit intervall}.
      * <p>
-<<<<<<< HEAD
-     * To query the local {@link ReadOnlyKeyValueStore} it must be obtained via
-     * {@link KafkaStreams#store(StoreQueryParameters) KafkaStreams#store(...)}:
-=======
-     * To query the local {@link KeyValueStore} it must be obtained via
-     * {@link KafkaStreams#store(StoreQueryParameters)} KafkaStreams#store(...)}:
->>>>>>> d6da0452
+     * To query the local {@link ReadOnlyKeyValueStore} it must be obtained via
+     * {@link KafkaStreams#store(StoreQueryParameters) KafkaStreams#store(...)}:
      * <pre>
      * KafkaStreams streams = ... // some aggregation on value type double
      * String queryableStoreName = "storeName" // the store name should be the name of the store as defined by the Materialized instance
