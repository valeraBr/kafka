--- conflicted
+++ resolved
@@ -46,33 +46,20 @@
      * @param partitions            the collection of assigned {@link TopicPartition}
      * @param topology              the instance of {@link ProcessorTopology}
      * @param consumer              the instance of {@link Consumer}
-     * @param restoreConsumer       the instance of {@link Consumer} used when restoring state
      * @param config                the {@link StreamsConfig} specified by the user
      * @param metrics               the {@link StreamsMetrics} created by the thread
      * @param stateDirectory        the {@link StateDirectory} created by the thread
      */
-<<<<<<< HEAD
-    public StandbyTask(TaskId id,
-                       String applicationId,
-                       Collection<TopicPartition> partitions,
-                       ProcessorTopology topology,
-                       Consumer<byte[], byte[]> consumer,
-                       final ChangelogReader changelogReader,
-                       StreamsConfig config,
-                       StreamsMetrics metrics, final StateDirectory stateDirectory) {
-        super(id, applicationId, partitions, topology, consumer, changelogReader, true, stateDirectory, null);
-=======
     public StandbyTask(final TaskId id,
                        final String applicationId,
                        final Collection<TopicPartition> partitions,
                        final ProcessorTopology topology,
                        final Consumer<byte[], byte[]> consumer,
-                       final Consumer<byte[], byte[]> restoreConsumer,
+                       final ChangelogReader changelogReader,
                        final StreamsConfig config,
                        final StreamsMetrics metrics,
                        final StateDirectory stateDirectory) {
-        super(id, applicationId, partitions, topology, consumer, restoreConsumer, true, stateDirectory, null);
->>>>>>> 1f1e794a
+        super(id, applicationId, partitions, topology, consumer, changelogReader, true, stateDirectory, null);
 
         // initialize the topology with its own context
         this.processorContext = new StandbyContextImpl(id, applicationId, config, stateMgr, metrics);
