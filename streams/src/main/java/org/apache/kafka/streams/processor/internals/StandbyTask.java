--- conflicted
+++ resolved
@@ -130,59 +130,7 @@
         taskClosed = true;
     }
 
-    Map<TopicPartition, Long> checkpointedOffsets() {
-<<<<<<< HEAD
+    public Map<TopicPartition, Long> restoredOffsets() {
         return Collections.unmodifiableMap(stateMgr.changelogOffsets());
-=======
-        return Collections.unmodifiableMap(stateMgr.checkpointed());
-    }
-
-    public Map<TopicPartition, Long> changelogPositions() {
-        // this maintains the most upto date value of the latest offset for a record consumed off
-        // the changelog topic, that is also within the offsetLimit tracked.
-        return stateMgr.standbyRestoredOffsets();
-    }
-
-    private long updateOffsetLimits(final TopicPartition partition) {
-        if (!offsetLimits.containsKey(partition)) {
-            throw new IllegalArgumentException("Topic is not both a source and a changelog: " + partition);
-        }
-
-        final Map<TopicPartition, Long> newLimits = committedOffsetForPartitions(offsetLimits.keySet());
-
-        for (final Map.Entry<TopicPartition, Long> newlimit : newLimits.entrySet()) {
-            final Long previousLimit = offsetLimits.get(newlimit.getKey());
-            if (previousLimit != null && previousLimit > newlimit.getValue()) {
-                throw new IllegalStateException("Offset limit should monotonically increase, but was reduced. " +
-                    "New limit: " + newlimit.getValue() + ". Previous limit: " + previousLimit);
-            }
-
-        }
-
-        offsetLimits.putAll(newLimits);
-        updateOffsetLimits = false;
-
-        return offsetLimits.get(partition);
-    }
-
-    private Map<TopicPartition, Long> committedOffsetForPartitions(final Set<TopicPartition> partitions) {
-        try {
-            // those do not have a committed offset would default to 0
-            return consumer.committed(partitions).entrySet().stream()
-                .collect(Collectors.toMap(Map.Entry::getKey, e -> e.getValue() == null ? 0L : e.getValue().offset()));
-        } catch (final AuthorizationException e) {
-            throw new ProcessorStateException(String.format("task [%s] AuthorizationException when initializing offsets for %s", id, partitions), e);
-        } catch (final WakeupException e) {
-            throw e;
-        } catch (final KafkaException e) {
-            throw new ProcessorStateException(String.format("task [%s] Failed to initialize offsets for %s", id, partitions), e);
-        }
->>>>>>> df13fc93
-    }
-
-    public void update() {
-        // we use the changelog reader to do the actual restoration work,
-        // and here we only need to update the offset limits when necessary
-        // TODO K9113: finish this logic with ChangeLogReader
     }
 }