/*
 * Licensed to the Apache Software Foundation (ASF) under one or more
 * contributor license agreements. See the NOTICE file distributed with
 * this work for additional information regarding copyright ownership.
 * The ASF licenses this file to You under the Apache License, Version 2.0
 * (the "License"); you may not use this file except in compliance with
 * the License. You may obtain a copy of the License at
 *
 *    http://www.apache.org/licenses/LICENSE-2.0
 *
 * Unless required by applicable law or agreed to in writing, software
 * distributed under the License is distributed on an "AS IS" BASIS,
 * WITHOUT WARRANTIES OR CONDITIONS OF ANY KIND, either express or implied.
 * See the License for the specific language governing permissions and
 * limitations under the License.
 */
package org.apache.kafka.streams;

import org.apache.kafka.clients.admin.AdminClient;
import org.apache.kafka.clients.consumer.KafkaConsumer;
import org.apache.kafka.clients.producer.KafkaProducer;
import org.apache.kafka.clients.producer.ProducerConfig;
import org.apache.kafka.common.Metric;
import org.apache.kafka.common.MetricName;
import org.apache.kafka.common.TopicPartition;
import org.apache.kafka.common.annotation.InterfaceStability;
import org.apache.kafka.common.config.ConfigException;
import org.apache.kafka.common.metrics.JmxReporter;
import org.apache.kafka.common.metrics.MetricConfig;
import org.apache.kafka.common.metrics.Metrics;
import org.apache.kafka.common.metrics.MetricsReporter;
import org.apache.kafka.common.metrics.Sensor;
import org.apache.kafka.common.serialization.Serializer;
import org.apache.kafka.common.utils.LogContext;
import org.apache.kafka.common.utils.Time;
import org.apache.kafka.streams.errors.InvalidStateStoreException;
import org.apache.kafka.streams.errors.ProcessorStateException;
import org.apache.kafka.streams.errors.StreamsException;
import org.apache.kafka.streams.kstream.KStream;
import org.apache.kafka.streams.kstream.KTable;
import org.apache.kafka.streams.kstream.Produced;
import org.apache.kafka.streams.processor.Processor;
import org.apache.kafka.streams.processor.StateRestoreListener;
import org.apache.kafka.streams.processor.StateStore;
import org.apache.kafka.streams.processor.StreamPartitioner;
import org.apache.kafka.streams.processor.ThreadMetadata;
import org.apache.kafka.streams.processor.internals.DefaultKafkaClientSupplier;
import org.apache.kafka.streams.processor.internals.GlobalStreamThread;
import org.apache.kafka.streams.processor.internals.InternalTopologyBuilder;
import org.apache.kafka.streams.processor.internals.ProcessorTopology;
import org.apache.kafka.streams.processor.internals.StateDirectory;
import org.apache.kafka.streams.processor.internals.StreamThread;
import org.apache.kafka.streams.processor.internals.StreamsMetadataState;
import org.apache.kafka.streams.processor.internals.ThreadStateTransitionValidator;
import org.apache.kafka.streams.state.HostInfo;
import org.apache.kafka.streams.state.QueryableStoreType;
import org.apache.kafka.streams.state.StreamsMetadata;
import org.apache.kafka.streams.state.internals.GlobalStateStoreProvider;
import org.apache.kafka.streams.state.internals.QueryableStoreProvider;
import org.apache.kafka.streams.state.internals.StateStoreProvider;
import org.apache.kafka.streams.state.internals.StreamThreadStateStoreProvider;
import org.slf4j.Logger;

import java.util.ArrayList;
import java.util.Arrays;
import java.util.Collection;
import java.util.Collections;
import java.util.HashMap;
import java.util.HashSet;
import java.util.List;
import java.util.Map;
import java.util.Properties;
import java.util.Set;
import java.util.UUID;
import java.util.concurrent.Executors;
import java.util.concurrent.ScheduledExecutorService;
import java.util.concurrent.ThreadFactory;
import java.util.concurrent.TimeUnit;

import static org.apache.kafka.common.utils.Utils.getHost;
import static org.apache.kafka.common.utils.Utils.getPort;

/**
 * A Kafka client that allows for performing continuous computation on input coming from one or more input topics and
 * sends output to zero, one, or more output topics.
 * <p>
 * The computational logic can be specified either by using the {@link Topology} to define a DAG topology of
 * {@link Processor}s or by using the {@link StreamsBuilder} which provides the high-level DSL to define
 * transformations.
 * <p>
 * One {@code KafkaStreams} instance can contain one or more threads specified in the configs for the processing work.
 * <p>
 * A {@code KafkaStreams} instance can co-ordinate with any other instances with the same
 * {@link StreamsConfig#APPLICATION_ID_CONFIG application ID} (whether in the same process, on other processes on this
 * machine, or on remote machines) as a single (possibly distributed) stream processing application.
 * These instances will divide up the work based on the assignment of the input topic partitions so that all partitions
 * are being consumed.
 * If instances are added or fail, all (remaining) instances will rebalance the partition assignment among themselves
 * to balance processing load and ensure that all input topic partitions are processed.
 * <p>
 * Internally a {@code KafkaStreams} instance contains a normal {@link KafkaProducer} and {@link KafkaConsumer} instance
 * that is used for reading input and writing output.
 * <p>
 * A simple example might look like this:
 * <pre>{@code
 * Map<String, Object> props = new HashMap<>();
 * props.put(StreamsConfig.APPLICATION_ID_CONFIG, "my-stream-processing-application");
 * props.put(StreamsConfig.BOOTSTRAP_SERVERS_CONFIG, "localhost:9092");
 * props.put(StreamsConfig.DEFAULT_KEY_SERDE_CLASS_CONFIG, Serdes.String().getClass());
 * props.put(StreamsConfig.DEFAULT_VALUE_SERDE_CLASS_CONFIG, Serdes.String().getClass());
 * StreamsConfig config = new StreamsConfig(props);
 *
 * StreamsBuilder builder = new StreamsBuilder();
 * builder.<String, String>stream("my-input-topic").mapValues(value -> value.length().toString()).to("my-output-topic");
 *
 * KafkaStreams streams = new KafkaStreams(builder.build(), config);
 * streams.start();
 * }</pre>
 *
 * @see org.apache.kafka.streams.StreamsBuilder
 * @see org.apache.kafka.streams.Topology
 */
@InterfaceStability.Evolving
public class KafkaStreams {

    private static final String JMX_PREFIX = "kafka.streams";
    private static final int DEFAULT_CLOSE_TIMEOUT = 0;
    private static final int DEFAULT_BLOCKING_TIME = 20000;

    // processId is expected to be unique across JVMs and to be used
    // in userData of the subscription request to allow assignor be aware
    // of the co-location of stream thread's consumers. It is for internal
    // usage only and should not be exposed to users at all.
    private final Time time;
    private final long maxCommitMs;
    private final Logger log;
    private final UUID processId;
    private final String clientId;
    private final Metrics metrics;
    private final StreamsConfig config;
    private final StreamThread[] threads;
    private final StateDirectory stateDirectory;
    private final StreamsMetadataState streamsMetadataState;
    private final ScheduledExecutorService stateDirCleaner;
    private final QueryableStoreProvider queryableStoreProvider;
    private final AdminClient adminClient;

    private GlobalStreamThread globalStreamThread;
    private KafkaStreams.StateListener stateListener;
    private StateRestoreListener globalStateRestoreListener;

    // container states
    /**
     * Kafka Streams states are the possible state that a Kafka Streams instance can be in.
     * An instance must only be in one state at a time.
     * The expected state transition with the following defined states is:
     *
     * <pre>
     *                 +--------------+
     *         +<----- | Created (0)  |
     *         |       +-----+--------+
     *         |             |
     *         |             v
     *         |       +--------------+
     *         +<----- | Running (2)  | -------->+
     *         |       +----+--+------+          |
     *         |            |  ^                 |
     *         |            v  |                 |
     *         |       +----+--+------+          |
     *         |       | Re-          |          v
     *         |       | Balancing (1)| -------->+
     *         |       +-----+--------+          |
     *         |             |                   |
     *         |             v                   v
     *         |       +-----+--------+     +----+-------+
     *         +-----> | Pending      |<--- | Error (5)  |
     *                 | Shutdown (3) |     +------------+
     *                 +-----+--------+
     *                       |
     *                       v
     *                 +-----+--------+
     *                 | Not          |
     *                 | Running (4)  |
     *                 +--------------+
     *
     *
     * </pre>
     * Note the following:
     * - RUNNING state will transit to REBALANCING if any of its threads is in PARTITION_REVOKED state
     * - REBALANCING state will transit to RUNNING if all of its threads are in RUNNING state
     * - Any state except NOT_RUNNING can go to PENDING_SHUTDOWN (whenever close is called)
     * - Of special importance: If the global stream thread dies, or all stream threads die (or both) then
     *   the instance will be in the ERROR state. The user will need to close it.
     */
    public enum State {
        CREATED(2, 3), REBALANCING(2, 3, 5), RUNNING(1, 3, 5), PENDING_SHUTDOWN(4), NOT_RUNNING, ERROR(3);

        private final Set<Integer> validTransitions = new HashSet<>();

        State(final Integer... validTransitions) {
            this.validTransitions.addAll(Arrays.asList(validTransitions));
        }

        public boolean isRunning() {
            return equals(RUNNING) || equals(REBALANCING);
        }

        public boolean isValidTransition(final State newState) {
            return validTransitions.contains(newState.ordinal());
        }
    }

    private final Object stateLock = new Object();
    private volatile State state = State.CREATED;

    private boolean waitOnState(final State targetState, final long waitMs) {
        long begin = time.milliseconds();
        synchronized (stateLock) {
            long elapsedMs = 0L;
            while (state != State.NOT_RUNNING) {
                if (waitMs == 0) {
                    try {
                        stateLock.wait();
                    } catch (final InterruptedException e) {
                        // it is ok: just move on to the next iteration
                    }
                } else if (waitMs > elapsedMs) {
                    long remainingMs = waitMs - elapsedMs;
                    try {
                        stateLock.wait(remainingMs);
                    } catch (final InterruptedException e) {
                        // it is ok: just move on to the next iteration
                    }
                } else {
                    log.debug("Cannot transit to {} within {}ms", targetState, waitMs);
                    return false;
                }
                elapsedMs = time.milliseconds() - begin;
            }
            return true;
        }
    }

    /**
     * Sets the state
     * @param newState New state
     */
    private boolean setState(final State newState) {
        final State oldState = state;

        synchronized (stateLock) {
            if (state == State.PENDING_SHUTDOWN && newState != State.NOT_RUNNING) {
                // when the state is already in PENDING_SHUTDOWN, all other transitions than NOT_RUNNING (due to thread dying) will be
                // refused but we do not throw exception here, to allow appropriate error handling
                return false;
            } else if (state == State.NOT_RUNNING && (newState == State.PENDING_SHUTDOWN || newState == State.NOT_RUNNING)) {
                // when the state is already in NOT_RUNNING, its transition to PENDING_SHUTDOWN or NOT_RUNNING (due to consecutive close calls)
                // will be refused but we do not throw exception here, to allow idempotent close calls
                return false;
            } else if (!state.isValidTransition(newState)) {
                throw new IllegalStateException("Stream-client " + clientId + ": Unexpected state transition from " + oldState + " to " + newState);
            } else {
                log.info("State transition from {} to {}", oldState, newState);
            }
            state = newState;
            stateLock.notifyAll();
        }

        // we need to call the user customized state listener outside the state lock to avoid potential deadlocks
        if (stateListener != null) {
            stateListener.onChange(state, oldState);
        }

        return true;
    }

    private boolean setRunningFromCreated() {
        synchronized (stateLock) {
            if (state != State.CREATED) {
                throw new IllegalStateException("Stream-client " + clientId + ": Unexpected state transition from " + state + " to " + State.RUNNING);
            }
            state = State.RUNNING;
            stateLock.notifyAll();
        }

        // we need to call the user customized state listener outside the state lock to avoid potential deadlocks
        if (stateListener != null) {
            stateListener.onChange(State.RUNNING, State.CREATED);
        }

        return true;
    }

    /**
     * Return the current {@link State} of this {@code KafkaStreams} instance.
     *
     * @return the current state of this Kafka Streams instance
     */
    public State state() {
        return state;
    }

    private boolean isRunning() {
        synchronized (stateLock) {
            return state.isRunning();
        }
    }

    private void validateIsRunning() {
        if (!isRunning()) {
            throw new IllegalStateException("KafkaStreams is not running. State is " + state + ".");
        }
    }
    /**
     * Listen to {@link State} change events.
     */
    public interface StateListener {

        /**
         * Called when state changes.
         *
         * @param newState new state
         * @param oldState previous state
         */
        void onChange(final State newState, final State oldState);
    }

    /**
     * An app can set a single {@link KafkaStreams.StateListener} so that the app is notified when state changes.
     *
     * @param listener a new state listener
     * @throws IllegalStateException if this {@code KafkaStreams} instance is not in state {@link State#CREATED CREATED}.
     */
    public void setStateListener(final KafkaStreams.StateListener listener) {
        if (state == State.CREATED) {
            stateListener = listener;
        } else {
            throw new IllegalStateException("Can only set StateListener in CREATED state. " +
                    "Current state is: " + state);
        }
    }

    /**
     * Set the handler invoked when a {@link StreamsConfig#NUM_STREAM_THREADS_CONFIG internal thread} abruptly
     * terminates due to an uncaught exception.
     *
     * @param eh the uncaught exception handler for all internal threads; {@code null} deletes the current handler
     * @throws IllegalStateException if this {@code KafkaStreams} instance is not in state {@link State#CREATED CREATED}.
     */
    public void setUncaughtExceptionHandler(final Thread.UncaughtExceptionHandler eh) {
        if (state == State.CREATED) {
            for (final StreamThread thread : threads) {
                thread.setUncaughtExceptionHandler(eh);
            }

            if (globalStreamThread != null) {
                globalStreamThread.setUncaughtExceptionHandler(eh);
            }
        } else {
            throw new IllegalStateException("Can only set UncaughtExceptionHandler in CREATED state. " +
                    "Current state is: " + state);
        }
    }

    /**
     * Set the listener which is triggered whenever a {@link StateStore} is being restored in order to resume
     * processing.
     *
     * @param globalStateRestoreListener The listener triggered when {@link StateStore} is being restored.
     * @throws IllegalStateException if this {@code KafkaStreams} instance is not in state {@link State#CREATED CREATED}.
     */
    public void setGlobalStateRestoreListener(final StateRestoreListener globalStateRestoreListener) {
        if (state == State.CREATED) {
            this.globalStateRestoreListener = globalStateRestoreListener;
        } else {
            throw new IllegalStateException("Can only set GlobalStateRestoreListener in CREATED state. " +
                    "Current state is: " + state);
        }
    }

    /**
     * Get read-only handle on global metrics registry.
     *
     * @return Map of all metrics.
     */
    public Map<MetricName, ? extends Metric> metrics() {
        return Collections.unmodifiableMap(metrics.metrics());
    }

    /**
     * Class that handles stream thread transitions
     */
    final class StreamStateListener implements StreamThread.StateListener {
        private final Map<Long, StreamThread.State> threadState;
        private GlobalStreamThread.State globalThreadState;

        StreamStateListener(final Map<Long, StreamThread.State> threadState,
                            final GlobalStreamThread.State globalThreadState) {
            this.threadState = threadState;
            this.globalThreadState = globalThreadState;
        }

        /**
         * If all threads are dead set to ERROR
         */
        private void maybeSetError() {
            // check if we have enough threads running
            for (final StreamThread.State state : threadState.values()) {
                if (state != StreamThread.State.DEAD) {
                    return;
                }
            }

            if (setState(State.ERROR)) {
                log.warn("All stream threads have died. The instance will be in error state and should be closed.");
            }
        }

        /**
         * If all threads are up, including the global thread, set to RUNNING
         */
        private void maybeSetRunning() {
            // one thread is running, check others, including global thread
            for (final StreamThread.State state : threadState.values()) {
                if (state != StreamThread.State.RUNNING) {
                    return;
                }
            }
            // the global state thread is relevant only if it is started. There are cases
            // when we don't have a global state thread at all, e.g., when we don't have global KTables
            if (globalThreadState != null && globalThreadState != GlobalStreamThread.State.RUNNING) {
                return;
            }

            setState(State.RUNNING);
        }


        @Override
        public synchronized void onChange(final Thread thread,
                                          final ThreadStateTransitionValidator abstractNewState,
                                          final ThreadStateTransitionValidator abstractOldState) {
            // StreamThreads first
            if (thread instanceof StreamThread) {
                StreamThread.State newState = (StreamThread.State) abstractNewState;
                threadState.put(thread.getId(), newState);

                if (newState == StreamThread.State.PARTITIONS_REVOKED && state != State.REBALANCING) {
                    setState(State.REBALANCING);
                } else if (newState == StreamThread.State.RUNNING && state != State.RUNNING) {
                    maybeSetRunning();
                } else if (newState == StreamThread.State.DEAD && state != State.ERROR) {
                    maybeSetError();
                }
            } else if (thread instanceof GlobalStreamThread) {
                // global stream thread has different invariants
                GlobalStreamThread.State newState = (GlobalStreamThread.State) abstractNewState;
                globalThreadState = newState;

                // special case when global thread is dead
                if (newState == GlobalStreamThread.State.DEAD && state != State.ERROR && setState(State.ERROR)) {
                    log.warn("Global thread has died. The instance will be in error state and should be closed.");
                }
            }
        }
    }

    final class DelegatingStateRestoreListener implements StateRestoreListener {
        private void throwOnFatalException(final Exception fatalUserException,
                                           final TopicPartition topicPartition,
                                           final String storeName) {
            throw new StreamsException(
                    String.format("Fatal user code error in store restore listener for store %s, partition %s.",
                            storeName,
                            topicPartition),
                    fatalUserException);
        }

        @Override
        public void onRestoreStart(final TopicPartition topicPartition,
                                   final String storeName,
                                   final long startingOffset,
                                   final long endingOffset) {
            if (globalStateRestoreListener != null) {
                try {
                    globalStateRestoreListener.onRestoreStart(topicPartition, storeName, startingOffset, endingOffset);
                } catch (final Exception fatalUserException) {
                    throwOnFatalException(fatalUserException, topicPartition, storeName);
                }
            }
        }

        @Override
        public void onBatchRestored(final TopicPartition topicPartition,
                                    final String storeName,
                                    final long batchEndOffset,
                                    final long numRestored) {
            if (globalStateRestoreListener != null) {
                try {
                    globalStateRestoreListener.onBatchRestored(topicPartition, storeName, batchEndOffset, numRestored);
                } catch (final Exception fatalUserException) {
                    throwOnFatalException(fatalUserException, topicPartition, storeName);
                }
            }
        }

        @Override
        public void onRestoreEnd(final TopicPartition topicPartition, final String storeName, final long totalRestored) {
            if (globalStateRestoreListener != null) {
                try {
                    globalStateRestoreListener.onRestoreEnd(topicPartition, storeName, totalRestored);
                } catch (final Exception fatalUserException) {
                    throwOnFatalException(fatalUserException, topicPartition, storeName);
                }
            }
        }
    }

    /**
     * Create a {@code KafkaStreams} instance.
     * <p>
     * Note: even if you never call {@link #start()} on a {@code KafkaStreams} instance,
     * you still must {@link #close()} it to avoid resource leaks.
     *
     * @param topology the topology specifying the computational logic
     * @param props    properties for {@link StreamsConfig}
     * @throws StreamsException if any fatal error occurs
     */
    public KafkaStreams(final Topology topology,
                        final Properties props) {
<<<<<<< HEAD
        this(builder.internalTopologyBuilder, new StreamsConfig(props), new DefaultKafkaClientSupplier(), DEFAULT_BLOCKING_TIME);
    }

    /**
     * @deprecated use {@link #KafkaStreams(Topology, StreamsConfig)} instead
     */
    @Deprecated
    public KafkaStreams(final org.apache.kafka.streams.processor.TopologyBuilder builder,
                        final StreamsConfig config) {
        this(builder.internalTopologyBuilder, config, new DefaultKafkaClientSupplier(), DEFAULT_BLOCKING_TIME);
    }

    /**
     * @deprecated use {@link #KafkaStreams(Topology, StreamsConfig, KafkaClientSupplier)} instead
     */
    @Deprecated
    public KafkaStreams(final org.apache.kafka.streams.processor.TopologyBuilder builder,
                        final StreamsConfig config,
                        final KafkaClientSupplier clientSupplier) {
        this(builder.internalTopologyBuilder, config, clientSupplier, DEFAULT_BLOCKING_TIME);
=======
        this(topology.internalTopologyBuilder, new StreamsConfig(props), new DefaultKafkaClientSupplier());
>>>>>>> 4106cb1d
    }

    /**
     * Create a {@code KafkaStreams} instance.
     * <p>
     * Note: even if you never call {@link #start()} on a {@code KafkaStreams} instance,
     * you still must {@link #close()} it to avoid resource leaks.
     *
     * @param topology       the topology specifying the computational logic
     * @param props          properties for {@link StreamsConfig}
     * @param clientSupplier the Kafka clients supplier which provides underlying producer and consumer clients
     *                       for the new {@code KafkaStreams} instance
     * @throws StreamsException if any fatal error occurs
     */
    public KafkaStreams(final Topology topology,
<<<<<<< HEAD
                        final Properties props) {
        this(topology.internalTopologyBuilder, new StreamsConfig(props), new DefaultKafkaClientSupplier(), DEFAULT_BLOCKING_TIME);
=======
                        final Properties props,
                        final KafkaClientSupplier clientSupplier) {
        this(topology.internalTopologyBuilder, new StreamsConfig(props), clientSupplier, Time.SYSTEM);
>>>>>>> 4106cb1d
    }

    /**
     * Create a {@code KafkaStreams} instance.
     * <p>
     * Note: even if you never call {@link #start()} on a {@code KafkaStreams} instance,
     * you still must {@link #close()} it to avoid resource leaks.
     *
     * @param topology       the topology specifying the computational logic
     * @param props          properties for {@link StreamsConfig}
     * @param time           {@code Time} implementation; cannot be null
     * @throws StreamsException if any fatal error occurs
     */
    public KafkaStreams(final Topology topology,
<<<<<<< HEAD
                        final StreamsConfig config) {
        this(topology.internalTopologyBuilder, config, new DefaultKafkaClientSupplier(), DEFAULT_BLOCKING_TIME);
=======
                        final Properties props,
                        final Time time) {
        this(topology.internalTopologyBuilder, new StreamsConfig(props), new DefaultKafkaClientSupplier(), time);
>>>>>>> 4106cb1d
    }

    /**
     * Create a {@code KafkaStreams} instance.
     * <p>
     * Note: even if you never call {@link #start()} on a {@code KafkaStreams} instance,
     * you still must {@link #close()} it to avoid resource leaks.
     *
     * @param topology       the topology specifying the computational logic
     * @param props          properties for {@link StreamsConfig}
     * @param clientSupplier the Kafka clients supplier which provides underlying producer and consumer clients
     *                       for the new {@code KafkaStreams} instance
     * @param time           {@code Time} implementation; cannot be null
     * @throws StreamsException if any fatal error occurs
     */
    public KafkaStreams(final Topology topology,
                        final Properties props,
                        final KafkaClientSupplier clientSupplier,
                        final Time time) {
        this(topology.internalTopologyBuilder, new StreamsConfig(props), clientSupplier, time);
    }

    /**
     * @deprecated use {@link #KafkaStreams(Topology, Properties)} instead
     */
    @Deprecated
    public KafkaStreams(final org.apache.kafka.streams.processor.TopologyBuilder builder,
                        final Properties props) {
        this(builder.internalTopologyBuilder, new StreamsConfig(props), new DefaultKafkaClientSupplier());
    }

    /**
     * @deprecated use {@link #KafkaStreams(Topology, Properties)} instead
     */
    @Deprecated
    public KafkaStreams(final org.apache.kafka.streams.processor.TopologyBuilder builder,
                        final StreamsConfig config) {
        this(builder.internalTopologyBuilder, config, new DefaultKafkaClientSupplier());
    }

    /**
     * @deprecated use {@link #KafkaStreams(Topology, Properties, KafkaClientSupplier)} instead
     */
    @Deprecated
    public KafkaStreams(final org.apache.kafka.streams.processor.TopologyBuilder builder,
                        final StreamsConfig config,
                        final KafkaClientSupplier clientSupplier) {
        this(builder.internalTopologyBuilder, config, clientSupplier);
    }

    /**
     * @deprecated use {@link #KafkaStreams(Topology, Properties)} instead
     */
    @Deprecated
    public KafkaStreams(final Topology topology,
                        final StreamsConfig config) {
        this(topology.internalTopologyBuilder, config, new DefaultKafkaClientSupplier());
    }

    /**
     * @deprecated use {@link #KafkaStreams(Topology, Properties, KafkaClientSupplier)} instead
     */
    @Deprecated
    public KafkaStreams(final Topology topology,
                        final StreamsConfig config,
                        final KafkaClientSupplier clientSupplier) {
        this(topology.internalTopologyBuilder, config, clientSupplier, DEFAULT_BLOCKING_TIME);
    }

    /**
     * @deprecated use {@link #KafkaStreams(Topology, Properties, Time)} instead
     */
    @Deprecated
    public KafkaStreams(final Topology topology,
                        final StreamsConfig config,
                        final long maxCommitMs) {
        this(topology.internalTopologyBuilder, config, new DefaultKafkaClientSupplier(), maxCommitMs);
    }

    private KafkaStreams(final InternalTopologyBuilder internalTopologyBuilder,
                         final StreamsConfig config,
                         final KafkaClientSupplier clientSupplier,
                         final long maxCommitMs) throws StreamsException {
        this(internalTopologyBuilder, config, clientSupplier, Time.SYSTEM, maxCommitMs);
    }

    private KafkaStreams(final InternalTopologyBuilder internalTopologyBuilder,
                         final StreamsConfig config,
                         final KafkaClientSupplier clientSupplier,
                         final Time time,
                         final long maxCommitMs) throws StreamsException {
        this.config = config;
        this.time = time;
        this.maxCommitMs = maxCommitMs;

        // The application ID is a required config and hence should always have value
        processId = UUID.randomUUID();
        final String userClientId = config.getString(StreamsConfig.CLIENT_ID_CONFIG);
        final String applicationId = config.getString(StreamsConfig.APPLICATION_ID_CONFIG);
        if (userClientId.length() <= 0) {
            clientId = applicationId + "-" + processId;
        } else {
            clientId = userClientId;
        }

        final LogContext logContext = new LogContext(String.format("stream-client [%s] ", clientId));
        this.log = logContext.logger(getClass());

        try {
            stateDirectory = new StateDirectory(config, time);
        } catch (final ProcessorStateException fatal) {
            throw new StreamsException(fatal);
        }

        final MetricConfig metricConfig = new MetricConfig().samples(config.getInt(StreamsConfig.METRICS_NUM_SAMPLES_CONFIG))
            .recordLevel(Sensor.RecordingLevel.forName(config.getString(StreamsConfig.METRICS_RECORDING_LEVEL_CONFIG)))
            .timeWindow(config.getLong(StreamsConfig.METRICS_SAMPLE_WINDOW_MS_CONFIG), TimeUnit.MILLISECONDS);
        final List<MetricsReporter> reporters = config.getConfiguredInstances(StreamsConfig.METRIC_REPORTER_CLASSES_CONFIG,
                MetricsReporter.class);
        reporters.add(new JmxReporter(JMX_PREFIX));
        metrics = new Metrics(metricConfig, reporters, time);

        internalTopologyBuilder.setApplicationId(applicationId);

        // sanity check to fail-fast in case we cannot build a ProcessorTopology due to an exception
        internalTopologyBuilder.build();

        streamsMetadataState = new StreamsMetadataState(
                internalTopologyBuilder,
                parseHostInfo(config.getString(StreamsConfig.APPLICATION_SERVER_CONFIG)));

        // create the stream thread, global update thread, and cleanup thread
        threads = new StreamThread[config.getInt(StreamsConfig.NUM_STREAM_THREADS_CONFIG)];

        long totalCacheSize = config.getLong(StreamsConfig.CACHE_MAX_BYTES_BUFFERING_CONFIG);
        if (totalCacheSize < 0) {
            totalCacheSize = 0;
            log.warn("Negative cache size passed in. Reverting to cache size of 0 bytes.");
        }
        final ProcessorTopology globalTaskTopology = internalTopologyBuilder.buildGlobalStateTopology();
        final long cacheSizePerThread = totalCacheSize / (threads.length + (globalTaskTopology == null ? 0 : 1));

        final StateRestoreListener delegatingStateRestoreListener = new DelegatingStateRestoreListener();
        GlobalStreamThread.State globalThreadState = null;
        if (globalTaskTopology != null) {
            final String globalThreadId = clientId + "-GlobalStreamThread";
            globalStreamThread = new GlobalStreamThread(globalTaskTopology,
                                                        config,
                                                        clientSupplier.getRestoreConsumer(config.getRestoreConsumerConfigs(clientId + "-global")),
                                                        stateDirectory,
                                                        cacheSizePerThread,
                                                        metrics,
                                                        time,
                                                        globalThreadId,
                                                        delegatingStateRestoreListener);
            globalThreadState = globalStreamThread.state();
        }

        // use client id instead of thread client id since this admin client may be shared among threads
        adminClient = clientSupplier.getAdminClient(config.getAdminConfigs(clientId));

        final Map<Long, StreamThread.State> threadState = new HashMap<>(threads.length);
        final ArrayList<StateStoreProvider> storeProviders = new ArrayList<>();
        for (int i = 0; i < threads.length; i++) {
            threads[i] = StreamThread.create(internalTopologyBuilder,
                                             config,
                                             clientSupplier,
                                             adminClient,
                                             processId,
                                             clientId,
                                             metrics,
                                             time,
                                             DEFAULT_BLOCKING_TIME,
                                             streamsMetadataState,
                                             cacheSizePerThread,
                                             stateDirectory,
                                             delegatingStateRestoreListener);
            threadState.put(threads[i].getId(), threads[i].state());
            storeProviders.add(new StreamThreadStateStoreProvider(threads[i]));
        }

        final StreamStateListener streamStateListener = new StreamStateListener(threadState, globalThreadState);
        if (globalTaskTopology != null) {
            globalStreamThread.setStateListener(streamStateListener);
        }
        for (StreamThread thread : threads) {
            thread.setStateListener(streamStateListener);
        }

        final GlobalStateStoreProvider globalStateStoreProvider = new GlobalStateStoreProvider(internalTopologyBuilder.globalStateStores());
        queryableStoreProvider = new QueryableStoreProvider(storeProviders, globalStateStoreProvider);

        stateDirCleaner = Executors.newSingleThreadScheduledExecutor(new ThreadFactory() {
            @Override
            public Thread newThread(final Runnable r) {
                final Thread thread = new Thread(r, clientId + "-CleanupThread");
                thread.setDaemon(true);
                return thread;
            }
        });
    }

    private static HostInfo parseHostInfo(final String endPoint) {
        if (endPoint == null || endPoint.trim().isEmpty()) {
            return StreamsMetadataState.UNKNOWN_HOST;
        }
        final String host = getHost(endPoint);
        final Integer port = getPort(endPoint);

        if (host == null || port == null) {
            throw new ConfigException(String.format("Error parsing host address %s. Expected format host:port.", endPoint));
        }

        return new HostInfo(host, port);
    }

    /**
     * Start the {@code KafkaStreams} instance by starting all its threads.
     * This function is expected to be called only once during the life cycle of the client.
     * <p>
     * Because threads are started in the background, this method does not block.
     * As a consequence, any fatal exception that happens during processing is by default only logged.
     * If you want to be notified about dying threads, you can
     * {@link #setUncaughtExceptionHandler(Thread.UncaughtExceptionHandler) register an uncaught exception handler}
     * before starting the {@code KafkaStreams} instance.
     * <p>
     * Note, for brokers with version {@code 0.9.x} or lower, the broker version cannot be checked.
     * There will be no error and the client will hang and retry to verify the broker version until it
     * {@link StreamsConfig#REQUEST_TIMEOUT_MS_CONFIG times out}.

     * @throws IllegalStateException if process was already started
     * @throws StreamsException if the Kafka brokers have version 0.10.0.x or
     *                          if {@link StreamsConfig#PROCESSING_GUARANTEE_CONFIG exactly-once} is enabled for pre 0.11.0.x brokers
     */
    public synchronized void start() throws IllegalStateException, StreamsException {
        log.debug("Starting Streams client");

        // first set state to RUNNING before kicking off the threads,
        // making sure the state will always transit to RUNNING before REBALANCING
        if (setRunningFromCreated()) {
            if (globalStreamThread != null) {
                globalStreamThread.start();
            }

            for (final StreamThread thread : threads) {
                thread.start();
            }

            final Long cleanupDelay = config.getLong(StreamsConfig.STATE_CLEANUP_DELAY_MS_CONFIG);
            stateDirCleaner.scheduleAtFixedRate(new Runnable() {
                @Override
                public void run() {
                    if (state == State.RUNNING) {
                        stateDirectory.cleanRemovedTasks(cleanupDelay);
                    }
                }
            }, cleanupDelay, cleanupDelay, TimeUnit.MILLISECONDS);

            log.info("Started Streams client");
        } else {
            // if transition failed but no exception is thrown; currently it is not possible
            // since we do not allow calling start multiple times whether or not it is already shutdown.
            // TODO: In the future if we lift this restriction this code path could then be triggered and be updated
            log.error("Already stopped, cannot re-start");
        }
    }

    /**
     * Shutdown this {@code KafkaStreams} instance by signaling all the threads to stop, and then wait for them to join.
     * This will block until all threads have stopped.
     */
    public void close() {
        close(DEFAULT_CLOSE_TIMEOUT, TimeUnit.SECONDS);
    }

    /**
     * Shutdown this {@code KafkaStreams} by signaling all the threads to stop, and then wait up to the timeout for the
     * threads to join.
     * A {@code timeout} of 0 means to wait forever.
     *
     * @param timeout  how long to wait for the threads to shutdown
     * @param timeUnit unit of time used for timeout
     * @return {@code true} if all threads were successfully stopped&mdash;{@code false} if the timeout was reached
     * before all threads stopped
     * Note that this method must not be called in the {@code onChange} callback of {@link StateListener}.
     */
    public synchronized boolean close(final long timeout, final TimeUnit timeUnit) {
        log.debug("Stopping Streams client with timeoutMillis = {} ms.", timeUnit.toMillis(timeout));

        if (!setState(State.PENDING_SHUTDOWN)) {
            // if transition failed, it means it was either in PENDING_SHUTDOWN
            // or NOT_RUNNING already; just check that all threads have been stopped
            log.info("Already in the pending shutdown state, wait to complete shutdown");
        } else {
            stateDirCleaner.shutdownNow();

            // wait for all threads to join in a separate thread;
            // save the current thread so that if it is a stream thread
            // we don't attempt to join it and cause a deadlock
            final Thread shutdownThread = new Thread(new Runnable() {
                @Override
                public void run() {
                    // notify all the threads to stop; avoid deadlocks by stopping any
                    // further state reports from the thread since we're shutting down
                    for (final StreamThread thread : threads) {
                        thread.setStateListener(null);
                        thread.shutdown();
                    }
                    if (globalStreamThread != null) {
                        globalStreamThread.setStateListener(null);
                        globalStreamThread.shutdown();
                    }

                    for (final StreamThread thread : threads) {
                        try {
                            if (!thread.isRunning()) {
                                thread.join();
                            }
                        } catch (final InterruptedException ex) {
                            Thread.currentThread().interrupt();
                        }
                    }
                    if (globalStreamThread != null && !globalStreamThread.stillRunning()) {
                        try {
                            globalStreamThread.join();
                        } catch (final InterruptedException e) {
                            Thread.currentThread().interrupt();
                        }
                        globalStreamThread = null;
                    }

                    adminClient.close();

                    metrics.close();
                    setState(State.NOT_RUNNING);
                }
            }, "kafka-streams-close-thread");

            shutdownThread.setDaemon(true);
            shutdownThread.start();
        }

        if (waitOnState(State.NOT_RUNNING, timeUnit.toMillis(timeout))) {
            log.info("Streams client stopped completely");
            return true;
        } else {
            log.info("Streams client cannot stop completely within the timeout");
            return false;
        }
    }

    /**
     * Produce a string representation containing useful information about this {@code KafkaStream} instance such as
     * thread IDs, task IDs, and a representation of the topology DAG including {@link StateStore}s (cf.
     * {@link Topology} and {@link StreamsBuilder}).
     *
     * @return A string representation of the Kafka Streams instance.
     *
     * @deprecated Use {@link #localThreadsMetadata()} to retrieve runtime information.
     */
    @Override
    @Deprecated
    public String toString() {
        return toString("");
    }

    /**
     * Produce a string representation containing useful information about this {@code KafkaStream} instance such as
     * thread IDs, task IDs, and a representation of the topology DAG including {@link StateStore}s (cf.
     * {@link Topology} and {@link StreamsBuilder}).
     *
     * @param indent the top-level indent for each line
     * @return A string representation of the Kafka Streams instance.
     *
     * @deprecated Use {@link #localThreadsMetadata()} to retrieve runtime information.
     */
    @Deprecated
    public String toString(final String indent) {
        final StringBuilder sb = new StringBuilder()
            .append(indent)
            .append("KafkaStreams processID: ")
            .append(processId)
            .append("\n");
        for (final StreamThread thread : threads) {
            sb.append(thread.toString(indent + "\t"));
        }
        sb.append("\n");

        return sb.toString();
    }

    /**
     * Do a clean up of the local {@link StateStore} directory ({@link StreamsConfig#STATE_DIR_CONFIG}) by deleting all
     * data with regard to the {@link StreamsConfig#APPLICATION_ID_CONFIG application ID}.
     * <p>
     * May only be called either before this {@code KafkaStreams} instance is {@link #start() started} or after the
     * instance is {@link #close() closed}.
     * <p>
     * Calling this method triggers a restore of local {@link StateStore}s on the next {@link #start() application start}.
     *
     * @throws IllegalStateException if this {@code KafkaStreams} instance is currently {@link State#RUNNING running}
     * @throws StreamsException if cleanup failed
     */
    public void cleanUp() {
        if (isRunning()) {
            throw new IllegalStateException("Cannot clean up while running.");
        }
        stateDirectory.clean();
    }

    /**
     * Find all currently running {@code KafkaStreams} instances (potentially remotely) that use the same
     * {@link StreamsConfig#APPLICATION_ID_CONFIG application ID} as this instance (i.e., all instances that belong to
     * the same Kafka Streams application) and return {@link StreamsMetadata} for each discovered instance.
     * <p>
     * Note: this is a point in time view and it may change due to partition reassignment.
     *
     * @return {@link StreamsMetadata} for each {@code KafkaStreams} instances of this application
     */
    public Collection<StreamsMetadata> allMetadata() {
        validateIsRunning();
        return streamsMetadataState.getAllMetadata();
    }

    /**
     * Find all currently running {@code KafkaStreams} instances (potentially remotely) that
     * <ul>
     *   <li>use the same {@link StreamsConfig#APPLICATION_ID_CONFIG application ID} as this instance (i.e., all
     *       instances that belong to the same Kafka Streams application)</li>
     *   <li>and that contain a {@link StateStore} with the given {@code storeName}</li>
     * </ul>
     * and return {@link StreamsMetadata} for each discovered instance.
     * <p>
     * Note: this is a point in time view and it may change due to partition reassignment.
     *
     * @param storeName the {@code storeName} to find metadata for
     * @return {@link StreamsMetadata} for each {@code KafkaStreams} instances with the provide {@code storeName} of
     * this application
     */
    public Collection<StreamsMetadata> allMetadataForStore(final String storeName) {
        validateIsRunning();
        return streamsMetadataState.getAllMetadataForStore(storeName);
    }

    /**
     * Find the currently running {@code KafkaStreams} instance (potentially remotely) that
     * <ul>
     *   <li>use the same {@link StreamsConfig#APPLICATION_ID_CONFIG application ID} as this instance (i.e., all
     *       instances that belong to the same Kafka Streams application)</li>
     *   <li>and that contain a {@link StateStore} with the given {@code storeName}</li>
     *   <li>and the {@link StateStore} contains the given {@code key}</li>
     * </ul>
     * and return {@link StreamsMetadata} for it.
     * <p>
     * This will use the default Kafka Streams partitioner to locate the partition.
     * If a {@link StreamPartitioner custom partitioner} has been
     * {@link ProducerConfig#PARTITIONER_CLASS_CONFIG configured} via {@link StreamsConfig} or
     * {@link KStream#through(String, Produced)}, or if the original {@link KTable}'s input
     * {@link StreamsBuilder#table(String) topic} is partitioned differently, please use
     * {@link #metadataForKey(String, Object, StreamPartitioner)}.
     * <p>
     * Note:
     * <ul>
     *   <li>this is a point in time view and it may change due to partition reassignment</li>
     *   <li>the key may not exist in the {@link StateStore}; this method provides a way of finding which host it
     *       <em>would</em> exist on</li>
     *   <li>if this is for a window store the serializer should be the serializer for the record key,
     *       not the window serializer</li>
     * </ul>
     *
     * @param storeName     the {@code storeName} to find metadata for
     * @param key           the key to find metadata for
     * @param keySerializer serializer for the key
     * @param <K>           key type
     * @return {@link StreamsMetadata} for the {@code KafkaStreams} instance with the provide {@code storeName} and
     * {@code key} of this application or {@link StreamsMetadata#NOT_AVAILABLE} if Kafka Streams is (re-)initializing
     */
    public <K> StreamsMetadata metadataForKey(final String storeName,
                                              final K key,
                                              final Serializer<K> keySerializer) {
        validateIsRunning();
        return streamsMetadataState.getMetadataWithKey(storeName, key, keySerializer);
    }

    /**
     * Find the currently running {@code KafkaStreams} instance (potentially remotely) that
     * <ul>
     *   <li>use the same {@link StreamsConfig#APPLICATION_ID_CONFIG application ID} as this instance (i.e., all
     *       instances that belong to the same Kafka Streams application)</li>
     *   <li>and that contain a {@link StateStore} with the given {@code storeName}</li>
     *   <li>and the {@link StateStore} contains the given {@code key}</li>
     * </ul>
     * and return {@link StreamsMetadata} for it.
     * <p>
     * Note:
     * <ul>
     *   <li>this is a point in time view and it may change due to partition reassignment</li>
     *   <li>the key may not exist in the {@link StateStore}; this method provides a way of finding which host it
     *       <em>would</em> exist on</li>
     * </ul>
     *
     * @param storeName   the {@code storeName} to find metadata for
     * @param key         the key to find metadata for
     * @param partitioner the partitioner to be use to locate the host for the key
     * @param <K>         key type
     * @return {@link StreamsMetadata} for the {@code KafkaStreams} instance with the provide {@code storeName} and
     * {@code key} of this application or {@link StreamsMetadata#NOT_AVAILABLE} if Kafka Streams is (re-)initializing
     */
    public <K> StreamsMetadata metadataForKey(final String storeName,
                                              final K key,
                                              final StreamPartitioner<? super K, ?> partitioner) {
        validateIsRunning();
        return streamsMetadataState.getMetadataWithKey(storeName, key, partitioner);
    }

    /**
     * Get a facade wrapping the local {@link StateStore} instances with the provided {@code storeName} if the Store's
     * type is accepted by the provided {@link QueryableStoreType#accepts(StateStore) queryableStoreType}.
     * The returned object can be used to query the {@link StateStore} instances.
     *
     * @param storeName           name of the store to find
     * @param queryableStoreType  accept only stores that are accepted by {@link QueryableStoreType#accepts(StateStore)}
     * @param <T>                 return type
     * @return A facade wrapping the local {@link StateStore} instances
     * @throws InvalidStateStoreException if Kafka Streams is (re-)initializing or a store with {@code storeName} and
     * {@code queryableStoreType} doesnt' exist
     */
    public <T> T store(final String storeName, final QueryableStoreType<T> queryableStoreType) {
        validateIsRunning();
        return queryableStoreProvider.getStore(storeName, queryableStoreType);
    }

    /**
     * Returns runtime information about the local threads of this {@link KafkaStreams} instance.
     *
     * @return the set of {@link ThreadMetadata}.
     */
    public Set<ThreadMetadata> localThreadsMetadata() {
        validateIsRunning();
        final Set<ThreadMetadata> threadMetadata = new HashSet<>();
        for (StreamThread thread : threads) {
            threadMetadata.add(thread.threadMetadata());
        }
        return threadMetadata;
    }
}<|MERGE_RESOLUTION|>--- conflicted
+++ resolved
@@ -528,7 +528,6 @@
      */
     public KafkaStreams(final Topology topology,
                         final Properties props) {
-<<<<<<< HEAD
         this(builder.internalTopologyBuilder, new StreamsConfig(props), new DefaultKafkaClientSupplier(), DEFAULT_BLOCKING_TIME);
     }
 
@@ -549,9 +548,7 @@
                         final StreamsConfig config,
                         final KafkaClientSupplier clientSupplier) {
         this(builder.internalTopologyBuilder, config, clientSupplier, DEFAULT_BLOCKING_TIME);
-=======
         this(topology.internalTopologyBuilder, new StreamsConfig(props), new DefaultKafkaClientSupplier());
->>>>>>> 4106cb1d
     }
 
     /**
@@ -567,14 +564,11 @@
      * @throws StreamsException if any fatal error occurs
      */
     public KafkaStreams(final Topology topology,
-<<<<<<< HEAD
                         final Properties props) {
         this(topology.internalTopologyBuilder, new StreamsConfig(props), new DefaultKafkaClientSupplier(), DEFAULT_BLOCKING_TIME);
-=======
                         final Properties props,
                         final KafkaClientSupplier clientSupplier) {
         this(topology.internalTopologyBuilder, new StreamsConfig(props), clientSupplier, Time.SYSTEM);
->>>>>>> 4106cb1d
     }
 
     /**
@@ -589,14 +583,11 @@
      * @throws StreamsException if any fatal error occurs
      */
     public KafkaStreams(final Topology topology,
-<<<<<<< HEAD
                         final StreamsConfig config) {
         this(topology.internalTopologyBuilder, config, new DefaultKafkaClientSupplier(), DEFAULT_BLOCKING_TIME);
-=======
                         final Properties props,
                         final Time time) {
         this(topology.internalTopologyBuilder, new StreamsConfig(props), new DefaultKafkaClientSupplier(), time);
->>>>>>> 4106cb1d
     }
 
     /**
