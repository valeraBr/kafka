/*
 * Licensed to the Apache Software Foundation (ASF) under one or more
 * contributor license agreements. See the NOTICE file distributed with
 * this work for additional information regarding copyright ownership.
 * The ASF licenses this file to You under the Apache License, Version 2.0
 * (the "License"); you may not use this file except in compliance with
 * the License. You may obtain a copy of the License at
 *
 *    http://www.apache.org/licenses/LICENSE-2.0
 *
 * Unless required by applicable law or agreed to in writing, software
 * distributed under the License is distributed on an "AS IS" BASIS,
 * WITHOUT WARRANTIES OR CONDITIONS OF ANY KIND, either express or implied.
 * See the License for the specific language governing permissions and
 * limitations under the License.
 */
package org.apache.kafka.streams;

import org.apache.kafka.clients.CommonClientConfigs;
import org.apache.kafka.clients.admin.Admin;
import org.apache.kafka.clients.admin.ListOffsetsResult.ListOffsetsResultInfo;
import org.apache.kafka.clients.consumer.KafkaConsumer;
import org.apache.kafka.clients.producer.KafkaProducer;
import org.apache.kafka.clients.producer.ProducerConfig;
import org.apache.kafka.common.Metric;
import org.apache.kafka.common.MetricName;
import org.apache.kafka.common.TopicPartition;
import org.apache.kafka.common.metrics.JmxReporter;
import org.apache.kafka.common.metrics.KafkaMetricsContext;
import org.apache.kafka.common.metrics.MetricConfig;
import org.apache.kafka.common.metrics.Metrics;
import org.apache.kafka.common.metrics.MetricsContext;
import org.apache.kafka.common.metrics.MetricsReporter;
import org.apache.kafka.common.metrics.Sensor;
import org.apache.kafka.common.metrics.Sensor.RecordingLevel;
import org.apache.kafka.common.serialization.Serializer;
import org.apache.kafka.common.utils.LogContext;
import org.apache.kafka.common.utils.Time;
import org.apache.kafka.streams.errors.InvalidStateStoreException;
import org.apache.kafka.streams.errors.ProcessorStateException;
import org.apache.kafka.streams.errors.StreamsException;
import org.apache.kafka.streams.errors.StreamsUncaughtExceptionHandler;
import org.apache.kafka.streams.errors.TopologyException;
import org.apache.kafka.streams.internals.ApiUtils;
import org.apache.kafka.streams.internals.metrics.ClientMetrics;
import org.apache.kafka.streams.kstream.KStream;
import org.apache.kafka.streams.kstream.KTable;
import org.apache.kafka.streams.kstream.Repartitioned;
import org.apache.kafka.streams.processor.Processor;
import org.apache.kafka.streams.processor.StateRestoreListener;
import org.apache.kafka.streams.processor.StateStore;
import org.apache.kafka.streams.processor.StreamPartitioner;
import org.apache.kafka.streams.processor.ThreadMetadata;
import org.apache.kafka.streams.processor.internals.ClientUtils;
import org.apache.kafka.streams.processor.internals.DefaultKafkaClientSupplier;
import org.apache.kafka.streams.processor.internals.GlobalStreamThread;
import org.apache.kafka.streams.processor.internals.InternalTopologyBuilder;
import org.apache.kafka.streams.processor.internals.ProcessorTopology;
import org.apache.kafka.streams.processor.internals.StateDirectory;
import org.apache.kafka.streams.processor.internals.StreamThread;
import org.apache.kafka.streams.processor.internals.StreamsMetadataState;
import org.apache.kafka.streams.processor.internals.Task;
import org.apache.kafka.streams.processor.internals.ThreadStateTransitionValidator;
import org.apache.kafka.streams.processor.internals.assignment.AssignorError;
import org.apache.kafka.streams.processor.internals.metrics.StreamsMetricsImpl;
import org.apache.kafka.streams.state.HostInfo;
import org.apache.kafka.streams.state.QueryableStoreType;
import org.apache.kafka.streams.state.StreamsMetadata;
import org.apache.kafka.streams.state.internals.GlobalStateStoreProvider;
import org.apache.kafka.streams.state.internals.QueryableStoreProvider;
import org.apache.kafka.streams.state.internals.RocksDBGenericOptionsToDbOptionsColumnFamilyOptionsAdapter;
import org.apache.kafka.streams.state.internals.StreamThreadStateStoreProvider;
import org.slf4j.Logger;

import java.time.Duration;
import java.util.ArrayList;
import java.util.Arrays;
import java.util.Collection;
import java.util.Collections;
import java.util.HashMap;
import java.util.HashSet;
import java.util.LinkedHashMap;
import java.util.LinkedList;
import java.util.List;
import java.util.Map;
import java.util.Objects;
import java.util.Properties;
import java.util.Set;
import java.util.TreeMap;
import java.util.UUID;
import java.util.concurrent.Executors;
import java.util.concurrent.ScheduledExecutorService;
import java.util.concurrent.TimeUnit;
import java.util.function.Consumer;

import static org.apache.kafka.streams.StreamsConfig.METRICS_RECORDING_LEVEL_CONFIG;
import static org.apache.kafka.streams.errors.StreamsUncaughtExceptionHandler.StreamThreadExceptionResponse.SHUTDOWN_CLIENT;
import static org.apache.kafka.streams.internals.ApiUtils.prepareMillisCheckFailMsgPrefix;
import static org.apache.kafka.streams.processor.internals.ClientUtils.fetchEndOffsets;

/**
 * A Kafka client that allows for performing continuous computation on input coming from one or more input topics and
 * sends output to zero, one, or more output topics.
 * <p>
 * The computational logic can be specified either by using the {@link Topology} to define a DAG topology of
 * {@link Processor}s or by using the {@link StreamsBuilder} which provides the high-level DSL to define
 * transformations.
 * <p>
 * One {@code KafkaStreams} instance can contain one or more threads specified in the configs for the processing work.
 * <p>
 * A {@code KafkaStreams} instance can co-ordinate with any other instances with the same
 * {@link StreamsConfig#APPLICATION_ID_CONFIG application ID} (whether in the same process, on other processes on this
 * machine, or on remote machines) as a single (possibly distributed) stream processing application.
 * These instances will divide up the work based on the assignment of the input topic partitions so that all partitions
 * are being consumed.
 * If instances are added or fail, all (remaining) instances will rebalance the partition assignment among themselves
 * to balance processing load and ensure that all input topic partitions are processed.
 * <p>
 * Internally a {@code KafkaStreams} instance contains a normal {@link KafkaProducer} and {@link KafkaConsumer} instance
 * that is used for reading input and writing output.
 * <p>
 * A simple example might look like this:
 * <pre>{@code
 * Properties props = new Properties();
 * props.put(StreamsConfig.APPLICATION_ID_CONFIG, "my-stream-processing-application");
 * props.put(StreamsConfig.BOOTSTRAP_SERVERS_CONFIG, "localhost:9092");
 * props.put(StreamsConfig.DEFAULT_KEY_SERDE_CLASS_CONFIG, Serdes.String().getClass());
 * props.put(StreamsConfig.DEFAULT_VALUE_SERDE_CLASS_CONFIG, Serdes.String().getClass());
 *
 * StreamsBuilder builder = new StreamsBuilder();
 * builder.<String, String>stream("my-input-topic").mapValues(value -> String.valueOf(value.length())).to("my-output-topic");
 *
 * KafkaStreams streams = new KafkaStreams(builder.build(), props);
 * streams.start();
 * }</pre>
 *
 * @see org.apache.kafka.streams.StreamsBuilder
 * @see org.apache.kafka.streams.Topology
 */
public class KafkaStreams implements AutoCloseable {

    private static final String JMX_PREFIX = "kafka.streams";

    // processId is expected to be unique across JVMs and to be used
    // in userData of the subscription request to allow assignor be aware
    // of the co-location of stream thread's consumers. It is for internal
    // usage only and should not be exposed to users at all.
    private final Time time;
    private final Logger log;
    private final String clientId;
    private final Metrics metrics;
    private final StreamsConfig config;
    protected final List<StreamThread> threads;
    private final StateDirectory stateDirectory;
    private final StreamsMetadataState streamsMetadataState;
    private final ScheduledExecutorService stateDirCleaner;
    private final ScheduledExecutorService rocksDBMetricsRecordingService;
    private final QueryableStoreProvider queryableStoreProvider;
    private final Admin adminClient;
    private final StreamsMetricsImpl streamsMetrics;
    private final ProcessorTopology taskTopology;
    private final ProcessorTopology globalTaskTopology;

    GlobalStreamThread globalStreamThread;
    private KafkaStreams.StateListener stateListener;
    private StateRestoreListener globalStateRestoreListener;
    private boolean oldHandler;

    // container states
    /**
     * Kafka Streams states are the possible state that a Kafka Streams instance can be in.
     * An instance must only be in one state at a time.
     * The expected state transition with the following defined states is:
     *
     * <pre>
     *                 +--------------+
     *         +&lt;----- | Created (0)  |
     *         |       +-----+--------+
     *         |             |
     *         |             v
     *         |       +----+--+------+
     *         |       | Re-          |
     *         +&lt;----- | Balancing (1)| --------&gt;+
     *         |       +-----+-+------+          |
     *         |             | ^                 |
     *         |             v |                 |
     *         |       +--------------+          v
     *         |       | Running (2)  | --------&gt;+
     *         |       +------+-------+          |
     *         |              |                  |
     *         |              v                  |
     *         |       +------+-------+     +----+-------+
     *         +-----&gt; | Pending      |&lt;--- | Error (5)  |
     *                 | Shutdown (3) |     +------------+
     *                 +------+-------+
     *                        |
     *                        v
     *                 +------+-------+
     *                 | Not          |
     *                 | Running (4)  |
     *                 +--------------+
     *
     *
     * </pre>
     * Note the following:
     * - RUNNING state will transit to REBALANCING if any of its threads is in PARTITION_REVOKED or PARTITIONS_ASSIGNED state
     * - REBALANCING state will transit to RUNNING if all of its threads are in RUNNING state
     * - Any state except NOT_RUNNING can go to PENDING_SHUTDOWN (whenever close is called)
     * - Of special importance: If the global stream thread dies, or all stream threads die (or both) then
     *   the instance will be in the ERROR state. The user will need to close it.
     */
    public enum State {
        CREATED(1, 3),          // 0
        REBALANCING(2, 3, 5),   // 1
        RUNNING(1, 2, 3, 5),    // 2
        PENDING_SHUTDOWN(4),    // 3
        NOT_RUNNING,            // 4
        ERROR(3);               // 5

        private final Set<Integer> validTransitions = new HashSet<>();

        State(final Integer... validTransitions) {
            this.validTransitions.addAll(Arrays.asList(validTransitions));
        }

        public boolean isRunningOrRebalancing() {
            return equals(RUNNING) || equals(REBALANCING);
        }

        public boolean isValidTransition(final State newState) {
            return validTransitions.contains(newState.ordinal());
        }
    }

    private final Object stateLock = new Object();
    protected volatile State state = State.CREATED;

    private boolean waitOnState(final State targetState, final long waitMs) {
        final long begin = time.milliseconds();
        synchronized (stateLock) {
            long elapsedMs = 0L;
            while (state != targetState) {
                if (waitMs > elapsedMs) {
                    final long remainingMs = waitMs - elapsedMs;
                    try {
                        stateLock.wait(remainingMs);
                    } catch (final InterruptedException e) {
                        // it is ok: just move on to the next iteration
                    }
                } else {
                    log.debug("Cannot transit to {} within {}ms", targetState, waitMs);
                    return false;
                }
                elapsedMs = time.milliseconds() - begin;
            }
            return true;
        }
    }

    /**
     * Sets the state
     * @param newState New state
     */
    private boolean setState(final State newState) {
        final State oldState;

        synchronized (stateLock) {
            oldState = state;

            if (state == State.PENDING_SHUTDOWN && newState != State.NOT_RUNNING) {
                // when the state is already in PENDING_SHUTDOWN, all other transitions than NOT_RUNNING (due to thread dying) will be
                // refused but we do not throw exception here, to allow appropriate error handling
                return false;
            } else if (state == State.NOT_RUNNING && (newState == State.PENDING_SHUTDOWN || newState == State.NOT_RUNNING)) {
                // when the state is already in NOT_RUNNING, its transition to PENDING_SHUTDOWN or NOT_RUNNING (due to consecutive close calls)
                // will be refused but we do not throw exception here, to allow idempotent close calls
                return false;
            } else if (state == State.REBALANCING && newState == State.REBALANCING) {
                // when the state is already in REBALANCING, it should not transit to REBALANCING again
                return false;
            } else if (state == State.ERROR && newState == State.ERROR) {
                // when the state is already in ERROR, it should not transit to ERROR again
                return false;
            } else if (!state.isValidTransition(newState)) {
                throw new IllegalStateException("Stream-client " + clientId + ": Unexpected state transition from " + oldState + " to " + newState);
            } else {
                log.info("State transition from {} to {}", oldState, newState);
            }
            state = newState;
            stateLock.notifyAll();
        }

        // we need to call the user customized state listener outside the state lock to avoid potential deadlocks
        if (stateListener != null) {
            stateListener.onChange(newState, oldState);
        }

        return true;
    }

    /**
     * Return the current {@link State} of this {@code KafkaStreams} instance.
     *
     * @return the current state of this Kafka Streams instance
     */
    public State state() {
        return state;
    }

    private boolean isRunningOrRebalancing() {
        synchronized (stateLock) {
            return state.isRunningOrRebalancing();
        }
    }

    private void validateIsRunningOrRebalancing() {
        if (!isRunningOrRebalancing()) {
            throw new IllegalStateException("KafkaStreams is not running. State is " + state + ".");
        }
    }
    /**
     * Listen to {@link State} change events.
     */
    public interface StateListener {

        /**
         * Called when state changes.
         *
         * @param newState new state
         * @param oldState previous state
         */
        void onChange(final State newState, final State oldState);
    }

    /**
     * An app can set a single {@link KafkaStreams.StateListener} so that the app is notified when state changes.
     *
     * @param listener a new state listener
     * @throws IllegalStateException if this {@code KafkaStreams} instance is not in state {@link State#CREATED CREATED}.
     */
    public void setStateListener(final KafkaStreams.StateListener listener) {
        synchronized (stateLock) {
            if (state == State.CREATED) {
                stateListener = listener;
            } else {
                throw new IllegalStateException("Can only set StateListener in CREATED state. Current state is: " + state);
            }
        }
    }

    /**
     * Set the handler invoked when a {@link StreamsConfig#NUM_STREAM_THREADS_CONFIG internal thread} abruptly
     * terminates due to an uncaught exception.
     *
     * @param uncaughtExceptionHandler the uncaught exception handler for all internal threads; {@code null} deletes the current handler
     * @throws IllegalStateException if this {@code KafkaStreams} instance is not in state {@link State#CREATED CREATED}.
     *
     * @deprecated Since 2.8.0. Use {@link KafkaStreams#setUncaughtExceptionHandler(StreamsUncaughtExceptionHandler)} instead.
     *
     */
    @Deprecated
    public void setUncaughtExceptionHandler(final Thread.UncaughtExceptionHandler uncaughtExceptionHandler) {
        synchronized (stateLock) {
            if (state == State.CREATED) {
                oldHandler = true;
                for (final StreamThread thread : threads) {
                    thread.setUncaughtExceptionHandler(uncaughtExceptionHandler);
                }

                if (globalStreamThread != null) {
                    globalStreamThread.setUncaughtExceptionHandler(uncaughtExceptionHandler);
                }
            } else {
                throw new IllegalStateException("Can only set UncaughtExceptionHandler in CREATED state. " +
                    "Current state is: " + state);
            }
        }
    }

    /**
     * Set the handler invoked when an {@link StreamsConfig#NUM_STREAM_THREADS_CONFIG internal thread}
     * throws an unexpected exception.
     * These might be exceptions indicating rare bugs in Kafka Streams, or they
     * might be exceptions thrown by your code, for example a NullPointerException thrown from your processor
     * logic.
     * The handler will execute on the thread that produced the exception.
     * In order to get the thread that threw the exception, Thread.currentThread().
     * <p>
     * Note, this handler must be threadsafe, since it will be shared among all threads, and invoked from any
     * thread that encounters such an exception.
     *
     * @param streamsUncaughtExceptionHandler the uncaught exception handler of type {@link StreamsUncaughtExceptionHandler} for all internal threads
     * @throws IllegalStateException if this {@code KafkaStreams} instance is not in state {@link State#CREATED CREATED}.
     * @throws NullPointerException if streamsUncaughtExceptionHandler is null.
     */
    public void setUncaughtExceptionHandler(final StreamsUncaughtExceptionHandler streamsUncaughtExceptionHandler) {
        final Consumer<Throwable> handler = exception -> handleStreamsUncaughtException(exception, streamsUncaughtExceptionHandler);
        synchronized (stateLock) {
            if (state == State.CREATED) {
                Objects.requireNonNull(streamsUncaughtExceptionHandler);
                for (final StreamThread thread : threads) {
                    thread.setStreamsUncaughtExceptionHandler(handler);
                }
                if (globalStreamThread != null) {
                    globalStreamThread.setUncaughtExceptionHandler(handler);
                }
            } else {
                throw new IllegalStateException("Can only set UncaughtExceptionHandler in CREATED state. " +
                    "Current state is: " + state);
            }
        }
    }

    private void defaultStreamsUncaughtExceptionHandler(final Throwable throwable) {
        if (oldHandler) {
            if (throwable instanceof RuntimeException) {
                throw (RuntimeException) throwable;
            } else if (throwable instanceof Error) {
                throw (Error) throwable;
            } else {
                throw new RuntimeException("Unexpected checked exception caught in the uncaught exception handler", throwable);
            }
        } else {
            handleStreamsUncaughtException(throwable, t -> SHUTDOWN_CLIENT);
        }
    }

    private void handleStreamsUncaughtException(final Throwable throwable,
                                                final StreamsUncaughtExceptionHandler streamsUncaughtExceptionHandler) {
        final StreamsUncaughtExceptionHandler.StreamThreadExceptionResponse action = streamsUncaughtExceptionHandler.handle(throwable);
        if (oldHandler) {
            log.warn("Stream's new uncaught exception handler is set as well as the deprecated old handler." +
                    "The old handler will be ignored as long as a new handler is set.");
        }
        switch (action) {
            case SHUTDOWN_CLIENT:
                log.error("Encountered the following exception during processing " +
                        "and the registered exception handler opted to " + action + "." +
                        " The streams client is going to shut down now. ", throwable);
                close(Duration.ZERO);
                break;
            case SHUTDOWN_APPLICATION:
                if (throwable instanceof Error) {
                    log.error("This option requires running threads to shut down the application." +
                            "but the uncaught exception was an Error, which means this runtime is no " +
                            "longer in a well-defined state. Attempting to send the shutdown command anyway.", throwable);
                }
                if (Thread.currentThread().equals(globalStreamThread) && threads.stream().noneMatch(StreamThread::isRunning)) {
                    log.error("Exception in global thread caused the application to attempt to shutdown." +
                            " This action will succeed only if there is at least one StreamThread running on this client." +
                            " Currently there are no running threads so will now close the client.");
                    close(Duration.ZERO);
                } else {
                    for (final StreamThread streamThread : threads) {
                        streamThread.sendShutdownRequest(AssignorError.SHUTDOWN_REQUESTED);
                    }
                    log.error("Encountered the following exception during processing " +
                            "and sent shutdown request for the entire application.", throwable);
                }
                break;
        }
    }

    /**
     * Set the listener which is triggered whenever a {@link StateStore} is being restored in order to resume
     * processing.
     *
     * @param globalStateRestoreListener The listener triggered when {@link StateStore} is being restored.
     * @throws IllegalStateException if this {@code KafkaStreams} instance is not in state {@link State#CREATED CREATED}.
     */
    public void setGlobalStateRestoreListener(final StateRestoreListener globalStateRestoreListener) {
        synchronized (stateLock) {
            if (state == State.CREATED) {
                this.globalStateRestoreListener = globalStateRestoreListener;
            } else {
                throw new IllegalStateException("Can only set GlobalStateRestoreListener in CREATED state. " +
                    "Current state is: " + state);
            }
        }
    }

    /**
     * Get read-only handle on global metrics registry, including streams client's own metrics plus
     * its embedded producer, consumer and admin clients' metrics.
     *
     * @return Map of all metrics.
     */
    public Map<MetricName, ? extends Metric> metrics() {
        final Map<MetricName, Metric> result = new LinkedHashMap<>();
        // producer and consumer clients are per-thread
        for (final StreamThread thread : threads) {
            result.putAll(thread.producerMetrics());
            result.putAll(thread.consumerMetrics());
            // admin client is shared, so we can actually move it
            // to result.putAll(adminClient.metrics()).
            // we did it intentionally just for flexibility.
            result.putAll(thread.adminClientMetrics());
        }
        // global thread's consumer client
        if (globalStreamThread != null) {
            result.putAll(globalStreamThread.consumerMetrics());
        }
        // self streams metrics
        result.putAll(metrics.metrics());
        return Collections.unmodifiableMap(result);
    }

    /**
     * Class that handles stream thread transitions
     */
    final class StreamStateListener implements StreamThread.StateListener {
        private final Map<Long, StreamThread.State> threadState;
        private GlobalStreamThread.State globalThreadState;
        // this lock should always be held before the state lock
        private final Object threadStatesLock;

        StreamStateListener(final Map<Long, StreamThread.State> threadState,
                            final GlobalStreamThread.State globalThreadState) {
            this.threadState = threadState;
            this.globalThreadState = globalThreadState;
            this.threadStatesLock = new Object();
        }

        /**
         * If all threads are dead set to ERROR
         */
        private void maybeSetError() {
            // check if we have at least one thread running
            for (final StreamThread.State state : threadState.values()) {
                if (state != StreamThread.State.DEAD) {
                    return;
                }
            }

            if (setState(State.ERROR)) {
                log.error("All stream threads have died. The instance will be in error state and should be closed.");
            }
        }

        /**
         * If all threads are up, including the global thread, set to RUNNING
         */
        private void maybeSetRunning() {
            // state can be transferred to RUNNING if all threads are either RUNNING or DEAD
            for (final StreamThread.State state : threadState.values()) {
                if (state != StreamThread.State.RUNNING && state != StreamThread.State.DEAD) {
                    return;
                }
            }

            // the global state thread is relevant only if it is started. There are cases
            // when we don't have a global state thread at all, e.g., when we don't have global KTables
            if (globalThreadState != null && globalThreadState != GlobalStreamThread.State.RUNNING) {
                return;
            }

            setState(State.RUNNING);
        }


        @Override
        public synchronized void onChange(final Thread thread,
                                          final ThreadStateTransitionValidator abstractNewState,
                                          final ThreadStateTransitionValidator abstractOldState) {
            synchronized (threadStatesLock) {
                // StreamThreads first
                if (thread instanceof StreamThread) {
                    final StreamThread.State newState = (StreamThread.State) abstractNewState;
                    threadState.put(thread.getId(), newState);

                    if (newState == StreamThread.State.PARTITIONS_REVOKED || newState == StreamThread.State.PARTITIONS_ASSIGNED) {
                        setState(State.REBALANCING);
                    } else if (newState == StreamThread.State.RUNNING) {
                        maybeSetRunning();
                    } else if (newState == StreamThread.State.DEAD) {
                        maybeSetError();
                    }
                } else if (thread instanceof GlobalStreamThread) {
                    // global stream thread has different invariants
                    final GlobalStreamThread.State newState = (GlobalStreamThread.State) abstractNewState;
                    globalThreadState = newState;

                    if (newState == GlobalStreamThread.State.RUNNING) {
                        maybeSetRunning();
                    } else if (newState == GlobalStreamThread.State.DEAD) {
                        if (setState(State.ERROR)) {
                            log.error("Global thread has died. The instance will be in error state and should be closed.");
                        }
                    }
                }
            }
        }
    }

    final class DelegatingStateRestoreListener implements StateRestoreListener {
        private void throwOnFatalException(final Exception fatalUserException,
                                           final TopicPartition topicPartition,
                                           final String storeName) {
            throw new StreamsException(
                    String.format("Fatal user code error in store restore listener for store %s, partition %s.",
                            storeName,
                            topicPartition),
                    fatalUserException);
        }

        @Override
        public void onRestoreStart(final TopicPartition topicPartition,
                                   final String storeName,
                                   final long startingOffset,
                                   final long endingOffset) {
            if (globalStateRestoreListener != null) {
                try {
                    globalStateRestoreListener.onRestoreStart(topicPartition, storeName, startingOffset, endingOffset);
                } catch (final Exception fatalUserException) {
                    throwOnFatalException(fatalUserException, topicPartition, storeName);
                }
            }
        }

        @Override
        public void onBatchRestored(final TopicPartition topicPartition,
                                    final String storeName,
                                    final long batchEndOffset,
                                    final long numRestored) {
            if (globalStateRestoreListener != null) {
                try {
                    globalStateRestoreListener.onBatchRestored(topicPartition, storeName, batchEndOffset, numRestored);
                } catch (final Exception fatalUserException) {
                    throwOnFatalException(fatalUserException, topicPartition, storeName);
                }
            }
        }

        @Override
        public void onRestoreEnd(final TopicPartition topicPartition, final String storeName, final long totalRestored) {
            if (globalStateRestoreListener != null) {
                try {
                    globalStateRestoreListener.onRestoreEnd(topicPartition, storeName, totalRestored);
                } catch (final Exception fatalUserException) {
                    throwOnFatalException(fatalUserException, topicPartition, storeName);
                }
            }
        }
    }

    /**
     * Create a {@code KafkaStreams} instance.
     * <p>
     * Note: even if you never call {@link #start()} on a {@code KafkaStreams} instance,
     * you still must {@link #close()} it to avoid resource leaks.
     *
     * @param topology the topology specifying the computational logic
     * @param props    properties for {@link StreamsConfig}
     * @throws StreamsException if any fatal error occurs
     */
    public KafkaStreams(final Topology topology,
                        final Properties props) {
        this(topology.internalTopologyBuilder, new StreamsConfig(props), new DefaultKafkaClientSupplier());
    }

    /**
     * Create a {@code KafkaStreams} instance.
     * <p>
     * Note: even if you never call {@link #start()} on a {@code KafkaStreams} instance,
     * you still must {@link #close()} it to avoid resource leaks.
     *
     * @param topology       the topology specifying the computational logic
     * @param props          properties for {@link StreamsConfig}
     * @param clientSupplier the Kafka clients supplier which provides underlying producer and consumer clients
     *                       for the new {@code KafkaStreams} instance
     * @throws StreamsException if any fatal error occurs
     */
    public KafkaStreams(final Topology topology,
                        final Properties props,
                        final KafkaClientSupplier clientSupplier) {
        this(topology.internalTopologyBuilder, new StreamsConfig(props), clientSupplier, Time.SYSTEM);
    }

    /**
     * Create a {@code KafkaStreams} instance.
     * <p>
     * Note: even if you never call {@link #start()} on a {@code KafkaStreams} instance,
     * you still must {@link #close()} it to avoid resource leaks.
     *
     * @param topology       the topology specifying the computational logic
     * @param props          properties for {@link StreamsConfig}
     * @param time           {@code Time} implementation; cannot be null
     * @throws StreamsException if any fatal error occurs
     */
    public KafkaStreams(final Topology topology,
                        final Properties props,
                        final Time time) {
        this(topology.internalTopologyBuilder, new StreamsConfig(props), new DefaultKafkaClientSupplier(), time);
    }

    /**
     * Create a {@code KafkaStreams} instance.
     * <p>
     * Note: even if you never call {@link #start()} on a {@code KafkaStreams} instance,
     * you still must {@link #close()} it to avoid resource leaks.
     *
     * @param topology       the topology specifying the computational logic
     * @param props          properties for {@link StreamsConfig}
     * @param clientSupplier the Kafka clients supplier which provides underlying producer and consumer clients
     *                       for the new {@code KafkaStreams} instance
     * @param time           {@code Time} implementation; cannot be null
     * @throws StreamsException if any fatal error occurs
     */
    public KafkaStreams(final Topology topology,
                        final Properties props,
                        final KafkaClientSupplier clientSupplier,
                        final Time time) {
        this(topology.internalTopologyBuilder, new StreamsConfig(props), clientSupplier, time);
    }

    /**
     * @deprecated use {@link #KafkaStreams(Topology, Properties)} instead
     */
    @Deprecated
    public KafkaStreams(final Topology topology,
                        final StreamsConfig config) {
        this(topology, config, new DefaultKafkaClientSupplier());
    }

    /**
     * @deprecated use {@link #KafkaStreams(Topology, Properties, KafkaClientSupplier)} instead
     */
    @Deprecated
    public KafkaStreams(final Topology topology,
                        final StreamsConfig config,
                        final KafkaClientSupplier clientSupplier) {
        this(topology.internalTopologyBuilder, config, clientSupplier);
    }

    /**
     * @deprecated use {@link #KafkaStreams(Topology, Properties, Time)} instead
     */
    @Deprecated
    public KafkaStreams(final Topology topology,
                        final StreamsConfig config,
                        final Time time) {
        this(topology.internalTopologyBuilder, config, new DefaultKafkaClientSupplier(), time);
    }

    private KafkaStreams(final InternalTopologyBuilder internalTopologyBuilder,
                         final StreamsConfig config,
                         final KafkaClientSupplier clientSupplier) throws StreamsException {
        this(internalTopologyBuilder, config, clientSupplier, Time.SYSTEM);
    }

    private KafkaStreams(final InternalTopologyBuilder internalTopologyBuilder,
                         final StreamsConfig config,
                         final KafkaClientSupplier clientSupplier,
                         final Time time) throws StreamsException {
        this.config = config;
        this.time = time;
        // The application ID is a required config and hence should always have value
        final UUID processId = UUID.randomUUID();
        final String userClientId = config.getString(StreamsConfig.CLIENT_ID_CONFIG);
        final String applicationId = config.getString(StreamsConfig.APPLICATION_ID_CONFIG);
        if (userClientId.length() <= 0) {
            clientId = applicationId + "-" + processId;
        } else {
            clientId = userClientId;
        }
        final LogContext logContext = new LogContext(String.format("stream-client [%s] ", clientId));
        this.log = logContext.logger(getClass());

        final MetricConfig metricConfig = new MetricConfig()
            .samples(config.getInt(StreamsConfig.METRICS_NUM_SAMPLES_CONFIG))
            .recordLevel(Sensor.RecordingLevel.forName(config.getString(StreamsConfig.METRICS_RECORDING_LEVEL_CONFIG)))
            .timeWindow(config.getLong(StreamsConfig.METRICS_SAMPLE_WINDOW_MS_CONFIG), TimeUnit.MILLISECONDS);
        final List<MetricsReporter> reporters = config.getConfiguredInstances(StreamsConfig.METRIC_REPORTER_CLASSES_CONFIG,
                MetricsReporter.class,
                Collections.singletonMap(StreamsConfig.CLIENT_ID_CONFIG, clientId));
        final JmxReporter jmxReporter = new JmxReporter();
        jmxReporter.configure(config.originals());
        reporters.add(jmxReporter);
        final MetricsContext metricsContext = new KafkaMetricsContext(JMX_PREFIX,
                config.originalsWithPrefix(CommonClientConfigs.METRICS_CONTEXT_PREFIX));
        metrics = new Metrics(metricConfig, reporters, time, metricsContext);
        streamsMetrics = new StreamsMetricsImpl(
            metrics,
            clientId,
            config.getString(StreamsConfig.BUILT_IN_METRICS_VERSION_CONFIG),
            time
        );
        ClientMetrics.addVersionMetric(streamsMetrics);
        ClientMetrics.addCommitIdMetric(streamsMetrics);
        ClientMetrics.addApplicationIdMetric(streamsMetrics, config.getString(StreamsConfig.APPLICATION_ID_CONFIG));
        ClientMetrics.addTopologyDescriptionMetric(streamsMetrics, internalTopologyBuilder.describe().toString());
        ClientMetrics.addStateMetric(streamsMetrics, (metricsConfig, now) -> state);
        log.info("Kafka Streams version: {}", ClientMetrics.version());
        log.info("Kafka Streams commit ID: {}", ClientMetrics.commitId());

        // re-write the physical topology according to the config
        internalTopologyBuilder.rewriteTopology(config);

        // sanity check to fail-fast in case we cannot build a ProcessorTopology due to an exception
        taskTopology = internalTopologyBuilder.buildTopology();
        streamsMetadataState = new StreamsMetadataState(
                internalTopologyBuilder,
                parseHostInfo(config.getString(StreamsConfig.APPLICATION_SERVER_CONFIG)));

        final int numStreamThreads;
        if (internalTopologyBuilder.hasNoNonGlobalTopology()) {
            log.info("Overriding number of StreamThreads to zero for global-only topology");
            numStreamThreads = 0;
        } else {
            numStreamThreads = config.getInt(StreamsConfig.NUM_STREAM_THREADS_CONFIG);
        }

        // create the stream thread, global update thread, and cleanup thread
        threads = Collections.synchronizedList(new LinkedList<>());
        globalTaskTopology = internalTopologyBuilder.buildGlobalStateTopology();
        final boolean hasGlobalTopology = globalTaskTopology != null;

        if (numStreamThreads == 0 && !hasGlobalTopology) {
            log.error("Topology with no input topics will create no stream threads and no global thread.");
            throw new TopologyException("Topology has no stream threads and no global threads, " +
                "must subscribe to at least one source topic or global table.");
        }

        long totalCacheSize = config.getLong(StreamsConfig.CACHE_MAX_BYTES_BUFFERING_CONFIG);
        if (totalCacheSize < 0) {
            totalCacheSize = 0;
            log.warn("Negative cache size passed in. Reverting to cache size of 0 bytes.");
        }
        final long cacheSizePerThread = totalCacheSize / (numStreamThreads + (hasGlobalTopology ? 1 : 0));
        final boolean hasPersistentStores = taskTopology.hasPersistentLocalStore() ||
                (hasGlobalTopology && globalTaskTopology.hasPersistentGlobalStore());

        try {
            stateDirectory = new StateDirectory(config, time, hasPersistentStores);
        } catch (final ProcessorStateException fatal) {
            throw new StreamsException(fatal);
        }
        final StateRestoreListener delegatingStateRestoreListener = new DelegatingStateRestoreListener();
        GlobalStreamThread.State globalThreadState = null;
        if (hasGlobalTopology) {
            final String globalThreadId = clientId + "-GlobalStreamThread";
            globalStreamThread = new GlobalStreamThread(
                globalTaskTopology,
                config,
                clientSupplier.getGlobalConsumer(config.getGlobalConsumerConfigs(clientId)),
                stateDirectory,
                cacheSizePerThread,
                streamsMetrics,
                time,
                globalThreadId,
                delegatingStateRestoreListener,
                this::defaultStreamsUncaughtExceptionHandler
            );
            globalThreadState = globalStreamThread.state();
        }

        // use client id instead of thread client id since this admin client may be shared among threads
        adminClient = clientSupplier.getAdmin(config.getAdminConfigs(ClientUtils.getSharedAdminClientId(clientId)));

        final Map<Long, StreamThread.State> threadState = new HashMap<>(numStreamThreads);
        final ArrayList<StreamThreadStateStoreProvider> storeProviders = new ArrayList<>();
        for (int i = 0; i < numStreamThreads; i++) {
            final StreamThread streamThread = StreamThread.create(
                internalTopologyBuilder,
                config,
                clientSupplier,
                adminClient,
                processId,
                clientId,
                streamsMetrics,
                time,
                streamsMetadataState,
                cacheSizePerThread,
                stateDirectory,
                delegatingStateRestoreListener,
                i + 1,
                KafkaStreams.this::closeToError,
                this::defaultStreamsUncaughtExceptionHandler
            );
            threads.add(streamThread);
            threadState.put(streamThread.getId(), streamThread.state());
            storeProviders.add(new StreamThreadStateStoreProvider(streamThread));
        }

        ClientMetrics.addNumAliveStreamThreadMetric(streamsMetrics, (metricsConfig, now) ->
            Math.toIntExact(threads.stream().filter(thread -> thread.state().isAlive()).count()));

        final StreamStateListener streamStateListener = new StreamStateListener(threadState, globalThreadState);
        if (hasGlobalTopology) {
            globalStreamThread.setStateListener(streamStateListener);
        }
        for (final StreamThread thread : threads) {
            thread.setStateListener(streamStateListener);
        }

        final GlobalStateStoreProvider globalStateStoreProvider = new GlobalStateStoreProvider(internalTopologyBuilder.globalStateStores());
        queryableStoreProvider = new QueryableStoreProvider(storeProviders, globalStateStoreProvider);

        stateDirCleaner = setupStateDirCleaner();
        oldHandler = false;
        maybeWarnAboutCodeInRocksDBConfigSetter(log, config);
        rocksDBMetricsRecordingService = maybeCreateRocksDBMetricsRecordingService(clientId, config);
    }

    private ScheduledExecutorService setupStateDirCleaner() {
        return Executors.newSingleThreadScheduledExecutor(r -> {
            final Thread thread = new Thread(r, clientId + "-CleanupThread");
            thread.setDaemon(true);
            return thread;
        });
    }

    private static ScheduledExecutorService maybeCreateRocksDBMetricsRecordingService(final String clientId,
                                                                                      final StreamsConfig config) {
        if (RecordingLevel.forName(config.getString(METRICS_RECORDING_LEVEL_CONFIG)) == RecordingLevel.DEBUG) {
            return Executors.newSingleThreadScheduledExecutor(r -> {
                final Thread thread = new Thread(r, clientId + "-RocksDBMetricsRecordingTrigger");
                thread.setDaemon(true);
                return thread;
            });
        }
        return null;
    }

    private static void maybeWarnAboutCodeInRocksDBConfigSetter(final Logger log,
                                                                final StreamsConfig config) {
        if (config.getClass(StreamsConfig.ROCKSDB_CONFIG_SETTER_CLASS_CONFIG) != null) {
            RocksDBGenericOptionsToDbOptionsColumnFamilyOptionsAdapter.logWarning(log);
        }
    }

    private static HostInfo parseHostInfo(final String endPoint) {
        final HostInfo hostInfo = HostInfo.buildFromEndpoint(endPoint);
        if (hostInfo == null) {
            return StreamsMetadataState.UNKNOWN_HOST;
        } else {
            return hostInfo;
        }
    }

    /**
     * Start the {@code KafkaStreams} instance by starting all its threads.
     * This function is expected to be called only once during the life cycle of the client.
     * <p>
     * Because threads are started in the background, this method does not block.
     * However, if you have global stores in your topology, this method blocks until all global stores are restored.
     * As a consequence, any fatal exception that happens during processing is by default only logged.
     * If you want to be notified about dying threads, you can
     * {@link #setUncaughtExceptionHandler(Thread.UncaughtExceptionHandler) register an uncaught exception handler}
     * before starting the {@code KafkaStreams} instance.
     * <p>
     * Note, for brokers with version {@code 0.9.x} or lower, the broker version cannot be checked.
     * There will be no error and the client will hang and retry to verify the broker version until it
     * {@link StreamsConfig#REQUEST_TIMEOUT_MS_CONFIG times out}.

     * @throws IllegalStateException if process was already started
     * @throws StreamsException if the Kafka brokers have version 0.10.0.x or
     *                          if {@link StreamsConfig#PROCESSING_GUARANTEE_CONFIG exactly-once} is enabled for pre 0.11.0.x brokers
     */
    public synchronized void start() throws IllegalStateException, StreamsException {
        if (setState(State.REBALANCING)) {
            log.debug("Starting Streams client");

            if (globalStreamThread != null) {
                globalStreamThread.start();
            }

            for (final StreamThread thread : threads) {
                thread.start();
            }

            final Long cleanupDelay = config.getLong(StreamsConfig.STATE_CLEANUP_DELAY_MS_CONFIG);
            stateDirCleaner.scheduleAtFixedRate(() -> {
                // we do not use lock here since we only read on the value and act on it
                if (state == State.RUNNING) {
                    stateDirectory.cleanRemovedTasks(cleanupDelay);
                }
            }, cleanupDelay, cleanupDelay, TimeUnit.MILLISECONDS);

            final long recordingDelay = 0;
            final long recordingInterval = 1;
            if (rocksDBMetricsRecordingService != null) {
                rocksDBMetricsRecordingService.scheduleAtFixedRate(
                    streamsMetrics.rocksDBMetricsRecordingTrigger(),
                    recordingDelay,
                    recordingInterval,
                    TimeUnit.MINUTES
                );
            }
        } else {
            throw new IllegalStateException("The client is either already started or already stopped, cannot re-start");
        }
    }

    /**
     * Shutdown this {@code KafkaStreams} instance by signaling all the threads to stop, and then wait for them to join.
     * This will block until all threads have stopped.
     */
    public void close() {
        close(Long.MAX_VALUE);
    }

    /**
     * Shutdown this {@code KafkaStreams} by signaling all the threads to stop, and then wait up to the timeout for the
     * threads to join.
     * A {@code timeout} of 0 means to wait forever.
     *
     * @param timeout  how long to wait for the threads to shutdown. Can't be negative. If {@code timeout=0} just checking the state and return immediately.
     * @param timeUnit unit of time used for timeout
     * @return {@code true} if all threads were successfully stopped&mdash;{@code false} if the timeout was reached
     * before all threads stopped
     * Note that this method must not be called in the {@code onChange} callback of {@link StateListener}.
     * @deprecated Use {@link #close(Duration)} instead; note, that {@link #close(Duration)} has different semantics and does not block on zero, e.g., `Duration.ofMillis(0)`.
     */
    @Deprecated
    public synchronized boolean close(final long timeout, final TimeUnit timeUnit) {
        long timeoutMs = timeUnit.toMillis(timeout);

        log.debug("Stopping Streams client with timeoutMillis = {} ms. You are using deprecated method. " +
            "Please, consider update your code.", timeoutMs);

        if (timeoutMs < 0) {
            timeoutMs = 0;
        } else if (timeoutMs == 0) {
            timeoutMs = Long.MAX_VALUE;
        }

        return close(timeoutMs);
    }

    private Thread shutdownHelper(final boolean error) {
        stateDirCleaner.shutdownNow();
        if (rocksDBMetricsRecordingService != null) {
            rocksDBMetricsRecordingService.shutdownNow();
        }

        // wait for all threads to join in a separate thread;
        // save the current thread so that if it is a stream thread
        // we don't attempt to join it and cause a deadlock
        return new Thread(() -> {
            // notify all the threads to stop; avoid deadlocks by stopping any
            // further state reports from the thread since we're shutting down
            for (final StreamThread thread : threads) {
                thread.shutdown();
            }

            for (final StreamThread thread : threads) {
                try {
                    if (!thread.isRunning()) {
                        thread.join();
                    }
                } catch (final InterruptedException ex) {
                    Thread.currentThread().interrupt();
                }
            }

            if (globalStreamThread != null) {
                globalStreamThread.shutdown();
            }

            if (globalStreamThread != null && !globalStreamThread.stillRunning()) {
                try {
                    globalStreamThread.join();
                } catch (final InterruptedException e) {
                    Thread.currentThread().interrupt();
                }
                globalStreamThread = null;
            }

            adminClient.close();

<<<<<<< HEAD
                streamsMetrics.removeAllClientLevelMetrics();
                streamsMetrics.removeAllClientLevelSensors();
                metrics.close();
=======
            streamsMetrics.removeAllClientLevelMetrics();
            metrics.close();
            if (!error) {
>>>>>>> b3264b79
                setState(State.NOT_RUNNING);
            }
        }, "kafka-streams-close-thread");
    }

    private boolean close(final long timeoutMs) {
        if (!setState(State.PENDING_SHUTDOWN)) {
            // if transition failed, it means it was either in PENDING_SHUTDOWN
            // or NOT_RUNNING already; just check that all threads have been stopped
            log.info("Already in the pending shutdown state, wait to complete shutdown");
        } else {
            final Thread shutdownThread = shutdownHelper(false);

            shutdownThread.setDaemon(true);
            shutdownThread.start();
        }

        if (waitOnState(State.NOT_RUNNING, timeoutMs)) {
            log.info("Streams client stopped completely");
            return true;
        } else {
            log.info("Streams client cannot stop completely within the timeout");
            return false;
        }
    }

    private void closeToError() {
        if (!setState(State.ERROR)) {
            log.info("Skipping shutdown since we are already in " + state());
        } else {
            final Thread shutdownThread = shutdownHelper(true);

            shutdownThread.setDaemon(true);
            shutdownThread.start();
        }
    }

    /**
     * Shutdown this {@code KafkaStreams} by signaling all the threads to stop, and then wait up to the timeout for the
     * threads to join.
     * A {@code timeout} of Duration.ZERO (or any other zero duration) makes the close operation asynchronous.
     * Negative-duration timeouts are rejected.
     *
     * @param timeout  how long to wait for the threads to shutdown
     * @return {@code true} if all threads were successfully stopped&mdash;{@code false} if the timeout was reached
     * before all threads stopped
     * Note that this method must not be called in the {@link StateListener#onChange(KafkaStreams.State, KafkaStreams.State)} callback of {@link StateListener}.
     * @throws IllegalArgumentException if {@code timeout} can't be represented as {@code long milliseconds}
     */
    public synchronized boolean close(final Duration timeout) throws IllegalArgumentException {
        final String msgPrefix = prepareMillisCheckFailMsgPrefix(timeout, "timeout");
        final long timeoutMs = ApiUtils.validateMillisecondDuration(timeout, msgPrefix);
        if (timeoutMs < 0) {
            throw new IllegalArgumentException("Timeout can't be negative.");
        }

        log.debug("Stopping Streams client with timeoutMillis = {} ms.", timeoutMs);

        return close(timeoutMs);
    }

    /**
     * Do a clean up of the local {@link StateStore} directory ({@link StreamsConfig#STATE_DIR_CONFIG}) by deleting all
     * data with regard to the {@link StreamsConfig#APPLICATION_ID_CONFIG application ID}.
     * <p>
     * May only be called either before this {@code KafkaStreams} instance is {@link #start() started} or after the
     * instance is {@link #close() closed}.
     * <p>
     * Calling this method triggers a restore of local {@link StateStore}s on the next {@link #start() application start}.
     *
     * @throws IllegalStateException if this {@code KafkaStreams} instance is currently {@link State#RUNNING running}
     * @throws StreamsException if cleanup failed
     */
    public void cleanUp() {
        if (isRunningOrRebalancing()) {
            throw new IllegalStateException("Cannot clean up while running.");
        }
        stateDirectory.clean();
    }

    /**
     * Find all currently running {@code KafkaStreams} instances (potentially remotely) that use the same
     * {@link StreamsConfig#APPLICATION_ID_CONFIG application ID} as this instance (i.e., all instances that belong to
     * the same Kafka Streams application) and return {@link StreamsMetadata} for each discovered instance.
     * <p>
     * Note: this is a point in time view and it may change due to partition reassignment.
     *
     * @return {@link StreamsMetadata} for each {@code KafkaStreams} instances of this application
     */
    public Collection<StreamsMetadata> allMetadata() {
        validateIsRunningOrRebalancing();
        return streamsMetadataState.getAllMetadata();
    }

    /**
     * Find all currently running {@code KafkaStreams} instances (potentially remotely) that
     * <ul>
     *   <li>use the same {@link StreamsConfig#APPLICATION_ID_CONFIG application ID} as this instance (i.e., all
     *       instances that belong to the same Kafka Streams application)</li>
     *   <li>and that contain a {@link StateStore} with the given {@code storeName}</li>
     * </ul>
     * and return {@link StreamsMetadata} for each discovered instance.
     * <p>
     * Note: this is a point in time view and it may change due to partition reassignment.
     *
     * @param storeName the {@code storeName} to find metadata for
     * @return {@link StreamsMetadata} for each {@code KafkaStreams} instances with the provide {@code storeName} of
     * this application
     */
    public Collection<StreamsMetadata> allMetadataForStore(final String storeName) {
        validateIsRunningOrRebalancing();
        return streamsMetadataState.getAllMetadataForStore(storeName);
    }

    /**
     * Find the currently running {@code KafkaStreams} instance (potentially remotely) that
     * <ul>
     *   <li>use the same {@link StreamsConfig#APPLICATION_ID_CONFIG application ID} as this instance (i.e., all
     *       instances that belong to the same Kafka Streams application)</li>
     *   <li>and that contain a {@link StateStore} with the given {@code storeName}</li>
     *   <li>and the {@link StateStore} contains the given {@code key}</li>
     * </ul>
     * and return {@link StreamsMetadata} for it.
     * <p>
     * This will use the default Kafka Streams partitioner to locate the partition.
     * If a {@link StreamPartitioner custom partitioner} has been
     * {@link ProducerConfig#PARTITIONER_CLASS_CONFIG configured} via {@link StreamsConfig} or
     * {@link KStream#repartition(Repartitioned)}, or if the original {@link KTable}'s input
     * {@link StreamsBuilder#table(String) topic} is partitioned differently, please use
     * {@link #metadataForKey(String, Object, StreamPartitioner)}.
     * <p>
     * Note:
     * <ul>
     *   <li>this is a point in time view and it may change due to partition reassignment</li>
     *   <li>the key may not exist in the {@link StateStore}; this method provides a way of finding which host it
     *       <em>would</em> exist on</li>
     *   <li>if this is for a window store the serializer should be the serializer for the record key,
     *       not the window serializer</li>
     * </ul>
     *
     * @param storeName     the {@code storeName} to find metadata for
     * @param key           the key to find metadata for
     * @param keySerializer serializer for the key
     * @param <K>           key type
     * @return {@link StreamsMetadata} for the {@code KafkaStreams} instance with the provided {@code storeName} and
     * {@code key} of this application or {@link StreamsMetadata#NOT_AVAILABLE} if Kafka Streams is (re-)initializing,
     * or {@code null} if no matching metadata could be found.
     * @deprecated Since 2.5. Use {@link #queryMetadataForKey(String, Object, Serializer)} instead.
     */
    @Deprecated
    public <K> StreamsMetadata metadataForKey(final String storeName,
                                              final K key,
                                              final Serializer<K> keySerializer) {
        validateIsRunningOrRebalancing();
        return streamsMetadataState.getMetadataWithKey(storeName, key, keySerializer);
    }

    /**
     * Find the currently running {@code KafkaStreams} instance (potentially remotely) that
     * <ul>
     *   <li>use the same {@link StreamsConfig#APPLICATION_ID_CONFIG application ID} as this instance (i.e., all
     *       instances that belong to the same Kafka Streams application)</li>
     *   <li>and that contain a {@link StateStore} with the given {@code storeName}</li>
     *   <li>and the {@link StateStore} contains the given {@code key}</li>
     * </ul>
     * and return {@link StreamsMetadata} for it.
     * <p>
     * Note:
     * <ul>
     *   <li>this is a point in time view and it may change due to partition reassignment</li>
     *   <li>the key may not exist in the {@link StateStore}; this method provides a way of finding which host it
     *       <em>would</em> exist on</li>
     * </ul>
     *
     * @param storeName   the {@code storeName} to find metadata for
     * @param key         the key to find metadata for
     * @param partitioner the partitioner to be use to locate the host for the key
     * @param <K>         key type
     * @return {@link StreamsMetadata} for the {@code KafkaStreams} instance with the provided {@code storeName} and
     * {@code key} of this application or {@link StreamsMetadata#NOT_AVAILABLE} if Kafka Streams is (re-)initializing,
     * or {@code null} if no matching metadata could be found.
     * @deprecated Since 2.5. Use {@link #queryMetadataForKey(String, Object, StreamPartitioner)} instead.
     */
    @Deprecated
    public <K> StreamsMetadata metadataForKey(final String storeName,
                                              final K key,
                                              final StreamPartitioner<? super K, ?> partitioner) {
        validateIsRunningOrRebalancing();
        return streamsMetadataState.getMetadataWithKey(storeName, key, partitioner);
    }

    /**
     * Finds the metadata containing the active hosts and standby hosts where the key being queried would reside.
     *
     * @param storeName     the {@code storeName} to find metadata for
     * @param key           the key to find metadata for
     * @param keySerializer serializer for the key
     * @param <K>           key type
     * Returns {@link KeyQueryMetadata} containing all metadata about hosting the given key for the given store,
     * or {@code null} if no matching metadata could be found.
     */
    public <K> KeyQueryMetadata queryMetadataForKey(final String storeName,
                                                    final K key,
                                                    final Serializer<K> keySerializer) {
        validateIsRunningOrRebalancing();
        return streamsMetadataState.getKeyQueryMetadataForKey(storeName, key, keySerializer);
    }

    /**
     * Finds the metadata containing the active hosts and standby hosts where the key being queried would reside.
     *
     * @param storeName     the {@code storeName} to find metadata for
     * @param key           the key to find metadata for
     * @param partitioner the partitioner to be use to locate the host for the key
     * @param <K>           key type
     * Returns {@link KeyQueryMetadata} containing all metadata about hosting the given key for the given store, using the
     * the supplied partitioner, or {@code null} if no matching metadata could be found.
     */
    public <K> KeyQueryMetadata queryMetadataForKey(final String storeName,
                                                    final K key,
                                                    final StreamPartitioner<? super K, ?> partitioner) {
        validateIsRunningOrRebalancing();
        return streamsMetadataState.getKeyQueryMetadataForKey(storeName, key, partitioner);
    }


    /**
     * @deprecated since 2.5 release; use {@link #store(StoreQueryParameters)}  instead
     */
    @Deprecated
    public <T> T store(final String storeName, final QueryableStoreType<T> queryableStoreType) {
        return store(StoreQueryParameters.fromNameAndType(storeName, queryableStoreType));
    }

    /**
     * Get a facade wrapping the local {@link StateStore} instances with the provided {@link StoreQueryParameters}.
     * The returned object can be used to query the {@link StateStore} instances.
     *
     * @param storeQueryParameters   the parameters used to fetch a queryable store
     * @return A facade wrapping the local {@link StateStore} instances
     * @throws InvalidStateStoreException If the specified store name does not exist in the topology
     *                                    or if the Streams instance isn't in a queryable state.
     *                                    If the store's type does not match the QueryableStoreType,
     *                                    the Streams instance is not in a queryable state with respect
     *                                    to the parameters, or if the store is not available locally, then
     *                                    an InvalidStateStoreException is thrown upon store access.
     */
    public <T> T store(final StoreQueryParameters<T> storeQueryParameters) {
        final String storeName = storeQueryParameters.storeName();
        if ((taskTopology == null || !taskTopology.hasStore(storeName))
            && (globalTaskTopology == null || !globalTaskTopology.hasStore(storeName))) {
            throw new InvalidStateStoreException(
                "Cannot get state store " + storeName + " because no such store is registered in the topology."
            );
        }
        validateIsRunningOrRebalancing();
        return queryableStoreProvider.getStore(storeQueryParameters);
    }

    /**
     * Returns runtime information about the local threads of this {@link KafkaStreams} instance.
     *
     * @return the set of {@link ThreadMetadata}.
     */
    public Set<ThreadMetadata> localThreadsMetadata() {
        validateIsRunningOrRebalancing();
        final Set<ThreadMetadata> threadMetadata = new HashSet<>();
        for (final StreamThread thread : threads) {
            threadMetadata.add(thread.threadMetadata());
        }
        return threadMetadata;
    }

    /**
     * Returns {@link LagInfo}, for all store partitions (active or standby) local to this Streams instance. Note that the
     * values returned are just estimates and meant to be used for making soft decisions on whether the data in the store
     * partition is fresh enough for querying.
     *
     * Note: Each invocation of this method issues a call to the Kafka brokers. Thus its advisable to limit the frequency
     * of invocation to once every few seconds.
     *
     * @return map of store names to another map of partition to {@link LagInfo}s
     * @throws StreamsException if the admin client request throws exception
     */
    public Map<String, Map<Integer, LagInfo>> allLocalStorePartitionLags() {
        final Map<String, Map<Integer, LagInfo>> localStorePartitionLags = new TreeMap<>();
        final Collection<TopicPartition> allPartitions = new LinkedList<>();
        final Map<TopicPartition, Long> allChangelogPositions = new HashMap<>();

        // Obtain the current positions, of all the active-restoring and standby tasks
        for (final StreamThread streamThread : threads) {
            for (final Task task : streamThread.allTasks().values()) {
                allPartitions.addAll(task.changelogPartitions());
                // Note that not all changelog partitions, will have positions; since some may not have started
                allChangelogPositions.putAll(task.changelogOffsets());
            }
        }

        log.debug("Current changelog positions: {}", allChangelogPositions);
        final Map<TopicPartition, ListOffsetsResultInfo> allEndOffsets;
        allEndOffsets = fetchEndOffsets(allPartitions, adminClient);
        log.debug("Current end offsets :{}", allEndOffsets);

        for (final Map.Entry<TopicPartition, ListOffsetsResultInfo> entry : allEndOffsets.entrySet()) {
            // Avoiding an extra admin API lookup by computing lags for not-yet-started restorations
            // from zero instead of the real "earliest offset" for the changelog.
            // This will yield the correct relative order of lagginess for the tasks in the cluster,
            // but it is an over-estimate of how much work remains to restore the task from scratch.
            final long earliestOffset = 0L;
            final long changelogPosition = allChangelogPositions.getOrDefault(entry.getKey(), earliestOffset);
            final long latestOffset = entry.getValue().offset();
            final LagInfo lagInfo = new LagInfo(changelogPosition == Task.LATEST_OFFSET ? latestOffset : changelogPosition, latestOffset);
            final String storeName = streamsMetadataState.getStoreForChangelogTopic(entry.getKey().topic());
            localStorePartitionLags.computeIfAbsent(storeName, ignored -> new TreeMap<>())
                .put(entry.getKey().partition(), lagInfo);
        }

        return Collections.unmodifiableMap(localStorePartitionLags);
    }
}<|MERGE_RESOLUTION|>--- conflicted
+++ resolved
@@ -1069,15 +1069,13 @@
 
             adminClient.close();
 
-<<<<<<< HEAD
-                streamsMetrics.removeAllClientLevelMetrics();
-                streamsMetrics.removeAllClientLevelSensors();
-                metrics.close();
-=======
             streamsMetrics.removeAllClientLevelMetrics();
             metrics.close();
+            streamsMetrics.removeAllClientLevelMetrics();
+            streamsMetrics.removeAllClientLevelSensors();
+
+            metrics.close();
             if (!error) {
->>>>>>> b3264b79
                 setState(State.NOT_RUNNING);
             }
         }, "kafka-streams-close-thread");
