/**
 * Licensed to the Apache Software Foundation (ASF) under one or more
 * contributor license agreements.  See the NOTICE file distributed with
 * this work for additional information regarding copyright ownership.
 * The ASF licenses this file to You under the Apache License, Version 2.0
 * (the "License"); you may not use this file except in compliance with
 * the License.  You may obtain a copy of the License at
 * <p>
 * http://www.apache.org/licenses/LICENSE-2.0
 * <p>
 * Unless required by applicable law or agreed to in writing, software
 * distributed under the License is distributed on an "AS IS" BASIS,
 * WITHOUT WARRANTIES OR CONDITIONS OF ANY KIND, either express or implied.
 * See the License for the specific language governing permissions and
 * limitations under the License.
 */

package org.apache.kafka.streams;

import org.apache.kafka.common.annotation.InterfaceStability;
import org.apache.kafka.common.metrics.JmxReporter;
import org.apache.kafka.common.metrics.MetricConfig;
import org.apache.kafka.common.metrics.Metrics;
import org.apache.kafka.common.metrics.MetricsReporter;
import org.apache.kafka.common.serialization.Serializer;
import org.apache.kafka.common.utils.SystemTime;
import org.apache.kafka.common.utils.Time;
<<<<<<< HEAD
import org.apache.kafka.streams.processor.StreamPartitioner;
=======
import org.apache.kafka.common.utils.Utils;
>>>>>>> d5c821c1
import org.apache.kafka.streams.processor.StateStore;
import org.apache.kafka.streams.processor.TopologyBuilder;
import org.apache.kafka.streams.processor.internals.DefaultKafkaClientSupplier;
import org.apache.kafka.streams.processor.internals.StreamsMetadataState;
import org.apache.kafka.streams.processor.internals.StreamThread;
import org.apache.kafka.streams.state.StreamsMetadata;
import org.slf4j.Logger;
import org.slf4j.LoggerFactory;

import java.util.Collection;
import org.apache.kafka.streams.state.internals.QueryableStoreProvider;
import org.apache.kafka.streams.state.QueryableStoreType;
import org.apache.kafka.streams.state.internals.StateStoreProvider;
import org.apache.kafka.streams.state.internals.StreamThreadStateStoreProvider;

import java.io.File;
import java.util.ArrayList;
import java.util.List;
import java.util.Properties;
import java.util.UUID;
import java.util.concurrent.TimeUnit;
import java.util.concurrent.atomic.AtomicInteger;

/**
 * Kafka Streams allows for performing continuous computation on input coming from one or more input topics and
 * sends output to zero or more output topics.
 * <p>
 * The computational logic can be specified either by using the {@link TopologyBuilder} class to define the a DAG topology of
 * {@link org.apache.kafka.streams.processor.Processor}s or by using the {@link org.apache.kafka.streams.kstream.KStreamBuilder}
 * class which provides the high-level {@link org.apache.kafka.streams.kstream.KStream} DSL to define the transformation.
 * <p>
 * The {@link KafkaStreams} class manages the lifecycle of a Kafka Streams instance. One stream instance can contain one or
 * more threads specified in the configs for the processing work.
 * <p>
 * A {@link KafkaStreams} instance can co-ordinate with any other instances with the same application ID (whether in this same process, on other processes
 * on this machine, or on remote machines) as a single (possibly distributed) stream processing client. These instances will divide up the work
 * based on the assignment of the input topic partitions so that all partitions are being
 * consumed. If instances are added or failed, all instances will rebalance the partition assignment among themselves
 * to balance processing load.
 * <p>
 * Internally the {@link KafkaStreams} instance contains a normal {@link org.apache.kafka.clients.producer.KafkaProducer KafkaProducer}
 * and {@link org.apache.kafka.clients.consumer.KafkaConsumer KafkaConsumer} instance that is used for reading input and writing output.
 * <p>
 * <p>
 * A simple example might look like this:
 * <pre>
 *    Map&lt;String, Object&gt; props = new HashMap&lt;&gt;();
 *    props.put(StreamsConfig.APPLICATION_ID_CONFIG, "my-stream-processing-application");
 *    props.put(StreamsConfig.BOOTSTRAP_SERVERS_CONFIG, "localhost:9092");
 *    props.put(StreamsConfig.KEY_SERDE_CLASS_CONFIG, Serdes.String().getClass().getName());
 *    props.put(StreamsConfig.VALUE_SERDE_CLASS_CONFIG, Serdes.String().getClass().getName());
 *    StreamsConfig config = new StreamsConfig(props);
 *
 *    KStreamBuilder builder = new KStreamBuilder();
 *    builder.stream("my-input-topic").mapValues(value -&gt; value.length().toString()).to("my-output-topic");
 *
 *    KafkaStreams streams = new KafkaStreams(builder, config);
 *    streams.start();
 * </pre>
 */

@InterfaceStability.Unstable
public class KafkaStreams {

    private static final Logger log = LoggerFactory.getLogger(KafkaStreams.class);
    private static final AtomicInteger STREAM_CLIENT_ID_SEQUENCE = new AtomicInteger(1);
    private static final String JMX_PREFIX = "kafka.streams";

    // container states
    private static final int CREATED = 0;
    private static final int RUNNING = 1;
    private static final int STOPPED = 2;
    private final TopologyBuilder builder;
    private int state = CREATED;

    private final StreamThread[] threads;
    private final Metrics metrics;
    private final QueryableStoreProvider queryableStoreProvider;

    // processId is expected to be unique across JVMs and to be used
    // in userData of the subscription request to allow assignor be aware
    // of the co-location of stream thread's consumers. It is for internal
    // usage only and should not be exposed to users at all.
    private final UUID processId;
    private StreamsMetadataState streamsMetadataState;

    private final StreamsConfig config;

    /**
     * Construct the stream instance.
     *
     * @param builder the processor topology builder specifying the computational logic
     * @param props   properties for the {@link StreamsConfig}
     */
    public KafkaStreams(final TopologyBuilder builder, final Properties props) {
        this(builder, new StreamsConfig(props), new DefaultKafkaClientSupplier());
    }

    /**
     * Construct the stream instance.
     *
     * @param builder the processor topology builder specifying the computational logic
     * @param config  the stream configs
     */
    public KafkaStreams(final TopologyBuilder builder, final StreamsConfig config) {
        this(builder, config, new DefaultKafkaClientSupplier());
    }

    /**
     * Construct the stream instance.
     *
     * @param builder        the processor topology builder specifying the computational logic
     * @param config         the stream configs
     * @param clientSupplier the kafka clients supplier which provides underlying producer and consumer clients
     *                       for this {@link KafkaStreams} instance
     */
<<<<<<< HEAD
    public KafkaStreams(TopologyBuilder builder, StreamsConfig config, KafkaClientSupplier clientSupplier) {
        this.builder = builder;
=======
    public KafkaStreams(final TopologyBuilder builder, final StreamsConfig config, final KafkaClientSupplier clientSupplier) {
>>>>>>> d5c821c1
        // create the metrics
        final Time time = new SystemTime();

        this.processId = UUID.randomUUID();

        this.config = config;

        // The application ID is a required config and hence should always have value
        final String applicationId = config.getString(StreamsConfig.APPLICATION_ID_CONFIG);

        builder.setApplicationId(applicationId);

        String clientId = config.getString(StreamsConfig.CLIENT_ID_CONFIG);
        if (clientId.length() <= 0)
            clientId = applicationId + "-" + STREAM_CLIENT_ID_SEQUENCE.getAndIncrement();

        final List<MetricsReporter> reporters = config.getConfiguredInstances(StreamsConfig.METRIC_REPORTER_CLASSES_CONFIG,
            MetricsReporter.class);
        reporters.add(new JmxReporter(JMX_PREFIX));

        final MetricConfig metricConfig = new MetricConfig().samples(config.getInt(StreamsConfig.METRICS_NUM_SAMPLES_CONFIG))
            .timeWindow(config.getLong(StreamsConfig.METRICS_SAMPLE_WINDOW_MS_CONFIG),
                TimeUnit.MILLISECONDS);

        this.metrics = new Metrics(metricConfig, reporters, time);

        this.threads = new StreamThread[config.getInt(StreamsConfig.NUM_STREAM_THREADS_CONFIG)];
        final ArrayList<StateStoreProvider> storeProviders = new ArrayList<>();
        streamsMetadataState = new StreamsMetadataState(builder);
        for (int i = 0; i < this.threads.length; i++) {
<<<<<<< HEAD
            this.threads[i] = new StreamThread(builder,
                                               config,
                                               clientSupplier,
                                               applicationId,
                                               clientId,
                                               processId,
                                               metrics,
                                               time,
                                               streamsMetadataState);
=======
            this.threads[i] = new StreamThread(builder, config, clientSupplier, applicationId, clientId, this.processId, this.metrics, time);
>>>>>>> d5c821c1
            storeProviders.add(new StreamThreadStateStoreProvider(threads[i]));
        }
        this.queryableStoreProvider = new QueryableStoreProvider(storeProviders);
    }

    /**
     * Start the stream instance by starting all its threads.
     *
     * @throws IllegalStateException if process was already started
     */
    public synchronized void start() {
        log.debug("Starting Kafka Stream process");

        if (this.state == CREATED) {
            for (final StreamThread thread : this.threads)
                thread.start();

            this.state = RUNNING;

            log.info("Started Kafka Stream process");
        } else if (this.state == RUNNING) {
            throw new IllegalStateException("This process was already started.");
        } else {
            throw new IllegalStateException("Cannot restart after closing.");
        }
    }

    /**
     * Shutdown this stream instance by signaling all the threads to stop,
     * and then wait for them to join.
     *
     * @throws IllegalStateException if process has not started yet
     */
    public synchronized void close() {
        log.debug("Stopping Kafka Stream process");

        if (this.state == RUNNING) {
            // signal the threads to stop and wait
            for (final StreamThread thread : this.threads)
                thread.close();

            for (final StreamThread thread : this.threads) {
                try {
                    thread.join();
                } catch (final InterruptedException ex) {
                    Thread.interrupted();
                }
            }
        }

        if (this.state != STOPPED) {
            this.metrics.close();
            this.state = STOPPED;
            log.info("Stopped Kafka Stream process");
        }

    }

    /**
     * Produces a string representation contain useful information about Kafka Streams
     * Such as thread IDs, task IDs and a representation of the topology. This is useful
     * in debugging scenarios.
     * @return A string representation of the Kafka Streams instance.
     */
    public String toString() {
        StringBuilder sb = new StringBuilder("KafkaStreams processID:" + this.processId + "\n");
        for (int i = 0; i < this.threads.length; i++) {
            sb.append("\t" + this.threads[i].toString());
        }
        sb.append("\n");

        return sb.toString();
    }

    /**
     * Cleans up local state store directory ({@code state.dir}), by deleting all data with regard to the application-id.
     * <p>
     * May only be called either before instance is started or after instance is closed.
     *
     * @throws IllegalStateException if instance is currently running
     */
    public void cleanUp() {
        if (this.state == RUNNING) {
            throw new IllegalStateException("Cannot clean up while running.");
        }

        final String localApplicationDir = this.config.getString(StreamsConfig.STATE_DIR_CONFIG)
            + File.separator
            + this.config.getString(StreamsConfig.APPLICATION_ID_CONFIG);

        log.debug("Clean up local Kafka Streams data in {}", localApplicationDir);
        log.debug("Removing local Kafka Streams application data in {} for application {}",
            localApplicationDir,
            this.config.getString(StreamsConfig.APPLICATION_ID_CONFIG));
        Utils.delete(new File(localApplicationDir));
    }

    /**
     * Sets the handler invoked when a stream thread abruptly terminates due to an uncaught exception.
     *
     * @param eh the object to use as this thread's uncaught exception handler. If null then this thread has no explicit handler.
     */
    public void setUncaughtExceptionHandler(final Thread.UncaughtExceptionHandler eh) {
        for (final StreamThread thread : this.threads)
            thread.setUncaughtExceptionHandler(eh);
    }


    /**
     * Find all of the instances of {@link StreamsMetadata} in a {@link KafkaStreams application}
     *
     * Note: this is a point in time view and it may change due to partition reassignment.
     * @return collection containing all instances of {@link StreamsMetadata} in this application
     */
    public Collection<StreamsMetadata> allMetadata() {
        validateIsRunning();
        return streamsMetadataState.getAllMetadata();
    }


    /**
     * Find the instances {@link StreamsMetadata} for a given storeName
     *
     * Note: this is a point in time view and it may change due to partition reassignment.
     * @param storeName the storeName to find metadata for
     * @return  A collection containing instances of {@link StreamsMetadata} that have the provided storeName
     */
    public Collection<StreamsMetadata> allMetadataForStore(final String storeName) {
        validateIsRunning();
        return streamsMetadataState.getAllMetadataForStore(storeName);
    }

    /**
     * Find the {@link StreamsMetadata} for a given storeName and key.
     *
     * Note: the key may not exist in the {@link org.apache.kafka.streams.processor.StateStore},
     * this method provides a way of finding which host it would exist on.
     * Note: this is a point in time view and it may change due to partition reassignment.
     * @param storeName         Name of the store
     * @param key               Key to use to for partition
     * @param keySerializer     Serializer for the key
     * @param <K>               key type
     * @return  The {@link StreamsMetadata} for the storeName and key
     */
    public <K> StreamsMetadata metadataForKey(final String storeName,
                                              final K key,
                                              final Serializer<K> keySerializer) {
        validateIsRunning();
        return streamsMetadataState.getMetadataWithKey(storeName, key, keySerializer);
    }

    /**
     * Find the {@link StreamsMetadata} for a given storeName and key.
     *
     * Note: the key may not exist in the {@link org.apache.kafka.streams.processor.StateStore},
     * this method provides a way of finding which host it would exist on.
     *
     * Note: this is a point in time view and it may change due to partition reassignment.
     * @param storeName         Name of the store
     * @param key               Key to use to for partition
     * @param partitioner       Partitioner for the store
     * @param <K>               key type
     * @return  The {@link StreamsMetadata} for the storeName and key
     */
    public <K> StreamsMetadata metadataForKey(final String storeName,
                                              final K key,
                                              final StreamPartitioner<K, ?> partitioner) {
        validateIsRunning();
        return streamsMetadataState.getMetadataWithKey(storeName, key, partitioner);
    }


    /**
     * Get a facade wrapping the {@link org.apache.kafka.streams.processor.StateStore} instances
     * with the provided storeName and accepted by {@link QueryableStoreType#accepts(StateStore)}.
     * The returned object can be used to query the {@link org.apache.kafka.streams.processor.StateStore} instances
     * @param storeName             name of the store to find
     * @param queryableStoreType    accept only stores that are accepted by {@link QueryableStoreType#accepts(StateStore)}
     * @param <T>                   return type
     * @return  A facade wrapping the {@link org.apache.kafka.streams.processor.StateStore} instances
     */
    public <T> T store(final String storeName, final QueryableStoreType<T> queryableStoreType) {
        validateIsRunning();
        return queryableStoreProvider.getStore(storeName, queryableStoreType);
    }

    private void validateIsRunning() {
        if (state != RUNNING) {
            throw new IllegalStateException("KafkaStreams is not running");
        }
    }

}<|MERGE_RESOLUTION|>--- conflicted
+++ resolved
@@ -25,11 +25,8 @@
 import org.apache.kafka.common.serialization.Serializer;
 import org.apache.kafka.common.utils.SystemTime;
 import org.apache.kafka.common.utils.Time;
-<<<<<<< HEAD
 import org.apache.kafka.streams.processor.StreamPartitioner;
-=======
 import org.apache.kafka.common.utils.Utils;
->>>>>>> d5c821c1
 import org.apache.kafka.streams.processor.StateStore;
 import org.apache.kafka.streams.processor.TopologyBuilder;
 import org.apache.kafka.streams.processor.internals.DefaultKafkaClientSupplier;
@@ -102,7 +99,6 @@
     private static final int CREATED = 0;
     private static final int RUNNING = 1;
     private static final int STOPPED = 2;
-    private final TopologyBuilder builder;
     private int state = CREATED;
 
     private final StreamThread[] threads;
@@ -146,12 +142,7 @@
      * @param clientSupplier the kafka clients supplier which provides underlying producer and consumer clients
      *                       for this {@link KafkaStreams} instance
      */
-<<<<<<< HEAD
-    public KafkaStreams(TopologyBuilder builder, StreamsConfig config, KafkaClientSupplier clientSupplier) {
-        this.builder = builder;
-=======
     public KafkaStreams(final TopologyBuilder builder, final StreamsConfig config, final KafkaClientSupplier clientSupplier) {
->>>>>>> d5c821c1
         // create the metrics
         final Time time = new SystemTime();
 
@@ -182,7 +173,6 @@
         final ArrayList<StateStoreProvider> storeProviders = new ArrayList<>();
         streamsMetadataState = new StreamsMetadataState(builder);
         for (int i = 0; i < this.threads.length; i++) {
-<<<<<<< HEAD
             this.threads[i] = new StreamThread(builder,
                                                config,
                                                clientSupplier,
@@ -192,9 +182,6 @@
                                                metrics,
                                                time,
                                                streamsMetadataState);
-=======
-            this.threads[i] = new StreamThread(builder, config, clientSupplier, applicationId, clientId, this.processId, this.metrics, time);
->>>>>>> d5c821c1
             storeProviders.add(new StreamThreadStateStoreProvider(threads[i]));
         }
         this.queryableStoreProvider = new QueryableStoreProvider(storeProviders);
