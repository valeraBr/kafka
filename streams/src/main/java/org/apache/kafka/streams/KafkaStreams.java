/*
 * Licensed to the Apache Software Foundation (ASF) under one or more
 * contributor license agreements. See the NOTICE file distributed with
 * this work for additional information regarding copyright ownership.
 * The ASF licenses this file to You under the Apache License, Version 2.0
 * (the "License"); you may not use this file except in compliance with
 * the License. You may obtain a copy of the License at
 *
 *    http://www.apache.org/licenses/LICENSE-2.0
 *
 * Unless required by applicable law or agreed to in writing, software
 * distributed under the License is distributed on an "AS IS" BASIS,
 * WITHOUT WARRANTIES OR CONDITIONS OF ANY KIND, either express or implied.
 * See the License for the specific language governing permissions and
 * limitations under the License.
 */
package org.apache.kafka.streams;

import org.apache.kafka.clients.admin.AdminClient;
import org.apache.kafka.clients.consumer.KafkaConsumer;
import org.apache.kafka.clients.producer.KafkaProducer;
import org.apache.kafka.clients.producer.ProducerConfig;
import org.apache.kafka.common.Metric;
import org.apache.kafka.common.MetricName;
import org.apache.kafka.common.TopicPartition;
import org.apache.kafka.common.annotation.InterfaceStability;
import org.apache.kafka.common.config.ConfigException;
import org.apache.kafka.common.metrics.JmxReporter;
import org.apache.kafka.common.metrics.MetricConfig;
import org.apache.kafka.common.metrics.Metrics;
import org.apache.kafka.common.metrics.MetricsReporter;
import org.apache.kafka.common.metrics.Sensor;
import org.apache.kafka.common.serialization.Serializer;
import org.apache.kafka.common.utils.LogContext;
import org.apache.kafka.common.utils.Time;
import org.apache.kafka.streams.errors.InvalidStateStoreException;
import org.apache.kafka.streams.errors.ProcessorStateException;
import org.apache.kafka.streams.errors.StreamsException;
import org.apache.kafka.streams.kstream.KStream;
import org.apache.kafka.streams.kstream.KTable;
import org.apache.kafka.streams.kstream.Produced;
import org.apache.kafka.streams.processor.Processor;
import org.apache.kafka.streams.processor.StateRestoreListener;
import org.apache.kafka.streams.processor.StateStore;
import org.apache.kafka.streams.processor.StreamPartitioner;
import org.apache.kafka.streams.processor.ThreadMetadata;
import org.apache.kafka.streams.processor.internals.DefaultKafkaClientSupplier;
import org.apache.kafka.streams.processor.internals.GlobalStreamThread;
import org.apache.kafka.streams.processor.internals.InternalTopologyBuilder;
import org.apache.kafka.streams.processor.internals.ProcessorTopology;
import org.apache.kafka.streams.processor.internals.StateDirectory;
import org.apache.kafka.streams.processor.internals.StreamThread;
import org.apache.kafka.streams.processor.internals.StreamsMetadataState;
import org.apache.kafka.streams.processor.internals.ThreadStateTransitionValidator;
import org.apache.kafka.streams.state.HostInfo;
import org.apache.kafka.streams.state.QueryableStoreType;
import org.apache.kafka.streams.state.StreamsMetadata;
import org.apache.kafka.streams.state.internals.GlobalStateStoreProvider;
import org.apache.kafka.streams.state.internals.QueryableStoreProvider;
import org.apache.kafka.streams.state.internals.StateStoreProvider;
import org.apache.kafka.streams.state.internals.StreamThreadStateStoreProvider;
import org.slf4j.Logger;

import java.util.ArrayList;
import java.util.Arrays;
import java.util.Collection;
import java.util.Collections;
import java.util.HashMap;
import java.util.HashSet;
import java.util.List;
import java.util.Map;
import java.util.Properties;
import java.util.Set;
import java.util.UUID;
import java.util.concurrent.Executors;
import java.util.concurrent.ScheduledExecutorService;
import java.util.concurrent.ThreadFactory;
import java.util.concurrent.TimeUnit;

import static org.apache.kafka.common.utils.Utils.getHost;
import static org.apache.kafka.common.utils.Utils.getPort;

/**
 * A Kafka client that allows for performing continuous computation on input coming from one or more input topics and
 * sends output to zero, one, or more output topics.
 * <p>
 * The computational logic can be specified either by using the {@link Topology} to define a DAG topology of
 * {@link Processor}s or by using the {@link StreamsBuilder} which provides the high-level DSL to define
 * transformations.
 * <p>
 * One {@code KafkaStreams} instance can contain one or more threads specified in the configs for the processing work.
 * <p>
 * A {@code KafkaStreams} instance can co-ordinate with any other instances with the same
 * {@link StreamsConfig#APPLICATION_ID_CONFIG application ID} (whether in the same process, on other processes on this
 * machine, or on remote machines) as a single (possibly distributed) stream processing application.
 * These instances will divide up the work based on the assignment of the input topic partitions so that all partitions
 * are being consumed.
 * If instances are added or fail, all (remaining) instances will rebalance the partition assignment among themselves
 * to balance processing load and ensure that all input topic partitions are processed.
 * <p>
 * Internally a {@code KafkaStreams} instance contains a normal {@link KafkaProducer} and {@link KafkaConsumer} instance
 * that is used for reading input and writing output.
 * <p>
 * A simple example might look like this:
 * <pre>{@code
 * Map<String, Object> props = new HashMap<>();
 * props.put(StreamsConfig.APPLICATION_ID_CONFIG, "my-stream-processing-application");
 * props.put(StreamsConfig.BOOTSTRAP_SERVERS_CONFIG, "localhost:9092");
 * props.put(StreamsConfig.DEFAULT_KEY_SERDE_CLASS_CONFIG, Serdes.String().getClass());
 * props.put(StreamsConfig.DEFAULT_VALUE_SERDE_CLASS_CONFIG, Serdes.String().getClass());
 * StreamsConfig config = new StreamsConfig(props);
 *
 * StreamsBuilder builder = new StreamsBuilder();
 * builder.<String, String>stream("my-input-topic").mapValues(value -> value.length().toString()).to("my-output-topic");
 *
 * KafkaStreams streams = new KafkaStreams(builder.build(), config);
 * streams.start();
 * }</pre>
 *
 * @see org.apache.kafka.streams.StreamsBuilder
 * @see org.apache.kafka.streams.Topology
 */
@InterfaceStability.Evolving
public class KafkaStreams {

    private static final String JMX_PREFIX = "kafka.streams";
    private static final int DEFAULT_CLOSE_TIMEOUT = 0;

    // processId is expected to be unique across JVMs and to be used
    // in userData of the subscription request to allow assignor be aware
    // of the co-location of stream thread's consumers. It is for internal
    // usage only and should not be exposed to users at all.
    private final Time time;
    private final Logger log;
    private final UUID processId;
    private final Metrics metrics;
    private final StreamsConfig config;
    private final StreamThread[] threads;
    private final StateDirectory stateDirectory;
    private final StreamsMetadataState streamsMetadataState;
    private final ScheduledExecutorService stateDirCleaner;
    private final QueryableStoreProvider queryableStoreProvider;
    private final AdminClient adminClient;

    private GlobalStreamThread globalStreamThread;
    private KafkaStreams.StateListener stateListener;
    private StateRestoreListener globalStateRestoreListener;

    // container states
    /**
     * Kafka Streams states are the possible state that a Kafka Streams instance can be in.
     * An instance must only be in one state at a time.
     * The expected state transition with the following defined states is:
     *
     * <pre>
     *                 +--------------+
     *         +<----- | Created (0)  |
     *         |       +-----+--------+
     *         |             |
     *         |             v
     *         |       +--------------+
     *         +<----- | Running (2)  | -------->+
     *         |       +----+--+------+          |
     *         |            |  ^                 |
     *         |            v  |                 |
     *         |       +----+--+------+          |
     *         |       | Re-          |          v
     *         |       | Balancing (1)| -------->+
     *         |       +-----+--------+          |
     *         |             |                   |
     *         |             v                   v
     *         |       +-----+--------+     +----+-------+
     *         +-----> | Pending      |<--- | Error (5)  |
     *                 | Shutdown (3) |     +------------+
     *                 +-----+--------+
     *                       |
     *                       v
     *                 +-----+--------+
     *                 | Not          |
     *                 | Running (4)  |
     *                 +--------------+
     *
     *
     * </pre>
     * Note the following:
     * - RUNNING state will transit to REBALANCING if any of its threads is in PARTITION_REVOKED state
     * - REBALANCING state will transit to RUNNING if all of its threads are in RUNNING state
     * - Any state except NOT_RUNNING can go to PENDING_SHUTDOWN (whenever close is called)
     * - Of special importance: If the global stream thread dies, or all stream threads die (or both) then
     *   the instance will be in the ERROR state. The user will need to close it.
     */
    public enum State {
        CREATED(2, 3), REBALANCING(2, 3, 5), RUNNING(1, 3, 5), PENDING_SHUTDOWN(4), NOT_RUNNING, ERROR(3);

        private final Set<Integer> validTransitions = new HashSet<>();

        State(final Integer... validTransitions) {
            this.validTransitions.addAll(Arrays.asList(validTransitions));
        }

        public boolean isRunning() {
            return equals(RUNNING) || equals(REBALANCING);
        }

        public boolean isValidTransition(final State newState) {
            return validTransitions.contains(newState.ordinal());
        }
    }

    private final Object stateLock = new Object();
    private volatile State state = State.CREATED;

    private boolean waitOnState(final State targetState, final long waitMs) {
        long begin = time.milliseconds();
        synchronized (stateLock) {
            long elapsedMs = 0L;
            while (state != State.NOT_RUNNING) {
                if (waitMs == 0) {
                    try {
                        stateLock.wait();
                    } catch (final InterruptedException e) {
                        // it is ok: just move on to the next iteration
                    }
                } else if (waitMs > elapsedMs) {
                    long remainingMs = waitMs - elapsedMs;
                    try {
                        stateLock.wait(remainingMs);
                    } catch (final InterruptedException e) {
                        // it is ok: just move on to the next iteration
                    }
                } else {
                    log.debug("Cannot transit to {} within {}ms", targetState, waitMs);
                    return false;
                }
                elapsedMs = time.milliseconds() - begin;
            }
            return true;
        }
    }

    /**
     * Sets the state
     * @param newState New state
     */
    private boolean setState(final State newState) {
        final State oldState = state;

        synchronized (stateLock) {
            if (state == State.PENDING_SHUTDOWN && newState != State.NOT_RUNNING) {
                // when the state is already in PENDING_SHUTDOWN, all other transitions than NOT_RUNNING (due to thread dying) will be
                // refused but we do not throw exception here, to allow appropriate error handling
                return false;
            } else if (state == State.NOT_RUNNING && (newState == State.PENDING_SHUTDOWN || newState == State.NOT_RUNNING)) {
                // when the state is already in NOT_RUNNING, its transition to PENDING_SHUTDOWN or NOT_RUNNING (due to consecutive close calls)
                // will be refused but we do not throw exception here, to allow idempotent close calls
                return false;
            } else if (!state.isValidTransition(newState)) {
                log.error("Unexpected state transition from {} to {}", oldState, newState);
                throw new IllegalStateException("Unexpected state transition from " + oldState + " to " + newState);
            } else {
                log.info("State transition from {} to {}", oldState, newState);
            }
            state = newState;
            stateLock.notifyAll();
        }

        // we need to call the user customized state listener outside the state lock to avoid potential deadlocks
        if (stateListener != null) {
            stateListener.onChange(state, oldState);
        }

        return true;
    }

    private boolean setRunningFromCreated() {
        synchronized (stateLock) {
            if (state != State.CREATED) {
                log.error("Unexpected state transition from {} to {}", state, State.RUNNING);
                throw new IllegalStateException("Unexpected state transition from " + state + " to " + State.RUNNING);
            }
            state = State.RUNNING;
            stateLock.notifyAll();
        }

        // we need to call the user customized state listener outside the state lock to avoid potential deadlocks
        if (stateListener != null) {
            stateListener.onChange(State.RUNNING, State.CREATED);
        }

        return true;
    }

    /**
     * Return the current {@link State} of this {@code KafkaStreams} instance.
     *
     * @return the current state of this Kafka Streams instance
     */
    public State state() {
        return state;
    }

    private boolean isRunning() {
        synchronized (stateLock) {
            return state.isRunning();
        }
    }

    private void validateIsRunning() {
        if (!isRunning()) {
            throw new IllegalStateException("KafkaStreams is not running. State is " + state + ".");
        }
    }
    /**
     * Listen to {@link State} change events.
     */
    public interface StateListener {

        /**
         * Called when state changes.
         *
         * @param newState new state
         * @param oldState previous state
         */
        void onChange(final State newState, final State oldState);
    }

    /**
     * An app can set a single {@link KafkaStreams.StateListener} so that the app is notified when state changes.
     *
     * @param listener a new state listener
     * @throws IllegalStateException if this {@code KafkaStreams} instance is not in state {@link State#CREATED CREATED}.
     */
    public void setStateListener(final KafkaStreams.StateListener listener) {
        if (state == State.CREATED) {
            stateListener = listener;
        } else {
            throw new IllegalStateException("Can only set StateListener in CREATED state. " +
                    "Current state is: " + state);
        }
    }

    /**
     * Set the handler invoked when a {@link StreamsConfig#NUM_STREAM_THREADS_CONFIG internal thread} abruptly
     * terminates due to an uncaught exception.
     *
     * @param eh the uncaught exception handler for all internal threads; {@code null} deletes the current handler
     * @throws IllegalStateException if this {@code KafkaStreams} instance is not in state {@link State#CREATED CREATED}.
     */
    public void setUncaughtExceptionHandler(final Thread.UncaughtExceptionHandler eh) {
        if (state == State.CREATED) {
            for (final StreamThread thread : threads) {
                thread.setUncaughtExceptionHandler(eh);
            }

            if (globalStreamThread != null) {
                globalStreamThread.setUncaughtExceptionHandler(eh);
            }
        } else {
            throw new IllegalStateException("Can only set UncaughtExceptionHandler in CREATED state. " +
                    "Current state is: " + state);
        }
    }

    /**
     * Set the listener which is triggered whenever a {@link StateStore} is being restored in order to resume
     * processing.
     *
     * @param globalStateRestoreListener The listener triggered when {@link StateStore} is being restored.
     * @throws IllegalStateException if this {@code KafkaStreams} instance is not in state {@link State#CREATED CREATED}.
     */
    public void setGlobalStateRestoreListener(final StateRestoreListener globalStateRestoreListener) {
        if (state == State.CREATED) {
            this.globalStateRestoreListener = globalStateRestoreListener;
        } else {
            throw new IllegalStateException("Can only set GlobalStateRestoreListener in CREATED state. " +
                    "Current state is: " + state);
        }
    }

    /**
     * Get read-only handle on global metrics registry.
     *
     * @return Map of all metrics.
     */
    public Map<MetricName, ? extends Metric> metrics() {
        return Collections.unmodifiableMap(metrics.metrics());
    }

    /**
     * Class that handles stream thread transitions
     */
    final class StreamStateListener implements StreamThread.StateListener {
        private final Map<Long, StreamThread.State> threadState;
        private GlobalStreamThread.State globalThreadState;

        StreamStateListener(final Map<Long, StreamThread.State> threadState,
                            final GlobalStreamThread.State globalThreadState) {
            this.threadState = threadState;
            this.globalThreadState = globalThreadState;
        }

        /**
         * If all threads are dead set to ERROR
         */
        private void maybeSetError() {
            // check if we have enough threads running
            for (final StreamThread.State state : threadState.values()) {
                if (state != StreamThread.State.DEAD) {
                    return;
                }
            }

            if (setState(State.ERROR)) {
                log.warn("All stream threads have died. The instance will be in error state and should be closed.");
            }
        }

        /**
         * If all threads are up, including the global thread, set to RUNNING
         */
        private void maybeSetRunning() {
            // one thread is running, check others, including global thread
            for (final StreamThread.State state : threadState.values()) {
                if (state != StreamThread.State.RUNNING) {
                    return;
                }
            }
            // the global state thread is relevant only if it is started. There are cases
            // when we don't have a global state thread at all, e.g., when we don't have global KTables
            if (globalThreadState != null && globalThreadState != GlobalStreamThread.State.RUNNING) {
                return;
            }

            setState(State.RUNNING);
        }


        @Override
        public synchronized void onChange(final Thread thread,
                                          final ThreadStateTransitionValidator abstractNewState,
                                          final ThreadStateTransitionValidator abstractOldState) {
            // StreamThreads first
            if (thread instanceof StreamThread) {
                StreamThread.State newState = (StreamThread.State) abstractNewState;
                threadState.put(thread.getId(), newState);

                if (newState == StreamThread.State.PARTITIONS_REVOKED && state != State.REBALANCING) {
                    setState(State.REBALANCING);
                } else if (newState == StreamThread.State.RUNNING && state != State.RUNNING) {
                    maybeSetRunning();
                } else if (newState == StreamThread.State.DEAD && state != State.ERROR) {
                    maybeSetError();
                }
            } else if (thread instanceof GlobalStreamThread) {
                // global stream thread has different invariants
                GlobalStreamThread.State newState = (GlobalStreamThread.State) abstractNewState;
                globalThreadState = newState;

                // special case when global thread is dead
                if (newState == GlobalStreamThread.State.DEAD && state != State.ERROR && setState(State.ERROR)) {
                    log.warn("Global thread has died. The instance will be in error state and should be closed.");
                }
            }
        }
    }

    final class DelegatingStateRestoreListener implements StateRestoreListener {
        @Override
        public void onRestoreStart(final TopicPartition topicPartition, final String storeName, final long startingOffset, final long endingOffset) {
            if (globalStateRestoreListener != null) {
                try {
                    globalStateRestoreListener.onRestoreStart(topicPartition, storeName, startingOffset, endingOffset);
                } catch (final Exception fatalUserException) {
                    throw new StreamsException(
                            String.format("Fatal user code error in store restore listener for store %s, partition %s.",
                                    storeName,
                                    topicPartition),
                            fatalUserException);
                }
            }
        }

        @Override
        public void onBatchRestored(final TopicPartition topicPartition, final String storeName, final long batchEndOffset, final long numRestored) {
            if (globalStateRestoreListener != null) {
                try {
                    globalStateRestoreListener.onBatchRestored(topicPartition, storeName, batchEndOffset, numRestored);
                } catch (final Exception fatalUserException) {
                    throw new StreamsException(
                            String.format("Fatal user code error in store restore listener for store %s, partition %s.",
                                    storeName,
                                    topicPartition),
                            fatalUserException);
                }
            }
        }

        @Override
        public void onRestoreEnd(final TopicPartition topicPartition, final String storeName, final long totalRestored) {
            if (globalStateRestoreListener != null) {
                try {
                    globalStateRestoreListener.onRestoreEnd(topicPartition, storeName, totalRestored);
                } catch (final Exception fatalUserException) {
                    throw new StreamsException(
                            String.format("Fatal user code error in store restore listener for store %s, partition %s.",
                                    storeName,
                                    topicPartition),
                            fatalUserException);
                }
            }
        }
    }

    /**
     * @deprecated use {@link #KafkaStreams(Topology, Properties)} instead
     */
    @Deprecated
    public KafkaStreams(final org.apache.kafka.streams.processor.TopologyBuilder builder,
                        final Properties props) {
        this(builder.internalTopologyBuilder, new StreamsConfig(props), new DefaultKafkaClientSupplier());
    }

    /**
     * @deprecated use {@link #KafkaStreams(Topology, StreamsConfig)} instead
     */
    @Deprecated
    public KafkaStreams(final org.apache.kafka.streams.processor.TopologyBuilder builder,
                        final StreamsConfig config) {
        this(builder.internalTopologyBuilder, config, new DefaultKafkaClientSupplier());
    }

    /**
     * @deprecated use {@link #KafkaStreams(Topology, StreamsConfig, KafkaClientSupplier)} instead
     */
    @Deprecated
    public KafkaStreams(final org.apache.kafka.streams.processor.TopologyBuilder builder,
                        final StreamsConfig config,
                        final KafkaClientSupplier clientSupplier) {
        this(builder.internalTopologyBuilder, config, clientSupplier);
    }

    /**
     * Create a {@code KafkaStreams} instance.
     *
     * @param topology the topology specifying the computational logic
     * @param props   properties for {@link StreamsConfig}
     * @throws StreamsException if any fatal error occurs
     */
    public KafkaStreams(final Topology topology,
                        final Properties props) {
        this(topology.internalTopologyBuilder, new StreamsConfig(props), new DefaultKafkaClientSupplier());
    }

    /**
     * Create a {@code KafkaStreams} instance.
     *
     * @param topology the topology specifying the computational logic
     * @param config  the Kafka Streams configuration
     * @throws StreamsException if any fatal error occurs
     */
    public KafkaStreams(final Topology topology,
                        final StreamsConfig config) {
        this(topology.internalTopologyBuilder, config, new DefaultKafkaClientSupplier());
    }

    /**
     * Create a {@code KafkaStreams} instance.
     *
     * @param topology       the topology specifying the computational logic
     * @param config         the Kafka Streams configuration
     * @param clientSupplier the Kafka clients supplier which provides underlying producer and consumer clients
     *                       for the new {@code KafkaStreams} instance
     * @throws StreamsException if any fatal error occurs
     */
    public KafkaStreams(final Topology topology,
                        final StreamsConfig config,
                        final KafkaClientSupplier clientSupplier) {
        this(topology.internalTopologyBuilder, config, clientSupplier);
    }

    private KafkaStreams(final InternalTopologyBuilder internalTopologyBuilder,
                         final StreamsConfig config,
                         final KafkaClientSupplier clientSupplier) throws StreamsException {
        this.config = config;
        this.time = Time.SYSTEM;

        // The application ID is a required config and hence should always have value
        final String applicationId = config.getString(StreamsConfig.APPLICATION_ID_CONFIG);
        this.processId = UUID.randomUUID();

        String clientId = config.getString(StreamsConfig.CLIENT_ID_CONFIG);
        if (clientId.length() <= 0) {
            clientId = applicationId + "-" + processId;
        }

<<<<<<< HEAD
        final LogContext logContext = new LogContext(String.format("stream-client [%s]", clientId));
        this.log = logContext.logger(getClass());
=======
        final LogContext logContext = new LogContext(String.format("stream-client [%s] ", clientId));
        this.log = logContext.logger(getClass());

        internalTopologyBuilder.setApplicationId(applicationId);
        // sanity check to fail-fast in case we cannot build a ProcessorTopology due to an exception
        internalTopologyBuilder.build(null);

        long cacheSize = config.getLong(StreamsConfig.CACHE_MAX_BYTES_BUFFERING_CONFIG);
        if (cacheSize < 0) {
            cacheSize = 0;
            log.warn("Negative cache size passed in. Reverting to cache size of 0 bytes.");
        }

        final StateRestoreListener delegatingStateRestoreListener = new DelegatingStateRestoreListener();
>>>>>>> 03e64d0b

        try {
            stateDirectory = new StateDirectory(
                    applicationId,
                    config.getString(StreamsConfig.STATE_DIR_CONFIG),
                    time);
        } catch (final ProcessorStateException fatal) {
            throw new StreamsException(fatal);
        }

        final MetricConfig metricConfig = new MetricConfig().samples(config.getInt(StreamsConfig.METRICS_NUM_SAMPLES_CONFIG))
<<<<<<< HEAD
                .recordLevel(Sensor.RecordingLevel.forName(config.getString(StreamsConfig.METRICS_RECORDING_LEVEL_CONFIG)))
                .timeWindow(config.getLong(StreamsConfig.METRICS_SAMPLE_WINDOW_MS_CONFIG),
                        TimeUnit.MILLISECONDS);
=======
            .recordLevel(Sensor.RecordingLevel.forName(config.getString(StreamsConfig.METRICS_RECORDING_LEVEL_CONFIG)))
            .timeWindow(config.getLong(StreamsConfig.METRICS_SAMPLE_WINDOW_MS_CONFIG), TimeUnit.MILLISECONDS);
>>>>>>> 03e64d0b
        final List<MetricsReporter> reporters = config.getConfiguredInstances(StreamsConfig.METRIC_REPORTER_CLASSES_CONFIG,
                MetricsReporter.class);
        reporters.add(new JmxReporter(JMX_PREFIX));
        metrics = new Metrics(metricConfig, reporters, time);

        internalTopologyBuilder.setApplicationId(applicationId);

        // sanity check to fail-fast in case we cannot build a ProcessorTopology due to an exception
        internalTopologyBuilder.build(null);

        this.streamsMetadataState = new StreamsMetadataState(
                internalTopologyBuilder,
                parseHostInfo(config.getString(StreamsConfig.APPLICATION_SERVER_CONFIG)));

        // create the stream thread, global update thread, and cleanup thread
        threads = new StreamThread[config.getInt(StreamsConfig.NUM_STREAM_THREADS_CONFIG)];

        long totalCacheSize = config.getLong(StreamsConfig.CACHE_MAX_BYTES_BUFFERING_CONFIG);
        if (totalCacheSize < 0) {
            totalCacheSize = 0;
            log.warn("Negative cache size passed in. Reverting to cache size of 0 bytes.");
        }
        final ProcessorTopology globalTaskTopology = internalTopologyBuilder.buildGlobalStateTopology();
        final long cacheSizePerThread = totalCacheSize / (threads.length + (globalTaskTopology == null ? 0 : 1));

        final StateRestoreListener delegatingStateRestoreListener = new DelegatingStateRestoreListener();
        GlobalStreamThread.State globalThreadState = null;
        if (globalTaskTopology != null) {
            final String globalThreadId = clientId + "-GlobalStreamThread";
            globalStreamThread = new GlobalStreamThread(globalTaskTopology,
                    config,
                    clientSupplier.getRestoreConsumer(config.getRestoreConsumerConfigs(clientId + "-global")),
                    stateDirectory,
                    cacheSizePerThread,
                    metrics,
                    time,
                    globalThreadId,
                    delegatingStateRestoreListener);
            globalThreadState = globalStreamThread.state();
        }

        // use client id instead of thread client id since this admin client may be shared among threads
<<<<<<< HEAD
        AdminClient adminClient = clientSupplier.getAdminClient(config.getAdminConfigs(clientId));
=======
        this.adminClient = clientSupplier.getAdminClient(config.getAdminConfigs(clientId));
>>>>>>> 03e64d0b

        final Map<Long, StreamThread.State> threadState = new HashMap<>(threads.length);
        final ArrayList<StateStoreProvider> storeProviders = new ArrayList<>();
        for (int i = 0; i < threads.length; i++) {
            threads[i] = StreamThread.create(internalTopologyBuilder,
<<<<<<< HEAD
                    config,
                    clientSupplier,
                    adminClient,
                    processId,
                    clientId,
                    metrics,
                    time,
                    streamsMetadataState,
                    cacheSizePerThread,
                    stateDirectory,
                    delegatingStateRestoreListener);
=======
                                             config,
                                             clientSupplier,
                                             adminClient,
                                             processId,
                                             clientId,
                                             metrics,
                                             Time.SYSTEM,
                                             streamsMetadataState,
                                             cacheSize / (threads.length + (globalTaskTopology == null ? 0 : 1)),
                                             stateDirectory,
                                             delegatingStateRestoreListener);
>>>>>>> 03e64d0b
            threadState.put(threads[i].getId(), threads[i].state());
            storeProviders.add(new StreamThreadStateStoreProvider(threads[i]));
        }

        final StreamStateListener streamStateListener = new StreamStateListener(threadState, globalThreadState);
        if (globalTaskTopology != null) {
            globalStreamThread.setStateListener(streamStateListener);
        }
        for (StreamThread thread : threads) {
            thread.setStateListener(streamStateListener);
        }

        final GlobalStateStoreProvider globalStateStoreProvider = new GlobalStateStoreProvider(internalTopologyBuilder.globalStateStores());
        queryableStoreProvider = new QueryableStoreProvider(storeProviders, globalStateStoreProvider);

        final String cleanupThreadName = clientId + "-CleanupThread";
        stateDirCleaner = Executors.newSingleThreadScheduledExecutor(new ThreadFactory() {
            @Override
            public Thread newThread(final Runnable r) {
                final Thread thread = new Thread(r, cleanupThreadName);
                thread.setDaemon(true);
                return thread;
            }
        });
    }

    private static HostInfo parseHostInfo(final String endPoint) {
        if (endPoint == null || endPoint.trim().isEmpty()) {
            return StreamsMetadataState.UNKNOWN_HOST;
        }
        final String host = getHost(endPoint);
        final Integer port = getPort(endPoint);

        if (host == null || port == null) {
            throw new ConfigException(String.format("Error parsing host address %s. Expected format host:port.", endPoint));
        }

        return new HostInfo(host, port);
    }

    /**
     * Start the {@code KafkaStreams} instance by starting all its threads.
     * This function is expected to be called only once during the life cycle of the client.
     * <p>
     * Because threads are started in the background, this method does not block.
     * As a consequence, any fatal exception that happens during processing is by default only logged.
     * If you want to be notified about dying threads, you can
     * {@link #setUncaughtExceptionHandler(Thread.UncaughtExceptionHandler) register an uncaught exception handler}
     * before starting the {@code KafkaStreams} instance.
     * <p>
     * Note, for brokers with version {@code 0.9.x} or lower, the broker version cannot be checked.
     * There will be no error and the client will hang and retry to verify the broker version until it
     * {@link StreamsConfig#REQUEST_TIMEOUT_MS_CONFIG times out}.

     * @throws IllegalStateException if process was already started
     * @throws StreamsException if the Kafka brokers have version 0.10.0.x or
     *                          if {@link StreamsConfig#PROCESSING_GUARANTEE_CONFIG exactly-once} is enabled for pre 0.11.0.x brokers
     */
    public synchronized void start() throws IllegalStateException, StreamsException {
        log.debug("Starting Streams client");

        // first set state to RUNNING before kicking off the threads,
        // making sure the state will always transit to RUNNING before REBALANCING
        if (setRunningFromCreated()) {
            if (globalStreamThread != null) {
                globalStreamThread.start();
            }

            for (final StreamThread thread : threads) {
                thread.start();
            }

            final Long cleanupDelay = config.getLong(StreamsConfig.STATE_CLEANUP_DELAY_MS_CONFIG);
            stateDirCleaner.scheduleAtFixedRate(new Runnable() {
                @Override
                public void run() {
                    if (state == State.RUNNING) {
                        stateDirectory.cleanRemovedTasks(cleanupDelay);
                    }
                }
            }, cleanupDelay, cleanupDelay, TimeUnit.MILLISECONDS);

            log.info("Started Streams client");
        } else {
            // if transition failed but no exception is thrown; currently it is not possible
            // since we do not allow calling start multiple times whether or not it is already shutdown.
            // TODO: In the future if we lift this restriction this code path could then be triggered and be updated
            log.error("Already stopped, cannot re-start");
        }
    }

    /**
     * Shutdown this {@code KafkaStreams} instance by signaling all the threads to stop, and then wait for them to join.
     * This will block until all threads have stopped.
     */
    public void close() {
        close(DEFAULT_CLOSE_TIMEOUT, TimeUnit.SECONDS);
    }

    /**
     * Shutdown this {@code KafkaStreams} by signaling all the threads to stop, and then wait up to the timeout for the
     * threads to join.
     * A {@code timeout} of 0 means to wait forever.
     *
     * @param timeout  how long to wait for the threads to shutdown
     * @param timeUnit unit of time used for timeout
     * @return {@code true} if all threads were successfully stopped&mdash;{@code false} if the timeout was reached
     * before all threads stopped
     * Note that this method must not be called in the {@code onChange} callback of {@link StateListener}.
     */
    public synchronized boolean close(final long timeout, final TimeUnit timeUnit) {
        log.debug("Stopping Streams client with timeoutMillis = {} ms.", timeUnit.toMillis(timeout));

        if (!setState(State.PENDING_SHUTDOWN)) {
            // if transition failed, it means it was either in PENDING_SHUTDOWN
            // or NOT_RUNNING already; just check that all threads have been stopped
            log.info("Already in the pending shutdown state, wait to complete shutdown");
        } else {
            stateDirCleaner.shutdownNow();

            // notify all the threads to stop; avoid deadlocks by stopping any
            // further state reports from the thread since we're shutting down
            for (final StreamThread thread : threads) {
                thread.setStateListener(null);
                thread.shutdown();
            }
            if (globalStreamThread != null) {
                globalStreamThread.setStateListener(null);
                globalStreamThread.shutdown();
            }

            // wait for all threads to join in a separate thread;
            // save the current thread so that if it is a stream thread
            // we don't attempt to join it and cause a deadlock
            final Thread shutdownThread = new Thread(new Runnable() {
                @Override
                public void run() {
                    for (final StreamThread thread : threads) {
                        try {
                            if (!thread.isRunning()) {
                                thread.join();
                            }
                        } catch (final InterruptedException ex) {
                            Thread.currentThread().interrupt();
                        }
                    }
                    if (globalStreamThread != null && !globalStreamThread.stillRunning()) {
                        try {
                            globalStreamThread.join();
                        } catch (final InterruptedException e) {
                            Thread.currentThread().interrupt();
                        }
                        globalStreamThread = null;
                    }

                    adminClient.close();

                    metrics.close();
                    setState(State.NOT_RUNNING);
                }
            }, "kafka-streams-close-thread");

            shutdownThread.setDaemon(true);
            shutdownThread.start();
        }

        if (waitOnState(State.NOT_RUNNING, timeUnit.toMillis(timeout))) {
            log.info("Streams client stopped completely");
            return true;
        } else {
            log.info("Streams client cannot stop completely within the timeout");
            return false;
        }
    }

    /**
     * Produce a string representation containing useful information about this {@code KafkaStream} instance such as
     * thread IDs, task IDs, and a representation of the topology DAG including {@link StateStore}s (cf.
     * {@link Topology} and {@link StreamsBuilder}).
     *
     * @return A string representation of the Kafka Streams instance.
     *
     * @deprecated Use {@link #localThreadsMetadata()} to retrieve runtime information.
     */
    @Override
    @Deprecated
    public String toString() {
        return toString("");
    }

    /**
     * Produce a string representation containing useful information about this {@code KafkaStream} instance such as
     * thread IDs, task IDs, and a representation of the topology DAG including {@link StateStore}s (cf.
     * {@link Topology} and {@link StreamsBuilder}).
     *
     * @param indent the top-level indent for each line
     * @return A string representation of the Kafka Streams instance.
     *
     * @deprecated Use {@link #localThreadsMetadata()} to retrieve runtime information.
     */
    @Deprecated
    public String toString(final String indent) {
        final StringBuilder sb = new StringBuilder()
            .append(indent)
            .append("KafkaStreams processID: ")
            .append(processId)
            .append("\n");
        for (final StreamThread thread : threads) {
            sb.append(thread.toString(indent + "\t"));
        }
        sb.append("\n");

        return sb.toString();
    }

    /**
     * Do a clean up of the local {@link StateStore} directory ({@link StreamsConfig#STATE_DIR_CONFIG}) by deleting all
     * data with regard to the {@link StreamsConfig#APPLICATION_ID_CONFIG application ID}.
     * <p>
     * May only be called either before this {@code KafkaStreams} instance is {@link #start() started} or after the
     * instance is {@link #close() closed}.
     * <p>
     * Calling this method triggers a restore of local {@link StateStore}s on the next {@link #start() application start}.
     *
     * @throws IllegalStateException if this {@code KafkaStreams} instance is currently {@link State#RUNNING running}
     */
    public void cleanUp() {
        if (isRunning()) {
            throw new IllegalStateException("Cannot clean up while running.");
        }
        stateDirectory.cleanRemovedTasks(0);
    }

    /**
     * Find all currently running {@code KafkaStreams} instances (potentially remotely) that use the same
     * {@link StreamsConfig#APPLICATION_ID_CONFIG application ID} as this instance (i.e., all instances that belong to
     * the same Kafka Streams application) and return {@link StreamsMetadata} for each discovered instance.
     * <p>
     * Note: this is a point in time view and it may change due to partition reassignment.
     *
     * @return {@link StreamsMetadata} for each {@code KafkaStreams} instances of this application
     */
    public Collection<StreamsMetadata> allMetadata() {
        validateIsRunning();
        return streamsMetadataState.getAllMetadata();
    }

    /**
     * Find all currently running {@code KafkaStreams} instances (potentially remotely) that
     * <ul>
     *   <li>use the same {@link StreamsConfig#APPLICATION_ID_CONFIG application ID} as this instance (i.e., all
     *       instances that belong to the same Kafka Streams application)</li>
     *   <li>and that contain a {@link StateStore} with the given {@code storeName}</li>
     * </ul>
     * and return {@link StreamsMetadata} for each discovered instance.
     * <p>
     * Note: this is a point in time view and it may change due to partition reassignment.
     *
     * @param storeName the {@code storeName} to find metadata for
     * @return {@link StreamsMetadata} for each {@code KafkaStreams} instances with the provide {@code storeName} of
     * this application
     */
    public Collection<StreamsMetadata> allMetadataForStore(final String storeName) {
        validateIsRunning();
        return streamsMetadataState.getAllMetadataForStore(storeName);
    }

    /**
     * Find the currently running {@code KafkaStreams} instance (potentially remotely) that
     * <ul>
     *   <li>use the same {@link StreamsConfig#APPLICATION_ID_CONFIG application ID} as this instance (i.e., all
     *       instances that belong to the same Kafka Streams application)</li>
     *   <li>and that contain a {@link StateStore} with the given {@code storeName}</li>
     *   <li>and the {@link StateStore} contains the given {@code key}</li>
     * </ul>
     * and return {@link StreamsMetadata} for it.
     * <p>
     * This will use the default Kafka Streams partitioner to locate the partition.
     * If a {@link StreamPartitioner custom partitioner} has been
     * {@link ProducerConfig#PARTITIONER_CLASS_CONFIG configured} via {@link StreamsConfig} or
     * {@link KStream#through(String, Produced)}, or if the original {@link KTable}'s input
     * {@link StreamsBuilder#table(String) topic} is partitioned differently, please use
     * {@link #metadataForKey(String, Object, StreamPartitioner)}.
     * <p>
     * Note:
     * <ul>
     *   <li>this is a point in time view and it may change due to partition reassignment</li>
     *   <li>the key may not exist in the {@link StateStore}; this method provides a way of finding which host it
     *       <em>would</em> exist on</li>
     *   <li>if this is for a window store the serializer should be the serializer for the record key,
     *       not the window serializer</li>
     * </ul>
     *
     * @param storeName     the {@code storeName} to find metadata for
     * @param key           the key to find metadata for
     * @param keySerializer serializer for the key
     * @param <K>           key type
     * @return {@link StreamsMetadata} for the {@code KafkaStreams} instance with the provide {@code storeName} and
     * {@code key} of this application or {@link StreamsMetadata#NOT_AVAILABLE} if Kafka Streams is (re-)initializing
     */
    public <K> StreamsMetadata metadataForKey(final String storeName,
                                              final K key,
                                              final Serializer<K> keySerializer) {
        validateIsRunning();
        return streamsMetadataState.getMetadataWithKey(storeName, key, keySerializer);
    }

    /**
     * Find the currently running {@code KafkaStreams} instance (potentially remotely) that
     * <ul>
     *   <li>use the same {@link StreamsConfig#APPLICATION_ID_CONFIG application ID} as this instance (i.e., all
     *       instances that belong to the same Kafka Streams application)</li>
     *   <li>and that contain a {@link StateStore} with the given {@code storeName}</li>
     *   <li>and the {@link StateStore} contains the given {@code key}</li>
     * </ul>
     * and return {@link StreamsMetadata} for it.
     * <p>
     * Note:
     * <ul>
     *   <li>this is a point in time view and it may change due to partition reassignment</li>
     *   <li>the key may not exist in the {@link StateStore}; this method provides a way of finding which host it
     *       <em>would</em> exist on</li>
     * </ul>
     *
     * @param storeName   the {@code storeName} to find metadata for
     * @param key         the key to find metadata for
     * @param partitioner the partitioner to be use to locate the host for the key
     * @param <K>         key type
     * @return {@link StreamsMetadata} for the {@code KafkaStreams} instance with the provide {@code storeName} and
     * {@code key} of this application or {@link StreamsMetadata#NOT_AVAILABLE} if Kafka Streams is (re-)initializing
     */
    public <K> StreamsMetadata metadataForKey(final String storeName,
                                              final K key,
                                              final StreamPartitioner<? super K, ?> partitioner) {
        validateIsRunning();
        return streamsMetadataState.getMetadataWithKey(storeName, key, partitioner);
    }

    /**
     * Get a facade wrapping the local {@link StateStore} instances with the provided {@code storeName} if the Store's
     * type is accepted by the provided {@link QueryableStoreType#accepts(StateStore) queryableStoreType}.
     * The returned object can be used to query the {@link StateStore} instances.
     *
     * @param storeName           name of the store to find
     * @param queryableStoreType  accept only stores that are accepted by {@link QueryableStoreType#accepts(StateStore)}
     * @param <T>                 return type
     * @return A facade wrapping the local {@link StateStore} instances
     * @throws InvalidStateStoreException if Kafka Streams is (re-)initializing or a store with {@code storeName} and
     * {@code queryableStoreType} doesnt' exist
     */
    public <T> T store(final String storeName, final QueryableStoreType<T> queryableStoreType) {
        validateIsRunning();
        return queryableStoreProvider.getStore(storeName, queryableStoreType);
    }

    /**
     * Returns runtime information about the local threads of this {@link KafkaStreams} instance.
     *
     * @return the set of {@link ThreadMetadata}.
     */
    public Set<ThreadMetadata> localThreadsMetadata() {
        validateIsRunning();
        final Set<ThreadMetadata> threadMetadata = new HashSet<>();
        for (StreamThread thread : threads) {
            threadMetadata.add(thread.threadMetadata());
        }
        return threadMetadata;
    }
}<|MERGE_RESOLUTION|>--- conflicted
+++ resolved
@@ -593,25 +593,8 @@
             clientId = applicationId + "-" + processId;
         }
 
-<<<<<<< HEAD
-        final LogContext logContext = new LogContext(String.format("stream-client [%s]", clientId));
-        this.log = logContext.logger(getClass());
-=======
         final LogContext logContext = new LogContext(String.format("stream-client [%s] ", clientId));
         this.log = logContext.logger(getClass());
-
-        internalTopologyBuilder.setApplicationId(applicationId);
-        // sanity check to fail-fast in case we cannot build a ProcessorTopology due to an exception
-        internalTopologyBuilder.build(null);
-
-        long cacheSize = config.getLong(StreamsConfig.CACHE_MAX_BYTES_BUFFERING_CONFIG);
-        if (cacheSize < 0) {
-            cacheSize = 0;
-            log.warn("Negative cache size passed in. Reverting to cache size of 0 bytes.");
-        }
-
-        final StateRestoreListener delegatingStateRestoreListener = new DelegatingStateRestoreListener();
->>>>>>> 03e64d0b
 
         try {
             stateDirectory = new StateDirectory(
@@ -623,14 +606,8 @@
         }
 
         final MetricConfig metricConfig = new MetricConfig().samples(config.getInt(StreamsConfig.METRICS_NUM_SAMPLES_CONFIG))
-<<<<<<< HEAD
                 .recordLevel(Sensor.RecordingLevel.forName(config.getString(StreamsConfig.METRICS_RECORDING_LEVEL_CONFIG)))
-                .timeWindow(config.getLong(StreamsConfig.METRICS_SAMPLE_WINDOW_MS_CONFIG),
-                        TimeUnit.MILLISECONDS);
-=======
-            .recordLevel(Sensor.RecordingLevel.forName(config.getString(StreamsConfig.METRICS_RECORDING_LEVEL_CONFIG)))
-            .timeWindow(config.getLong(StreamsConfig.METRICS_SAMPLE_WINDOW_MS_CONFIG), TimeUnit.MILLISECONDS);
->>>>>>> 03e64d0b
+                .timeWindow(config.getLong(StreamsConfig.METRICS_SAMPLE_WINDOW_MS_CONFIG), TimeUnit.MILLISECONDS);
         final List<MetricsReporter> reporters = config.getConfiguredInstances(StreamsConfig.METRIC_REPORTER_CLASSES_CONFIG,
                 MetricsReporter.class);
         reporters.add(new JmxReporter(JMX_PREFIX));
@@ -673,17 +650,12 @@
         }
 
         // use client id instead of thread client id since this admin client may be shared among threads
-<<<<<<< HEAD
-        AdminClient adminClient = clientSupplier.getAdminClient(config.getAdminConfigs(clientId));
-=======
         this.adminClient = clientSupplier.getAdminClient(config.getAdminConfigs(clientId));
->>>>>>> 03e64d0b
 
         final Map<Long, StreamThread.State> threadState = new HashMap<>(threads.length);
         final ArrayList<StateStoreProvider> storeProviders = new ArrayList<>();
         for (int i = 0; i < threads.length; i++) {
             threads[i] = StreamThread.create(internalTopologyBuilder,
-<<<<<<< HEAD
                     config,
                     clientSupplier,
                     adminClient,
@@ -695,19 +667,6 @@
                     cacheSizePerThread,
                     stateDirectory,
                     delegatingStateRestoreListener);
-=======
-                                             config,
-                                             clientSupplier,
-                                             adminClient,
-                                             processId,
-                                             clientId,
-                                             metrics,
-                                             Time.SYSTEM,
-                                             streamsMetadataState,
-                                             cacheSize / (threads.length + (globalTaskTopology == null ? 0 : 1)),
-                                             stateDirectory,
-                                             delegatingStateRestoreListener);
->>>>>>> 03e64d0b
             threadState.put(threads[i].getId(), threads[i].state());
             storeProviders.add(new StreamThreadStateStoreProvider(threads[i]));
         }
