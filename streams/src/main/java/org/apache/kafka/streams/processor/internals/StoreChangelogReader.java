/*
 * Licensed to the Apache Software Foundation (ASF) under one or more
 * contributor license agreements. See the NOTICE file distributed with
 * this work for additional information regarding copyright ownership.
 * The ASF licenses this file to You under the Apache License, Version 2.0
 * (the "License"); you may not use this file except in compliance with
 * the License. You may obtain a copy of the License at
 *
 *    http://www.apache.org/licenses/LICENSE-2.0
 *
 * Unless required by applicable law or agreed to in writing, software
 * distributed under the License is distributed on an "AS IS" BASIS,
 * WITHOUT WARRANTIES OR CONDITIONS OF ANY KIND, either express or implied.
 * See the License for the specific language governing permissions and
 * limitations under the License.
 */
package org.apache.kafka.streams.processor.internals;

import org.apache.kafka.clients.consumer.Consumer;
import org.apache.kafka.clients.consumer.ConsumerRecord;
import org.apache.kafka.clients.consumer.ConsumerRecords;
import org.apache.kafka.clients.consumer.InvalidOffsetException;
import org.apache.kafka.common.PartitionInfo;
import org.apache.kafka.common.TopicPartition;
import org.apache.kafka.common.errors.TimeoutException;
import org.apache.kafka.common.utils.LogContext;
import org.apache.kafka.streams.KeyValue;
import org.apache.kafka.streams.errors.StreamsException;
import org.apache.kafka.streams.processor.StateRestoreListener;
import org.slf4j.Logger;

import java.util.ArrayList;
import java.util.Collection;
import java.util.Collections;
import java.util.HashMap;
import java.util.HashSet;
import java.util.Iterator;
import java.util.List;
import java.util.Map;
import java.util.Set;

public class StoreChangelogReader implements ChangelogReader {

    private final Logger log;
    private final Consumer<byte[], byte[]> restoreConsumer;
    private final StateRestoreListener userStateRestoreListener;
    private final Map<TopicPartition, Long> endOffsets = new HashMap<>();
    private final Map<String, List<PartitionInfo>> partitionInfo = new HashMap<>();
    private final Map<TopicPartition, StateRestorer> stateRestorers = new HashMap<>();
    private final Map<TopicPartition, StateRestorer> needsRestoring = new HashMap<>();
    private final Map<TopicPartition, StateRestorer> needsInitializing = new HashMap<>();
    private Map<TopicPartition, Long> updatedEndOffsets = new HashMap<>();

    public StoreChangelogReader(final Consumer<byte[], byte[]> restoreConsumer,
                                final StateRestoreListener userStateRestoreListener,
                                final LogContext logContext) {
        this.restoreConsumer = restoreConsumer;
        this.log = logContext.logger(getClass());
        this.userStateRestoreListener = userStateRestoreListener;
    }

    @Override
    public void register(final StateRestorer restorer) {
        restorer.setUserRestoreListener(userStateRestoreListener);
        stateRestorers.put(restorer.partition(), restorer);
        needsInitializing.put(restorer.partition(), restorer);
    }

    public Collection<TopicPartition> restore(final RestoringTasks active) {
        if (!needsInitializing.isEmpty()) {
            initialize();
        }

        if (needsRestoring.isEmpty()) {
            restoreConsumer.unsubscribe();
            return completed();
        }

        final Set<TopicPartition> restoringPartitions = new HashSet<>(needsRestoring.keySet());
        try {
<<<<<<< HEAD
            if (!needsRestoring.isEmpty()) {
                final Set<TopicPartition> remainingPartitions = new HashSet<>(needsRestoring.keySet());
                remainingPartitions.removeAll(updatedEndOffsets.keySet());
                updatedEndOffsets.putAll(restoreConsumer.endOffsets(remainingPartitions));
=======
            final ConsumerRecords<byte[], byte[]> allRecords = restoreConsumer.poll(10);
            for (final TopicPartition partition : restoringPartitions) {
                restorePartition(allRecords, partition, active.restoringTaskFor(partition));
>>>>>>> cbce95d9
            }
            final ConsumerRecords<byte[], byte[]> records = poll(restoreConsumer, 10);
            final Iterator<TopicPartition> iterator = restoringPartitions.iterator();
            final Set<TopicPartition> completedPartitions = new HashSet<>();
            while (iterator.hasNext()) {
                final TopicPartition partition = iterator.next();
                final StateRestorer restorer = stateRestorers.get(partition);
                final long pos = processNext(records.records(partition), restorer, updatedEndOffsets.get(partition));
                restorer.setRestoredOffset(pos);
                if (restorer.hasCompleted(pos, updatedEndOffsets.get(partition))) {
                    restorer.restoreDone();
                    needsRestoring.remove(partition);
                    completedPartitions.add(partition);
                }
            }
            restoringPartitions.removeAll(completedPartitions);
        } catch (final InvalidOffsetException recoverableException) {
            log.warn("Restoring StreamTasks failed. Deleting StreamTasks stores to recreate from scratch.", recoverableException);
            final Set<TopicPartition> partitions = recoverableException.partitions();
            for (final TopicPartition partition : partitions) {
                final StreamTask task = active.restoringTaskFor(partition);
                log.info("Reinitializing StreamTask {}", task);
                task.reinitializeStateStoresForPartitions(recoverableException.partitions());
            }
            restoreConsumer.seekToBeginning(partitions);
        }

        if (needsRestoring.isEmpty()) {
            restoreConsumer.unsubscribe();
        }

        return completed();
    }

    private void initialize() {
        if (!restoreConsumer.subscription().isEmpty()) {
            throw new StreamsException("Restore consumer should not be subscribed to any topics (" + restoreConsumer.subscription() + ")");
        }

        // first refresh the changelog partition information from brokers, since initialize is only called when
        // the needsInitializing map is not empty, meaning we do not know the metadata for some of them yet
        refreshChangelogInfo();

        Map<TopicPartition, StateRestorer> initializable = new HashMap<>();
        for (Map.Entry<TopicPartition, StateRestorer> entry : needsInitializing.entrySet()) {
            final TopicPartition topicPartition = entry.getKey();
            if (hasPartition(topicPartition)) {
                initializable.put(entry.getKey(), entry.getValue());
            }
        }

        // try to fetch end offsets for the initializable restorers and remove any partitions
        // where we already have all of the data
        try {
            endOffsets.putAll(restoreConsumer.endOffsets(initializable.keySet()));
        } catch (final TimeoutException e) {
            // if timeout exception gets thrown we just give up this time and retry in the next run loop
            log.debug("Could not fetch end offset for {}; will fall back to partition by partition fetching", initializable);
            return;
        }

        final Iterator<TopicPartition> iter = initializable.keySet().iterator();
        while (iter.hasNext()) {
            final TopicPartition topicPartition = iter.next();
            final Long endOffset = endOffsets.get(topicPartition);

            // offset should not be null; but since the consumer API does not guarantee it
            // we add this check just in case
            if (endOffset != null) {
                final StateRestorer restorer = needsInitializing.get(topicPartition);
                if (restorer.checkpoint() >= endOffset) {
                    restorer.setRestoredOffset(restorer.checkpoint());
                    iter.remove();
                } else if (restorer.offsetLimit() == 0 || endOffset == 0) {
                    restorer.setRestoredOffset(0);
                    iter.remove();
                } else {
                    restorer.setEndingOffset(endOffset);
                }
                needsInitializing.remove(topicPartition);
            } else {
                log.info("End offset cannot be found form the returned metadata; removing this partition from the current run loop");
                iter.remove();
            }
        }

        // set up restorer for those initializable
        if (!initializable.isEmpty()) {
            startRestoration(initializable);
        }
    }

    private void startRestoration(final Map<TopicPartition, StateRestorer> initialized) {
        log.debug("Start restoring state stores from changelog topics {}", initialized.keySet());

        final Set<TopicPartition> assignment = new HashSet<>(restoreConsumer.assignment());
        assignment.addAll(initialized.keySet());
        restoreConsumer.assign(assignment);

        final List<StateRestorer> needsPositionUpdate = new ArrayList<>();
        for (final StateRestorer restorer : initialized.values()) {
            if (restorer.checkpoint() != StateRestorer.NO_CHECKPOINT) {
                restoreConsumer.seek(restorer.partition(), restorer.checkpoint());
                logRestoreOffsets(restorer.partition(),
                                  restorer.checkpoint(),
                                  endOffsets.get(restorer.partition()));
                restorer.setStartingOffset(restoreConsumer.position(restorer.partition()));
                restorer.restoreStarted();
            } else {
                restoreConsumer.seekToBeginning(Collections.singletonList(restorer.partition()));
                needsPositionUpdate.add(restorer);
            }
        }

        for (final StateRestorer restorer : needsPositionUpdate) {
            final long position = restoreConsumer.position(restorer.partition());
            logRestoreOffsets(restorer.partition(),
                              position,
                              endOffsets.get(restorer.partition()));
            restorer.setStartingOffset(position);
            restorer.restoreStarted();
        }

        needsRestoring.putAll(initialized);
    }

    private void logRestoreOffsets(final TopicPartition partition,
                                   final long startingOffset,
                                   final Long endOffset) {
        log.debug("Restoring partition {} from offset {} to endOffset {}",
                  partition,
                  startingOffset,
                  endOffset);
    }

    private Collection<TopicPartition> completed() {
        final Set<TopicPartition> completed = new HashSet<>(stateRestorers.keySet());
        completed.removeAll(needsRestoring.keySet());
        log.trace("The set of restoration completed partitions so far: {}", completed);
        return completed;
    }

    private void refreshChangelogInfo() {
        try {
            partitionInfo.putAll(restoreConsumer.listTopics());
        } catch (final TimeoutException e) {
            log.debug("Could not fetch topic metadata within the timeout, will retry in the next run loop");
        }
    }

    @Override
    public Map<TopicPartition, Long> restoredOffsets() {
        final Map<TopicPartition, Long> restoredOffsets = new HashMap<>();
        for (final Map.Entry<TopicPartition, StateRestorer> entry : stateRestorers.entrySet()) {
            final StateRestorer restorer = entry.getValue();
            if (restorer.isPersistent()) {
                restoredOffsets.put(entry.getKey(), restorer.restoredOffset());
            }
        }
        return restoredOffsets;
    }

    @Override
    public void reset() {
        partitionInfo.clear();
        stateRestorers.clear();
        needsRestoring.clear();
        endOffsets.clear();
        needsInitializing.clear();
    }

    private long processNext(final List<ConsumerRecord<byte[], byte[]>> records,
                             final StateRestorer restorer,
                             final Long endOffset) {
        final List<KeyValue<byte[], byte[]>> restoreRecords = new ArrayList<>();
        long nextPosition = -1;
        int numberRecords = records.size();
        int numberRestored = 0;
        long lastRestoredOffset = -1;
        for (final ConsumerRecord<byte[], byte[]> record : records) {
            final long offset = record.offset();
            if (restorer.hasCompleted(offset, endOffset)) {
                nextPosition = record.offset();
                break;
            }
            lastRestoredOffset = offset;
            numberRestored++;
            if (record.key() != null) {
                restoreRecords.add(KeyValue.pair(record.key(), record.value()));
            }
        }


        // if we have changelog topic then we should have restored all records in the list
        // otherwise if we did not fully restore to that point we need to set nextPosition
        // to the position of the restoreConsumer and we'll cause a TaskMigratedException exception
        if (nextPosition == -1 || (restorer.offsetLimit() == Long.MAX_VALUE && numberRecords != numberRestored)) {
            nextPosition = restoreConsumer.position(restorer.partition());
        }

        if (!restoreRecords.isEmpty()) {
            restorer.restore(restoreRecords);
            restorer.restoreBatchCompleted(lastRestoredOffset, records.size());
        }

        return nextPosition;
    }



    private boolean hasPartition(final TopicPartition topicPartition) {
        final List<PartitionInfo> partitions = partitionInfo.get(topicPartition.topic());

        if (partitions == null) {
            return false;
        }

        for (final PartitionInfo partition : partitions) {
            if (partition.partition() == topicPartition.partition()) {
                return true;
            }
        }

        return false;
    }
}<|MERGE_RESOLUTION|>--- conflicted
+++ resolved
@@ -78,16 +78,10 @@
 
         final Set<TopicPartition> restoringPartitions = new HashSet<>(needsRestoring.keySet());
         try {
-<<<<<<< HEAD
             if (!needsRestoring.isEmpty()) {
                 final Set<TopicPartition> remainingPartitions = new HashSet<>(needsRestoring.keySet());
                 remainingPartitions.removeAll(updatedEndOffsets.keySet());
                 updatedEndOffsets.putAll(restoreConsumer.endOffsets(remainingPartitions));
-=======
-            final ConsumerRecords<byte[], byte[]> allRecords = restoreConsumer.poll(10);
-            for (final TopicPartition partition : restoringPartitions) {
-                restorePartition(allRecords, partition, active.restoringTaskFor(partition));
->>>>>>> cbce95d9
             }
             final ConsumerRecords<byte[], byte[]> records = poll(restoreConsumer, 10);
             final Iterator<TopicPartition> iterator = restoringPartitions.iterator();
