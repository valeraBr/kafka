/*
 * Licensed to the Apache Software Foundation (ASF) under one or more
 * contributor license agreements. See the NOTICE file distributed with
 * this work for additional information regarding copyright ownership.
 * The ASF licenses this file to You under the Apache License, Version 2.0
 * (the "License"); you may not use this file except in compliance with
 * the License. You may obtain a copy of the License at
 *
 *    http://www.apache.org/licenses/LICENSE-2.0
 *
 * Unless required by applicable law or agreed to in writing, software
 * distributed under the License is distributed on an "AS IS" BASIS,
 * WITHOUT WARRANTIES OR CONDITIONS OF ANY KIND, either express or implied.
 * See the License for the specific language governing permissions and
 * limitations under the License.
 */
package org.apache.kafka.streams.processor.internals;

import org.apache.kafka.clients.CommonClientConfigs;
import org.apache.kafka.clients.consumer.internals.PartitionAssignor;
import org.apache.kafka.common.Cluster;
import org.apache.kafka.common.Configurable;
import org.apache.kafka.common.KafkaException;
import org.apache.kafka.common.Node;
import org.apache.kafka.common.PartitionInfo;
import org.apache.kafka.common.TopicPartition;
import org.apache.kafka.common.config.ConfigException;
import org.apache.kafka.common.utils.LogContext;
import org.apache.kafka.common.utils.Utils;
import org.apache.kafka.streams.StreamsConfig;
import org.apache.kafka.streams.errors.StreamsException;
import org.apache.kafka.streams.errors.TaskAssignmentException;
import org.apache.kafka.streams.processor.PartitionGrouper;
import org.apache.kafka.streams.processor.TaskId;
import org.apache.kafka.streams.processor.internals.assignment.AssignmentInfo;
import org.apache.kafka.streams.processor.internals.assignment.ClientState;
import org.apache.kafka.streams.processor.internals.assignment.StickyTaskAssignor;
import org.apache.kafka.streams.processor.internals.assignment.SubscriptionInfo;
import org.apache.kafka.streams.state.HostInfo;
import org.slf4j.Logger;

import java.nio.ByteBuffer;
import java.util.ArrayList;
import java.util.Arrays;
import java.util.Collection;
import java.util.Collections;
import java.util.Comparator;
import java.util.HashMap;
import java.util.HashSet;
import java.util.LinkedList;
import java.util.List;
import java.util.Map;
import java.util.Set;
import java.util.UUID;
import java.util.concurrent.atomic.AtomicInteger;

import static org.apache.kafka.common.utils.Utils.getHost;
import static org.apache.kafka.common.utils.Utils.getPort;

public class StreamsPartitionAssignor implements PartitionAssignor, Configurable {

    private final static int UNKNOWN = -1;
    private final static int VERSION_ONE = 1;
    private final static int VERSION_TWO = 2;
    private final static int VERSION_THREE = 3;
    private final static int VERSION_FOUR = 4;
    private final static int EARLIEST_PROBEABLE_VERSION = VERSION_THREE;
    protected final Set<Integer> supportedVersions = new HashSet<>();

    private Logger log;
    private String logPrefix;
    public enum Error {
        NONE(0),
        INCOMPLETE_SOURCE_TOPIC_METADATA(1),
        VERSION_PROBING(2);

        private final int code;

        Error(final int code) {
            this.code = code;
        }

        public int code() {
            return code;
        }

        public static Error fromCode(final int code) {
            switch (code) {
                case 0:
                    return NONE;
                case 1:
                    return INCOMPLETE_SOURCE_TOPIC_METADATA;
                case 2:
                    return VERSION_PROBING;
                default:
                    throw new IllegalArgumentException("Unknown error code: " + code);
            }
        }
    }

    private static class AssignedPartition implements Comparable<AssignedPartition> {
        public final TaskId taskId;
        public final TopicPartition partition;

        AssignedPartition(final TaskId taskId,
                          final TopicPartition partition) {
            this.taskId = taskId;
            this.partition = partition;
        }

        @Override
        public int compareTo(final AssignedPartition that) {
            return PARTITION_COMPARATOR.compare(this.partition, that.partition);
        }

        @Override
        public boolean equals(final Object o) {
            if (!(o instanceof AssignedPartition)) {
                return false;
            }
            final AssignedPartition other = (AssignedPartition) o;
            return compareTo(other) == 0;
        }

        @Override
        public int hashCode() {
            // Only partition is important for compareTo, equals and hashCode.
            return partition.hashCode();
        }
    }

    private static class ClientMetadata {
        final HostInfo hostInfo;
        final Set<String> consumers;
        final ClientState state;

        ClientMetadata(final String endPoint) {

            // get the host info if possible
            if (endPoint != null) {
                final String host = getHost(endPoint);
                final Integer port = getPort(endPoint);

                if (host == null || port == null) {
                    throw new ConfigException(String.format("Error parsing host address %s. Expected format host:port.", endPoint));
                }

                hostInfo = new HostInfo(host, port);
            } else {
                hostInfo = null;
            }

            // initialize the consumer memberIds
            consumers = new HashSet<>();

            // initialize the client state
            state = new ClientState();
        }

        void addConsumer(final String consumerMemberId,
                         final SubscriptionInfo info) {
            consumers.add(consumerMemberId);
            state.addPreviousActiveTasks(info.prevTasks());
            state.addPreviousStandbyTasks(info.standbyTasks());
            state.incrementCapacity();
        }

        @Override
        public String toString() {
            return "ClientMetadata{" +
                    "hostInfo=" + hostInfo +
                    ", consumers=" + consumers +
                    ", state=" + state +
                    '}';
        }
    }

    static class InternalTopicMetadata {
        public final InternalTopicConfig config;

        public int numPartitions;

        InternalTopicMetadata(final InternalTopicConfig config) {
            this.config = config;
            this.numPartitions = UNKNOWN;
        }

        @Override
        public String toString() {
            return "InternalTopicMetadata(" +
                    "config=" + config +
                    ", numPartitions=" + numPartitions +
                    ")";
        }
    }

    private static final class InternalStreamsConfig extends StreamsConfig {
        private InternalStreamsConfig(final Map<?, ?> props) {
            super(props, false);
        }
    }

    protected static final Comparator<TopicPartition> PARTITION_COMPARATOR = (p1, p2) -> {
        final int result = p1.topic().compareTo(p2.topic());

        if (result != 0) {
            return result;
        } else {
            return Integer.compare(p1.partition(), p2.partition());
        }
    };

    private String userEndPoint;
    private int numStandbyReplicas;

    private TaskManager taskManager;
    private PartitionGrouper partitionGrouper;
    private AtomicInteger assignmentErrorCode;

    protected int usedSubscriptionMetadataVersion = SubscriptionInfo.LATEST_SUPPORTED_VERSION;

    private InternalTopicManager internalTopicManager;
    private CopartitionedTopicsValidator copartitionedTopicsValidator;

    protected String userEndPoint() {
        return userEndPoint;
    }

    protected TaskManager taskManger() {
        return taskManager;
    }

    /**
     * We need to have the PartitionAssignor and its StreamThread to be mutually accessible
     * since the former needs later's cached metadata while sending subscriptions,
     * and the latter needs former's returned assignment when adding tasks.
     * @throws KafkaException if the stream thread is not specified
     */
    @Override
    public void configure(final Map<String, ?> configs) {
        final StreamsConfig streamsConfig = new InternalStreamsConfig(configs);

        // Setting the logger with the passed in client thread name
        logPrefix = String.format("stream-thread [%s] ", streamsConfig.getString(CommonClientConfigs.CLIENT_ID_CONFIG));
        final LogContext logContext = new LogContext(logPrefix);
        log = logContext.logger(getClass());

        final String upgradeFrom = streamsConfig.getString(StreamsConfig.UPGRADE_FROM_CONFIG);
        if (upgradeFrom != null) {
            switch (upgradeFrom) {
                case StreamsConfig.UPGRADE_FROM_0100:
                    log.info("Downgrading metadata version from {} to 1 for upgrade from 0.10.0.x.", SubscriptionInfo.LATEST_SUPPORTED_VERSION);
                    usedSubscriptionMetadataVersion = VERSION_ONE;
                    break;
                case StreamsConfig.UPGRADE_FROM_0101:
                case StreamsConfig.UPGRADE_FROM_0102:
                case StreamsConfig.UPGRADE_FROM_0110:
                case StreamsConfig.UPGRADE_FROM_10:
                case StreamsConfig.UPGRADE_FROM_11:
                    log.info("Downgrading metadata version from {} to 2 for upgrade from {}.x.", SubscriptionInfo.LATEST_SUPPORTED_VERSION, upgradeFrom);
                    usedSubscriptionMetadataVersion = VERSION_TWO;
                    break;
                default:
                    throw new IllegalArgumentException("Unknown configuration value for parameter 'upgrade.from': " + upgradeFrom);
            }
        }

        final Object o = configs.get(StreamsConfig.InternalConfig.TASK_MANAGER_FOR_PARTITION_ASSIGNOR);
        if (o == null) {
            final KafkaException fatalException = new KafkaException("TaskManager is not specified");
            log.error(fatalException.getMessage(), fatalException);
            throw fatalException;
        }

        if (!(o instanceof TaskManager)) {
            final KafkaException fatalException = new KafkaException(String.format("%s is not an instance of %s", o.getClass().getName(), TaskManager.class.getName()));
            log.error(fatalException.getMessage(), fatalException);
            throw fatalException;
        }

        taskManager = (TaskManager) o;

        final Object ai = configs.get(StreamsConfig.InternalConfig.ASSIGNMENT_ERROR_CODE);
        if (ai == null) {
            final KafkaException fatalException = new KafkaException("assignmentErrorCode is not specified");
            log.error(fatalException.getMessage(), fatalException);
            throw fatalException;
        }

        if (!(ai instanceof AtomicInteger)) {
            final KafkaException fatalException = new KafkaException(String.format("%s is not an instance of %s",
                ai.getClass().getName(), AtomicInteger.class.getName()));
            log.error(fatalException.getMessage(), fatalException);
            throw fatalException;
        }
        assignmentErrorCode = (AtomicInteger) ai;

        numStandbyReplicas = streamsConfig.getInt(StreamsConfig.NUM_STANDBY_REPLICAS_CONFIG);

        partitionGrouper = streamsConfig.getConfiguredInstance(StreamsConfig.PARTITION_GROUPER_CLASS_CONFIG, PartitionGrouper.class);

        final String userEndPoint = streamsConfig.getString(StreamsConfig.APPLICATION_SERVER_CONFIG);
        if (userEndPoint != null && !userEndPoint.isEmpty()) {
            try {
                final String host = getHost(userEndPoint);
                final Integer port = getPort(userEndPoint);

                if (host == null || port == null) {
                    throw new ConfigException(String.format("%s Config %s isn't in the correct format. Expected a host:port pair" +
                            " but received %s",
                        logPrefix, StreamsConfig.APPLICATION_SERVER_CONFIG, userEndPoint));
                }
            } catch (final NumberFormatException nfe) {
                throw new ConfigException(String.format("%s Invalid port supplied in %s for config %s",
                        logPrefix, userEndPoint, StreamsConfig.APPLICATION_SERVER_CONFIG));
            }

            this.userEndPoint = userEndPoint;
        }

        internalTopicManager = new InternalTopicManager(taskManager.adminClient, streamsConfig);

        copartitionedTopicsValidator = new CopartitionedTopicsValidator(logPrefix);
    }

    @Override
    public String name() {
        return "stream";
    }

    @Override
    public Subscription subscription(final Set<String> topics) {
        // Adds the following information to subscription
        // 1. Client UUID (a unique id assigned to an instance of KafkaStreams)
        // 2. Task ids of previously running tasks
        // 3. Task ids of valid local states on the client's state directory.

        final Set<TaskId> previousActiveTasks = taskManager.prevActiveTaskIds();
        final Set<TaskId> standbyTasks = taskManager.cachedTasksIds();
        standbyTasks.removeAll(previousActiveTasks);
        final SubscriptionInfo data = new SubscriptionInfo(
            usedSubscriptionMetadataVersion,
            taskManager.processId(),
            previousActiveTasks,
            standbyTasks,
            this.userEndPoint);

        taskManager.updateSubscriptionsFromMetadata(topics);

        return new Subscription(new ArrayList<>(topics), data.encode());
    }

    private Map<String, Assignment> errorAssignment(final Map<UUID, ClientMetadata> clientsMetadata,
                                                    final String topic,
                                                    final int errorCode) {
        log.error("{} is unknown yet during rebalance," +
            " please make sure they have been pre-created before starting the Streams application.", topic);
        final Map<String, Assignment> assignment = new HashMap<>();
        for (final ClientMetadata clientMetadata : clientsMetadata.values()) {
            for (final String consumerId : clientMetadata.consumers) {
                assignment.put(consumerId, new Assignment(
                    Collections.emptyList(),
                    new AssignmentInfo(AssignmentInfo.LATEST_SUPPORTED_VERSION,
                        Collections.emptyList(),
                        Collections.emptyMap(),
                        Collections.emptyMap(),
                        errorCode).encode()
                ));
            }
        }
        return assignment;
    }
    /*
     * This assigns tasks to consumer clients in the following steps.
     *
     * 0. check all repartition source topics and use internal topic manager to make sure
     *    they have been created with the right number of partitions.
     *
     * 1. using user customized partition grouper to generate tasks along with their
     *    assigned partitions; also make sure that the task's corresponding changelog topics
     *    have been created with the right number of partitions.
     *
     * 2. using TaskAssignor to assign tasks to consumer clients.
     *    - Assign a task to a client which was running it previously.
     *      If there is no such client, assign a task to a client which has its valid local state.
     *    - A client may have more than one stream threads.
     *      The assignor tries to assign tasks to a client proportionally to the number of threads.
     *    - We try not to assign the same set of tasks to two different clients
     *    We do the assignment in one-pass. The result may not satisfy above all.
     *
     * 3. within each client, tasks are assigned to consumer clients in round-robin manner.
     */
    @Override
    public Map<String, Assignment> assign(final Cluster metadata,
                                          final Map<String, Subscription> subscriptions) {
        // construct the client metadata from the decoded subscription info
        final Map<UUID, ClientMetadata> clientMetadataMap = new HashMap<>();
        final Set<String> futureConsumers = new HashSet<>();

        int minReceivedMetadataVersion = SubscriptionInfo.LATEST_SUPPORTED_VERSION;

        supportedVersions.clear();
        int futureMetadataVersion = UNKNOWN;
        for (final Map.Entry<String, Subscription> entry : subscriptions.entrySet()) {
            final String consumerId = entry.getKey();
            final Subscription subscription = entry.getValue();

            final SubscriptionInfo info = SubscriptionInfo.decode(subscription.userData());
            final int usedVersion = info.version();
            supportedVersions.add(info.latestSupportedVersion());
            if (usedVersion > SubscriptionInfo.LATEST_SUPPORTED_VERSION) {
                futureMetadataVersion = usedVersion;
                futureConsumers.add(consumerId);
                continue;
            }
            if (usedVersion < minReceivedMetadataVersion) {
                minReceivedMetadataVersion = usedVersion;
            }

            // create the new client metadata if necessary
            ClientMetadata clientMetadata = clientMetadataMap.get(info.processId());

            if (clientMetadata == null) {
                clientMetadata = new ClientMetadata(info.userEndPoint());
                clientMetadataMap.put(info.processId(), clientMetadata);
            }

            // add the consumer to the client
            clientMetadata.addConsumer(consumerId, info);
        }

        final boolean versionProbing;
        if (futureMetadataVersion != UNKNOWN) {
            if (minReceivedMetadataVersion >= EARLIEST_PROBEABLE_VERSION) {
                log.info("Received a future (version probing) subscription (version: {}). Sending empty assignment back (with supported version {}).",
                    futureMetadataVersion,
                    SubscriptionInfo.LATEST_SUPPORTED_VERSION);
                versionProbing = true;
            } else {
                throw new IllegalStateException("Received a future (version probing) subscription (version: " + futureMetadataVersion
                    + ") and an incompatible pre Kafka 2.0 subscription (version: " + minReceivedMetadataVersion + ") at the same time.");
            }
        } else {
            versionProbing = false;
        }

        if (minReceivedMetadataVersion < SubscriptionInfo.LATEST_SUPPORTED_VERSION) {
            log.info("Downgrading metadata to version {}. Latest supported version is {}.",
                minReceivedMetadataVersion,
                SubscriptionInfo.LATEST_SUPPORTED_VERSION);
        }

        log.debug("Constructed client metadata {} from the member subscriptions.", clientMetadataMap);

        // ---------------- Step Zero ---------------- //

        // parse the topology to determine the repartition source topics,
        // making sure they are created with the number of partitions as
        // the maximum of the depending sub-topologies source topics' number of partitions
        final Map<Integer, InternalTopologyBuilder.TopicsInfo> topicGroups = taskManager.builder().topicGroups();

        final Map<String, InternalTopicMetadata> repartitionTopicMetadata = new HashMap<>();
        for (final InternalTopologyBuilder.TopicsInfo topicsInfo : topicGroups.values()) {
            for (final String topic : topicsInfo.sourceTopics) {
                if (!topicsInfo.repartitionSourceTopics.keySet().contains(topic) &&
                    !metadata.topics().contains(topic)) {
                    log.error("Missing source topic {} durign assignment. Returning error {}.",
                              topic, Error.INCOMPLETE_SOURCE_TOPIC_METADATA.name());
                    return errorAssignment(clientMetadataMap, topic, Error.INCOMPLETE_SOURCE_TOPIC_METADATA.code);
                }
            }
            for (final InternalTopicConfig topic: topicsInfo.repartitionSourceTopics.values()) {
                repartitionTopicMetadata.put(topic.name(), new InternalTopicMetadata(topic));
            }
        }

        boolean numPartitionsNeeded;
        do {
            numPartitionsNeeded = false;

            for (final InternalTopologyBuilder.TopicsInfo topicsInfo : topicGroups.values()) {
                for (final String topicName : topicsInfo.repartitionSourceTopics.keySet()) {
                    int numPartitions = repartitionTopicMetadata.get(topicName).numPartitions;

                    // try set the number of partitions for this repartition topic if it is not set yet
                    if (numPartitions == UNKNOWN) {
                        for (final InternalTopologyBuilder.TopicsInfo otherTopicsInfo : topicGroups.values()) {
                            final Set<String> otherSinkTopics = otherTopicsInfo.sinkTopics;

                            if (otherSinkTopics.contains(topicName)) {
                                // if this topic is one of the sink topics of this topology,
                                // use the maximum of all its source topic partitions as the number of partitions
                                for (final String sourceTopicName : otherTopicsInfo.sourceTopics) {
                                    final Integer numPartitionsCandidate;
                                    // It is possible the sourceTopic is another internal topic, i.e,
                                    // map().join().join(map())
                                    if (repartitionTopicMetadata.containsKey(sourceTopicName)) {
                                        numPartitionsCandidate = repartitionTopicMetadata.get(sourceTopicName).numPartitions;
                                    } else {
                                        numPartitionsCandidate = metadata.partitionCountForTopic(sourceTopicName);
                                    }

                                    if (numPartitionsCandidate > numPartitions) {
                                        numPartitions = numPartitionsCandidate;
                                    }
                                }
                            }
                        }
                        // if we still have not find the right number of partitions,
                        // another iteration is needed
                        if (numPartitions == UNKNOWN) {
                            numPartitionsNeeded = true;
                        } else {
                            repartitionTopicMetadata.get(topicName).numPartitions = numPartitions;
                        }
                    }
                }
            }
        } while (numPartitionsNeeded);


        // ensure the co-partitioning topics within the group have the same number of partitions,
        // and enforce the number of partitions for those repartition topics to be the same if they
        // are co-partitioned as well.
        ensureCopartitioning(taskManager.builder().copartitionGroups(), repartitionTopicMetadata, metadata);

        // make sure the repartition source topics exist with the right number of partitions,
        // create these topics if necessary
        prepareTopic(repartitionTopicMetadata);

        // augment the metadata with the newly computed number of partitions for all the
        // repartition source topics
        final Map<TopicPartition, PartitionInfo> allRepartitionTopicPartitions = new HashMap<>();
        for (final Map.Entry<String, InternalTopicMetadata> entry : repartitionTopicMetadata.entrySet()) {
            final String topic = entry.getKey();
            final int numPartitions = entry.getValue().numPartitions;

            for (int partition = 0; partition < numPartitions; partition++) {
                allRepartitionTopicPartitions.put(new TopicPartition(topic, partition),
                        new PartitionInfo(topic, partition, null, new Node[0], new Node[0]));
            }
        }

        final Cluster fullMetadata = metadata.withPartitions(allRepartitionTopicPartitions);
        taskManager.setClusterMetadata(fullMetadata);

        log.debug("Created repartition topics {} from the parsed topology.", allRepartitionTopicPartitions.values());

        // ---------------- Step One ---------------- //

        // get the tasks as partition groups from the partition grouper
        final Set<String> allSourceTopics = new HashSet<>();
        final Map<Integer, Set<String>> sourceTopicsByGroup = new HashMap<>();
        for (final Map.Entry<Integer, InternalTopologyBuilder.TopicsInfo> entry : topicGroups.entrySet()) {
            allSourceTopics.addAll(entry.getValue().sourceTopics);
            sourceTopicsByGroup.put(entry.getKey(), entry.getValue().sourceTopics);
        }

        final Map<TaskId, Set<TopicPartition>> partitionsForTask = partitionGrouper.partitionGroups(sourceTopicsByGroup, fullMetadata);

        // check if all partitions are assigned, and there are no duplicates of partitions in multiple tasks
        final Set<TopicPartition> allAssignedPartitions = new HashSet<>();
        final Map<Integer, Set<TaskId>> tasksByTopicGroup = new HashMap<>();
        for (final Map.Entry<TaskId, Set<TopicPartition>> entry : partitionsForTask.entrySet()) {
            final Set<TopicPartition> partitions = entry.getValue();
            for (final TopicPartition partition : partitions) {
                if (allAssignedPartitions.contains(partition)) {
                    log.warn("Partition {} is assigned to more than one tasks: {}", partition, partitionsForTask);
                }
            }
            allAssignedPartitions.addAll(partitions);

            final TaskId id = entry.getKey();
            tasksByTopicGroup.computeIfAbsent(id.topicGroupId, k -> new HashSet<>()).add(id);
        }
        for (final String topic : allSourceTopics) {
            final List<PartitionInfo> partitionInfoList = fullMetadata.partitionsForTopic(topic);
            if (!partitionInfoList.isEmpty()) {
                for (final PartitionInfo partitionInfo : partitionInfoList) {
                    final TopicPartition partition = new TopicPartition(partitionInfo.topic(), partitionInfo.partition());
                    if (!allAssignedPartitions.contains(partition)) {
                        log.warn("Partition {} is not assigned to any tasks: {}"
                                 + " Possible causes of a partition not getting assigned"
                                 + " is that another topic defined in the topology has not been"
                                 + " created when starting your streams application,"
                                 + " resulting in no tasks created for this topology at all.", partition, partitionsForTask);
                    }
                }
            } else {
                log.warn("No partitions found for topic {}", topic);
            }
        }

        // add tasks to state change log topic subscribers
        final Map<String, InternalTopicMetadata> changelogTopicMetadata = new HashMap<>();
        for (final Map.Entry<Integer, InternalTopologyBuilder.TopicsInfo> entry : topicGroups.entrySet()) {
            final int topicGroupId = entry.getKey();
            final Map<String, InternalTopicConfig> stateChangelogTopics = entry.getValue().stateChangelogTopics;

            for (final InternalTopicConfig topicConfig : stateChangelogTopics.values()) {
                // the expected number of partitions is the max value of TaskId.partition + 1
                int numPartitions = UNKNOWN;
                if (tasksByTopicGroup.get(topicGroupId) != null) {
                    for (final TaskId task : tasksByTopicGroup.get(topicGroupId)) {
                        if (numPartitions < task.partition + 1) {
                            numPartitions = task.partition + 1;
                        }
                    }
                    final InternalTopicMetadata topicMetadata = new InternalTopicMetadata(topicConfig);
                    topicMetadata.numPartitions = numPartitions;

                    changelogTopicMetadata.put(topicConfig.name(), topicMetadata);
                } else {
                    log.debug("No tasks found for topic group {}", topicGroupId);
                }
            }
        }

        prepareTopic(changelogTopicMetadata);

        log.debug("Created state changelog topics {} from the parsed topology.", changelogTopicMetadata.values());

        // ---------------- Step Two ---------------- //

        // assign tasks to clients
        final Map<UUID, ClientState> states = new HashMap<>();
        for (final Map.Entry<UUID, ClientMetadata> entry : clientMetadataMap.entrySet()) {
            states.put(entry.getKey(), entry.getValue().state);
        }

        log.debug("Assigning tasks {} to clients {} with number of replicas {}",
                partitionsForTask.keySet(), states, numStandbyReplicas);

        final StickyTaskAssignor<UUID> taskAssignor = new StickyTaskAssignor<>(states, partitionsForTask.keySet());
        taskAssignor.assign(numStandbyReplicas);

        log.info("Assigned tasks to clients as {}.", states);

        // ---------------- Step Three ---------------- //

        // construct the global partition assignment per host map
        final Map<HostInfo, Set<TaskId>> tasksByHostState = new HashMap<>();
        final Map<HostInfo, Set<TopicPartition>> partitionsByHostState = new HashMap<>();
<<<<<<< HEAD
        if (minReceivedMetadataVersion >= 4) {
            for (final Map.Entry<UUID, ClientMetadata> entry : clientsMetadata.entrySet()) {
                final HostInfo hostInfo = entry.getValue().hostInfo;

                if (hostInfo != null) {
                    final Set<TaskId> taskIds = new HashSet<>();
                    final ClientState state = entry.getValue().state;

                    for (final TaskId id : state.activeTasks()) {
                        taskIds.add(id);
                    }

                    tasksByHostState.put(hostInfo, taskIds);
                }
            }
        } else {
            for (final Map.Entry<UUID, ClientMetadata> entry : clientsMetadata.entrySet()) {
=======
        if (minReceivedMetadataVersion >= 2) {
            for (final Map.Entry<UUID, ClientMetadata> entry : clientMetadataMap.entrySet()) {
>>>>>>> dfae20ec
                final HostInfo hostInfo = entry.getValue().hostInfo;

                if (hostInfo != null) {
                    final Set<TopicPartition> topicPartitions = new HashSet<>();
                    final ClientState state = entry.getValue().state;

                    for (final TaskId id : state.activeTasks()) {
                        topicPartitions.addAll(partitionsForTask.get(id));
                    }

                    partitionsByHostState.put(hostInfo, topicPartitions);
                }
            }
        }
        if (minReceivedMetadataVersion >= 4) {
            taskManager.setTasksByHostState(tasksByHostState, minReceivedMetadataVersion);
        } else {
            tasksByHostState.putAll(convertTopicPartitionsToTaskIds(partitionsByHostState));
            taskManager.setTasksByHostState(tasksByHostState, minReceivedMetadataVersion);
        }


        final Map<String, Assignment> assignment;
        if (versionProbing) {
<<<<<<< HEAD
            assignment = versionProbingAssignment(clientsMetadata, partitionsForTask, tasksByHostState, futureConsumers, minReceivedMetadataVersion);
        } else {
            assignment = computeNewAssignment(clientsMetadata, partitionsForTask, tasksByHostState, minReceivedMetadataVersion);

=======
            assignment = versionProbingAssignment(clientMetadataMap, partitionsForTask, partitionsByHostState, futureConsumers, minReceivedMetadataVersion);
        } else {
            assignment = computeNewAssignment(clientMetadataMap, partitionsForTask, partitionsByHostState, minReceivedMetadataVersion);
>>>>>>> dfae20ec
        }

        return assignment;
    }

    private Map<String, Assignment> computeNewAssignment(final Map<UUID, ClientMetadata> clientsMetadata,
                                                         final Map<TaskId, Set<TopicPartition>> partitionsForTask,
                                                         final Map<HostInfo, Set<TaskId>> tasksByHostState,
                                                         final int minUserMetadataVersion) {
        final Map<String, Assignment> assignment = new HashMap<>();

        // within the client, distribute tasks to its owned consumers
        long assignmentSize = 0;
        for (final Map.Entry<UUID, ClientMetadata> entry : clientsMetadata.entrySet()) {
            final Set<String> consumers = entry.getValue().consumers;
            final ClientState state = entry.getValue().state;

            final List<List<TaskId>> interleavedActive = interleaveTasksByGroupId(state.activeTasks(), consumers.size());
            final List<List<TaskId>> interleavedStandby = interleaveTasksByGroupId(state.standbyTasks(), consumers.size());

            int consumerTaskIndex = 0;

            for (final String consumer : consumers) {
                final Map<TaskId, Set<TopicPartition>> standby = new HashMap<>();
                final ArrayList<AssignedPartition> assignedPartitions = new ArrayList<>();

                final List<TaskId> assignedActiveList = interleavedActive.get(consumerTaskIndex);

                for (final TaskId taskId : assignedActiveList) {
                    for (final TopicPartition partition : partitionsForTask.get(taskId)) {
                        assignedPartitions.add(new AssignedPartition(taskId, partition));
                    }
                }

                if (!state.standbyTasks().isEmpty()) {
                    final List<TaskId> assignedStandbyList = interleavedStandby.get(consumerTaskIndex);
                    for (final TaskId taskId : assignedStandbyList) {
                        standby.computeIfAbsent(taskId, k -> new HashSet<>()).addAll(partitionsForTask.get(taskId));
                    }
                }

                consumerTaskIndex++;

                Collections.sort(assignedPartitions);
                final List<TaskId> active = new ArrayList<>();
                final List<TopicPartition> activePartitions = new ArrayList<>();
                for (final AssignedPartition partition : assignedPartitions) {
                    active.add(partition.taskId);
                    activePartitions.add(partition.partition);
                }

                // finally, encode the assignment before sending back to coordinator
                final ByteBuffer bb = new AssignmentInfo(minUserMetadataVersion, active, standby, tasksByHostState, 0).encode();
                assignmentSize = assignmentSize + bb.array().length;
                assignment.put(consumer, new Assignment(
                        activePartitions, bb));
            }
        }

        log.info("Size of assignment is: " + assignmentSize + " bytes. Total hosts in this assignment are " + clientsMetadata.size());
        return assignment;
    }

    Map<HostInfo, Set<TaskId>> convertTopicPartitionsToTaskIds(final Map<HostInfo, Set<TopicPartition>> partitionsByHostState) {
        final Map<Integer, InternalTopologyBuilder.TopicsInfo> topicGroups = this.taskManager.builder().topicGroups();
        final Map<String, Integer> topicToTaskMap = new HashMap<>();
        for (final Map.Entry<Integer, InternalTopologyBuilder.TopicsInfo> entry : topicGroups.entrySet()) {
            final Set<String> topicGroupsForHost = new HashSet<>(entry.getValue().sourceTopics);
            for (final String sourceTopic : topicGroupsForHost) {
                topicToTaskMap.put(sourceTopic, entry.getKey());
            }
        }
        final Map<HostInfo, Set<TaskId>> tasksByHostState = new HashMap<>();

        for (final Map.Entry<HostInfo, Set<TopicPartition>> entry : partitionsByHostState.entrySet()) {
            final HostInfo key = entry.getKey();
            final Set<TaskId> taskIdsForHost = new HashSet<>();
            for (final TopicPartition topicPartition : entry.getValue()) {
                taskIdsForHost.add(new TaskId(topicToTaskMap.get(topicPartition.topic()), topicPartition.partition()));
            }
            tasksByHostState.put(key, taskIdsForHost);
        }
        return tasksByHostState;
    }

    private Map<String, Assignment> versionProbingAssignment(final Map<UUID, ClientMetadata> clientsMetadata,
                                                             final Map<TaskId, Set<TopicPartition>> partitionsForTask,
                                                             final Map<HostInfo, Set<TaskId>> tasksByHostState,
                                                             final Set<String> futureConsumers,
                                                             final int minUserMetadataVersion) {
        final Map<String, Assignment> assignment = new HashMap<>();
        long assignmentSize = 0;
        // assign previously assigned tasks to "old consumers"
        for (final ClientMetadata clientMetadata : clientsMetadata.values()) {
            for (final String consumerId : clientMetadata.consumers) {

                if (futureConsumers.contains(consumerId)) {
                    continue;
                }

                final List<TaskId> activeTasks = new ArrayList<>(clientMetadata.state.prevActiveTasks());

                final List<TopicPartition> assignedPartitions = new ArrayList<>();
                for (final TaskId taskId : activeTasks) {
                    assignedPartitions.addAll(partitionsForTask.get(taskId));
                }

                final Map<TaskId, Set<TopicPartition>> standbyTasks = new HashMap<>();
                for (final TaskId taskId : clientMetadata.state.prevStandbyTasks()) {
                    standbyTasks.put(taskId, partitionsForTask.get(taskId));
                }

                final ByteBuffer bb = new AssignmentInfo(minUserMetadataVersion, activeTasks, standbyTasks, tasksByHostState, 0).encode();
                assignmentSize = assignmentSize + bb.array().length;
                assignment.put(consumerId, new Assignment(
                        assignedPartitions, bb));
            }
        }

        // add empty assignment for "future version" clients (ie, empty version probing response)
        for (final String consumerId : futureConsumers) {
            assignment.put(consumerId, new Assignment(
                Collections.emptyList(),
                new AssignmentInfo().encode()
            ));
        }

        return assignment;
    }

    // visible for testing
    List<List<TaskId>> interleaveTasksByGroupId(final Collection<TaskId> taskIds, final int numberThreads) {
        final LinkedList<TaskId> sortedTasks = new LinkedList<>(taskIds);
        Collections.sort(sortedTasks);
        final List<List<TaskId>> taskIdsForConsumerAssignment = new ArrayList<>(numberThreads);
        for (int i = 0; i < numberThreads; i++) {
            taskIdsForConsumerAssignment.add(new ArrayList<>());
        }
        while (!sortedTasks.isEmpty()) {
            for (final List<TaskId> taskIdList : taskIdsForConsumerAssignment) {
                final TaskId taskId = sortedTasks.poll();
                if (taskId == null) {
                    break;
                }
                taskIdList.add(taskId);
            }
        }
        return taskIdsForConsumerAssignment;
    }

    /**
     * @throws TaskAssignmentException if there is no task id for one of the partitions specified
     */
    @Override
    public void onAssignment(final Assignment assignment) {
        final List<TopicPartition> partitions = new ArrayList<>(assignment.partitions());
        Collections.sort(partitions, PARTITION_COMPARATOR);

        final AssignmentInfo info = AssignmentInfo.decode(assignment.userData());
        if (info.errCode() != Error.NONE.code) {
            // set flag to shutdown streams app
            assignmentErrorCode.set(info.errCode());
            return;
        }
        final int receivedAssignmentMetadataVersion = info.version();
        final int leaderSupportedVersion = info.latestSupportedVersion();

        if (receivedAssignmentMetadataVersion > usedSubscriptionMetadataVersion) {
            throw new IllegalStateException("Sent a version " + usedSubscriptionMetadataVersion
                + " subscription but got an assignment with higher version " + receivedAssignmentMetadataVersion + ".");
        }

        if (receivedAssignmentMetadataVersion < usedSubscriptionMetadataVersion
            && receivedAssignmentMetadataVersion >= EARLIEST_PROBEABLE_VERSION) {

            if (receivedAssignmentMetadataVersion == leaderSupportedVersion) {
                log.info("Sent a version {} subscription and got version {} assignment back (successful version probing). " +
                        "Downgrading subscription metadata to received version and trigger new rebalance.",
                    usedSubscriptionMetadataVersion,
                    receivedAssignmentMetadataVersion);
                usedSubscriptionMetadataVersion = receivedAssignmentMetadataVersion;
            } else {
                log.info("Sent a version {} subscription and got version {} assignment back (successful version probing). " +
                    "Setting subscription metadata to leaders supported version {} and trigger new rebalance.",
                    usedSubscriptionMetadataVersion,
                    receivedAssignmentMetadataVersion,
                    leaderSupportedVersion);
                usedSubscriptionMetadataVersion = leaderSupportedVersion;
            }

            assignmentErrorCode.set(Error.VERSION_PROBING.code);
            return;
        }

        // version 1 field
        final Map<TaskId, Set<TopicPartition>> activeTasks = new HashMap<>();
        // version 2 fields
        final Map<TopicPartition, PartitionInfo> topicToPartitionInfo = new HashMap<>();
        final Map<HostInfo, Set<TaskId>> tasksByHosts;

        switch (receivedAssignmentMetadataVersion) {
            case VERSION_ONE:
                processVersionOneAssignment(info, partitions, activeTasks);
                tasksByHosts = Collections.emptyMap();
                break;
            case VERSION_TWO:
                processVersionTwoAssignment(info, partitions, activeTasks, topicToPartitionInfo);
                tasksByHosts = info.tasksByHost();
                break;
            case VERSION_THREE:
                if (leaderSupportedVersion > usedSubscriptionMetadataVersion) {
                    log.info("Sent a version {} subscription and group leader's latest supported version is {}. " +
                        "Upgrading subscription metadata version to {} for next rebalance.",
                        usedSubscriptionMetadataVersion,
                        leaderSupportedVersion,
                        leaderSupportedVersion);
                    usedSubscriptionMetadataVersion = leaderSupportedVersion;
                }
                processVersionThreeAssignment(info, partitions, activeTasks, topicToPartitionInfo);
                tasksByHosts = info.tasksByHost();
                break;
            case VERSION_FOUR:
                if (leaderSupportedVersion > usedSubscriptionMetadataVersion) {
                    log.info("Sent a version {} subscription and group leader's latest supported version is {}. " +
                        "Upgrading subscription metadata version to {} for next rebalance.",
                        usedSubscriptionMetadataVersion,
                        leaderSupportedVersion,
                        leaderSupportedVersion);
                    usedSubscriptionMetadataVersion = leaderSupportedVersion;
                }
                processVersionFourAssignment(info, partitions, activeTasks, topicToPartitionInfo);
                tasksByHosts = info.tasksByHost();
                break;
            default:
                throw new IllegalStateException("This code should never be reached. Please file a bug report at https://issues.apache.org/jira/projects/KAFKA/");
        }

        taskManager.setClusterMetadata(Cluster.empty().withPartitions(topicToPartitionInfo));
        taskManager.setTasksByHostState(tasksByHosts, receivedAssignmentMetadataVersion);
        taskManager.setAssignmentMetadata(activeTasks, info.standbyTasks());
        taskManager.updateSubscriptionsFromAssignment(partitions);
    }

    private void processVersionOneAssignment(final AssignmentInfo info,
                                             final List<TopicPartition> partitions,
                                             final Map<TaskId, Set<TopicPartition>> activeTasks) {
        // the number of assigned partitions should be the same as number of active tasks, which
        // could be duplicated if one task has more than one assigned partitions
        if (partitions.size() != info.activeTasks().size()) {
            throw new TaskAssignmentException(
                String.format("%sNumber of assigned partitions %d is not equal to the number of active taskIds %d" +
                    ", assignmentInfo=%s", logPrefix, partitions.size(), info.activeTasks().size(), info.toString())
            );
        }

        for (int i = 0; i < partitions.size(); i++) {
            final TopicPartition partition = partitions.get(i);
            final TaskId id = info.activeTasks().get(i);
            activeTasks.computeIfAbsent(id, k -> new HashSet<>()).add(partition);
        }
    }

    private void processVersionTwoAssignment(final AssignmentInfo info,
                                             final List<TopicPartition> partitions,
                                             final Map<TaskId, Set<TopicPartition>> activeTasks,
                                             final Map<TopicPartition, PartitionInfo> topicToPartitionInfo) {
        processVersionOneAssignment(info, partitions, activeTasks);

        final Map<Integer, InternalTopologyBuilder.TopicsInfo> topicGroups = taskManager.builder().topicGroups();
        // process partitions by host
        for (final Set<TaskId> value : info.tasksByHost().values()) {
            for (final TaskId taskId : value) {
                for (final String topic : topicGroups.get(taskId.topicGroupId).sourceTopics) {
                    final TopicPartition topicPartition = new TopicPartition(topic, taskId.partition);
                    topicToPartitionInfo.put(topicPartition, new PartitionInfo(topicPartition.topic(),
                            topicPartition.partition(),
                            null,
                            new Node[0],
                            new Node[0]));
                }
            }
        }
    }

    private void processVersionThreeAssignment(final AssignmentInfo info,
                                               final List<TopicPartition> partitions,
                                               final Map<TaskId, Set<TopicPartition>> activeTasks,
                                               final Map<TopicPartition, PartitionInfo> topicToPartitionInfo) {
        processVersionTwoAssignment(info, partitions, activeTasks, topicToPartitionInfo);
    }

    private void processVersionFourAssignment(final AssignmentInfo info,
                                              final List<TopicPartition> partitions,
                                              final Map<TaskId, Set<TopicPartition>> activeTasks,
                                              final Map<TopicPartition, PartitionInfo> topicToPartitionInfo) {
        processVersionTwoAssignment(info, partitions, activeTasks, topicToPartitionInfo);
    }

    // for testing
    protected void processLatestVersionAssignment(final AssignmentInfo info,
                                                  final List<TopicPartition> partitions,
                                                  final Map<TaskId, Set<TopicPartition>> activeTasks,
                                                  final Map<TopicPartition, PartitionInfo> topicToPartitionInfo) {
        processVersionThreeAssignment(info, partitions, activeTasks, topicToPartitionInfo);
    }

    /**
     * Internal helper function that creates a Kafka topic
     *
     * @param topicPartitions Map that contains the topic names to be created with the number of partitions
     */
    private void prepareTopic(final Map<String, InternalTopicMetadata> topicPartitions) {
        log.debug("Starting to validate internal topics {} in partition assignor.", topicPartitions);

        // first construct the topics to make ready
        final Map<String, InternalTopicConfig> topicsToMakeReady = new HashMap<>();

        for (final InternalTopicMetadata metadata : topicPartitions.values()) {
            final InternalTopicConfig topic = metadata.config;
            final int numPartitions = metadata.numPartitions;

            if (numPartitions < 0) {
                throw new StreamsException(String.format("%sTopic [%s] number of partitions not defined", logPrefix, topic.name()));
            }

            topic.setNumberOfPartitions(numPartitions);
            topicsToMakeReady.put(topic.name(), topic);
        }

        if (!topicsToMakeReady.isEmpty()) {
            internalTopicManager.makeReady(topicsToMakeReady);
        }

        log.debug("Completed validating internal topics {} in partition assignor.", topicPartitions);
    }

    private void ensureCopartitioning(final Collection<Set<String>> copartitionGroups,
                                      final Map<String, InternalTopicMetadata> allRepartitionTopicsNumPartitions,
                                      final Cluster metadata) {
        for (final Set<String> copartitionGroup : copartitionGroups) {
            copartitionedTopicsValidator.validate(copartitionGroup, allRepartitionTopicsNumPartitions, metadata);
        }
    }

    static class CopartitionedTopicsValidator {
        private final String logPrefix;
        private final Logger log;

        CopartitionedTopicsValidator(final String logPrefix) {
            this.logPrefix = logPrefix;
            final LogContext logContext = new LogContext(logPrefix);
            log = logContext.logger(getClass());
        }

        void validate(final Set<String> copartitionGroup,
                      final Map<String, InternalTopicMetadata> allRepartitionTopicsNumPartitions,
                      final Cluster metadata) {
            int numPartitions = UNKNOWN;

            for (final String topic : copartitionGroup) {
                if (!allRepartitionTopicsNumPartitions.containsKey(topic)) {
                    final Integer partitions = metadata.partitionCountForTopic(topic);
                    if (partitions == null) {
                        final String str = String.format("%sTopic not found: %s", logPrefix, topic);
                        log.error(str);
                        throw new IllegalStateException(str);
                    }

                    if (numPartitions == UNKNOWN) {
                        numPartitions = partitions;
                    } else if (numPartitions != partitions) {
                        final String[] topics = copartitionGroup.toArray(new String[copartitionGroup.size()]);
                        Arrays.sort(topics);
                        throw new org.apache.kafka.streams.errors.TopologyException(String.format("%sTopics not co-partitioned: [%s]", logPrefix, Utils.join(Arrays.asList(topics), ",")));
                    }
                }
            }

            // if all topics for this co-partition group is repartition topics,
            // then set the number of partitions to be the maximum of the number of partitions.
            if (numPartitions == UNKNOWN) {
                for (final Map.Entry<String, InternalTopicMetadata> entry: allRepartitionTopicsNumPartitions.entrySet()) {
                    if (copartitionGroup.contains(entry.getKey())) {
                        final int partitions = entry.getValue().numPartitions;
                        if (partitions > numPartitions) {
                            numPartitions = partitions;
                        }
                    }
                }
            }
            // enforce co-partitioning restrictions to repartition topics by updating their number of partitions
            for (final Map.Entry<String, InternalTopicMetadata> entry : allRepartitionTopicsNumPartitions.entrySet()) {
                if (copartitionGroup.contains(entry.getKey())) {
                    entry.getValue().numPartitions = numPartitions;
                }
            }

        }
    }

    // following functions are for test only
    void setInternalTopicManager(final InternalTopicManager internalTopicManager) {
        this.internalTopicManager = internalTopicManager;
    }

}<|MERGE_RESOLUTION|>--- conflicted
+++ resolved
@@ -641,7 +641,6 @@
         // construct the global partition assignment per host map
         final Map<HostInfo, Set<TaskId>> tasksByHostState = new HashMap<>();
         final Map<HostInfo, Set<TopicPartition>> partitionsByHostState = new HashMap<>();
-<<<<<<< HEAD
         if (minReceivedMetadataVersion >= 4) {
             for (final Map.Entry<UUID, ClientMetadata> entry : clientsMetadata.entrySet()) {
                 final HostInfo hostInfo = entry.getValue().hostInfo;
@@ -659,10 +658,6 @@
             }
         } else {
             for (final Map.Entry<UUID, ClientMetadata> entry : clientsMetadata.entrySet()) {
-=======
-        if (minReceivedMetadataVersion >= 2) {
-            for (final Map.Entry<UUID, ClientMetadata> entry : clientMetadataMap.entrySet()) {
->>>>>>> dfae20ec
                 final HostInfo hostInfo = entry.getValue().hostInfo;
 
                 if (hostInfo != null) {
@@ -687,16 +682,9 @@
 
         final Map<String, Assignment> assignment;
         if (versionProbing) {
-<<<<<<< HEAD
             assignment = versionProbingAssignment(clientsMetadata, partitionsForTask, tasksByHostState, futureConsumers, minReceivedMetadataVersion);
         } else {
             assignment = computeNewAssignment(clientsMetadata, partitionsForTask, tasksByHostState, minReceivedMetadataVersion);
-
-=======
-            assignment = versionProbingAssignment(clientMetadataMap, partitionsForTask, partitionsByHostState, futureConsumers, minReceivedMetadataVersion);
-        } else {
-            assignment = computeNewAssignment(clientMetadataMap, partitionsForTask, partitionsByHostState, minReceivedMetadataVersion);
->>>>>>> dfae20ec
         }
 
         return assignment;
