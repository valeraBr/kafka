--- conflicted
+++ resolved
@@ -624,12 +624,6 @@
     }
 
     @Override
-<<<<<<< HEAD
-    public void recordTotalLatency(final long elapsedLatencyMs) {
-        bufferedRecordsSensor.record(partitionGroup.numBuffered());
-        processRatioSensor.record((double) processLatencyMs / elapsedLatencyMs);
-        processLatencyMs = 0L;
-=======
     public void recordProcessBatchTime(final long processBatchTime) {
         processTimeMs += processBatchTime;
     }
@@ -638,7 +632,6 @@
     public void recordProcessTimeRatio(final long allTaskProcessMs) {
         processRatioSensor.record((double) processTimeMs / allTaskProcessMs);
         processTimeMs = 0L;
->>>>>>> 353aa620
     }
 
     private String getStacktraceString(final RuntimeException e) {
