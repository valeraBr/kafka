/*
 * Licensed to the Apache Software Foundation (ASF) under one or more
 * contributor license agreements. See the NOTICE file distributed with
 * this work for additional information regarding copyright ownership.
 * The ASF licenses this file to You under the Apache License, Version 2.0
 * (the "License"); you may not use this file except in compliance with
 * the License. You may obtain a copy of the License at
 *
 *    http://www.apache.org/licenses/LICENSE-2.0
 *
 * Unless required by applicable law or agreed to in writing, software
 * distributed under the License is distributed on an "AS IS" BASIS,
 * WITHOUT WARRANTIES OR CONDITIONS OF ANY KIND, either express or implied.
 * See the License for the specific language governing permissions and
 * limitations under the License.
 */
package org.apache.kafka.streams.processor.internals;

import org.apache.kafka.clients.consumer.CommitFailedException;
import org.apache.kafka.clients.consumer.Consumer;
import org.apache.kafka.clients.consumer.ConsumerRecord;
import org.apache.kafka.clients.consumer.OffsetAndMetadata;
import org.apache.kafka.clients.producer.Producer;
import org.apache.kafka.common.KafkaException;
import org.apache.kafka.common.MetricName;
import org.apache.kafka.common.TopicPartition;
import org.apache.kafka.common.errors.ProducerFencedException;
import org.apache.kafka.common.metrics.Sensor;
import org.apache.kafka.common.metrics.stats.Avg;
import org.apache.kafka.common.metrics.stats.Count;
import org.apache.kafka.common.metrics.stats.Max;
import org.apache.kafka.common.metrics.stats.Rate;
import org.apache.kafka.common.utils.Time;
import org.apache.kafka.streams.StreamsConfig;
import org.apache.kafka.streams.errors.DeserializationExceptionHandler;
import org.apache.kafka.streams.errors.ProductionExceptionHandler;
import org.apache.kafka.streams.errors.StreamsException;
import org.apache.kafka.streams.errors.TaskMigratedException;
import org.apache.kafka.streams.processor.Cancellable;
import org.apache.kafka.streams.processor.PunctuationType;
import org.apache.kafka.streams.processor.Punctuator;
import org.apache.kafka.streams.processor.TaskId;
import org.apache.kafka.streams.processor.TimestampExtractor;
import org.apache.kafka.streams.processor.internals.metrics.StreamsMetricsImpl;
import org.apache.kafka.streams.state.internals.ThreadCache;

import java.util.Collection;
import java.util.HashMap;
import java.util.Map;
import java.util.concurrent.TimeUnit;

import static java.lang.String.format;
import static java.util.Collections.singleton;

/**
 * A StreamTask is associated with a {@link PartitionGroup}, and is assigned to a StreamThread for processing.
 */
public class StreamTask extends AbstractTask implements ProcessorNodePunctuator {

    private static final ConsumerRecord<Object, Object> DUMMY_RECORD = new ConsumerRecord<>(ProcessorContextImpl.NONEXIST_TOPIC, -1, -1L, null, null);

    private static final int WAIT_ON_PARTIAL_INPUT = 5;

    private final PartitionGroup partitionGroup;
    private final PartitionGroup.RecordInfo recordInfo;
    private final PunctuationQueue streamTimePunctuationQueue;
    private final PunctuationQueue systemTimePunctuationQueue;

    private final Map<TopicPartition, Long> consumedOffsets;
    private final RecordCollector recordCollector;
    private final Producer<byte[], byte[]> producer;
    private final int maxBufferedSize;


    private boolean commitRequested = false;
    private boolean transactionInFlight = false;
    private int waits = WAIT_ON_PARTIAL_INPUT;
    private final Time time;
    private final TaskMetrics taskMetrics;

    protected static final class TaskMetrics {
        final StreamsMetricsImpl metrics;
        final Sensor taskCommitTimeSensor;
        final Sensor taskEnforcedProcessSensor;
        private final String taskName;


        TaskMetrics(final TaskId id, final StreamsMetricsImpl metrics) {
            taskName = id.toString();
            this.metrics = metrics;
            final String group = "stream-task-metrics";

            // first add the global operation metrics if not yet, with the global tags only
            final Map<String, String> allTagMap = metrics.tagMap("task-id", "all");
            final Sensor parent = metrics.threadLevelSensor("commit", Sensor.RecordingLevel.DEBUG);
            parent.add(
                new MetricName("commit-latency-avg", group, "The average latency of commit operation.", allTagMap),
                new Avg()
            );
            parent.add(
                new MetricName("commit-latency-max", group, "The max latency of commit operation.", allTagMap),
                new Max()
            );
            parent.add(
                new MetricName("commit-rate", group, "The average number of occurrence of commit operation per second.", allTagMap),
                new Rate(TimeUnit.SECONDS, new Count())
            );
            parent.add(
                new MetricName("commit-total", group, "The total number of occurrence of commit operations.", allTagMap),
                new Count()
            );

            // add the operation metrics with additional tags
            final Map<String, String> tagMap = metrics.tagMap("task-id", taskName);
            taskCommitTimeSensor = metrics.taskLevelSensor(taskName, "commit", Sensor.RecordingLevel.DEBUG, parent);
            taskCommitTimeSensor.add(
                new MetricName("commit-latency-avg", group, "The average latency of commit operation.", tagMap),
                new Avg()
            );
            taskCommitTimeSensor.add(
                new MetricName("commit-latency-max", group, "The max latency of commit operation.", tagMap),
                new Max()
            );
            taskCommitTimeSensor.add(
                new MetricName("commit-rate", group, "The average number of occurrence of commit operation per second.", tagMap),
                new Rate(TimeUnit.SECONDS, new Count())
            );
            taskCommitTimeSensor.add(
                new MetricName("commit-total", group, "The total number of occurrence of commit operations.", tagMap),
                new Count()
            );

            // add the metrics for enforced processing
            taskEnforcedProcessSensor = metrics.taskLevelSensor(taskName, "enforced-process", Sensor.RecordingLevel.DEBUG, parent);
            taskEnforcedProcessSensor.add(
                    new MetricName("enforced-process-rate", group, "The average number of occurrence of enforced-process per second.", tagMap),
                    new Rate(TimeUnit.SECONDS, new Count())
            );
            taskEnforcedProcessSensor.add(
                    new MetricName("enforced-process-total", group, "The total number of occurrence of enforced-process operations.", tagMap),
                    new Count()
            );

        }

        void removeAllSensors() {
            metrics.removeAllTaskLevelSensors(taskName);
        }
    }

    public StreamTask(final TaskId id,
                      final Collection<TopicPartition> partitions,
                      final ProcessorTopology topology,
                      final Consumer<byte[], byte[]> consumer,
                      final ChangelogReader changelogReader,
                      final StreamsConfig config,
                      final StreamsMetricsImpl metrics,
                      final StateDirectory stateDirectory,
                      final ThreadCache cache,
                      final Time time,
                      final Producer<byte[], byte[]> producer) {
        this(id, partitions, topology, consumer, changelogReader, config, metrics, stateDirectory, cache, time, producer, null);
    }

    public StreamTask(final TaskId id,
                      final Collection<TopicPartition> partitions,
                      final ProcessorTopology topology,
                      final Consumer<byte[], byte[]> consumer,
                      final ChangelogReader changelogReader,
                      final StreamsConfig config,
                      final StreamsMetricsImpl metrics,
                      final StateDirectory stateDirectory,
                      final ThreadCache cache,
                      final Time time,
                      final Producer<byte[], byte[]> producer,
                      final RecordCollector recordCollector) {
        super(id, partitions, topology, consumer, changelogReader, false, stateDirectory, config);

        this.time = time;
        this.producer = producer;
        this.taskMetrics = new TaskMetrics(id, metrics);

        final ProductionExceptionHandler productionExceptionHandler = config.defaultProductionExceptionHandler();

        if (recordCollector == null) {
            this.recordCollector = new RecordCollectorImpl(
                producer,
                id.toString(),
                logContext,
                productionExceptionHandler,
                metrics.skippedRecordsSensor()
            );
        } else {
            this.recordCollector = recordCollector;
        }
        streamTimePunctuationQueue = new PunctuationQueue();
        systemTimePunctuationQueue = new PunctuationQueue();
        maxBufferedSize = config.getInt(StreamsConfig.BUFFERED_RECORDS_PER_PARTITION_CONFIG);

        // initialize the consumed and committed offset cache
        consumedOffsets = new HashMap<>();

        // create queues for each assigned partition and associate them
        // to corresponding source nodes in the processor topology
        final Map<TopicPartition, RecordQueue> partitionQueues = new HashMap<>();

        // initialize the topology with its own context
        final ProcessorContextImpl processorContextImpl = new ProcessorContextImpl(id, this, config, this.recordCollector, stateMgr, metrics, cache);
        processorContext = processorContextImpl;

        final TimestampExtractor defaultTimestampExtractor = config.defaultTimestampExtractor();
        final DeserializationExceptionHandler defaultDeserializationExceptionHandler = config.defaultDeserializationExceptionHandler();
        for (final TopicPartition partition : partitions) {
            final SourceNode source = topology.source(partition.topic());
            final TimestampExtractor sourceTimestampExtractor = source.getTimestampExtractor() != null ? source.getTimestampExtractor() : defaultTimestampExtractor;
            final RecordQueue queue = new RecordQueue(
                partition,
                source,
                sourceTimestampExtractor,
                defaultDeserializationExceptionHandler,
                processorContext,
                logContext
            );
            partitionQueues.put(partition, queue);
        }

        recordInfo = new PartitionGroup.RecordInfo();
        partitionGroup = new PartitionGroup(partitionQueues);
        processorContextImpl.setStreamTimeSupplier(partitionGroup::timestamp);

        stateMgr.registerGlobalStateStores(topology.globalStateStores());

        // initialize transactions if eos is turned on, which will block if the previous transaction has not
        // completed yet; do not start the first transaction until the topology has been initialized later
        if (eosEnabled) {
            this.producer.initTransactions();
        }
    }

    @Override
    public boolean initializeStateStores() {
        log.trace("Initializing state stores");
        registerStateStores();
        return changelogPartitions().isEmpty();
    }

    /**
     * <pre>
     * - (re-)initialize the topology of the task
     * </pre>
     *
     * @throws TaskMigratedException if the task producer got fenced (EOS only)
     */
    @Override
    public void initializeTopology() {
        initTopology();

        if (eosEnabled) {
            try {
                this.producer.beginTransaction();
            } catch (final ProducerFencedException fatal) {
                throw new TaskMigratedException(this, fatal);
            }
            transactionInFlight = true;
        }

        processorContext.initialized();
        taskInitialized = true;
    }

    /**
     * <pre>
     * - resume the task
     * </pre>
     */
    @Override
    public void resume() {
        // nothing to do; new transaction will be started only after topology is initialized
        log.debug("Resuming");
    }

    /**
     * An active task is processable if its buffer contains data for all of its input source topic partitions
     */
    public boolean isProcessable() {
        if (partitionGroup.allPartitionsBuffered()) {
            return true;
        } else if (partitionGroup.numBuffered() > 0 && --waits < 0) {
            taskMetrics.taskEnforcedProcessSensor.record();
            waits = WAIT_ON_PARTIAL_INPUT;
            return true;
<<<<<<< HEAD
        } else {
            return false;
        }
    }

    public boolean allSourcePartitionsBuffered() {
        return partitionGroup.allPartitionsBuffered();
=======
        }

        return false;
>>>>>>> afe00eff
    }

    /**
     * Process one record.
     *
     * @return true if this method processes a record, false if it does not process a record.
     * @throws TaskMigratedException if the task producer got fenced (EOS only)
     */
    @SuppressWarnings("unchecked")
    public boolean process() {
        // get the next record to process
        final StampedRecord record = partitionGroup.nextRecord(recordInfo);

        // if there is no record to process, return immediately
        if (record == null) {
            return false;
        }

        try {
            // process the record by passing to the source node of the topology
            final ProcessorNode currNode = recordInfo.node();
            final TopicPartition partition = recordInfo.partition();

            log.trace("Start processing one record [{}]", record);

            updateProcessorContext(record, currNode);
            currNode.process(record.key(), record.value());

            log.trace("Completed processing one record [{}]", record);

            // update the consumed offset map after processing is done
            consumedOffsets.put(partition, record.offset());
            commitNeeded = true;

            // after processing this record, if its partition queue's buffered size has been
            // decreased to the threshold, we can then resume the consumption on this partition
            if (recordInfo.queue().size() == maxBufferedSize) {
                consumer.resume(singleton(partition));
            }
        } catch (final ProducerFencedException fatal) {
            throw new TaskMigratedException(this, fatal);
        } catch (final KafkaException e) {
            throw new StreamsException(format("Exception caught in process. taskId=%s, processor=%s, topic=%s, partition=%d, offset=%d",
                id(),
                processorContext.currentNode().name(),
                record.topic(),
                record.partition(),
                record.offset()
            ), e);
        } finally {
            processorContext.setCurrentNode(null);
        }

        return true;
    }

    /**
     * @throws IllegalStateException if the current node is not null
     * @throws TaskMigratedException if the task producer got fenced (EOS only)
     */
    @Override
    public void punctuate(final ProcessorNode node, final long timestamp, final PunctuationType type, final Punctuator punctuator) {
        if (processorContext.currentNode() != null) {
            throw new IllegalStateException(String.format("%sCurrent node is not null", logPrefix));
        }

        updateProcessorContext(new StampedRecord(DUMMY_RECORD, timestamp), node);

        if (log.isTraceEnabled()) {
            log.trace("Punctuating processor {} with timestamp {} and punctuation type {}", node.name(), timestamp, type);
        }

        try {
            node.punctuate(timestamp, punctuator);
        } catch (final ProducerFencedException fatal) {
            throw new TaskMigratedException(this, fatal);
        } catch (final KafkaException e) {
            throw new StreamsException(String.format("%sException caught while punctuating processor '%s'", logPrefix, node.name()), e);
        } finally {
            processorContext.setCurrentNode(null);
        }
    }

    private void updateProcessorContext(final StampedRecord record, final ProcessorNode currNode) {
        processorContext.setRecordContext(
            new ProcessorRecordContext(
                record.timestamp,
                record.offset(),
                record.partition(),
                record.topic(),
                record.headers()));
        processorContext.setCurrentNode(currNode);
    }

    /**
     * <pre>
     * - flush state and producer
     * - if(!eos) write checkpoint
     * - commit offsets and start new transaction
     * </pre>
     *
     * @throws TaskMigratedException if committing offsets failed (non-EOS)
     *                               or if the task producer got fenced (EOS)
     */
    @Override
    public void commit() {
        commit(true);
    }

    /**
     * @throws TaskMigratedException if committing offsets failed (non-EOS)
     *                               or if the task producer got fenced (EOS)
     */
    // visible for testing
    void commit(final boolean startNewTransaction) {
        final long startNs = time.nanoseconds();
        log.debug("Committing");

        flushState();

        if (!eosEnabled) {
            stateMgr.checkpoint(activeTaskCheckpointableOffsets());
        }

        final Map<TopicPartition, OffsetAndMetadata> consumedOffsetsAndMetadata = new HashMap<>(consumedOffsets.size());
        for (final Map.Entry<TopicPartition, Long> entry : consumedOffsets.entrySet()) {
            final TopicPartition partition = entry.getKey();
            final long offset = entry.getValue() + 1;
            consumedOffsetsAndMetadata.put(partition, new OffsetAndMetadata(offset));
            stateMgr.putOffsetLimit(partition, offset);
        }

        try {
            if (eosEnabled) {
                producer.sendOffsetsToTransaction(consumedOffsetsAndMetadata, applicationId);
                producer.commitTransaction();
                transactionInFlight = false;
                if (startNewTransaction) {
                    producer.beginTransaction();
                    transactionInFlight = true;
                }
            } else {
                consumer.commitSync(consumedOffsetsAndMetadata);
            }
        } catch (final CommitFailedException | ProducerFencedException fatal) {
            throw new TaskMigratedException(this, fatal);
        }

        commitNeeded = false;
        commitRequested = false;
        taskMetrics.taskCommitTimeSensor.record(time.nanoseconds() - startNs);    }

    @Override
    protected Map<TopicPartition, Long> activeTaskCheckpointableOffsets() {
        final Map<TopicPartition, Long> checkpointableOffsets = recordCollector.offsets();
        for (final Map.Entry<TopicPartition, Long> entry : consumedOffsets.entrySet()) {
            checkpointableOffsets.putIfAbsent(entry.getKey(), entry.getValue());
        }

        return checkpointableOffsets;
    }

    @Override
    protected void flushState() {
        log.trace("Flushing state and producer");
        super.flushState();
        try {
            recordCollector.flush();
        } catch (final ProducerFencedException fatal) {
            throw new TaskMigratedException(this, fatal);
        }
    }

    Map<TopicPartition, Long> purgableOffsets() {
        final Map<TopicPartition, Long> purgableConsumedOffsets = new HashMap<>();
        for (final Map.Entry<TopicPartition, Long> entry : consumedOffsets.entrySet()) {
            final TopicPartition tp = entry.getKey();
            if (topology.isRepartitionTopic(tp.topic())) {
                purgableConsumedOffsets.put(tp, entry.getValue() + 1);
            }
        }

        return purgableConsumedOffsets;
    }

    private void initTopology() {
        // initialize the task by initializing all its processor nodes in the topology
        log.trace("Initializing processor nodes of the topology");
        for (final ProcessorNode node : topology.processors()) {
            processorContext.setCurrentNode(node);
            try {
                node.init(processorContext);
            } finally {
                processorContext.setCurrentNode(null);
            }
        }
    }

    /**
     * <pre>
     * - close topology
     * - {@link #commit()}
     *   - flush state and producer
     *   - if (!eos) write checkpoint
     *   - commit offsets
     * </pre>
     *
     * @throws TaskMigratedException if committing offsets failed (non-EOS)
     *                               or if the task producer got fenced (EOS)
     */
    @Override
    public void suspend() {
        log.debug("Suspending");
        suspend(true);
    }

    /**
     * <pre>
     * - close topology
     * - if (clean) {@link #commit()}
     *   - flush state and producer
     *   - if (!eos) write checkpoint
     *   - commit offsets
     * </pre>
     *
     * @throws TaskMigratedException if committing offsets failed (non-EOS)
     *                               or if the task producer got fenced (EOS)
     */
    // visible for testing
    void suspend(final boolean clean) {
        closeTopology(); // should we call this only on clean suspend?
        if (clean) {
            commit(false);
        }
    }

    private void closeTopology() {
        log.trace("Closing processor topology");

        partitionGroup.clear();

        // close the processors
        // make sure close() is called for each node even when there is a RuntimeException
        RuntimeException exception = null;
        if (taskInitialized) {
            for (final ProcessorNode node : topology.processors()) {
                processorContext.setCurrentNode(node);
                try {
                    node.close();
                } catch (final RuntimeException e) {
                    exception = e;
                } finally {
                    processorContext.setCurrentNode(null);
                }
            }
        }

        if (exception != null) {
            throw exception;
        }
    }

    // helper to avoid calling suspend() twice if a suspended task is not reassigned and closed
    @Override
    public void closeSuspended(boolean clean,
                               final boolean isZombie,
                               RuntimeException firstException) {
        try {
            closeStateManager(clean);
        } catch (final RuntimeException e) {
            clean = false;
            if (firstException == null) {
                firstException = e;
            }
            log.error("Could not close state manager due to the following error:", e);
        }

        try {
            partitionGroup.close();
            taskMetrics.removeAllSensors();
        } finally {
            if (eosEnabled) {
                if (!clean) {
                    try {
                        if (!isZombie && transactionInFlight) {
                            producer.abortTransaction();
                        }
                        transactionInFlight = false;
                    } catch (final ProducerFencedException ignore) {
                        /* TODO
                         * this should actually never happen atm as we guard the call to #abortTransaction
                         * -> the reason for the guard is a "bug" in the Producer -- it throws IllegalStateException
                         * instead of ProducerFencedException atm. We can remove the isZombie flag after KAFKA-5604 got
                         * fixed and fall-back to this catch-and-swallow code
                         */

                        // can be ignored: transaction got already aborted by brokers/transactional-coordinator if this happens
                    }
                }
                try {
                    if (!isZombie) {
                        recordCollector.close();
                    }
                } catch (final Throwable e) {
                    log.error("Failed to close producer due to the following error:", e);
                }
            }
        }

        if (firstException != null) {
            throw firstException;
        }
    }

    /**
     * <pre>
     * - {@link #suspend(boolean) suspend(clean)}
     *   - close topology
     *   - if (clean) {@link #commit()}
     *     - flush state and producer
     *     - commit offsets
     * - close state
     *   - if (clean) write checkpoint
     * - if (eos) close producer
     * </pre>
     *
     * @param clean    shut down cleanly (ie, incl. flush and commit) if {@code true} --
     *                 otherwise, just close open resources
     * @param isZombie {@code true} is this task is a zombie or not (this will repress {@link TaskMigratedException}
     * @throws TaskMigratedException if committing offsets failed (non-EOS)
     *                               or if the task producer got fenced (EOS)
     */
    @Override
    public void close(boolean clean,
                      final boolean isZombie) {
        log.debug("Closing");

        RuntimeException firstException = null;
        try {
            suspend(clean);
        } catch (final RuntimeException e) {
            clean = false;
            firstException = e;
            log.error("Could not close task due to the following error:", e);
        }

        closeSuspended(clean, isZombie, firstException);

        taskClosed = true;
    }

    /**
     * Adds records to queues. If a record has an invalid (i.e., negative) timestamp, the record is skipped
     * and not added to the queue for processing
     *
     * @param partition the partition
     * @param records   the records
     */
    public void addRecords(final TopicPartition partition, final Iterable<ConsumerRecord<byte[], byte[]>> records) {
        final int newQueueSize = partitionGroup.addRawRecords(partition, records);

        if (log.isTraceEnabled()) {
            log.trace("Added records into the buffered queue of partition {}, new queue size is {}", partition, newQueueSize);
        }

        // if after adding these records, its partition queue's buffered size has been
        // increased beyond the threshold, we can then pause the consumption for this partition
        if (newQueueSize > maxBufferedSize) {
            consumer.pause(singleton(partition));
        }
    }

    /**
     * Schedules a punctuation for the processor
     *
     * @param interval the interval in milliseconds
     * @param type     the punctuation type
     * @throws IllegalStateException if the current node is not null
     */
    public Cancellable schedule(final long interval, final PunctuationType type, final Punctuator punctuator) {
        switch (type) {
            case STREAM_TIME:
                // align punctuation to 0L, punctuate as soon as we have data
                return schedule(0L, interval, type, punctuator);
            case WALL_CLOCK_TIME:
                // align punctuation to now, punctuate after interval has elapsed
                return schedule(time.milliseconds() + interval, interval, type, punctuator);
            default:
                throw new IllegalArgumentException("Unrecognized PunctuationType: " + type);
        }
    }

    /**
     * Schedules a punctuation for the processor
     *
     * @param startTime time of the first punctuation
     * @param interval  the interval in milliseconds
     * @param type      the punctuation type
     * @throws IllegalStateException if the current node is not null
     */
    Cancellable schedule(final long startTime, final long interval, final PunctuationType type, final Punctuator punctuator) {
        if (processorContext.currentNode() == null) {
            throw new IllegalStateException(String.format("%sCurrent node is null", logPrefix));
        }

        final PunctuationSchedule schedule = new PunctuationSchedule(processorContext.currentNode(), startTime, interval, punctuator);

        switch (type) {
            case STREAM_TIME:
                // STREAM_TIME punctuation is data driven, will first punctuate as soon as stream-time is known and >= time,
                // stream-time is known when we have received at least one record from each input topic
                return streamTimePunctuationQueue.schedule(schedule);
            case WALL_CLOCK_TIME:
                // WALL_CLOCK_TIME is driven by the wall clock time, will first punctuate when now >= time
                return systemTimePunctuationQueue.schedule(schedule);
            default:
                throw new IllegalArgumentException("Unrecognized PunctuationType: " + type);
        }
    }

    /**
     * @return The number of records left in the buffer of this task's partition group
     */
    int numBuffered() {
        return partitionGroup.numBuffered();
    }

    /**
     * Possibly trigger registered stream-time punctuation functions if
     * current partition group timestamp has reached the defined stamp
     * Note, this is only called in the presence of new records
     *
     * @throws TaskMigratedException if the task producer got fenced (EOS only)
     */
    public boolean maybePunctuateStreamTime() {
        final long timestamp = partitionGroup.timestamp();

        // if the timestamp is not known yet, meaning there is not enough data accumulated
        // to reason stream partition time, then skip.
        if (timestamp == RecordQueue.NOT_KNOWN) {
            return false;
        } else {
            final boolean punctuated = streamTimePunctuationQueue.mayPunctuate(timestamp, PunctuationType.STREAM_TIME, this);

            if (punctuated) {
                commitNeeded = true;
                return true;
            } else {
                return false;
            }
        }
    }

    /**
     * Possibly trigger registered system-time punctuation functions if
     * current system timestamp has reached the defined stamp
     * Note, this is called irrespective of the presence of new records
     *
     * @throws TaskMigratedException if the task producer got fenced (EOS only)
     */
    public boolean maybePunctuateSystemTime() {
        final long timestamp = time.milliseconds();

        final boolean punctuated = systemTimePunctuationQueue.mayPunctuate(timestamp, PunctuationType.WALL_CLOCK_TIME, this);

        if (punctuated) {
            commitNeeded = true;
            return true;
        } else {
            return false;
        }
    }

    /**
     * Request committing the current task's state
     */
    void needCommit() {
        commitRequested = true;
    }

    /**
     * Whether or not a request has been made to commit the current state
     */
    boolean commitRequested() {
        return commitRequested;
    }

    // visible for testing only
    RecordCollector recordCollector() {
        return recordCollector;
    }

    Producer<byte[], byte[]> getProducer() {
        return producer;
    }
}<|MERGE_RESOLUTION|>--- conflicted
+++ resolved
@@ -74,7 +74,8 @@
 
     private boolean commitRequested = false;
     private boolean transactionInFlight = false;
-    private int waits = WAIT_ON_PARTIAL_INPUT;
+    private boolean enforcedProcess = false;
+    private int waitBeforeEnforceProcess = WAIT_ON_PARTIAL_INPUT;
     private final Time time;
     private final TaskMetrics taskMetrics;
 
@@ -280,28 +281,23 @@
     }
 
     /**
-     * An active task is processable if its buffer contains data for all of its input source topic partitions
+     * An active task is processable if its buffer contains data for all of its input
+     * source topic partitions, or if it is enforced to be processable
      */
     public boolean isProcessable() {
+        return enforcedProcess || partitionGroup.allPartitionsBuffered();
+    }
+
+    public void maybeEnforceProcess() {
         if (partitionGroup.allPartitionsBuffered()) {
-            return true;
-        } else if (partitionGroup.numBuffered() > 0 && --waits < 0) {
+            enforcedProcess = false;
+        } else if (partitionGroup.numBuffered() > 0 && --waitBeforeEnforceProcess < 0) {
             taskMetrics.taskEnforcedProcessSensor.record();
-            waits = WAIT_ON_PARTIAL_INPUT;
-            return true;
-<<<<<<< HEAD
+            waitBeforeEnforceProcess = WAIT_ON_PARTIAL_INPUT;
+            enforcedProcess = true;
         } else {
-            return false;
-        }
-    }
-
-    public boolean allSourcePartitionsBuffered() {
-        return partitionGroup.allPartitionsBuffered();
-=======
-        }
-
-        return false;
->>>>>>> afe00eff
+            enforcedProcess = false;
+        }
     }
 
     /**
