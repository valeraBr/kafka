/*
 * Licensed to the Apache Software Foundation (ASF) under one or more
 * contributor license agreements. See the NOTICE file distributed with
 * this work for additional information regarding copyright ownership.
 * The ASF licenses this file to You under the Apache License, Version 2.0
 * (the "License"); you may not use this file except in compliance with
 * the License. You may obtain a copy of the License at
 *
 *    http://www.apache.org/licenses/LICENSE-2.0
 *
 * Unless required by applicable law or agreed to in writing, software
 * distributed under the License is distributed on an "AS IS" BASIS,
 * WITHOUT WARRANTIES OR CONDITIONS OF ANY KIND, either express or implied.
 * See the License for the specific language governing permissions and
 * limitations under the License.
 */
package org.apache.kafka.streams.processor.internals;

import org.apache.kafka.clients.consumer.Consumer;
import org.apache.kafka.clients.consumer.ConsumerConfig;
import org.apache.kafka.clients.consumer.ConsumerRecord;
import org.apache.kafka.clients.consumer.OffsetAndMetadata;
import org.apache.kafka.common.KafkaException;
import org.apache.kafka.common.TopicPartition;
import org.apache.kafka.common.errors.TimeoutException;
import org.apache.kafka.common.metrics.Sensor;
import org.apache.kafka.common.utils.LogContext;
import org.apache.kafka.common.utils.Time;
import org.apache.kafka.streams.StreamsConfig;
import org.apache.kafka.streams.errors.DeserializationExceptionHandler;
import org.apache.kafka.streams.errors.LockException;
import org.apache.kafka.streams.errors.StreamsException;
import org.apache.kafka.streams.errors.TaskMigratedException;
import org.apache.kafka.streams.processor.Cancellable;
import org.apache.kafka.streams.processor.PunctuationType;
import org.apache.kafka.streams.processor.Punctuator;
import org.apache.kafka.streams.processor.TaskId;
import org.apache.kafka.streams.processor.TimestampExtractor;
import org.apache.kafka.streams.processor.internals.metrics.ProcessorNodeMetrics;
import org.apache.kafka.streams.processor.internals.metrics.StreamsMetricsImpl;
import org.apache.kafka.streams.processor.internals.metrics.StreamsMetricsImpl.Version;
import org.apache.kafka.streams.processor.internals.metrics.TaskMetrics;
import org.apache.kafka.streams.processor.internals.metrics.ThreadMetrics;
import org.apache.kafka.streams.state.internals.ThreadCache;
import org.slf4j.Logger;

import java.io.IOException;
import java.io.PrintWriter;
import java.io.StringWriter;
import java.nio.ByteBuffer;
import java.util.Base64;
import java.util.Collections;
import java.util.HashMap;
import java.util.HashSet;
import java.util.List;
import java.util.Map;
import java.util.Set;
import java.util.function.Function;
import java.util.stream.Collectors;

import static java.util.Collections.singleton;
import static org.apache.kafka.streams.processor.internals.metrics.StreamsMetricsImpl.maybeMeasureLatency;

/**
 * A StreamTask is associated with a {@link PartitionGroup}, and is assigned to a StreamThread for processing.
 */
public class StreamTask extends AbstractTask implements ProcessorNodePunctuator, Task {

    private static final ConsumerRecord<Object, Object> DUMMY_RECORD = new ConsumerRecord<>(ProcessorContextImpl.NONEXIST_TOPIC, -1, -1L, null, null);
    // visible for testing
    static final byte LATEST_MAGIC_BYTE = 1;

    private final Time time;
    private final Logger log;
    private final String logPrefix;
    private final Consumer<byte[], byte[]> mainConsumer;

    // we want to abstract eos logic out of StreamTask, however
    // there's still an optimization that requires this info to be
    // leaked into this class, which is to checkpoint after committing if EOS is not enabled.
    private final boolean eosEnabled;

    private final long maxTaskIdleMs;
    private final int maxBufferedSize;
    private final PartitionGroup partitionGroup;
    private final RecordCollector recordCollector;
    private final PartitionGroup.RecordInfo recordInfo;
    private final Map<TopicPartition, Long> consumedOffsets;
    private final PunctuationQueue streamTimePunctuationQueue;
    private final PunctuationQueue systemTimePunctuationQueue;
    private final StreamsMetricsImpl streamsMetrics;

    private long processTimeMs = 0L;

    private final Sensor closeTaskSensor;
    private final Sensor processRatioSensor;
    private final Sensor processLatencySensor;
    private final Sensor punctuateLatencySensor;
    private final Sensor bufferedRecordsSensor;
    private final Sensor enforcedProcessingSensor;
    private final Map<String, Sensor> e2eLatencySensors = new HashMap<>();
    private final InternalProcessorContext processorContext;
    private final RecordQueueCreator recordQueueCreator;

    private long idleStartTimeMs;
    private boolean commitNeeded = false;
    private boolean commitRequested = false;

    public StreamTask(final TaskId id,
                      final Set<TopicPartition> partitions,
                      final ProcessorTopology topology,
                      final Consumer<byte[], byte[]> mainConsumer,
                      final StreamsConfig config,
                      final StreamsMetricsImpl streamsMetrics,
                      final StateDirectory stateDirectory,
                      final ThreadCache cache,
                      final Time time,
                      final ProcessorStateManager stateMgr,
                      final RecordCollector recordCollector,
                      final InternalProcessorContext processorContext) {
        super(id, topology, stateDirectory, stateMgr, partitions);
        this.mainConsumer = mainConsumer;

        this.processorContext = processorContext;
        processorContext.transitionToActive(this, recordCollector, cache);

        final String threadIdPrefix = String.format("stream-thread [%s] ", Thread.currentThread().getName());
        logPrefix = threadIdPrefix + String.format("%s [%s] ", "task", id);
        final LogContext logContext = new LogContext(logPrefix);
        log = logContext.logger(getClass());

        this.time = time;
        this.recordCollector = recordCollector;
        eosEnabled = StreamThread.eosEnabled(config);

        final String threadId = Thread.currentThread().getName();
        this.streamsMetrics = streamsMetrics;
        closeTaskSensor = ThreadMetrics.closeTaskSensor(threadId, streamsMetrics);
        final String taskId = id.toString();
        if (streamsMetrics.version() == Version.FROM_0100_TO_24) {
            final Sensor parent = ThreadMetrics.commitOverTasksSensor(threadId, streamsMetrics);
            enforcedProcessingSensor = TaskMetrics.enforcedProcessingSensor(threadId, taskId, streamsMetrics, parent);
        } else {
            enforcedProcessingSensor = TaskMetrics.enforcedProcessingSensor(threadId, taskId, streamsMetrics);
        }
        processRatioSensor = TaskMetrics.activeProcessRatioSensor(threadId, taskId, streamsMetrics);
        processLatencySensor = TaskMetrics.processLatencySensor(threadId, taskId, streamsMetrics);
        punctuateLatencySensor = TaskMetrics.punctuateSensor(threadId, taskId, streamsMetrics);
        bufferedRecordsSensor = TaskMetrics.activeBufferedRecordsSensor(threadId, taskId, streamsMetrics);

        for (final String terminalNodeName : topology.terminalNodes()) {
            e2eLatencySensors.put(
                terminalNodeName,
                ProcessorNodeMetrics.e2ELatencySensor(threadId, taskId, terminalNodeName, streamsMetrics)
            );
        }

        for (final ProcessorNode<?, ?, ?, ?> sourceNode : topology.sources()) {
            final String sourceNodeName = sourceNode.name();
            e2eLatencySensors.put(
                sourceNodeName,
                ProcessorNodeMetrics.e2ELatencySensor(threadId, taskId, sourceNodeName, streamsMetrics)
            );
        }

        streamTimePunctuationQueue = new PunctuationQueue();
        systemTimePunctuationQueue = new PunctuationQueue();
        maxTaskIdleMs = config.getLong(StreamsConfig.MAX_TASK_IDLE_MS_CONFIG);
        maxBufferedSize = config.getInt(StreamsConfig.BUFFERED_RECORDS_PER_PARTITION_CONFIG);

        // initialize the consumed and committed offset cache
        consumedOffsets = new HashMap<>();

        recordQueueCreator = new RecordQueueCreator(logContext, config.defaultTimestampExtractor(), config.defaultDeserializationExceptionHandler());

        recordInfo = new PartitionGroup.RecordInfo();
        partitionGroup = new PartitionGroup(createPartitionQueues(),
                TaskMetrics.recordLatenessSensor(threadId, taskId, streamsMetrics));

        stateMgr.registerGlobalStateStores(topology.globalStateStores());
    }

    // create queues for each assigned partition and associate them
    // to corresponding source nodes in the processor topology
    private Map<TopicPartition, RecordQueue> createPartitionQueues() {
        final Map<TopicPartition, RecordQueue> partitionQueues = new HashMap<>();
        for (final TopicPartition partition : inputPartitions()) {
            partitionQueues.put(partition, recordQueueCreator.createQueue(partition));
        }
        return partitionQueues;
    }

    @Override
    public boolean isActive() {
        return true;
    }

    /**
     * @throws LockException    could happen when multi-threads within the single instance, could retry
     * @throws TimeoutException if initializing record collector timed out
     * @throws StreamsException fatal error, should close the thread
     */
    @Override
    public void initializeIfNeeded() {
        if (state() == State.CREATED) {
            recordCollector.initialize();

            StateManagerUtil.registerStateStores(log, logPrefix, topology, stateMgr, stateDirectory, processorContext);

<<<<<<< HEAD
            initializeCheckpoint();
=======
            // without EOS the checkpoint file would not be deleted after loading, and
            // with EOS we would not checkpoint ever during running state anyways.
            // therefore we can initialize the snapshot as empty so that we would checkpoint right after loading
            offsetSnapshotSinceLastFlush = Collections.emptyMap();
>>>>>>> 634c9175

            transitionTo(State.RESTORING);

            log.info("Initialized");
        }
    }

    /**
     * @throws TimeoutException if fetching committed offsets timed out
     */
    @Override
    public void completeRestoration() {
        switch (state()) {
            case RUNNING:
                return;

            case RESTORING:
                initializeMetadata();
                initializeTopology();
                processorContext.initialize();
                idleStartTimeMs = RecordQueue.UNKNOWN;

                transitionTo(State.RUNNING);

                log.info("Restored and ready to run");

                break;

            case CREATED:
            case SUSPENDED:
            case CLOSED:
                throw new IllegalStateException("Illegal state " + state() + " while completing restoration for active task " + id);

            default:
                throw new IllegalStateException("Unknown state " + state() + " while completing restoration for active task " + id);
        }
    }

    @Override
    public void suspend() {
        switch (state()) {
            case CREATED:
                log.info("Suspended created");
                transitionTo(State.SUSPENDED);

                break;

            case RESTORING:
                log.info("Suspended restoring");
                transitionTo(State.SUSPENDED);

                break;

            case RUNNING:
                try {
                    // use try-catch to ensure state transition to SUSPENDED even if user code throws in `Processor#close()`
                    closeTopology();

                    // we must clear the buffered records when suspending because upon resuming the consumer would
                    // re-fetch those records starting from the committed position
                    partitionGroup.clear();
                } finally {
                    transitionTo(State.SUSPENDED);
                    log.info("Suspended running");
                }

                break;

            case SUSPENDED:
                log.info("Skip suspending since state is {}", state());

                break;

            case CLOSED:
                throw new IllegalStateException("Illegal state " + state() + " while suspending active task " + id);

            default:
                throw new IllegalStateException("Unknown state " + state() + " while suspending active task " + id);
        }
    }

    private void closeTopology() {
        log.trace("Closing processor topology");

        // close the processors
        // make sure close() is called for each node even when there is a RuntimeException
        RuntimeException exception = null;
        for (final ProcessorNode<?, ?, ?, ?> node : topology.processors()) {
            processorContext.setCurrentNode(node);
            try {
                node.close();
            } catch (final RuntimeException e) {
                exception = e;
            } finally {
                processorContext.setCurrentNode(null);
            }
        }

        if (exception != null) {
            throw exception;
        }
    }

    /**
     * <pre>
     * - resume the task
     * </pre>
     */
    @Override
    public void resume() {
        switch (state()) {
            case CREATED:
            case RUNNING:
            case RESTORING:
                // no need to do anything, just let them continue running / restoring / closing
                log.trace("Skip resuming since state is {}", state());
                break;

            case SUSPENDED:
                // just transit the state without any logical changes: suspended and restoring states
                // are not actually any different for inner modules
                transitionTo(State.RESTORING);
                log.info("Resumed to restoring state");

                break;

            case CLOSED:
                throw new IllegalStateException("Illegal state " + state() + " while resuming active task " + id);

            default:
                throw new IllegalStateException("Unknown state " + state() + " while resuming active task " + id);
        }
    }

    /**
     * @throws StreamsException fatal error that should cause the thread to die
     * @throws TaskMigratedException recoverable error that would cause the task to be removed
     * @return offsets that should be committed for this task
     */
    @Override
    public Map<TopicPartition, OffsetAndMetadata> prepareCommit() {
        switch (state()) {
            case CREATED:
            case RESTORING:
            case RUNNING:
            case SUSPENDED:
                // the commitNeeded flag just indicates whether we have reached RUNNING and processed any new data,
                // so it only indicates whether the record collector should be flushed or not, whereas the state
                // manager should always be flushed; either there is newly restored data or the flush will be a no-op
                if (commitNeeded) {
                    // we need to flush the store caches before flushing the record collector since it may cause some
                    // cached records to be processed and hence generate more records to be sent out
                    //
                    // TODO: this should be removed after we decouple caching with emitting
                    stateMgr.flushCache();
                    recordCollector.flush();

                    log.debug("Prepared {} task for committing", state());
                    return committableOffsetsAndMetadata();
                } else {
                    log.debug("Skipped preparing {} task for commit since there is nothing to commit", state());
                    return Collections.emptyMap();
                }

            case CLOSED:
                throw new IllegalStateException("Illegal state " + state() + " while preparing active task " + id + " for committing");

            default:
                throw new IllegalStateException("Unknown state " + state() + " while preparing active task " + id + " for committing");
        }
    }

    private Map<TopicPartition, OffsetAndMetadata> committableOffsetsAndMetadata() {
        final Map<TopicPartition, OffsetAndMetadata> committableOffsets;

        switch (state()) {
            case CREATED:
            case RESTORING:
                committableOffsets = Collections.emptyMap();

                break;

            case RUNNING:
            case SUSPENDED:
                final Map<TopicPartition, Long> partitionTimes = extractPartitionTimes();

                committableOffsets = new HashMap<>(consumedOffsets.size());
                for (final Map.Entry<TopicPartition, Long> entry : consumedOffsets.entrySet()) {
                    final TopicPartition partition = entry.getKey();
                    Long offset = partitionGroup.headRecordOffset(partition);
                    if (offset == null) {
                        try {
                            offset = mainConsumer.position(partition);
                        } catch (final TimeoutException error) {
                            // the `consumer.position()` call should never block, because we know that we did process data
                            // for the requested partition and thus the consumer should have a valid local position
                            // that it can return immediately

                            // hence, a `TimeoutException` indicates a bug and thus we rethrow it as fatal `IllegalStateException`
                            throw new IllegalStateException(error);
                        } catch (final KafkaException fatal) {
                            throw new StreamsException(fatal);
                        }
                    }
                    final long partitionTime = partitionTimes.get(partition);
                    committableOffsets.put(partition, new OffsetAndMetadata(offset, encodeTimestamp(partitionTime)));
                }

                break;

            case CLOSED:
                throw new IllegalStateException("Illegal state " + state() + " while getting committable offsets for active task " + id);

            default:
                throw new IllegalStateException("Unknown state " + state() + " while post committing active task " + id);
        }

        return committableOffsets;
    }

    @Override
    public void postCommit(final boolean enforceCheckpoint) {
        switch (state()) {
            case CREATED:
                // We should never write a checkpoint for a CREATED task as we may overwrite an existing checkpoint
                // with empty uninitialized offsets
                log.debug("Skipped writing checkpoint for {} task", state());

                break;

            case RESTORING:
            case SUSPENDED:
                maybeWriteCheckpoint(enforceCheckpoint);
<<<<<<< HEAD
                log.debug("Finalized commit for {} task", state());
=======
                log.debug("Finalized commit for {} task with enforce checkpoint {}", state(), enforceCheckpoint);
>>>>>>> 634c9175

                break;

            case RUNNING:
<<<<<<< HEAD
                if (!eosEnabled) {
                    maybeWriteCheckpoint(enforceCheckpoint);
                }
                log.debug("Finalized commit for {} task", state());
=======
                if (enforceCheckpoint || !eosEnabled) {
                    maybeWriteCheckpoint(enforceCheckpoint);
                }
                log.debug("Finalized commit for {} task with eos {} enforce checkpoint {}", state(), eosEnabled, enforceCheckpoint);
>>>>>>> 634c9175

                break;

            case CLOSED:
                throw new IllegalStateException("Illegal state " + state() + " while post committing active task " + id);

            default:
                throw new IllegalStateException("Unknown state " + state() + " while post committing active task " + id);
        }

        commitRequested = false;
        commitNeeded = false;
    }

    private Map<TopicPartition, Long> extractPartitionTimes() {
        final Map<TopicPartition, Long> partitionTimes = new HashMap<>();
        for (final TopicPartition partition : partitionGroup.partitions()) {
            partitionTimes.put(partition, partitionGroup.partitionTimestamp(partition));
        }
        return partitionTimes;
    }

    @Override
    public void closeClean() {
        validateClean();
        removeAllSensors();
        close(true);
        log.info("Closed clean");
    }

    @Override
    public void closeDirty() {
        removeAllSensors();
        close(false);
        log.info("Closed dirty");
    }

    @Override
    public void update(final Set<TopicPartition> topicPartitions, final Map<String, List<String>> nodeToSourceTopics) {
        super.update(topicPartitions, nodeToSourceTopics);
        partitionGroup.updatePartitions(topicPartitions, recordQueueCreator::createQueue);
    }

    @Override
    public void closeCleanAndRecycleState() {
        validateClean();
        removeAllSensors();
        switch (state()) {
            case SUSPENDED:
                stateMgr.recycle();
                recordCollector.closeClean();

                break;

            case CREATED:
            case RESTORING:
            case RUNNING:
            case CLOSED:
                throw new IllegalStateException("Illegal state " + state() + " while recycling active task " + id);
            default:
                throw new IllegalStateException("Unknown state " + state() + " while recycling active task " + id);
        }

        closeTaskSensor.record();

        transitionTo(State.CLOSED);

        log.info("Closed clean and recycled state");
    }

    /**
     * The following exceptions maybe thrown from the state manager flushing call
     *
     * @throws TaskMigratedException recoverable error sending changelog records that would cause the task to be removed
     * @throws StreamsException fatal error when flushing the state store, for example sending changelog records failed
     *                          or flushing state store get IO errors; such error should cause the thread to die
     */
    @Override
    protected void maybeWriteCheckpoint(final boolean enforceCheckpoint) {
        // commitNeeded indicates we may have processed some records since last commit
        // and hence we need to refresh checkpointable offsets regardless whether we should checkpoint or not
        if (commitNeeded) {
            stateMgr.updateChangelogOffsets(checkpointableOffsets());
        }

        super.maybeWriteCheckpoint(enforceCheckpoint);
    }

    private void validateClean() {
        // It may be that we failed to commit a task during handleRevocation, but "forgot" this and tried to
        // closeClean in handleAssignment. We should throw if we detect this to force the TaskManager to closeDirty
        if (commitNeeded) {
            log.debug("Tried to close clean but there was pending uncommitted data, this means we failed to"
                          + " commit and should close as dirty instead");
            throw new TaskMigratedException("Tried to close dirty task as clean");
        }
    }

    private void removeAllSensors() {
        streamsMetrics.removeAllTaskLevelSensors(Thread.currentThread().getName(), id.toString());
        for (final String nodeName : e2eLatencySensors.keySet()) {
            streamsMetrics.removeAllNodeLevelSensors(Thread.currentThread().getName(), id.toString(), nodeName);
        }
    }

    /**
     * You must commit a task and checkpoint the state manager before closing as this will release the state dir lock
     */
    private void close(final boolean clean) {
        switch (state()) {
            case SUSPENDED:
                // first close state manager (which is idempotent) then close the record collector
                // if the latter throws and we re-close dirty which would close the state manager again.
                TaskManager.executeAndMaybeSwallow(
                    clean,
                    () -> StateManagerUtil.closeStateManager(
                        log,
                        logPrefix,
                        clean,
                        eosEnabled,
                        stateMgr,
                        stateDirectory,
                        TaskType.ACTIVE
                    ),
                    "state manager close",
                    log);

                TaskManager.executeAndMaybeSwallow(
                    clean,
                    clean ? recordCollector::closeClean : recordCollector::closeDirty,
                    "record collector close",
                    log
                );

                break;

            case CLOSED:
                log.trace("Skip closing since state is {}", state());
                return;

            case CREATED:
            case RESTORING:
            case RUNNING:
                throw new IllegalStateException("Illegal state " + state() + " while closing active task " + id);

            default:
                throw new IllegalStateException("Unknown state " + state() + " while closing active task " + id);
        }

        partitionGroup.clear();
        closeTaskSensor.record();

        transitionTo(State.CLOSED);
    }

    /**
     * An active task is processable if its buffer contains data for all of its input
     * source topic partitions, or if it is enforced to be processable
     */
    public boolean isProcessable(final long wallClockTime) {
        if (state() == State.CLOSED) {
            // a task is only closing / closed when 1) task manager is closing, 2) a rebalance is undergoing;
            // in either case we can just log it and move on without notifying the thread since the consumer
            // would soon be updated to not return any records for this task anymore.
            log.info("Stream task {} is already in {} state, skip processing it.", id(), state());

            return false;
        }

        if (partitionGroup.allPartitionsBuffered()) {
            idleStartTimeMs = RecordQueue.UNKNOWN;
            return true;
        } else if (partitionGroup.numBuffered() > 0) {
            if (idleStartTimeMs == RecordQueue.UNKNOWN) {
                idleStartTimeMs = wallClockTime;
            }

            if (wallClockTime - idleStartTimeMs >= maxTaskIdleMs) {
                enforcedProcessingSensor.record(1.0d, wallClockTime);
                return true;
            } else {
                return false;
            }
        } else {
            // there's no data in any of the topics; we should reset the enforced
            // processing timer
            idleStartTimeMs = RecordQueue.UNKNOWN;
            return false;
        }
    }

    /**
     * Process one record.
     *
     * @return true if this method processes a record, false if it does not process a record.
     * @throws TaskMigratedException if the task producer got fenced (EOS only)
     */
    @SuppressWarnings("unchecked")
    public boolean process(final long wallClockTime) {
        if (!isProcessable(wallClockTime)) {
            return false;
        }

        // get the next record to process
        final StampedRecord record = partitionGroup.nextRecord(recordInfo, wallClockTime);

        // if there is no record to process, return immediately
        if (record == null) {
            return false;
        }

        try {
            // process the record by passing to the source node of the topology
            final ProcessorNode<Object, Object, Object, Object> currNode = (ProcessorNode<Object, Object, Object, Object>) recordInfo.node();
            final TopicPartition partition = recordInfo.partition();

            log.trace("Start processing one record [{}]", record);

            updateProcessorContext(record, currNode, wallClockTime);
            maybeRecordE2ELatency(record.timestamp, wallClockTime, currNode.name());
            maybeMeasureLatency(() -> currNode.process(record.key(), record.value()), time, processLatencySensor);

            log.trace("Completed processing one record [{}]", record);

            // update the consumed offset map after processing is done
            consumedOffsets.put(partition, record.offset());
            commitNeeded = true;

            // after processing this record, if its partition queue's buffered size has been
            // decreased to the threshold, we can then resume the consumption on this partition
            if (recordInfo.queue().size() == maxBufferedSize) {
                mainConsumer.resume(singleton(partition));
            }
        } catch (final StreamsException e) {
            throw e;
        } catch (final RuntimeException e) {
            final String stackTrace = getStacktraceString(e);
            throw new StreamsException(String.format("Exception caught in process. taskId=%s, " +
                                                  "processor=%s, topic=%s, partition=%d, offset=%d, stacktrace=%s",
                                              id(),
                                              processorContext.currentNode().name(),
                                              record.topic(),
                                              record.partition(),
                                              record.offset(),
                                              stackTrace
            ), e);
        } finally {
            processorContext.setCurrentNode(null);
        }

        return true;
    }

    @Override
    public void recordProcessBatchTime(final long processBatchTime) {
        processTimeMs += processBatchTime;
    }

    @Override
    public void recordProcessTimeRatioAndBufferSize(final long allTaskProcessMs, final long now) {
        bufferedRecordsSensor.record(partitionGroup.numBuffered());
        processRatioSensor.record((double) processTimeMs / allTaskProcessMs, now);
        processTimeMs = 0L;
    }

    private String getStacktraceString(final RuntimeException e) {
        String stacktrace = null;
        try (final StringWriter stringWriter = new StringWriter();
             final PrintWriter printWriter = new PrintWriter(stringWriter)) {
            e.printStackTrace(printWriter);
            stacktrace = stringWriter.toString();
        } catch (final IOException ioe) {
            log.error("Encountered error extracting stacktrace from this exception", ioe);
        }
        return stacktrace;
    }

    /**
     * @throws IllegalStateException if the current node is not null
     * @throws TaskMigratedException if the task producer got fenced (EOS only)
     */
    @Override
    public void punctuate(final ProcessorNode<?, ?, ?, ?> node,
                          final long timestamp,
                          final PunctuationType type,
                          final Punctuator punctuator) {
        if (processorContext.currentNode() != null) {
            throw new IllegalStateException(String.format("%sCurrent node is not null", logPrefix));
        }

        updateProcessorContext(new StampedRecord(DUMMY_RECORD, timestamp), node, time.milliseconds());

        if (log.isTraceEnabled()) {
            log.trace("Punctuating processor {} with timestamp {} and punctuation type {}", node.name(), timestamp, type);
        }

        try {
            maybeMeasureLatency(() -> node.punctuate(timestamp, punctuator), time, punctuateLatencySensor);
        } catch (final StreamsException e) {
            throw e;
        } catch (final RuntimeException e) {
            throw new StreamsException(String.format("%sException caught while punctuating processor '%s'", logPrefix, node.name()), e);
        } finally {
            processorContext.setCurrentNode(null);
        }
    }

    private void updateProcessorContext(final StampedRecord record, final ProcessorNode<?, ?, ?, ?> currNode, final long wallClockTime) {
        processorContext.setRecordContext(
            new ProcessorRecordContext(
                record.timestamp,
                record.offset(),
                record.partition(),
                record.topic(),
                record.headers()));
        processorContext.setCurrentNode(currNode);
        processorContext.setSystemTimeMs(wallClockTime);
    }

    /**
     * Return all the checkpointable offsets(written + consumed) to the state manager.
     * Currently only changelog topic offsets need to be checkpointed.
     */
    private Map<TopicPartition, Long> checkpointableOffsets() {
        final Map<TopicPartition, Long> checkpointableOffsets = new HashMap<>(recordCollector.offsets());
        for (final Map.Entry<TopicPartition, Long> entry : consumedOffsets.entrySet()) {
            checkpointableOffsets.putIfAbsent(entry.getKey(), entry.getValue());
        }

        log.debug("Checkpointable offsets {}", checkpointableOffsets);

        return checkpointableOffsets;
    }

    private void initializeMetadata() {
        try {
            final Map<TopicPartition, OffsetAndMetadata> offsetsAndMetadata = mainConsumer.committed(inputPartitions()).entrySet().stream()
                    .filter(e -> e.getValue() != null)
                    .collect(Collectors.toMap(Map.Entry::getKey, Map.Entry::getValue));
            initializeTaskTime(offsetsAndMetadata);
        } catch (final TimeoutException e) {
            log.warn("Encountered {} while trying to fetch committed offsets, will retry initializing the metadata in the next loop." +
                            "\nConsider overwriting consumer config {} to a larger value to avoid timeout errors",
                    e.toString(),
                    ConsumerConfig.DEFAULT_API_TIMEOUT_MS_CONFIG);

            throw e;
        } catch (final KafkaException e) {
            throw new StreamsException(String.format("task [%s] Failed to initialize offsets for %s", id, inputPartitions()), e);
        }
    }

    private void initializeTaskTime(final Map<TopicPartition, OffsetAndMetadata> offsetsAndMetadata) {
        for (final Map.Entry<TopicPartition, OffsetAndMetadata> entry : offsetsAndMetadata.entrySet()) {
            final TopicPartition partition = entry.getKey();
            final OffsetAndMetadata metadata = entry.getValue();

            if (metadata != null) {
                final long committedTimestamp = decodeTimestamp(metadata.metadata());
                partitionGroup.setPartitionTime(partition, committedTimestamp);
                log.debug("A committed timestamp was detected: setting the partition time of partition {}"
                    + " to {} in stream task {}", partition, committedTimestamp, id);
            } else {
                log.debug("No committed timestamp was found in metadata for partition {}", partition);
            }
        }

        final Set<TopicPartition> nonCommitted = new HashSet<>(inputPartitions());
        nonCommitted.removeAll(offsetsAndMetadata.keySet());
        for (final TopicPartition partition : nonCommitted) {
            log.debug("No committed offset for partition {}, therefore no timestamp can be found for this partition", partition);
        }
    }

    @Override
    public Map<TopicPartition, Long> purgeableOffsets() {
        final Map<TopicPartition, Long> purgeableConsumedOffsets = new HashMap<>();
        for (final Map.Entry<TopicPartition, Long> entry : consumedOffsets.entrySet()) {
            final TopicPartition tp = entry.getKey();
            if (topology.isRepartitionTopic(tp.topic())) {
                purgeableConsumedOffsets.put(tp, entry.getValue() + 1);
            }
        }

        return purgeableConsumedOffsets;
    }

    private void initializeTopology() {
        // initialize the task by initializing all its processor nodes in the topology
        log.trace("Initializing processor nodes of the topology");
        for (final ProcessorNode<?, ?, ?, ?> node : topology.processors()) {
            processorContext.setCurrentNode(node);
            try {
                node.init(processorContext);
            } finally {
                processorContext.setCurrentNode(null);
            }
        }
    }

    /**
     * Adds records to queues. If a record has an invalid (i.e., negative) timestamp, the record is skipped
     * and not added to the queue for processing
     *
     * @param partition the partition
     * @param records   the records
     */
    @Override
    public void addRecords(final TopicPartition partition, final Iterable<ConsumerRecord<byte[], byte[]>> records) {
        final int newQueueSize = partitionGroup.addRawRecords(partition, records);

        if (log.isTraceEnabled()) {
            log.trace("Added records into the buffered queue of partition {}, new queue size is {}", partition, newQueueSize);
        }

        // if after adding these records, its partition queue's buffered size has been
        // increased beyond the threshold, we can then pause the consumption for this partition
        if (newQueueSize > maxBufferedSize) {
            mainConsumer.pause(singleton(partition));
        }
    }

    /**
     * Schedules a punctuation for the processor
     *
     * @param interval the interval in milliseconds
     * @param type     the punctuation type
     * @throws IllegalStateException if the current node is not null
     */
    public Cancellable schedule(final long interval, final PunctuationType type, final Punctuator punctuator) {
        switch (type) {
            case STREAM_TIME:
                // align punctuation to 0L, punctuate as soon as we have data
                return schedule(0L, interval, type, punctuator);
            case WALL_CLOCK_TIME:
                // align punctuation to now, punctuate after interval has elapsed
                return schedule(time.milliseconds() + interval, interval, type, punctuator);
            default:
                throw new IllegalArgumentException("Unrecognized PunctuationType: " + type);
        }
    }

    /**
     * Schedules a punctuation for the processor
     *
     * @param startTime time of the first punctuation
     * @param interval  the interval in milliseconds
     * @param type      the punctuation type
     * @throws IllegalStateException if the current node is not null
     */
    private Cancellable schedule(final long startTime, final long interval, final PunctuationType type, final Punctuator punctuator) {
        if (processorContext.currentNode() == null) {
            throw new IllegalStateException(String.format("%sCurrent node is null", logPrefix));
        }

        final PunctuationSchedule schedule = new PunctuationSchedule(processorContext.currentNode(), startTime, interval, punctuator);

        switch (type) {
            case STREAM_TIME:
                // STREAM_TIME punctuation is data driven, will first punctuate as soon as stream-time is known and >= time,
                // stream-time is known when we have received at least one record from each input topic
                return streamTimePunctuationQueue.schedule(schedule);
            case WALL_CLOCK_TIME:
                // WALL_CLOCK_TIME is driven by the wall clock time, will first punctuate when now >= time
                return systemTimePunctuationQueue.schedule(schedule);
            default:
                throw new IllegalArgumentException("Unrecognized PunctuationType: " + type);
        }
    }

    /**
     * Possibly trigger registered stream-time punctuation functions if
     * current partition group timestamp has reached the defined stamp
     * Note, this is only called in the presence of new records
     *
     * @throws TaskMigratedException if the task producer got fenced (EOS only)
     */
    public boolean maybePunctuateStreamTime() {
        final long streamTime = partitionGroup.streamTime();

        // if the timestamp is not known yet, meaning there is not enough data accumulated
        // to reason stream partition time, then skip.
        if (streamTime == RecordQueue.UNKNOWN) {
            return false;
        } else {
            final boolean punctuated = streamTimePunctuationQueue.mayPunctuate(streamTime, PunctuationType.STREAM_TIME, this);

            if (punctuated) {
                commitNeeded = true;
            }

            return punctuated;
        }
    }

    /**
     * Possibly trigger registered system-time punctuation functions if
     * current system timestamp has reached the defined stamp
     * Note, this is called irrespective of the presence of new records
     *
     * @throws TaskMigratedException if the task producer got fenced (EOS only)
     */
    public boolean maybePunctuateSystemTime() {
        final long systemTime = time.milliseconds();

        final boolean punctuated = systemTimePunctuationQueue.mayPunctuate(systemTime, PunctuationType.WALL_CLOCK_TIME, this);

        if (punctuated) {
            commitNeeded = true;
        }

        return punctuated;
    }

    void maybeRecordE2ELatency(final long recordTimestamp, final long now, final String nodeName) {
        final Sensor e2eLatencySensor = e2eLatencySensors.get(nodeName);
        if (e2eLatencySensor == null) {
            throw new IllegalStateException("Requested to record e2e latency but could not find sensor for node " + nodeName);
        } else if (e2eLatencySensor.shouldRecord() && e2eLatencySensor.hasMetrics()) {
            e2eLatencySensor.record(now - recordTimestamp, now);
        }
    }

    /**
     * Request committing the current task's state
     */
    void requestCommit() {
        commitRequested = true;
    }

    /**
     * Whether or not a request has been made to commit the current state
     */
    @Override
    public boolean commitRequested() {
        return commitRequested;
    }

    static String encodeTimestamp(final long partitionTime) {
        final ByteBuffer buffer = ByteBuffer.allocate(9);
        buffer.put(LATEST_MAGIC_BYTE);
        buffer.putLong(partitionTime);
        return Base64.getEncoder().encodeToString(buffer.array());
    }

    long decodeTimestamp(final String encryptedString) {
        if (encryptedString.isEmpty()) {
            return RecordQueue.UNKNOWN;
        }
        final ByteBuffer buffer = ByteBuffer.wrap(Base64.getDecoder().decode(encryptedString));
        final byte version = buffer.get();
        switch (version) {
            case LATEST_MAGIC_BYTE:
                return buffer.getLong();
            default:
                log.warn("Unsupported offset metadata version found. Supported version {}. Found version {}.",
                         LATEST_MAGIC_BYTE, version);
                return RecordQueue.UNKNOWN;
        }
    }

    public InternalProcessorContext processorContext() {
        return processorContext;
    }

    /**
     * Produces a string representation containing useful information about a Task.
     * This is useful in debugging scenarios.
     *
     * @return A string representation of the StreamTask instance.
     */
    @Override
    public String toString() {
        return toString("");
    }

    /**
     * Produces a string representation containing useful information about a Task starting with the given indent.
     * This is useful in debugging scenarios.
     *
     * @return A string representation of the Task instance.
     */
    public String toString(final String indent) {
        final StringBuilder sb = new StringBuilder();
        sb.append(indent);
        sb.append("TaskId: ");
        sb.append(id);
        sb.append("\n");

        // print topology
        if (topology != null) {
            sb.append(indent).append(topology.toString(indent + "\t"));
        }

        // print assigned partitions
        final Set<TopicPartition> partitions = inputPartitions();
        if (partitions != null && !partitions.isEmpty()) {
            sb.append(indent).append("Partitions [");
            for (final TopicPartition topicPartition : partitions) {
                sb.append(topicPartition).append(", ");
            }
            sb.setLength(sb.length() - 2);
            sb.append("]\n");
        }
        return sb.toString();
    }

    @Override
    public boolean commitNeeded() {
        return commitNeeded;
    }

    @Override
    public Map<TopicPartition, Long> changelogOffsets() {
        if (state() == State.RUNNING) {
            // if we are in running state, just return the latest offset sentinel indicating
            // we should be at the end of the changelog
            return changelogPartitions().stream()
                                        .collect(Collectors.toMap(Function.identity(), tp -> Task.LATEST_OFFSET));
        } else {
            return Collections.unmodifiableMap(stateMgr.changelogOffsets());
        }
    }

    public boolean hasRecordsQueued() {
        return numBuffered() > 0;
    }

    RecordCollector recordCollector() {
        return recordCollector;
    }

    // below are visible for testing only
    int numBuffered() {
        return partitionGroup.numBuffered();
    }

    long streamTime() {
        return partitionGroup.streamTime();
    }

    private class RecordQueueCreator {
        private final LogContext logContext;
        private final TimestampExtractor defaultTimestampExtractor;
        private final DeserializationExceptionHandler defaultDeserializationExceptionHandler;

        private RecordQueueCreator(final LogContext logContext,
                                   final TimestampExtractor defaultTimestampExtractor,
                                   final DeserializationExceptionHandler defaultDeserializationExceptionHandler) {
            this.logContext = logContext;
            this.defaultTimestampExtractor = defaultTimestampExtractor;
            this.defaultDeserializationExceptionHandler = defaultDeserializationExceptionHandler;
        }

        public RecordQueue createQueue(final TopicPartition partition) {
            final SourceNode<?, ?, ?, ?> source = topology.source(partition.topic());
            final TimestampExtractor sourceTimestampExtractor = source.getTimestampExtractor();
            final TimestampExtractor timestampExtractor = sourceTimestampExtractor != null ? sourceTimestampExtractor : defaultTimestampExtractor;
            return new RecordQueue(
                    partition,
                    source,
                    timestampExtractor,
                    defaultDeserializationExceptionHandler,
                    processorContext,
                    logContext
            );
        }
    }
}<|MERGE_RESOLUTION|>--- conflicted
+++ resolved
@@ -207,14 +207,10 @@
 
             StateManagerUtil.registerStateStores(log, logPrefix, topology, stateMgr, stateDirectory, processorContext);
 
-<<<<<<< HEAD
-            initializeCheckpoint();
-=======
             // without EOS the checkpoint file would not be deleted after loading, and
             // with EOS we would not checkpoint ever during running state anyways.
             // therefore we can initialize the snapshot as empty so that we would checkpoint right after loading
             offsetSnapshotSinceLastFlush = Collections.emptyMap();
->>>>>>> 634c9175
 
             transitionTo(State.RESTORING);
 
@@ -448,26 +444,15 @@
             case RESTORING:
             case SUSPENDED:
                 maybeWriteCheckpoint(enforceCheckpoint);
-<<<<<<< HEAD
-                log.debug("Finalized commit for {} task", state());
-=======
                 log.debug("Finalized commit for {} task with enforce checkpoint {}", state(), enforceCheckpoint);
->>>>>>> 634c9175
 
                 break;
 
             case RUNNING:
-<<<<<<< HEAD
-                if (!eosEnabled) {
-                    maybeWriteCheckpoint(enforceCheckpoint);
-                }
-                log.debug("Finalized commit for {} task", state());
-=======
                 if (enforceCheckpoint || !eosEnabled) {
                     maybeWriteCheckpoint(enforceCheckpoint);
                 }
                 log.debug("Finalized commit for {} task with eos {} enforce checkpoint {}", state(), eosEnabled, enforceCheckpoint);
->>>>>>> 634c9175
 
                 break;
 
