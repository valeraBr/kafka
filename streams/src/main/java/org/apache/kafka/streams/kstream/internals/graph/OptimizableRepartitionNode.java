/*
 * Licensed to the Apache Software Foundation (ASF) under one or more
 * contributor license agreements. See the NOTICE file distributed with
 * this work for additional information regarding copyright ownership.
 * The ASF licenses this file to You under the Apache License, Version 2.0
 * (the "License"); you may not use this file except in compliance with
 * the License. You may obtain a copy of the License at
 *
 *    http://www.apache.org/licenses/LICENSE-2.0
 *
 * Unless required by applicable law or agreed to in writing, software
 * distributed under the License is distributed on an "AS IS" BASIS,
 * WITHOUT WARRANTIES OR CONDITIONS OF ANY KIND, either express or implied.
 * See the License for the specific language governing permissions and
 * limitations under the License.
 */

package org.apache.kafka.streams.kstream.internals.graph;

import org.apache.kafka.common.serialization.Serde;
import org.apache.kafka.streams.processor.FailOnInvalidTimestamp;
import org.apache.kafka.streams.processor.StreamPartitioner;
import org.apache.kafka.streams.processor.internals.InternalTopicProperties;
import org.apache.kafka.streams.processor.internals.InternalTopologyBuilder;

public class OptimizableRepartitionNode<K, V> extends BaseRepartitionNode<K, V> {

    private OptimizableRepartitionNode(final String nodeName,
                                       final String sourceName,
<<<<<<< HEAD
                                       final ProcessorParameters processorParameters,
=======
                                       final ProcessorParameters<K, V> processorParameters,
>>>>>>> 5c548e5d
                                       final Serde<K> keySerde,
                                       final Serde<V> valueSerde,
                                       final String sinkName,
                                       final String repartitionTopic,
                                       final StreamPartitioner<K, V> partitioner) {
<<<<<<< HEAD

=======
>>>>>>> 5c548e5d
        super(
            nodeName,
            sourceName,
            processorParameters,
            keySerde,
            valueSerde,
            sinkName,
            repartitionTopic,
            partitioner,
            InternalTopicProperties.empty()
        );
    }

    public Serde<K> keySerde() {
        return keySerde;
    }

    public Serde<V> valueSerde() {
        return valueSerde;
    }

    public String repartitionTopic() {
        return repartitionTopic;
    }

    @Override
    public String toString() {
        return "OptimizableRepartitionNode{ " + super.toString() + " }";
    }

    @Override
    public void writeToTopology(final InternalTopologyBuilder topologyBuilder) {
        topologyBuilder.addInternalTopic(repartitionTopic, internalTopicProperties);

        topologyBuilder.addProcessor(
            processorParameters.processorName(),
            processorParameters.processorSupplier(),
            parentNodeNames()
        );

        topologyBuilder.addSink(
            sinkName,
            repartitionTopic,
            keySerializer(),
            valueSerializer(),
            partitioner,
            processorParameters.processorName()
        );

        topologyBuilder.addSource(
            null,
            sourceName,
            new FailOnInvalidTimestamp(),
            keyDeserializer(),
            valueDeserializer(),
            repartitionTopic
        );

    }

    public static <K, V> OptimizableRepartitionNodeBuilder<K, V> optimizableRepartitionNodeBuilder() {
        return new OptimizableRepartitionNodeBuilder<>();
    }


    public static final class OptimizableRepartitionNodeBuilder<K, V> extends BaseRepartitionNodeBuilder<K, V, OptimizableRepartitionNode<K, V>> {

        @Override
        public OptimizableRepartitionNode<K, V> build() {

            return new OptimizableRepartitionNode<>(
                nodeName,
                sourceName,
                processorParameters,
                keySerde,
                valueSerde,
                sinkName,
                repartitionTopic,
                partitioner
            );

        }
    }
}<|MERGE_RESOLUTION|>--- conflicted
+++ resolved
@@ -27,20 +27,12 @@
 
     private OptimizableRepartitionNode(final String nodeName,
                                        final String sourceName,
-<<<<<<< HEAD
-                                       final ProcessorParameters processorParameters,
-=======
                                        final ProcessorParameters<K, V> processorParameters,
->>>>>>> 5c548e5d
                                        final Serde<K> keySerde,
                                        final Serde<V> valueSerde,
                                        final String sinkName,
                                        final String repartitionTopic,
                                        final StreamPartitioner<K, V> partitioner) {
-<<<<<<< HEAD
-
-=======
->>>>>>> 5c548e5d
         super(
             nodeName,
             sourceName,
