/*
 * Licensed to the Apache Software Foundation (ASF) under one or more
 * contributor license agreements. See the NOTICE file distributed with
 * this work for additional information regarding copyright ownership.
 * The ASF licenses this file to You under the Apache License, Version 2.0
 * (the "License"); you may not use this file except in compliance with
 * the License. You may obtain a copy of the License at
 *
 *    http://www.apache.org/licenses/LICENSE-2.0
 *
 * Unless required by applicable law or agreed to in writing, software
 * distributed under the License is distributed on an "AS IS" BASIS,
 * WITHOUT WARRANTIES OR CONDITIONS OF ANY KIND, either express or implied.
 * See the License for the specific language governing permissions and
 * limitations under the License.
 */
package org.apache.kafka.streams.state.internals.metrics;

import org.apache.kafka.common.metrics.Gauge;
import org.apache.kafka.common.metrics.Sensor;
import org.apache.kafka.common.utils.LogContext;
import org.apache.kafka.streams.errors.ProcessorStateException;
import org.apache.kafka.streams.processor.TaskId;
import org.apache.kafka.streams.processor.internals.metrics.StreamsMetricsImpl;
import org.apache.kafka.streams.state.internals.metrics.RocksDBMetrics.RocksDBMetricContext;
import org.rocksdb.Cache;
import org.rocksdb.RocksDB;
import org.rocksdb.RocksDBException;
import org.rocksdb.Statistics;
import org.rocksdb.StatsLevel;
import org.rocksdb.TickerType;
import org.slf4j.Logger;

import java.math.BigInteger;
import java.nio.ByteBuffer;
<<<<<<< HEAD
import java.util.Locale;
=======
>>>>>>> 9da32b6b
import java.util.Map;
import java.util.Objects;
import java.util.concurrent.ConcurrentHashMap;

<<<<<<< HEAD
import static org.apache.kafka.streams.state.internals.metrics.RocksDBMetrics.CAPACITY_OF_BLOCK_CACHE;
import static org.apache.kafka.streams.state.internals.metrics.RocksDBMetrics.COMPACTION_PENDING;
import static org.apache.kafka.streams.state.internals.metrics.RocksDBMetrics.CURRENT_SIZE_OF_ACTIVE_MEMTABLE;
import static org.apache.kafka.streams.state.internals.metrics.RocksDBMetrics.CURRENT_SIZE_OF_ALL_MEMTABLES;
import static org.apache.kafka.streams.state.internals.metrics.RocksDBMetrics.ESTIMATED_BYTES_OF_PENDING_COMPACTION;
import static org.apache.kafka.streams.state.internals.metrics.RocksDBMetrics.ESTIMATED_MEMORY_OF_TABLE_READERS;
import static org.apache.kafka.streams.state.internals.metrics.RocksDBMetrics.ESTIMATED_NUMBER_OF_KEYS;
import static org.apache.kafka.streams.state.internals.metrics.RocksDBMetrics.LIVE_SST_FILES_SIZE;
import static org.apache.kafka.streams.state.internals.metrics.RocksDBMetrics.MEMTABLE_FLUSH_PENDING;
import static org.apache.kafka.streams.state.internals.metrics.RocksDBMetrics.NUMBER_OF_DELETES_ACTIVE_MEMTABLE;
import static org.apache.kafka.streams.state.internals.metrics.RocksDBMetrics.NUMBER_OF_DELETES_IMMUTABLE_MEMTABLES;
import static org.apache.kafka.streams.state.internals.metrics.RocksDBMetrics.NUMBER_OF_ENTRIES_ACTIVE_MEMTABLE;
import static org.apache.kafka.streams.state.internals.metrics.RocksDBMetrics.NUMBER_OF_ENTRIES_IMMUTABLE_MEMTABLES;
import static org.apache.kafka.streams.state.internals.metrics.RocksDBMetrics.NUMBER_OF_IMMUTABLE_MEMTABLES;
import static org.apache.kafka.streams.state.internals.metrics.RocksDBMetrics.NUMBER_OF_LIVE_VERSIONS;
import static org.apache.kafka.streams.state.internals.metrics.RocksDBMetrics.NUMBER_OF_RUNNING_COMPACTIONS;
import static org.apache.kafka.streams.state.internals.metrics.RocksDBMetrics.NUMBER_OF_RUNNING_FLUSHES;
import static org.apache.kafka.streams.state.internals.metrics.RocksDBMetrics.PINNED_USAGE_OF_BLOCK_CACHE;
import static org.apache.kafka.streams.state.internals.metrics.RocksDBMetrics.SIZE_OF_ALL_MEMTABLES;
import static org.apache.kafka.streams.state.internals.metrics.RocksDBMetrics.NUMBER_OF_BACKGROUND_ERRORS;
import static org.apache.kafka.streams.state.internals.metrics.RocksDBMetrics.TOTAL_SST_FILES_SIZE;
import static org.apache.kafka.streams.state.internals.metrics.RocksDBMetrics.USAGE_OF_BLOCK_CACHE;
=======
import static org.apache.kafka.streams.state.internals.metrics.RocksDBMetrics.NUMBER_OF_ENTRIES_ACTIVE_MEMTABLE;
>>>>>>> 9da32b6b

public class RocksDBMetricsRecorder {

    private static class DbAndCacheAndStatistics {
        public final RocksDB db;
        public final Cache cache;
        public final Statistics statistics;

        public DbAndCacheAndStatistics(final RocksDB db, final Cache cache, final Statistics statistics) {
            Objects.requireNonNull(db, "database instance must not be null");
            this.db = db;
            this.cache = cache;
            if (statistics != null) {
                statistics.setStatsLevel(StatsLevel.EXCEPT_DETAILED_TIMERS);
            }
            this.statistics = statistics;
        }

        public void maybeCloseStatistics() {
            if (statistics != null) {
                statistics.close();
            }
        }
    }

    private static final String ROCKSDB_PROPERTIES_PREFIX = "rocksdb.";
<<<<<<< HEAD
    private static final ByteBuffer CONVERSION_BUFFER = ByteBuffer.allocate(Long.BYTES);
=======
>>>>>>> 9da32b6b

    private final Logger logger;

    private Sensor bytesWrittenToDatabaseSensor;
    private Sensor bytesReadFromDatabaseSensor;
    private Sensor memtableBytesFlushedSensor;
    private Sensor memtableHitRatioSensor;
    private Sensor writeStallDurationSensor;
    private Sensor blockCacheDataHitRatioSensor;
    private Sensor blockCacheIndexHitRatioSensor;
    private Sensor blockCacheFilterHitRatioSensor;
    private Sensor bytesReadDuringCompactionSensor;
    private Sensor bytesWrittenDuringCompactionSensor;
    private Sensor numberOfOpenFilesSensor;
    private Sensor numberOfFileErrorsSensor;

    private final Map<String, DbAndCacheAndStatistics> storeToValueProviders = new ConcurrentHashMap<>();
    private final String metricsScope;
    private final String storeName;
    private TaskId taskId;
    private StreamsMetricsImpl streamsMetrics;
    private boolean singleCache = true;

    public RocksDBMetricsRecorder(final String metricsScope,
                                  final String storeName) {
        this.metricsScope = metricsScope;
        this.storeName = storeName;
        final LogContext logContext = new LogContext(String.format("[RocksDB Metrics Recorder for %s] ", storeName));
        logger = logContext.logger(RocksDBMetricsRecorder.class);
    }

    public String storeName() {
        return storeName;
    }

    public TaskId taskId() {
        return taskId;
    }

    /**
     * The initialisation of the metrics recorder is idempotent.
     */
    public void init(final StreamsMetricsImpl streamsMetrics,
                     final TaskId taskId) {
        Objects.requireNonNull(streamsMetrics, "Streams metrics must not be null");
        Objects.requireNonNull(streamsMetrics, "task ID must not be null");
        if (this.taskId != null && !this.taskId.equals(taskId)) {
            throw new IllegalStateException("Metrics recorder is re-initialised with different task: previous task is " +
                this.taskId + " whereas current task is " + taskId + ". This is a bug in Kafka Streams. " +
                "Please open a bug report under https://issues.apache.org/jira/projects/KAFKA/issues");
        }
        if (this.streamsMetrics != null && this.streamsMetrics != streamsMetrics) {
            throw new IllegalStateException("Metrics recorder is re-initialised with different Streams metrics. "
                + "This is a bug in Kafka Streams. " +
                "Please open a bug report under https://issues.apache.org/jira/projects/KAFKA/issues");
        }
<<<<<<< HEAD
        final RocksDBMetricContext metricContext =
            new RocksDBMetricContext(threadId, taskId.toString(), metricsScope, storeName);
        initSensors(streamsMetrics, metricContext);
        initGauges(streamsMetrics, metricContext, true);
=======
        final RocksDBMetricContext metricContext = new RocksDBMetricContext(taskId.toString(), metricsScope, storeName);
        initSensors(streamsMetrics, metricContext);
        initGauges(streamsMetrics, metricContext);
>>>>>>> 9da32b6b
        this.taskId = taskId;
        this.streamsMetrics = streamsMetrics;
    }

    public void addValueProviders(final String segmentName,
                                  final RocksDB db,
                                  final Cache cache,
                                  final Statistics statistics) {
        if (storeToValueProviders.isEmpty()) {
            logger.debug("Adding metrics recorder of task {} to metrics recording trigger", taskId);
            streamsMetrics.rocksDBMetricsRecordingTrigger().addMetricsRecorder(this);
        } else if (storeToValueProviders.containsKey(segmentName)) {
<<<<<<< HEAD
            throw new IllegalStateException("Value providers for store " + segmentName + " of task " + taskId +
                " has been already added. This is a bug in Kafka Streams. " +
                "Please open a bug report under https://issues.apache.org/jira/projects/KAFKA/issues");
        }
        verifyDbAndCacheAndStatistics(segmentName, db, cache, statistics);
        logger.debug("Adding value providers for segment {} of store {} of task {}", segmentName, storeName, taskId);
        storeToValueProviders.put(segmentName, new DbAndCacheAndStatistics(db, cache, statistics));
    }

    private void verifyDbAndCacheAndStatistics(final String segmentName,
                                               final RocksDB db,
                                               final Cache cache,
                                               final Statistics statistics) {
        for (final DbAndCacheAndStatistics valueProviders : storeToValueProviders.values()) {
            verifyIfSomeAreNull(segmentName, statistics, valueProviders.statistics, "statistics");
            verifyIfSomeAreNull(segmentName, cache, valueProviders.cache, "cache");
            if (db == valueProviders.db) {
                throw new IllegalStateException("DB instance for store " + segmentName + " of task " + taskId +
                    " was already added for another segment as a value provider. This is a bug in Kafka Streams. " +
                    "Please open a bug report under https://issues.apache.org/jira/projects/KAFKA/issues");
            }
            if (storeToValueProviders.size() == 1 && cache != valueProviders.cache) {
                singleCache = false;
            } else if (singleCache && cache != valueProviders.cache ||
                        !singleCache && cache == valueProviders.cache) {
                throw new IllegalStateException("Caches for store " + storeName + " of task " + taskId +
                    " are either not all distinct or do not all refer to the same cache. This is a bug in Kafka Streams. " +
                    "Please open a bug report under https://issues.apache.org/jira/projects/KAFKA/issues");
            }
        }
    }

    private void verifyIfSomeAreNull(final String segmentName,
                                     final Object newValueProvider,
                                     final Object oldValueProvider,
                                     final String valueProviderName) {
        if (newValueProvider == null && oldValueProvider != null ||
            newValueProvider != null && oldValueProvider == null) {

            final char capitalizedFirstChar = valueProviderName.toUpperCase(Locale.US).charAt(0);
            final StringBuilder capitalizedValueProviderName = new StringBuilder(valueProviderName);
            capitalizedValueProviderName.setCharAt(0, capitalizedFirstChar);
            throw new IllegalStateException(capitalizedValueProviderName +
                " for segment " + segmentName + " of task " + taskId +
                " is" + (newValueProvider == null ? " " : " not ") + "null although the " + valueProviderName +
                " of another segment in this metrics recorder is" + (newValueProvider != null ? " " : " not ") + "null. " +
                "This is a bug in Kafka Streams. " +
                "Please open a bug report under https://issues.apache.org/jira/projects/KAFKA/issues");
        }
    }

=======
            throw new IllegalStateException("Value providers for store \"" + segmentName + "\" of task " + taskId +
                " has been already added. This is a bug in Kafka Streams. " +
                "Please open a bug report under https://issues.apache.org/jira/projects/KAFKA/issues");
        }
        verifyStatistics(segmentName, statistics);
        logger.debug("Adding value providers for store {} of task {}", segmentName, taskId);
        storeToValueProviders.put(segmentName, new DbAndCacheAndStatistics(db, cache, statistics));
    }

    private void verifyStatistics(final String segmentName, final Statistics statistics) {
        if (!storeToValueProviders.isEmpty() && (
                statistics == null &&
                storeToValueProviders.values().stream().anyMatch(valueProviders -> valueProviders.statistics != null)
                ||
                statistics != null &&
                storeToValueProviders.values().stream().anyMatch(valueProviders -> valueProviders.statistics == null))) {

            throw new IllegalStateException("Statistics for store \"" + segmentName + "\" of task " + taskId +
                " is" + (statistics == null ? " " : " not ") + "null although the statistics of another store in this " +
                "metrics recorder is" + (statistics != null ? " " : " not ") + "null. " +
                "This is a bug in Kafka Streams. " +
                "Please open a bug report under https://issues.apache.org/jira/projects/KAFKA/issues");
        }
    }

>>>>>>> 9da32b6b
    private void initSensors(final StreamsMetricsImpl streamsMetrics, final RocksDBMetricContext metricContext) {
        bytesWrittenToDatabaseSensor = RocksDBMetrics.bytesWrittenToDatabaseSensor(streamsMetrics, metricContext);
        bytesReadFromDatabaseSensor = RocksDBMetrics.bytesReadFromDatabaseSensor(streamsMetrics, metricContext);
        memtableBytesFlushedSensor = RocksDBMetrics.memtableBytesFlushedSensor(streamsMetrics, metricContext);
        memtableHitRatioSensor = RocksDBMetrics.memtableHitRatioSensor(streamsMetrics, metricContext);
        writeStallDurationSensor = RocksDBMetrics.writeStallDurationSensor(streamsMetrics, metricContext);
        blockCacheDataHitRatioSensor = RocksDBMetrics.blockCacheDataHitRatioSensor(streamsMetrics, metricContext);
        blockCacheIndexHitRatioSensor = RocksDBMetrics.blockCacheIndexHitRatioSensor(streamsMetrics, metricContext);
        blockCacheFilterHitRatioSensor = RocksDBMetrics.blockCacheFilterHitRatioSensor(streamsMetrics, metricContext);
        bytesWrittenDuringCompactionSensor =
            RocksDBMetrics.bytesWrittenDuringCompactionSensor(streamsMetrics, metricContext);
        bytesReadDuringCompactionSensor = RocksDBMetrics.bytesReadDuringCompactionSensor(streamsMetrics, metricContext);
        numberOfOpenFilesSensor = RocksDBMetrics.numberOfOpenFilesSensor(streamsMetrics, metricContext);
        numberOfFileErrorsSensor = RocksDBMetrics.numberOfFileErrorsSensor(streamsMetrics, metricContext);
    }

<<<<<<< HEAD
    private void initGauges(final StreamsMetricsImpl streamsMetrics,
                            final RocksDBMetricContext metricContext,
                            final boolean fifoCompaction) {
        RocksDBMetrics.addNumImmutableMemTableMetric(
            streamsMetrics,
            metricContext,
            gaugeToComputeSumOfProperties(NUMBER_OF_IMMUTABLE_MEMTABLES)
        );
        RocksDBMetrics.addCurSizeActiveMemTable(
            streamsMetrics,
            metricContext,
            gaugeToComputeSumOfProperties(CURRENT_SIZE_OF_ACTIVE_MEMTABLE)
        );
        RocksDBMetrics.addCurSizeAllMemTables(
            streamsMetrics,
            metricContext,
            gaugeToComputeSumOfProperties(CURRENT_SIZE_OF_ALL_MEMTABLES)
        );
        RocksDBMetrics.addSizeAllMemTables(
            streamsMetrics,
            metricContext,
            gaugeToComputeSumOfProperties(SIZE_OF_ALL_MEMTABLES)
        );
        RocksDBMetrics.addNumEntriesActiveMemTableMetric(
            streamsMetrics,
            metricContext,
            gaugeToComputeSumOfProperties(NUMBER_OF_ENTRIES_ACTIVE_MEMTABLE)
        );
        RocksDBMetrics.addNumDeletesActiveMemTableMetric(
            streamsMetrics,
            metricContext,
            gaugeToComputeSumOfProperties(NUMBER_OF_DELETES_ACTIVE_MEMTABLE)
        );
        RocksDBMetrics.addNumEntriesImmMemTablesMetric(
            streamsMetrics,
            metricContext,
            gaugeToComputeSumOfProperties(NUMBER_OF_ENTRIES_IMMUTABLE_MEMTABLES)
        );
        RocksDBMetrics.addNumDeletesImmMemTablesMetric(
            streamsMetrics,
            metricContext,
            gaugeToComputeSumOfProperties(NUMBER_OF_DELETES_IMMUTABLE_MEMTABLES)
        );
        RocksDBMetrics.addMemTableFlushPending(
            streamsMetrics,
            metricContext,
            gaugeToComputeSumOfProperties(MEMTABLE_FLUSH_PENDING)
        );
        RocksDBMetrics.addNumRunningFlushesMetric(
            streamsMetrics,
            metricContext,
            gaugeToComputeSumOfProperties(NUMBER_OF_RUNNING_FLUSHES)
        );
        RocksDBMetrics.addCompactionPendingMetric(
            streamsMetrics,
            metricContext,
            gaugeToComputeSumOfProperties(COMPACTION_PENDING)
        );
        RocksDBMetrics.addNumRunningCompactionsMetric(
            streamsMetrics,
            metricContext,
            gaugeToComputeSumOfProperties(NUMBER_OF_RUNNING_COMPACTIONS)
        );
        RocksDBMetrics.addEstimatePendingCompactionBytesMetric(
            streamsMetrics,
            metricContext,
            gaugeToComputeSumOfProperties(ESTIMATED_BYTES_OF_PENDING_COMPACTION)
        );
        RocksDBMetrics.addTotalSstFilesSizeMetric(
            streamsMetrics,
            metricContext,
            gaugeToComputeSumOfProperties(TOTAL_SST_FILES_SIZE)
        );
        RocksDBMetrics.addLiveSstFilesSizeMetric(
            streamsMetrics,
            metricContext,
            gaugeToComputeSumOfProperties(LIVE_SST_FILES_SIZE)
        );
        RocksDBMetrics.addNumLiveVersionMetric(
            streamsMetrics,
            metricContext,
            gaugeToComputeSumOfProperties(NUMBER_OF_LIVE_VERSIONS)
        );
        RocksDBMetrics.addEstimateNumKeysMetric(
            streamsMetrics,
            metricContext,
            gaugeToComputeSumOfProperties(ESTIMATED_NUMBER_OF_KEYS)
        );
        RocksDBMetrics.addEstimateTableReadersMemMetric(
            streamsMetrics,
            metricContext,
            gaugeToComputeSumOfProperties(ESTIMATED_MEMORY_OF_TABLE_READERS)
        );
        RocksDBMetrics.addBackgroundErrorsMetric(
            streamsMetrics,
            metricContext,
            gaugeToComputeSumOfProperties(NUMBER_OF_BACKGROUND_ERRORS)
        );
        RocksDBMetrics.addBlockCacheCapacityMetric(
            streamsMetrics,
            metricContext,
            gaugeToComputeBlockCacheMetrics(CAPACITY_OF_BLOCK_CACHE)
        );
        RocksDBMetrics.addBlockCacheUsageMetric(
            streamsMetrics,
            metricContext,
            gaugeToComputeBlockCacheMetrics(USAGE_OF_BLOCK_CACHE)
        );
        RocksDBMetrics.addBlockCachePinnedUsageMetric(
            streamsMetrics,
            metricContext,
            gaugeToComputeBlockCacheMetrics(PINNED_USAGE_OF_BLOCK_CACHE)
        );
    }

    private Gauge<BigInteger> gaugeToComputeSumOfProperties(final String propertyName) {
        return (metricsConfig, now) -> {
            BigInteger result = BigInteger.valueOf(0);
            for (final DbAndCacheAndStatistics valueProvider : storeToValueProviders.values()) {
                try {
                    result = result.add(new BigInteger(1, longToBytes(
                        valueProvider.db.getAggregatedLongProperty(ROCKSDB_PROPERTIES_PREFIX + propertyName)
                    )));
                } catch (final RocksDBException e) {
                    throw new ProcessorStateException("Error recording RocksDB metric " + propertyName, e);
                }
            }
            return result;
        };
    }

    private Gauge<BigInteger> gaugeToComputeBlockCacheMetrics(final String propertyName) {
        return (metricsConfig, now) -> {
            BigInteger result = BigInteger.valueOf(0);
            for (final DbAndCacheAndStatistics valueProvider : storeToValueProviders.values()) {
                try {
                    if (singleCache) {
                        result = new BigInteger(1, longToBytes(
                            valueProvider.db.getAggregatedLongProperty(ROCKSDB_PROPERTIES_PREFIX + propertyName)
                        ));
                        break;
                    } else {
                        result = result.add(new BigInteger(1, longToBytes(
                            valueProvider.db.getAggregatedLongProperty(ROCKSDB_PROPERTIES_PREFIX + propertyName)
                        )));
                    }
                } catch (final RocksDBException e) {
                    throw new ProcessorStateException("Error recording RocksDB metric " + propertyName, e);
                }
            }
            return result;
        };
    }

    private static byte[] longToBytes(final long data) {
        CONVERSION_BUFFER.putLong(0, data);
        return CONVERSION_BUFFER.array();
=======
    private void initGauges(final StreamsMetricsImpl streamsMetrics, final RocksDBMetricContext metricContext) {
        RocksDBMetrics.addNumEntriesActiveMemTableMetric(streamsMetrics, metricContext, (metricsConfig, now) -> {
            BigInteger result = BigInteger.valueOf(0);
            for (final DbAndCacheAndStatistics valueProvider : storeToValueProviders.values()) {
                try {
                    // values of RocksDB properties are of type unsigned long in C++, i.e., in Java we need to use
                    // BigInteger and construct the object from the byte representation of the value
                    result = result.add(new BigInteger(1, longToBytes(
                        valueProvider.db.getAggregatedLongProperty(ROCKSDB_PROPERTIES_PREFIX + NUMBER_OF_ENTRIES_ACTIVE_MEMTABLE))));

                } catch (final RocksDBException e) {
                    throw new ProcessorStateException("Error adding RocksDB metric " + NUMBER_OF_ENTRIES_ACTIVE_MEMTABLE, e);
                }
            }
            return result;
        });
    }

    private static byte[] longToBytes(final long data) {
        final ByteBuffer conversionBuffer = ByteBuffer.allocate(Long.BYTES);
        conversionBuffer.putLong(0, data);
        return conversionBuffer.array();
>>>>>>> 9da32b6b
    }

    public void removeValueProviders(final String segmentName) {
        logger.debug("Removing value providers for store {} of task {}", segmentName, taskId);
        final DbAndCacheAndStatistics removedValueProviders = storeToValueProviders.remove(segmentName);
        if (removedValueProviders == null) {
            throw new IllegalStateException("No value providers for store \"" + segmentName + "\" of task " + taskId +
                " could be found. This is a bug in Kafka Streams. " +
                "Please open a bug report under https://issues.apache.org/jira/projects/KAFKA/issues");
        }
        removedValueProviders.maybeCloseStatistics();
        if (storeToValueProviders.isEmpty()) {
            logger.debug(
                "Removing metrics recorder for store {} of task {} from metrics recording trigger",
                storeName,
                taskId
            );
            streamsMetrics.rocksDBMetricsRecordingTrigger().removeMetricsRecorder(this);
        }
    }

    public void record(final long now) {
        logger.debug("Recording metrics for store {}", storeName);
        long bytesWrittenToDatabase = 0;
        long bytesReadFromDatabase = 0;
        long memtableBytesFlushed = 0;
        long memtableHits = 0;
        long memtableMisses = 0;
        long blockCacheDataHits = 0;
        long blockCacheDataMisses = 0;
        long blockCacheIndexHits = 0;
        long blockCacheIndexMisses = 0;
        long blockCacheFilterHits = 0;
        long blockCacheFilterMisses = 0;
        long writeStallDuration = 0;
        long bytesWrittenDuringCompaction = 0;
        long bytesReadDuringCompaction = 0;
        long numberOfOpenFiles = 0;
        long numberOfFileErrors = 0;
        boolean shouldRecord = true;
        for (final DbAndCacheAndStatistics valueProviders : storeToValueProviders.values()) {
            if (valueProviders.statistics == null) {
                shouldRecord = false;
                break;
            }
            bytesWrittenToDatabase += valueProviders.statistics.getAndResetTickerCount(TickerType.BYTES_WRITTEN);
            bytesReadFromDatabase += valueProviders.statistics.getAndResetTickerCount(TickerType.BYTES_READ);
            memtableBytesFlushed += valueProviders.statistics.getAndResetTickerCount(TickerType.FLUSH_WRITE_BYTES);
            memtableHits += valueProviders.statistics.getAndResetTickerCount(TickerType.MEMTABLE_HIT);
            memtableMisses += valueProviders.statistics.getAndResetTickerCount(TickerType.MEMTABLE_MISS);
            blockCacheDataHits += valueProviders.statistics.getAndResetTickerCount(TickerType.BLOCK_CACHE_DATA_HIT);
            blockCacheDataMisses += valueProviders.statistics.getAndResetTickerCount(TickerType.BLOCK_CACHE_DATA_MISS);
            blockCacheIndexHits += valueProviders.statistics.getAndResetTickerCount(TickerType.BLOCK_CACHE_INDEX_HIT);
            blockCacheIndexMisses += valueProviders.statistics.getAndResetTickerCount(TickerType.BLOCK_CACHE_INDEX_MISS);
            blockCacheFilterHits += valueProviders.statistics.getAndResetTickerCount(TickerType.BLOCK_CACHE_FILTER_HIT);
            blockCacheFilterMisses += valueProviders.statistics.getAndResetTickerCount(TickerType.BLOCK_CACHE_FILTER_MISS);
            writeStallDuration += valueProviders.statistics.getAndResetTickerCount(TickerType.STALL_MICROS);
            bytesWrittenDuringCompaction += valueProviders.statistics.getAndResetTickerCount(TickerType.COMPACT_WRITE_BYTES);
            bytesReadDuringCompaction += valueProviders.statistics.getAndResetTickerCount(TickerType.COMPACT_READ_BYTES);
            numberOfOpenFiles += valueProviders.statistics.getAndResetTickerCount(TickerType.NO_FILE_OPENS)
                - valueProviders.statistics.getAndResetTickerCount(TickerType.NO_FILE_CLOSES);
            numberOfFileErrors += valueProviders.statistics.getAndResetTickerCount(TickerType.NO_FILE_ERRORS);
        }
        if (shouldRecord) {
            bytesWrittenToDatabaseSensor.record(bytesWrittenToDatabase, now);
            bytesReadFromDatabaseSensor.record(bytesReadFromDatabase, now);
            memtableBytesFlushedSensor.record(memtableBytesFlushed, now);
            memtableHitRatioSensor.record(computeHitRatio(memtableHits, memtableMisses), now);
            blockCacheDataHitRatioSensor.record(computeHitRatio(blockCacheDataHits, blockCacheDataMisses), now);
            blockCacheIndexHitRatioSensor.record(computeHitRatio(blockCacheIndexHits, blockCacheIndexMisses), now);
            blockCacheFilterHitRatioSensor.record(computeHitRatio(blockCacheFilterHits, blockCacheFilterMisses), now);
            writeStallDurationSensor.record(writeStallDuration, now);
            bytesWrittenDuringCompactionSensor.record(bytesWrittenDuringCompaction, now);
            bytesReadDuringCompactionSensor.record(bytesReadDuringCompaction, now);
            numberOfOpenFilesSensor.record(numberOfOpenFiles, now);
            numberOfFileErrorsSensor.record(numberOfFileErrors, now);
        }
    }

    private double computeHitRatio(final long hits, final long misses) {
        if (hits == 0) {
            return 0;
        }
        return (double) hits / (hits + misses);
    }
}<|MERGE_RESOLUTION|>--- conflicted
+++ resolved
@@ -33,15 +33,11 @@
 
 import java.math.BigInteger;
 import java.nio.ByteBuffer;
-<<<<<<< HEAD
 import java.util.Locale;
-=======
->>>>>>> 9da32b6b
 import java.util.Map;
 import java.util.Objects;
 import java.util.concurrent.ConcurrentHashMap;
 
-<<<<<<< HEAD
 import static org.apache.kafka.streams.state.internals.metrics.RocksDBMetrics.CAPACITY_OF_BLOCK_CACHE;
 import static org.apache.kafka.streams.state.internals.metrics.RocksDBMetrics.COMPACTION_PENDING;
 import static org.apache.kafka.streams.state.internals.metrics.RocksDBMetrics.CURRENT_SIZE_OF_ACTIVE_MEMTABLE;
@@ -64,9 +60,6 @@
 import static org.apache.kafka.streams.state.internals.metrics.RocksDBMetrics.NUMBER_OF_BACKGROUND_ERRORS;
 import static org.apache.kafka.streams.state.internals.metrics.RocksDBMetrics.TOTAL_SST_FILES_SIZE;
 import static org.apache.kafka.streams.state.internals.metrics.RocksDBMetrics.USAGE_OF_BLOCK_CACHE;
-=======
-import static org.apache.kafka.streams.state.internals.metrics.RocksDBMetrics.NUMBER_OF_ENTRIES_ACTIVE_MEMTABLE;
->>>>>>> 9da32b6b
 
 public class RocksDBMetricsRecorder {
 
@@ -93,10 +86,7 @@
     }
 
     private static final String ROCKSDB_PROPERTIES_PREFIX = "rocksdb.";
-<<<<<<< HEAD
-    private static final ByteBuffer CONVERSION_BUFFER = ByteBuffer.allocate(Long.BYTES);
-=======
->>>>>>> 9da32b6b
+
 
     private final Logger logger;
 
@@ -153,16 +143,9 @@
                 + "This is a bug in Kafka Streams. " +
                 "Please open a bug report under https://issues.apache.org/jira/projects/KAFKA/issues");
         }
-<<<<<<< HEAD
-        final RocksDBMetricContext metricContext =
-            new RocksDBMetricContext(threadId, taskId.toString(), metricsScope, storeName);
+        final RocksDBMetricContext metricContext = new RocksDBMetricContext(taskId.toString(), metricsScope, storeName);
         initSensors(streamsMetrics, metricContext);
         initGauges(streamsMetrics, metricContext, true);
-=======
-        final RocksDBMetricContext metricContext = new RocksDBMetricContext(taskId.toString(), metricsScope, storeName);
-        initSensors(streamsMetrics, metricContext);
-        initGauges(streamsMetrics, metricContext);
->>>>>>> 9da32b6b
         this.taskId = taskId;
         this.streamsMetrics = streamsMetrics;
     }
@@ -175,14 +158,30 @@
             logger.debug("Adding metrics recorder of task {} to metrics recording trigger", taskId);
             streamsMetrics.rocksDBMetricsRecordingTrigger().addMetricsRecorder(this);
         } else if (storeToValueProviders.containsKey(segmentName)) {
-<<<<<<< HEAD
             throw new IllegalStateException("Value providers for store " + segmentName + " of task " + taskId +
                 " has been already added. This is a bug in Kafka Streams. " +
                 "Please open a bug report under https://issues.apache.org/jira/projects/KAFKA/issues");
         }
+        verifyStatistics(segmentName, statistics);
         verifyDbAndCacheAndStatistics(segmentName, db, cache, statistics);
-        logger.debug("Adding value providers for segment {} of store {} of task {}", segmentName, storeName, taskId);
+        logger.debug("Adding value providers for store {} of task {}", segmentName, taskId);
         storeToValueProviders.put(segmentName, new DbAndCacheAndStatistics(db, cache, statistics));
+    }
+
+    private void verifyStatistics(final String segmentName, final Statistics statistics) {
+        if (!storeToValueProviders.isEmpty() && (
+                statistics == null &&
+                storeToValueProviders.values().stream().anyMatch(valueProviders -> valueProviders.statistics != null)
+                ||
+                statistics != null &&
+                storeToValueProviders.values().stream().anyMatch(valueProviders -> valueProviders.statistics == null))) {
+
+            throw new IllegalStateException("Statistics for segment " + segmentName + " of task " + taskId +
+                " is" + (statistics == null ? " " : " not ") + "null although the statistics of another segment in this " +
+                "metrics recorder is" + (statistics != null ? " " : " not ") + "null. " +
+                "This is a bug in Kafka Streams. " +
+                "Please open a bug report under https://issues.apache.org/jira/projects/KAFKA/issues");
+        }
     }
 
     private void verifyDbAndCacheAndStatistics(final String segmentName,
@@ -227,33 +226,6 @@
         }
     }
 
-=======
-            throw new IllegalStateException("Value providers for store \"" + segmentName + "\" of task " + taskId +
-                " has been already added. This is a bug in Kafka Streams. " +
-                "Please open a bug report under https://issues.apache.org/jira/projects/KAFKA/issues");
-        }
-        verifyStatistics(segmentName, statistics);
-        logger.debug("Adding value providers for store {} of task {}", segmentName, taskId);
-        storeToValueProviders.put(segmentName, new DbAndCacheAndStatistics(db, cache, statistics));
-    }
-
-    private void verifyStatistics(final String segmentName, final Statistics statistics) {
-        if (!storeToValueProviders.isEmpty() && (
-                statistics == null &&
-                storeToValueProviders.values().stream().anyMatch(valueProviders -> valueProviders.statistics != null)
-                ||
-                statistics != null &&
-                storeToValueProviders.values().stream().anyMatch(valueProviders -> valueProviders.statistics == null))) {
-
-            throw new IllegalStateException("Statistics for store \"" + segmentName + "\" of task " + taskId +
-                " is" + (statistics == null ? " " : " not ") + "null although the statistics of another store in this " +
-                "metrics recorder is" + (statistics != null ? " " : " not ") + "null. " +
-                "This is a bug in Kafka Streams. " +
-                "Please open a bug report under https://issues.apache.org/jira/projects/KAFKA/issues");
-        }
-    }
-
->>>>>>> 9da32b6b
     private void initSensors(final StreamsMetricsImpl streamsMetrics, final RocksDBMetricContext metricContext) {
         bytesWrittenToDatabaseSensor = RocksDBMetrics.bytesWrittenToDatabaseSensor(streamsMetrics, metricContext);
         bytesReadFromDatabaseSensor = RocksDBMetrics.bytesReadFromDatabaseSensor(streamsMetrics, metricContext);
@@ -270,7 +242,6 @@
         numberOfFileErrorsSensor = RocksDBMetrics.numberOfFileErrorsSensor(streamsMetrics, metricContext);
     }
 
-<<<<<<< HEAD
     private void initGauges(final StreamsMetricsImpl streamsMetrics,
                             final RocksDBMetricContext metricContext,
                             final boolean fifoCompaction) {
@@ -426,32 +397,9 @@
     }
 
     private static byte[] longToBytes(final long data) {
-        CONVERSION_BUFFER.putLong(0, data);
-        return CONVERSION_BUFFER.array();
-=======
-    private void initGauges(final StreamsMetricsImpl streamsMetrics, final RocksDBMetricContext metricContext) {
-        RocksDBMetrics.addNumEntriesActiveMemTableMetric(streamsMetrics, metricContext, (metricsConfig, now) -> {
-            BigInteger result = BigInteger.valueOf(0);
-            for (final DbAndCacheAndStatistics valueProvider : storeToValueProviders.values()) {
-                try {
-                    // values of RocksDB properties are of type unsigned long in C++, i.e., in Java we need to use
-                    // BigInteger and construct the object from the byte representation of the value
-                    result = result.add(new BigInteger(1, longToBytes(
-                        valueProvider.db.getAggregatedLongProperty(ROCKSDB_PROPERTIES_PREFIX + NUMBER_OF_ENTRIES_ACTIVE_MEMTABLE))));
-
-                } catch (final RocksDBException e) {
-                    throw new ProcessorStateException("Error adding RocksDB metric " + NUMBER_OF_ENTRIES_ACTIVE_MEMTABLE, e);
-                }
-            }
-            return result;
-        });
-    }
-
-    private static byte[] longToBytes(final long data) {
         final ByteBuffer conversionBuffer = ByteBuffer.allocate(Long.BYTES);
         conversionBuffer.putLong(0, data);
         return conversionBuffer.array();
->>>>>>> 9da32b6b
     }
 
     public void removeValueProviders(final String segmentName) {
