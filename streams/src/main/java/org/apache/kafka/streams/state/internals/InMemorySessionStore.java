/*
 * Licensed to the Apache Software Foundation (ASF) under one or more
 * contributor license agreements. See the NOTICE file distributed with
 * this work for additional information regarding copyright ownership.
 * The ASF licenses this file to You under the Apache License, Version 2.0
 * (the "License"); you may not use this file except in compliance with
 * the License. You may obtain a copy of the License at
 *
 *    http://www.apache.org/licenses/LICENSE-2.0
 *
 * Unless required by applicable law or agreed to in writing, software
 * distributed under the License is distributed on an "AS IS" BASIS,
 * WITHOUT WARRANTIES OR CONDITIONS OF ANY KIND, either express or implied.
 * See the License for the specific language governing permissions and
 * limitations under the License.
 */
package org.apache.kafka.streams.state.internals;

import org.apache.kafka.clients.consumer.ConsumerRecord;
import org.apache.kafka.common.metrics.Sensor;
import org.apache.kafka.common.utils.Bytes;
import org.apache.kafka.streams.KeyValue;
import org.apache.kafka.streams.kstream.Windowed;
import org.apache.kafka.streams.kstream.internals.SessionWindow;
import org.apache.kafka.streams.processor.ProcessorContext;
import org.apache.kafka.streams.processor.StateStore;
import org.apache.kafka.streams.processor.internals.InternalProcessorContext;
import org.apache.kafka.streams.processor.internals.metrics.StreamsMetricsImpl;
import org.apache.kafka.streams.processor.internals.metrics.TaskMetrics;
import org.apache.kafka.streams.state.KeyValueIterator;
import org.apache.kafka.streams.state.SessionStore;
import org.slf4j.Logger;
import org.slf4j.LoggerFactory;

import java.util.Iterator;
import java.util.Map;
import java.util.Map.Entry;
import java.util.NoSuchElementException;
import java.util.Objects;
import java.util.Set;
import java.util.concurrent.ConcurrentHashMap;
import java.util.concurrent.ConcurrentNavigableMap;
import java.util.concurrent.ConcurrentSkipListMap;

public class InMemorySessionStore implements SessionStore<Bytes, byte[]> {

    private static final Logger LOG = LoggerFactory.getLogger(InMemorySessionStore.class);

    private final String name;
    private final String metricScope;
    private Sensor expiredRecordSensor;
    private InternalProcessorContext context;
    private long observedStreamTime = ConsumerRecord.NO_TIMESTAMP;

    private final long retentionPeriod;

    private final static String INVALID_RANGE_WARN_MSG =
        "Returning empty iterator for fetch with invalid key range: from > to. " +
        "This may be due to range arguments set in the wrong order, " +
        "or serdes that don't preserve ordering when lexicographically comparing the serialized bytes. " +
        "Note that the built-in numerical serdes do not follow this for negative numbers";

    private final ConcurrentNavigableMap<Long, ConcurrentNavigableMap<Bytes, ConcurrentNavigableMap<Long, byte[]>>> endTimeMap = new ConcurrentSkipListMap<>();
    private final Set<InMemorySessionStoreIterator> openIterators  = ConcurrentHashMap.newKeySet();

    private volatile boolean open = false;

    InMemorySessionStore(final String name,
                         final long retentionPeriod,
                         final String metricScope) {
        this.name = name;
        this.retentionPeriod = retentionPeriod;
        this.metricScope = metricScope;
    }

    @Override
    public String name() {
        return name;
    }

    @Deprecated
    @Override
    public void init(final ProcessorContext context, final StateStore root) {
        final String threadId = Thread.currentThread().getName();
        final String taskName = context.taskId().toString();

        // The provided context is not required to implement InternalProcessorContext,
        // If it doesn't, we can't record this metric.
        if (context instanceof InternalProcessorContext) {
            this.context = (InternalProcessorContext) context;
            final StreamsMetricsImpl metrics = this.context.metrics();
            expiredRecordSensor = TaskMetrics.droppedRecordsSensor(
                threadId,
                taskName,
                metrics
            );
        } else {
            this.context = null;
            expiredRecordSensor = null;
        }

        if (root != null) {
            context.register(root, (key, value) -> put(SessionKeySchema.from(Bytes.wrap(key)), value));
        }
        open = true;
    }

    @Override
    public void put(final Windowed<Bytes> sessionKey, final byte[] aggregate) {
        removeExpiredSegments();

        final long windowEndTimestamp = sessionKey.window().end();
        observedStreamTime = Math.max(observedStreamTime, windowEndTimestamp);

        if (windowEndTimestamp <= observedStreamTime - retentionPeriod) {
            // The provided context is not required to implement InternalProcessorContext,
            // If it doesn't, we can't record this metric (in fact, we wouldn't have even initialized it).
            if (expiredRecordSensor != null && context != null) {
                expiredRecordSensor.record(1.0d, context.currentSystemTimeMs());
            }
            LOG.warn("Skipping record for expired segment.");
        } else {
            if (aggregate != null) {
                endTimeMap.computeIfAbsent(windowEndTimestamp, t -> new ConcurrentSkipListMap<>());
                final ConcurrentNavigableMap<Bytes, ConcurrentNavigableMap<Long, byte[]>> keyMap = endTimeMap.get(windowEndTimestamp);
                keyMap.computeIfAbsent(sessionKey.key(), t -> new ConcurrentSkipListMap<>());
                keyMap.get(sessionKey.key()).put(sessionKey.window().start(), aggregate);
            } else {
                remove(sessionKey);
            }
        }
    }

    @Override
    public void remove(final Windowed<Bytes> sessionKey) {
        final ConcurrentNavigableMap<Bytes, ConcurrentNavigableMap<Long, byte[]>> keyMap = endTimeMap.get(sessionKey.window().end());
        if (keyMap == null) {
            return;
        }

        final ConcurrentNavigableMap<Long, byte[]> startTimeMap = keyMap.get(sessionKey.key());
        if (startTimeMap == null) {
            return;
        }

        startTimeMap.remove(sessionKey.window().start());

        if (startTimeMap.isEmpty()) {
            keyMap.remove(sessionKey.key());
            if (keyMap.isEmpty()) {
                endTimeMap.remove(sessionKey.window().end());
            }
        }
    }

    @Override
    public byte[] fetchSession(final Bytes key,
                               final long earliestSessionEndTime,
                               final long latestSessionStartTime) {
        removeExpiredSegments();

        Objects.requireNonNull(key, "key cannot be null");

        // Only need to search if the record hasn't expired yet
        if (latestSessionStartTime > observedStreamTime - retentionPeriod) {
            final ConcurrentNavigableMap<Bytes, ConcurrentNavigableMap<Long, byte[]>> keyMap = endTimeMap.get(latestSessionStartTime);
            if (keyMap != null) {
                final ConcurrentNavigableMap<Long, byte[]> startTimeMap = keyMap.get(key);
                if (startTimeMap != null) {
                    return startTimeMap.get(earliestSessionEndTime);
                }
            }
        }
        return null;
    }

    @Override
    public KeyValueIterator<Windowed<Bytes>, byte[]> findSessions(final Bytes key,
                                                                  final long earliestSessionEndTime,
                                                                  final long latestSessionStartTime) {
        Objects.requireNonNull(key, "key cannot be null");

        removeExpiredSegments();

        return registerNewIterator(key,
                                   key,
                                   latestSessionStartTime,
                                   endTimeMap.tailMap(earliestSessionEndTime, true).entrySet().iterator(),
                                   true);
    }

    @Override
    public KeyValueIterator<Windowed<Bytes>, byte[]> backwardFindSessions(final Bytes key,
                                                                          final long earliestSessionEndTime,
                                                                          final long latestSessionStartTime) {
        Objects.requireNonNull(key, "key cannot be null");

        removeExpiredSegments();

        return registerNewIterator(
            key,
            key,
            latestSessionStartTime,
            endTimeMap.tailMap(earliestSessionEndTime, true).descendingMap().entrySet().iterator(),
            false
        );
    }

    @Override
    public KeyValueIterator<Windowed<Bytes>, byte[]> findSessions(final Bytes keyFrom,
                                                                  final Bytes keyTo,
                                                                  final long earliestSessionEndTime,
                                                                  final long latestSessionStartTime) {
        removeExpiredSegments();

        if (keyFrom != null && keyTo != null && keyFrom.compareTo(keyTo) > 0) {
            LOG.warn(INVALID_RANGE_WARN_MSG);
            return KeyValueIterators.emptyIterator();
        }

        return registerNewIterator(keyFrom,
                                   keyTo,
                                   latestSessionStartTime,
                                   endTimeMap.tailMap(earliestSessionEndTime, true).entrySet().iterator(),
                                   true);
    }

    @Override
    public KeyValueIterator<Windowed<Bytes>, byte[]> backwardFindSessions(final Bytes keyFrom,
                                                                          final Bytes keyTo,
                                                                          final long earliestSessionEndTime,
                                                                          final long latestSessionStartTime) {
        removeExpiredSegments();

        if (keyFrom != null && keyTo != null && keyFrom.compareTo(keyTo) > 0) {
            LOG.warn(INVALID_RANGE_WARN_MSG);
            return KeyValueIterators.emptyIterator();
        }

        return registerNewIterator(
            keyFrom,
            keyTo,
            latestSessionStartTime,
            endTimeMap.tailMap(earliestSessionEndTime, true).descendingMap().entrySet().iterator(),
            false
        );
    }

    @Override
    public KeyValueIterator<Windowed<Bytes>, byte[]> fetch(final Bytes key) {

        Objects.requireNonNull(key, "key cannot be null");

        removeExpiredSegments();

        return registerNewIterator(key, key, Long.MAX_VALUE, endTimeMap.entrySet().iterator(), true);
    }

    @Override
    public KeyValueIterator<Windowed<Bytes>, byte[]> backwardFetch(final Bytes key) {

        Objects.requireNonNull(key, "key cannot be null");

        removeExpiredSegments();

        return registerNewIterator(key, key, Long.MAX_VALUE, endTimeMap.descendingMap().entrySet().iterator(), false);
    }

    @Override
    public KeyValueIterator<Windowed<Bytes>, byte[]> fetch(final Bytes keyFrom, final Bytes keyTo) {

        removeExpiredSegments();

<<<<<<< HEAD
        return registerNewIterator(keyFrom, keyTo, Long.MAX_VALUE, endTimeMap.entrySet().iterator(), false);
=======

        return registerNewIterator(keyFrom, keyTo, Long.MAX_VALUE, endTimeMap.entrySet().iterator(), true);
>>>>>>> 6d7a7859
    }

    @Override
    public KeyValueIterator<Windowed<Bytes>, byte[]> backwardFetch(final Bytes keyFrom, final Bytes keyTo) {
        removeExpiredSegments();

        return registerNewIterator(
            keyFrom, keyTo, Long.MAX_VALUE, endTimeMap.descendingMap().entrySet().iterator(), false);
    }

    @Override
    public boolean persistent() {
        return false;
    }

    @Override
    public boolean isOpen() {
        return open;
    }

    @Override
    public void flush() {
        // do-nothing since it is in-memory
    }

    @Override
    public void close() {
        if (openIterators.size() != 0) {
            LOG.warn("Closing {} open iterators for store {}", openIterators.size(), name);
            for (final InMemorySessionStoreIterator it : openIterators) {
                it.close();
            }
        }

        endTimeMap.clear();
        openIterators.clear();
        open = false;
    }

    private void removeExpiredSegments() {
        long minLiveTime = Math.max(0L, observedStreamTime - retentionPeriod + 1);

        for (final InMemorySessionStoreIterator it : openIterators) {
            minLiveTime = Math.min(minLiveTime, it.minTime());
        }

        endTimeMap.headMap(minLiveTime, false).clear();
    }

    private InMemorySessionStoreIterator registerNewIterator(final Bytes keyFrom,
                                                             final Bytes keyTo,
                                                             final long latestSessionStartTime,
                                                             final Iterator<Entry<Long, ConcurrentNavigableMap<Bytes, ConcurrentNavigableMap<Long, byte[]>>>> endTimeIterator,
                                                             final boolean forward) {
        final InMemorySessionStoreIterator iterator =
            new InMemorySessionStoreIterator(
                keyFrom,
                keyTo,
                latestSessionStartTime,
                endTimeIterator,
                openIterators::remove,
                forward
            );
        openIterators.add(iterator);
        return iterator;
    }

    interface ClosingCallback {
        void deregisterIterator(final InMemorySessionStoreIterator iterator);
    }

    private static class InMemorySessionStoreIterator implements KeyValueIterator<Windowed<Bytes>, byte[]> {

        private final Iterator<Entry<Long, ConcurrentNavigableMap<Bytes, ConcurrentNavigableMap<Long, byte[]>>>> endTimeIterator;
        private Iterator<Entry<Bytes, ConcurrentNavigableMap<Long, byte[]>>> keyIterator;
        private Iterator<Entry<Long, byte[]>> recordIterator;

        private KeyValue<Windowed<Bytes>, byte[]> next;
        private Bytes currentKey;
        private long currentEndTime;

        private final Bytes keyFrom;
        private final Bytes keyTo;
        private final long latestSessionStartTime;

        private final ClosingCallback callback;

        private final boolean forward;

        InMemorySessionStoreIterator(final Bytes keyFrom,
                                     final Bytes keyTo,
                                     final long latestSessionStartTime,
                                     final Iterator<Entry<Long, ConcurrentNavigableMap<Bytes, ConcurrentNavigableMap<Long, byte[]>>>> endTimeIterator,
                                     final ClosingCallback callback,
                                     final boolean forward) {
            this.keyFrom = keyFrom;
            this.keyTo = keyTo;
            this.latestSessionStartTime = latestSessionStartTime;

            this.endTimeIterator = endTimeIterator;
            this.callback = callback;
            this.forward = forward;
            setAllIterators();
        }

        @Override
        public boolean hasNext() {
            if (next != null) {
                return true;
            } else if (recordIterator == null) {
                return false;
            } else {
                next = getNext();
                return next != null;
            }
        }

        @Override
        public Windowed<Bytes> peekNextKey() {
            if (!hasNext()) {
                throw new NoSuchElementException();
            }
            return next.key;
        }

        @Override
        public KeyValue<Windowed<Bytes>, byte[]> next() {
            if (!hasNext()) {
                throw new NoSuchElementException();
            }

            final KeyValue<Windowed<Bytes>, byte[]> ret = next;
            next = null;
            return ret;
        }

        @Override
        public void close() {
            next = null;
            recordIterator = null;
            callback.deregisterIterator(this);
        }

        Long minTime() {
            return currentEndTime;
        }

        // getNext is only called when either recordIterator or segmentIterator has a next
        // Note this does not guarantee a next record exists as the next segments may not contain any keys in range
        private KeyValue<Windowed<Bytes>, byte[]> getNext() {
            if (!recordIterator.hasNext()) {
                getNextIterators();
            }

            if (recordIterator == null) {
                return null;
            }

            final Map.Entry<Long, byte[]> nextRecord = recordIterator.next();
            final SessionWindow sessionWindow = new SessionWindow(nextRecord.getKey(), currentEndTime);
            final Windowed<Bytes> windowedKey = new Windowed<>(currentKey, sessionWindow);

            return new KeyValue<>(windowedKey, nextRecord.getValue());
        }

        // Called when the inner two (key and starttime) iterators are empty to roll to the next endTimestamp
        // Rolls all three iterators forward until recordIterator has a next entry
        // Sets recordIterator to null if there are no records to return
        private void setAllIterators() {
            while (endTimeIterator.hasNext()) {
                final Entry<Long, ConcurrentNavigableMap<Bytes, ConcurrentNavigableMap<Long, byte[]>>> nextEndTimeEntry = endTimeIterator.next();
                currentEndTime = nextEndTimeEntry.getKey();

                final ConcurrentNavigableMap<Bytes, ConcurrentNavigableMap<Long, byte[]>> subKVMap;
                if (keyFrom == null && keyTo == null) {
                    subKVMap = nextEndTimeEntry.getValue();
                } else if (keyFrom == null) {
                    subKVMap = nextEndTimeEntry.getValue().headMap(keyTo, true);
                } else if (keyTo == null) {
                    subKVMap = nextEndTimeEntry.getValue().tailMap(keyFrom, true);
                } else {
                    subKVMap = nextEndTimeEntry.getValue().subMap(keyFrom, true, keyTo, true);
                }

                if (forward) {
                    keyIterator = subKVMap.entrySet().iterator();
                } else {
                    keyIterator = subKVMap.descendingMap().entrySet().iterator();
                }

                if (setInnerIterators()) {
                    return;
                }
            }
            recordIterator = null;
        }

        // Rolls the inner two iterators (key and record) forward until recordIterators has a next entry
        // Returns false if no more records are found (for the current end time)
        private boolean setInnerIterators() {
            while (keyIterator.hasNext()) {
                final Entry<Bytes, ConcurrentNavigableMap<Long, byte[]>> nextKeyEntry = keyIterator.next();
                currentKey = nextKeyEntry.getKey();

                if (latestSessionStartTime == Long.MAX_VALUE) {
                    if (forward) {
                        recordIterator = nextKeyEntry.getValue().descendingMap().entrySet().iterator();
                    } else {
                        recordIterator = nextKeyEntry.getValue().entrySet().iterator();
                    }
                } else {
                    if (forward) {
                        recordIterator = nextKeyEntry.getValue()
                                                     .headMap(latestSessionStartTime, true)
                                                     .descendingMap()
                                                     .entrySet().iterator();
                    } else {
                        recordIterator = nextKeyEntry.getValue()
                                                     .headMap(latestSessionStartTime, true)
                                                     .entrySet().iterator();
                    }
                }

                if (recordIterator.hasNext()) {
                    return true;
                }
            }
            return false;
        }

        // Called when the current recordIterator has no entries left to roll it to the next valid entry
        // When there are no more records to return, recordIterator will be set to null
        private void getNextIterators() {
            if (setInnerIterators()) {
                return;
            }

            setAllIterators();
        }
    }

}<|MERGE_RESOLUTION|>--- conflicted
+++ resolved
@@ -268,15 +268,9 @@
 
     @Override
     public KeyValueIterator<Windowed<Bytes>, byte[]> fetch(final Bytes keyFrom, final Bytes keyTo) {
-
-        removeExpiredSegments();
-
-<<<<<<< HEAD
-        return registerNewIterator(keyFrom, keyTo, Long.MAX_VALUE, endTimeMap.entrySet().iterator(), false);
-=======
+        removeExpiredSegments();
 
         return registerNewIterator(keyFrom, keyTo, Long.MAX_VALUE, endTimeMap.entrySet().iterator(), true);
->>>>>>> 6d7a7859
     }
 
     @Override
