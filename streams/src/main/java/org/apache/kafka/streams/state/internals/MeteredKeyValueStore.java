--- conflicted
+++ resolved
@@ -229,11 +229,7 @@
         try {
             wrapped().close();
         } finally {
-<<<<<<< HEAD
-            streamsMetrics.removeAllStoreLevelSensorsAndMetrics(threadId, taskId, name());
-=======
             streamsMetrics.removeAllStoreLevelSensorsAndMetrics(taskId, name());
->>>>>>> 9da32b6b
         }
     }
 
