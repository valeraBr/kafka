--- conflicted
+++ resolved
@@ -189,7 +189,7 @@
             }
 
             headRecord = new StampedRecord(deserialized, timestamp);
-<<<<<<< HEAD
+
             final Long retrievedPartitionTime = headRecord.partitionTime();
             if (retrievedPartitionTime != null && retrievedPartitionTime > partitionTime) {
                 partitionTime = retrievedPartitionTime;
@@ -199,8 +199,6 @@
             if (timestamp > partitionTime) {
                 partitionTime = timestamp;
             }
-=======
->>>>>>> fc616cb5
         }
     }
 }