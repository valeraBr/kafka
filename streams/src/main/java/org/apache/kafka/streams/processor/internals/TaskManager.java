--- conflicted
+++ resolved
@@ -344,34 +344,6 @@
         return false;
     }
 
-<<<<<<< HEAD
-    boolean hasStandbyRunningTasks() {
-        return standby.hasRunningTasks();
-    }
-
-    private void assignStandbyPartitions() {
-        final Collection<StandbyTask> running = standby.running();
-        final Map<TopicPartition, Long> checkpointedOffsets = new HashMap<>();
-        for (final StandbyTask standbyTask : running) {
-            checkpointedOffsets.putAll(standbyTask.restoredOffsets());
-        }
-
-        log.debug("Assigning and seeking restoreConsumer to {}", checkpointedOffsets);
-        restoreConsumerAssignedStandbys = true;
-        restoreConsumer.assign(checkpointedOffsets.keySet());
-        for (final Map.Entry<TopicPartition, Long> entry : checkpointedOffsets.entrySet()) {
-            final TopicPartition partition = entry.getKey();
-            final long offset = entry.getValue();
-            if (offset >= 0) {
-                restoreConsumer.seek(partition, offset);
-            } else {
-                restoreConsumer.seekToBeginning(singleton(partition));
-            }
-        }
-    }
-
-=======
->>>>>>> 6b8e86ca
     public void setRebalanceInProgress(final boolean rebalanceInProgress) {
         this.rebalanceInProgress = rebalanceInProgress;
     }
