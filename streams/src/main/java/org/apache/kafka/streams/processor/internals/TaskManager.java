/*
 * Licensed to the Apache Software Foundation (ASF) under one or more
 * contributor license agreements. See the NOTICE file distributed with
 * this work for additional information regarding copyright ownership.
 * The ASF licenses this file to You under the Apache License, Version 2.0
 * (the "License"); you may not use this file except in compliance with
 * the License. You may obtain a copy of the License at
 *
 *    http://www.apache.org/licenses/LICENSE-2.0
 *
 * Unless required by applicable law or agreed to in writing, software
 * distributed under the License is distributed on an "AS IS" BASIS,
 * WITHOUT WARRANTIES OR CONDITIONS OF ANY KIND, either express or implied.
 * See the License for the specific language governing permissions and
 * limitations under the License.
 */
package org.apache.kafka.streams.processor.internals;

import org.apache.kafka.clients.admin.Admin;
import org.apache.kafka.clients.admin.DeleteRecordsResult;
import org.apache.kafka.clients.admin.RecordsToDelete;
import org.apache.kafka.clients.consumer.Consumer;
import org.apache.kafka.clients.consumer.ConsumerRecords;
import org.apache.kafka.clients.consumer.OffsetAndMetadata;
import org.apache.kafka.common.KafkaException;
import org.apache.kafka.common.Metric;
import org.apache.kafka.common.MetricName;
import org.apache.kafka.common.TopicPartition;
import org.apache.kafka.common.errors.TimeoutException;
import org.apache.kafka.common.utils.LogContext;
import org.apache.kafka.common.utils.Time;
import org.apache.kafka.streams.errors.LockException;
import org.apache.kafka.streams.errors.StreamsException;
import org.apache.kafka.streams.errors.TaskCorruptedException;
import org.apache.kafka.streams.errors.TaskIdFormatException;
import org.apache.kafka.streams.errors.TaskMigratedException;
import org.apache.kafka.streams.internals.StreamsConfigUtils.ProcessingMode;
import org.apache.kafka.streams.processor.TaskId;
import org.apache.kafka.streams.processor.internals.StateDirectory.TaskDirectory;
import org.apache.kafka.streams.processor.internals.Task.State;
import org.apache.kafka.streams.state.internals.OffsetCheckpoint;
import org.slf4j.Logger;

import java.io.File;
import java.io.IOException;
import java.time.Duration;
import java.util.ArrayList;
import java.util.Collection;
import java.util.Collections;
import java.util.Comparator;
import java.util.HashMap;
import java.util.HashSet;
import java.util.Iterator;
import java.util.LinkedHashMap;
import java.util.LinkedList;
import java.util.List;
import java.util.Map;
import java.util.Set;
import java.util.TreeSet;
import java.util.UUID;
import java.util.concurrent.atomic.AtomicReference;
import java.util.stream.Collectors;
import java.util.stream.Stream;

import static org.apache.kafka.common.utils.Utils.intersection;
import static org.apache.kafka.common.utils.Utils.union;
import static org.apache.kafka.streams.internals.StreamsConfigUtils.ProcessingMode.EXACTLY_ONCE_V2;
import static org.apache.kafka.streams.processor.internals.StateManagerUtil.parseTaskDirectoryName;

public class TaskManager {
    // initialize the task list
    // activeTasks needs to be concurrent as it can be accessed
    // by QueryableState
    private final Logger log;
    private final Time time;
    private final TasksRegistry tasks;
    private final UUID processId;
    private final String logPrefix;
    private final Admin adminClient;
    private final StateDirectory stateDirectory;
    private final ProcessingMode processingMode;
    private final ChangelogReader changelogReader;
    private final TopologyMetadata topologyMetadata;

    private final TaskExecutor taskExecutor;

    private Consumer<byte[], byte[]> mainConsumer;

    private DeleteRecordsResult deleteRecordsResult;

    private boolean rebalanceInProgress = false;  // if we are in the middle of a rebalance, it is not safe to commit

    // includes assigned & initialized tasks and unassigned tasks we locked temporarily during rebalance
    private final Set<TaskId> lockedTaskDirectories = new HashSet<>();

    private final ActiveTaskCreator activeTaskCreator;
    private final StandbyTaskCreator standbyTaskCreator;
    private final StateUpdater stateUpdater;

    TaskManager(final Time time,
                final ChangelogReader changelogReader,
                final UUID processId,
                final String logPrefix,
                final ActiveTaskCreator activeTaskCreator,
                final StandbyTaskCreator standbyTaskCreator,
                final TasksRegistry tasks,
                final TopologyMetadata topologyMetadata,
                final Admin adminClient,
                final StateDirectory stateDirectory,
                final StateUpdater stateUpdater) {
        this.time = time;
        this.processId = processId;
        this.logPrefix = logPrefix;
        this.adminClient = adminClient;
        this.stateDirectory = stateDirectory;
        this.changelogReader = changelogReader;
        this.topologyMetadata = topologyMetadata;
        this.activeTaskCreator = activeTaskCreator;
        this.standbyTaskCreator = standbyTaskCreator;
        this.processingMode = topologyMetadata.processingMode();

        final LogContext logContext = new LogContext(logPrefix);
        this.log = logContext.logger(getClass());

        this.stateUpdater = stateUpdater;
        this.tasks = tasks;
        this.taskExecutor = new TaskExecutor(
            this.tasks,
            this,
            topologyMetadata.taskExecutionMetadata(),
            logContext
        );
    }

    void setMainConsumer(final Consumer<byte[], byte[]> mainConsumer) {
        this.mainConsumer = mainConsumer;
    }

    public double totalProducerBlockedTime() {
        return activeTaskCreator.totalProducerBlockedTime();
    }

    public UUID processId() {
        return processId;
    }

    public TopologyMetadata topologyMetadata() {
        return topologyMetadata;
    }

    Consumer<byte[], byte[]> mainConsumer() {
        return mainConsumer;
    }

    StreamsProducer streamsProducerForTask(final TaskId taskId) {
        return activeTaskCreator.streamsProducerForTask(taskId);
    }

    StreamsProducer threadProducer() {
        return activeTaskCreator.threadProducer();
    }

    boolean isRebalanceInProgress() {
        return rebalanceInProgress;
    }

    void handleRebalanceStart(final Set<String> subscribedTopics) {
        topologyMetadata.addSubscribedTopicsFromMetadata(subscribedTopics, logPrefix);

        tryToLockAllNonEmptyTaskDirectories();

        rebalanceInProgress = true;
    }

    void handleRebalanceComplete() {
        // we should pause consumer only within the listener since
        // before then the assignment has not been updated yet.
        if (stateUpdater == null) {
            mainConsumer.pause(mainConsumer.assignment());
        } else {
            // All tasks that are owned by the task manager are ready and do not need to be paused
            final Set<TopicPartition> partitionsNotToPause = tasks.allTasks()
                .stream()
                .flatMap(task -> task.inputPartitions().stream())
                .collect(Collectors.toSet());
            final Set<TopicPartition> partitionsToPause = new HashSet<>(mainConsumer.assignment());
            partitionsToPause.removeAll(partitionsNotToPause);
            mainConsumer.pause(partitionsToPause);
        }

        releaseLockedUnassignedTaskDirectories();

        rebalanceInProgress = false;
    }

    /**
     * @throws TaskMigratedException
     */
    boolean handleCorruption(final Set<TaskId> corruptedTasks) {
        final Set<Task> corruptedActiveTasks = new HashSet<>();
        final Set<Task> corruptedStandbyTasks = new HashSet<>();

        for (final TaskId taskId : corruptedTasks) {
            final Task task = tasks.task(taskId);
            if (task.isActive()) {
                corruptedActiveTasks.add(task);
            } else {
                corruptedStandbyTasks.add(task);
            }
        }

        // Make sure to clean up any corrupted standby tasks in their entirety before committing
        // since TaskMigrated can be thrown and the resulting handleLostAll will only clean up active tasks
        closeDirtyAndRevive(corruptedStandbyTasks, true);

        // We need to commit before closing the corrupted active tasks since this will force the ongoing txn to abort
        try {
            final Collection<Task> tasksToCommit = allTasks()
                .values()
                .stream()
                .filter(t -> t.state() == Task.State.RUNNING || t.state() == Task.State.RESTORING)
                .filter(t -> !corruptedTasks.contains(t.id()))
                .collect(Collectors.toSet());
            commitTasksAndMaybeUpdateCommittableOffsets(tasksToCommit, new HashMap<>());
        } catch (final TaskCorruptedException e) {
            log.info("Some additional tasks were found corrupted while trying to commit, these will be added to the " +
                         "tasks to clean and revive: {}", e.corruptedTasks());
            corruptedActiveTasks.addAll(tasks.tasks(e.corruptedTasks()));
        } catch (final TimeoutException e) {
            log.info("Hit TimeoutException when committing all non-corrupted tasks, these will be closed and revived");
            final Collection<Task> uncorruptedTasks = new HashSet<>(tasks.activeTasks());
            uncorruptedTasks.removeAll(corruptedActiveTasks);
            // Those tasks which just timed out can just be closed dirty without marking changelogs as corrupted
            closeDirtyAndRevive(uncorruptedTasks, false);
        }

        closeDirtyAndRevive(corruptedActiveTasks, true);
        return !corruptedActiveTasks.isEmpty();
    }

    private void closeDirtyAndRevive(final Collection<Task> taskWithChangelogs, final boolean markAsCorrupted) {
        for (final Task task : taskWithChangelogs) {
            if (task.state() != State.CLOSED) {
                final Collection<TopicPartition> corruptedPartitions = task.changelogPartitions();

                // mark corrupted partitions to not be checkpointed, and then close the task as dirty
                // TODO: this step should be removed as we complete migrating to state updater
                if (markAsCorrupted && stateUpdater == null) {
                    task.markChangelogAsCorrupted(corruptedPartitions);
                }

                try {
                    // we do not need to take the returned offsets since we are not going to commit anyways;
                    // this call is only used for active tasks to flush the cache before suspending and
                    // closing the topology
                    task.prepareCommit();
                } catch (final RuntimeException swallow) {
                    log.error("Error flushing cache for corrupted task {} ", task.id(), swallow);
                }

                try {
                    task.suspend();

                    // we need to enforce a checkpoint that removes the corrupted partitions
                    if (markAsCorrupted) {
                        task.postCommit(true);
                    }
                } catch (final RuntimeException swallow) {
                    log.error("Error suspending corrupted task {} ", task.id(), swallow);
                }
                task.closeDirty();
            }
            // For active tasks pause their input partitions so we won't poll any more records
            // for this task until it has been re-initialized;
            // Note, closeDirty already clears the partition-group for the task.
            if (task.isActive()) {
                final Set<TopicPartition> currentAssignment = mainConsumer.assignment();
                final Set<TopicPartition> taskInputPartitions = task.inputPartitions();
                final Set<TopicPartition> assignedToPauseAndReset =
                    intersection(HashSet::new, currentAssignment, taskInputPartitions);
                if (!assignedToPauseAndReset.equals(taskInputPartitions)) {
                    log.warn(
                        "Expected the current consumer assignment {} to contain the input partitions {}. " +
                            "Will proceed to recover.",
                        currentAssignment,
                        taskInputPartitions
                    );
                }

                task.addPartitionsForOffsetReset(assignedToPauseAndReset);
            }
            task.revive();
        }
    }

    /**
     * @throws TaskMigratedException if the task producer got fenced (EOS only)
     * @throws StreamsException fatal error while creating / initializing the task
     *
     * public for upgrade testing only
     */
    public void handleAssignment(final Map<TaskId, Set<TopicPartition>> activeTasks,
                                 final Map<TaskId, Set<TopicPartition>> standbyTasks) {
        log.info("Handle new assignment with:\n" +
                     "\tNew active tasks: {}\n" +
                     "\tNew standby tasks: {}\n" +
                     "\tExisting active tasks: {}\n" +
                     "\tExisting standby tasks: {}",
                 activeTasks.keySet(), standbyTasks.keySet(), activeTaskIds(), standbyTaskIds());

        topologyMetadata.addSubscribedTopicsFromAssignment(
            activeTasks.values().stream().flatMap(Collection::stream).collect(Collectors.toList()),
            logPrefix
        );

        final Map<TaskId, Set<TopicPartition>> activeTasksToCreate = new HashMap<>(activeTasks);
        final Map<TaskId, Set<TopicPartition>> standbyTasksToCreate = new HashMap<>(standbyTasks);
        final Map<Task, Set<TopicPartition>> tasksToRecycle = new HashMap<>();
        final Set<Task> tasksToCloseClean = new TreeSet<>(Comparator.comparing(Task::id));

        // first put aside those unrecognized tasks because of unknown named-topologies
        tasks.clearPendingTasksToCreate();
        tasks.addPendingActiveTasksToCreate(pendingTasksToCreate(activeTasksToCreate));
        tasks.addPendingStandbyTasksToCreate(pendingTasksToCreate(standbyTasksToCreate));
        
        // first rectify all existing tasks:
        // 1. for tasks that are already owned, just update input partitions / resume and skip re-creating them
        // 2. for tasks that have changed active/standby status, just recycle and skip re-creating them
        // 3. otherwise, close them since they are no longer owned
        if (stateUpdater == null) {
            handleTasksWithoutStateUpdater(activeTasksToCreate, standbyTasksToCreate, tasksToRecycle, tasksToCloseClean);
        } else {
            handleTasksWithStateUpdater(activeTasksToCreate, standbyTasksToCreate, tasksToRecycle, tasksToCloseClean);
        }

        final Map<TaskId, RuntimeException> taskCloseExceptions = closeAndRecycleTasks(tasksToRecycle, tasksToCloseClean);

        maybeThrowTaskExceptions(taskCloseExceptions);

        createNewTasks(activeTasksToCreate, standbyTasksToCreate);
    }

    // Wrap and throw the exception in the following order
    // if at least one of the exception is a non-streams exception, then wrap and throw since it should be handled by thread's handler
    // if at least one of the exception is a streams exception, then directly throw since it should be handled by thread's handler
    // if at least one of the exception is a task-migrated exception, then directly throw since it indicates all tasks are lost
    // otherwise, all the exceptions are task-corrupted, then merge their tasks and throw a single one
    // TODO: move task-corrupted and task-migrated out of the public errors package since they are internal errors and always be
    //       handled by Streams library itself
    private void maybeThrowTaskExceptions(final Map<TaskId, RuntimeException> taskExceptions) {
        if (!taskExceptions.isEmpty()) {
            log.error("Get exceptions for the following tasks: {}", taskExceptions);

            final Set<TaskId> aggregatedCorruptedTaskIds = new HashSet<>();
            StreamsException lastFatal = null;
            TaskMigratedException lastTaskMigrated = null;
            for (final Map.Entry<TaskId, RuntimeException> entry : taskExceptions.entrySet()) {
                final TaskId taskId = entry.getKey();
                final RuntimeException exception = entry.getValue();

                if (exception instanceof StreamsException) {
                    if (exception instanceof TaskMigratedException) {
                        lastTaskMigrated = (TaskMigratedException) exception;
                    } else if (exception instanceof TaskCorruptedException) {
                        log.warn("Encounter corrupted task" + taskId + ", will group it with other corrupted tasks " +
                            "and handle together", exception);
                        aggregatedCorruptedTaskIds.add(taskId);
                    } else {
                        ((StreamsException) exception).setTaskId(taskId);
                        lastFatal = (StreamsException) exception;
                    }
                } else if (exception instanceof KafkaException) {
                    lastFatal = new StreamsException(exception, taskId);
                } else {
                    lastFatal = new StreamsException("Encounter unexpected fatal error for task " + taskId, exception, taskId);
                }
            }

            if (lastFatal != null) {
                throw lastFatal;
            } else if (lastTaskMigrated != null) {
                throw lastTaskMigrated;
            } else {
                throw new TaskCorruptedException(aggregatedCorruptedTaskIds);
            }
        }
    }

    private void createNewTasks(final Map<TaskId, Set<TopicPartition>> activeTasksToCreate,
                                final Map<TaskId, Set<TopicPartition>> standbyTasksToCreate) {
        final Collection<Task> newActiveTasks = activeTaskCreator.createTasks(mainConsumer, activeTasksToCreate);
        final Collection<Task> newStandbyTask = standbyTaskCreator.createTasks(standbyTasksToCreate);

        if (stateUpdater == null) {
            tasks.addActiveTasks(newActiveTasks);
            tasks.addStandbyTasks(newStandbyTask);
        } else {
            Stream.concat(newActiveTasks.stream(), newStandbyTask.stream())
                    .forEach(stateUpdater::add);
        }
    }

    private void handleTasksWithoutStateUpdater(final Map<TaskId, Set<TopicPartition>> activeTasksToCreate,
                                                final Map<TaskId, Set<TopicPartition>> standbyTasksToCreate,
                                                final Map<Task, Set<TopicPartition>> tasksToRecycle,
                                                final Set<Task> tasksToCloseClean) {
        for (final Task task : tasks.allTasks()) {
            final TaskId taskId = task.id();
            if (activeTasksToCreate.containsKey(taskId)) {
                if (task.isActive()) {
                    final Set<TopicPartition> topicPartitions = activeTasksToCreate.get(taskId);
                    if (tasks.updateActiveTaskInputPartitions(task, topicPartitions)) {
                        task.updateInputPartitions(topicPartitions, topologyMetadata.nodeToSourceTopics(task.id()));
                    }
                    task.resume();
                } else {
                    tasksToRecycle.put(task, activeTasksToCreate.get(taskId));
                }
                activeTasksToCreate.remove(taskId);
            } else if (standbyTasksToCreate.containsKey(taskId)) {
                if (!task.isActive()) {
                    updateInputPartitionsOfStandbyTaskIfTheyChanged(task, standbyTasksToCreate.get(taskId));
                    task.resume();
                } else {
                    tasksToRecycle.put(task, standbyTasksToCreate.get(taskId));
                }
                standbyTasksToCreate.remove(taskId);
            } else {
                tasksToCloseClean.add(task);
            }
        }
    }

    private void updateInputPartitionsOfStandbyTaskIfTheyChanged(final Task task,
                                                                 final Set<TopicPartition> inputPartitions) {
        /*
        We should only update input partitions of a standby task if the input partitions really changed. Updating the
        input partitions of tasks also updates the mapping from source nodes to input topics in the processor topology
        within the task. The mapping is updated with the topics from the topology metadata. The topology metadata does
        not prefix intermediate internal topics with the application ID. Thus, if a standby task has input partitions
        from an intermediate internal topic the update of the mapping in the processor topology leads to an invalid
        topology exception during recycling of a standby task to an active task when the input queues are created. This
        is because the input topics in the processor topology and the input partitions of the task do not match because
        the former miss the application ID prefix.
        For standby task that have only input partitions from intermediate internal topics this check avoids the invalid
        topology exception. Unfortunately, a subtopology might have input partitions subscribed to with a regex
        additionally intermediate internal topics which might still lead to an invalid topology exception during recycling
        irrespectively of this check here. Thus, there is still a bug to fix here.
         */
        if (!task.inputPartitions().equals(inputPartitions)) {
            task.updateInputPartitions(inputPartitions, topologyMetadata.nodeToSourceTopics(task.id()));
        }
    }

    private void handleTasksWithStateUpdater(final Map<TaskId, Set<TopicPartition>> activeTasksToCreate,
                                             final Map<TaskId, Set<TopicPartition>> standbyTasksToCreate,
                                             final Map<Task, Set<TopicPartition>> tasksToRecycle,
                                             final Set<Task> tasksToCloseClean) {
        handleRunningAndSuspendedTasks(activeTasksToCreate, standbyTasksToCreate, tasksToRecycle, tasksToCloseClean);
        handleTasksInStateUpdater(activeTasksToCreate, standbyTasksToCreate);
    }

    private void handleRunningAndSuspendedTasks(final Map<TaskId, Set<TopicPartition>> activeTasksToCreate,
                                                final Map<TaskId, Set<TopicPartition>> standbyTasksToCreate,
                                                final Map<Task, Set<TopicPartition>> tasksToRecycle,
                                                final Set<Task> tasksToCloseClean) {
        for (final Task task : tasks.allTasks()) {
            if (!task.isActive()) {
                throw new IllegalStateException("Standby tasks should only be managed by the state updater");
            }
            final TaskId taskId = task.id();
            if (activeTasksToCreate.containsKey(taskId)) {
                handleReAssignedActiveTask(task, activeTasksToCreate.get(taskId));
                activeTasksToCreate.remove(taskId);
            } else if (standbyTasksToCreate.containsKey(taskId)) {
                tasksToRecycle.put(task, standbyTasksToCreate.get(taskId));
                standbyTasksToCreate.remove(taskId);
            } else {
                tasksToCloseClean.add(task);
            }
        }
    }

    private void handleReAssignedActiveTask(final Task task,
                                            final Set<TopicPartition> inputPartitions) {
        if (tasks.updateActiveTaskInputPartitions(task, inputPartitions)) {
            task.updateInputPartitions(inputPartitions, topologyMetadata.nodeToSourceTopics(task.id()));
        }
        if (task.state() == State.SUSPENDED) {
            task.resume();
            moveTaskFromTasksRegistryToStateUpdater(task);
        }
    }

    private void moveTaskFromTasksRegistryToStateUpdater(final Task task) {
        tasks.removeTask(task);
        stateUpdater.add(task);
    }

    private void handleTasksInStateUpdater(final Map<TaskId, Set<TopicPartition>> activeTasksToCreate,
                                           final Map<TaskId, Set<TopicPartition>> standbyTasksToCreate) {
        for (final Task task : stateUpdater.getTasks()) {
            final TaskId taskId = task.id();
            if (activeTasksToCreate.containsKey(taskId)) {
                final Set<TopicPartition> inputPartitions = activeTasksToCreate.get(taskId);
                if (task.isActive()) {
                    updateInputPartitionsOrRemoveTaskFromTasksToSuspend(task, inputPartitions);
                } else {
                    removeTaskToRecycleFromStateUpdater(taskId, inputPartitions);
                }
                activeTasksToCreate.remove(taskId);
            } else if (standbyTasksToCreate.containsKey(taskId)) {
                if (task.isActive()) {
                    removeTaskToRecycleFromStateUpdater(taskId, standbyTasksToCreate.get(taskId));
                }
                standbyTasksToCreate.remove(taskId);
            } else {
                removeUnusedTaskFromStateUpdater(taskId);
            }
        }
    }

    private void updateInputPartitionsOrRemoveTaskFromTasksToSuspend(final Task task,
                                                                     final Set<TopicPartition> inputPartitions) {
        final TaskId taskId = task.id();
        if (!task.inputPartitions().equals(inputPartitions)) {
            stateUpdater.remove(taskId);
            tasks.addPendingTaskToUpdateInputPartitions(taskId, inputPartitions);
        } else {
            tasks.removePendingActiveTaskToSuspend(taskId);
        }
    }

    private void removeTaskToRecycleFromStateUpdater(final TaskId taskId,
                                                     final Set<TopicPartition> inputPartitions) {
        stateUpdater.remove(taskId);
        tasks.addPendingTaskToRecycle(taskId, inputPartitions);
    }

    private void removeUnusedTaskFromStateUpdater(final TaskId taskId) {
        stateUpdater.remove(taskId);
        tasks.addPendingTaskToCloseClean(taskId);
    }

    private Map<TaskId, Set<TopicPartition>> pendingTasksToCreate(final Map<TaskId, Set<TopicPartition>> tasksToCreate) {
        final Map<TaskId, Set<TopicPartition>> pendingTasks = new HashMap<>();
        final Iterator<Map.Entry<TaskId, Set<TopicPartition>>> iter = tasksToCreate.entrySet().iterator();
        while (iter.hasNext()) {
            final Map.Entry<TaskId, Set<TopicPartition>> entry = iter.next();
            final TaskId taskId = entry.getKey();
            if (taskId.topologyName() != null && !topologyMetadata.namedTopologiesView().contains(taskId.topologyName())) {
                log.info("Cannot create the assigned task {} since it's topology name cannot be recognized, will put it " +
                        "aside as pending for now and create later when topology metadata gets refreshed", taskId);
                pendingTasks.put(taskId, entry.getValue());
                iter.remove();
            }
        }
        return pendingTasks;
    }

    private Map<TaskId, RuntimeException> closeAndRecycleTasks(final Map<Task, Set<TopicPartition>> tasksToRecycle,
                                                               final Set<Task> tasksToCloseClean) {
        final Map<TaskId, RuntimeException> taskCloseExceptions = new LinkedHashMap<>();
        final Set<Task> tasksToCloseDirty = new TreeSet<>(Comparator.comparing(Task::id));

        // for all tasks to close or recycle, we should first write a checkpoint as in post-commit
        final List<Task> tasksToCheckpoint = new ArrayList<>(tasksToCloseClean);
        tasksToCheckpoint.addAll(tasksToRecycle.keySet());
        for (final Task task : tasksToCheckpoint) {
            try {
                // Note that we are not actually committing here but just check if we need to write checkpoint file:
                // 1) for active tasks prepareCommit should return empty if it has committed during suspension successfully,
                //    and their changelog positions should not change at all postCommit would not write the checkpoint again.
                // 2) for standby tasks prepareCommit should always return empty, and then in postCommit we would probably
                //    write the checkpoint file.
                final Map<TopicPartition, OffsetAndMetadata> offsets = task.prepareCommit();
                if (!offsets.isEmpty()) {
                    log.error("Task {} should have been committed when it was suspended, but it reports non-empty " +
                                    "offsets {} to commit; this means it failed during last commit and hence should be closed dirty",
                            task.id(), offsets);

                    tasksToCloseDirty.add(task);
                } else if (!task.isActive()) {
                    // For standby tasks, always try to first suspend before committing (checkpointing) it;
                    // Since standby tasks do not actually need to commit offsets but only need to
                    // flush / checkpoint state stores, so we only need to call postCommit here.
                    task.suspend();

                    task.postCommit(true);
                }
            } catch (final RuntimeException e) {
                final String uncleanMessage = String.format(
                        "Failed to checkpoint task %s. Attempting to close remaining tasks before re-throwing:",
                        task.id());
                log.error(uncleanMessage, e);
                taskCloseExceptions.putIfAbsent(task.id(), e);
                // We've already recorded the exception (which is the point of clean).
                // Now, we should go ahead and complete the close because a half-closed task is no good to anyone.
                tasksToCloseDirty.add(task);
            }
        }

        tasksToCloseClean.removeAll(tasksToCloseDirty);
        for (final Task task : tasksToCloseClean) {
            try {
                closeTaskClean(task);
            } catch (final RuntimeException closeTaskException) {
                final String uncleanMessage = String.format(
                    "Failed to close task %s cleanly. Attempting to close remaining tasks before re-throwing:",
                    task.id());
                log.error(uncleanMessage, closeTaskException);

                if (task.state() != State.CLOSED) {
                    tasksToCloseDirty.add(task);
                }

                taskCloseExceptions.putIfAbsent(task.id(), closeTaskException);
            }
        }

        tasksToRecycle.keySet().removeAll(tasksToCloseDirty);
        for (final Map.Entry<Task, Set<TopicPartition>> entry : tasksToRecycle.entrySet()) {
            final Task oldTask = entry.getKey();
            final Set<TopicPartition> inputPartitions = entry.getValue();
            try {
                if (oldTask.isActive()) {
                    final StandbyTask standbyTask = convertActiveToStandby((StreamTask) oldTask, inputPartitions);
                    tasks.replaceActiveWithStandby(standbyTask);
                } else {
                    final StreamTask activeTask = convertStandbyToActive((StandbyTask) oldTask, inputPartitions);
                    tasks.replaceStandbyWithActive(activeTask);
                }
            } catch (final RuntimeException e) {
                final String uncleanMessage = String.format("Failed to recycle task %s cleanly. " +
                    "Attempting to close remaining tasks before re-throwing:", oldTask.id());
                log.error(uncleanMessage, e);
                taskCloseExceptions.putIfAbsent(oldTask.id(), e);
                tasksToCloseDirty.add(oldTask);
            }
        }

        // for tasks that cannot be cleanly closed or recycled, close them dirty
        for (final Task task : tasksToCloseDirty) {
            closeTaskDirty(task, true);
        }

        return taskCloseExceptions;
    }

    private StandbyTask convertActiveToStandby(final StreamTask activeTask, final Set<TopicPartition> partitions) {
        final StandbyTask standbyTask = standbyTaskCreator.createStandbyTaskFromActive(activeTask, partitions);
        activeTaskCreator.closeAndRemoveTaskProducerIfNeeded(activeTask.id());
        return standbyTask;
    }

    private StreamTask convertStandbyToActive(final StandbyTask standbyTask, final Set<TopicPartition> partitions) {
        return activeTaskCreator.createActiveTaskFromStandby(standbyTask, partitions, mainConsumer);
    }

    /**
     * Tries to initialize any new or still-uninitialized tasks, then checks if they can/have completed restoration.
     *
     * @throws IllegalStateException If store gets registered after initialized is already finished
     * @throws StreamsException if the store's change log does not contain the partition
     * @return {@code true} if all tasks are fully restored
     */
    boolean tryToCompleteRestoration(final long now,
                                     final java.util.function.Consumer<Set<TopicPartition>> offsetResetter) {
        boolean allRunning = true;

        // transit to restore active is idempotent so we can call it multiple times
        changelogReader.enforceRestoreActive();

        final List<Task> activeTasks = new LinkedList<>();
        for (final Task task : tasks.allTasks()) {
            try {
                task.initializeIfNeeded();
                task.clearTaskTimeout();
            } catch (final LockException lockException) {
                // it is possible that if there are multiple threads within the instance that one thread
                // trying to grab the task from the other, while the other has not released the lock since
                // it did not participate in the rebalance. In this case we can just retry in the next iteration
                log.debug("Could not initialize task {} since: {}; will retry", task.id(), lockException.getMessage());
                allRunning = false;
            } catch (final TimeoutException timeoutException) {
                task.maybeInitTaskTimeoutOrThrow(now, timeoutException);
                allRunning = false;
            }

            if (task.isActive()) {
                activeTasks.add(task);
            }
        }

        if (allRunning && !activeTasks.isEmpty()) {

            final Set<TopicPartition> restored = changelogReader.completedChangelogs();

            for (final Task task : activeTasks) {
                if (restored.containsAll(task.changelogPartitions())) {
                    try {
                        task.completeRestoration(offsetResetter);
                        task.clearTaskTimeout();
                    } catch (final TimeoutException timeoutException) {
                        task.maybeInitTaskTimeoutOrThrow(now, timeoutException);
                        log.debug(
                            String.format(
                                "Could not complete restoration for %s due to the following exception; will retry",
                                task.id()),
                            timeoutException
                        );

                        allRunning = false;
                    }
                } else {
                    // we found a restoring task that isn't done restoring, which is evidence that
                    // not all tasks are running
                    allRunning = false;
                }
            }
        }
        if (allRunning) {
            // we can call resume multiple times since it is idempotent.
            mainConsumer.resume(mainConsumer.assignment());
            changelogReader.transitToUpdateStandby();
        }

        return allRunning;
    }

    public boolean checkStateUpdater(final long now,
                                     final java.util.function.Consumer<Set<TopicPartition>> offsetResetter) {
<<<<<<< HEAD
        handleExceptionsFromStateUpdater();
        handleRemovedTasksFromStateUpdater();
=======
        addTasksToStateUpdater();
        if (stateUpdater.hasExceptionsAndFailedTasks()) {
            handleExceptionsFromStateUpdater();
        }
        if (stateUpdater.hasRemovedTasks()) {
            handleRemovedTasksFromStateUpdater();
        }
>>>>>>> 7387a116
        if (stateUpdater.restoresActiveTasks()) {
            handleRestoredTasksFromStateUpdater(now, offsetResetter);
        }
        return !stateUpdater.restoresActiveTasks();
    }

    private void recycleTaskFromStateUpdater(final Task task,
                                             final Set<TopicPartition> inputPartitions,
                                             final Set<Task> tasksToCloseDirty,
                                             final Map<TaskId, RuntimeException> taskExceptions) {
        Task newTask = null;
        try {
            task.suspend();
            newTask = task.isActive() ?
                convertActiveToStandby((StreamTask) task, inputPartitions) :
                convertStandbyToActive((StandbyTask) task, inputPartitions);
            newTask.initializeIfNeeded();
            stateUpdater.add(newTask);
        } catch (final RuntimeException e) {
            final TaskId taskId = task.id();
            final String uncleanMessage = String.format("Failed to recycle task %s cleanly. " +
                "Attempting to close remaining tasks before re-throwing:", taskId);
            log.error(uncleanMessage, e);

            if (task.state() != State.CLOSED) {
                tasksToCloseDirty.add(task);
            }
            if (newTask != null && newTask.state() != State.CLOSED) {
                tasksToCloseDirty.add(newTask);
            }

            taskExceptions.putIfAbsent(taskId, e);
        }
    }

    private void closeTaskClean(final Task task,
                                final Set<Task> tasksToCloseDirty,
                                final Map<TaskId, RuntimeException> taskExceptions) {
        try {
            task.suspend();
            task.closeClean();
            if (task.isActive()) {
                activeTaskCreator.closeAndRemoveTaskProducerIfNeeded(task.id());
            }
        } catch (final RuntimeException e) {
            final String uncleanMessage = String.format("Failed to close task %s cleanly. " +
                "Attempting to close remaining tasks before re-throwing:", task.id());
            log.error(uncleanMessage, e);

            if (task.state() != State.CLOSED) {
                tasksToCloseDirty.add(task);
            }

            taskExceptions.putIfAbsent(task.id(), e);
        }
    }

    private void transitRestoredTaskToRunning(final Task task,
                                              final long now,
                                              final java.util.function.Consumer<Set<TopicPartition>> offsetResetter) {
        try {
            task.completeRestoration(offsetResetter);
            tasks.addTask(task);
            mainConsumer.resume(task.inputPartitions());
            task.clearTaskTimeout();
        } catch (final TimeoutException timeoutException) {
            task.maybeInitTaskTimeoutOrThrow(now, timeoutException);
            log.debug(
                String.format(
                    "Could not complete restoration for %s due to the following exception; will retry",
                    task.id()),
                timeoutException
            );
        }
    }

    public void handleExceptionsFromStateUpdater() {
        final Map<TaskId, RuntimeException> taskExceptions = new LinkedHashMap<>();

        for (final StateUpdater.ExceptionAndTasks exceptionAndTasks : stateUpdater.drainExceptionsAndFailedTasks()) {
            final RuntimeException exception = exceptionAndTasks.exception();
            final Set<Task> failedTasks = exceptionAndTasks.getTasks();

            for (final Task failedTask : failedTasks) {
                // need to add task back to the bookkeeping to be handled by the stream thread
                tasks.addTask(failedTask);
                taskExceptions.put(failedTask.id(), exception);
            }
        }

        maybeThrowTaskExceptions(taskExceptions);
    }

    private void handleRemovedTasksFromStateUpdater() {
        final Map<TaskId, RuntimeException> taskExceptions = new LinkedHashMap<>();
        final Set<Task> tasksToCloseDirty = new TreeSet<>(Comparator.comparing(Task::id));

        for (final Task task : stateUpdater.drainRemovedTasks()) {
            Set<TopicPartition> inputPartitions;
            if ((inputPartitions = tasks.removePendingTaskToRecycle(task.id())) != null) {
                recycleTaskFromStateUpdater(task, inputPartitions, tasksToCloseDirty, taskExceptions);
            } else if (tasks.removePendingTaskToCloseClean(task.id())) {
                closeTaskClean(task, tasksToCloseDirty, taskExceptions);
            } else if (tasks.removePendingTaskToCloseDirty(task.id())) {
                tasksToCloseDirty.add(task);
            } else if ((inputPartitions = tasks.removePendingTaskToUpdateInputPartitions(task.id())) != null) {
                task.updateInputPartitions(inputPartitions, topologyMetadata.nodeToSourceTopics(task.id()));
                stateUpdater.add(task);
            } else if (tasks.removePendingActiveTaskToSuspend(task.id())) {
                task.suspend();
                tasks.addTask(task);
            } else {
                throw new IllegalStateException("Got a removed task " + task.id() + " from the state updater " +
                    "that is not for recycle, closing, or updating input partitions; this should not happen");
            }
        }

        // for tasks that cannot be cleanly closed or recycled, close them dirty
        for (final Task task : tasksToCloseDirty) {
            closeTaskDirty(task, false);
        }

        maybeThrowTaskExceptions(taskExceptions);
    }

    private void handleRestoredTasksFromStateUpdater(final long now,
                                                        final java.util.function.Consumer<Set<TopicPartition>> offsetResetter) {
        final Map<TaskId, RuntimeException> taskExceptions = new LinkedHashMap<>();
        final Set<Task> tasksToCloseDirty = new TreeSet<>(Comparator.comparing(Task::id));

        final Duration timeout = Duration.ZERO;
        for (final Task task : stateUpdater.drainRestoredActiveTasks(timeout)) {
            Set<TopicPartition> inputPartitions;
            if ((inputPartitions = tasks.removePendingTaskToRecycle(task.id())) != null) {
                recycleTaskFromStateUpdater(task, inputPartitions, tasksToCloseDirty, taskExceptions);
            } else if (tasks.removePendingTaskToCloseClean(task.id())) {
                closeTaskClean(task, tasksToCloseDirty, taskExceptions);
            } else if (tasks.removePendingTaskToCloseDirty(task.id())) {
                tasksToCloseDirty.add(task);
            } else if ((inputPartitions = tasks.removePendingTaskToUpdateInputPartitions(task.id())) != null) {
                task.updateInputPartitions(inputPartitions, topologyMetadata.nodeToSourceTopics(task.id()));
                transitRestoredTaskToRunning(task, now, offsetResetter);
            } else if (tasks.removePendingActiveTaskToSuspend(task.id())) {
                task.suspend();
                tasks.addTask(task);
            } else {
                transitRestoredTaskToRunning(task, now, offsetResetter);
            }
        }

        for (final Task task : tasksToCloseDirty) {
            closeTaskDirty(task, false);
        }

        maybeThrowTaskExceptions(taskExceptions);
    }

    /**
     * Handle the revoked partitions and prepare for closing the associated tasks in {@link #handleAssignment(Map, Map)}
     * We should commit the revoking tasks first before suspending them as we will not officially own them anymore when
     * {@link #handleAssignment(Map, Map)} is called. Note that only active task partitions are passed in from the
     * rebalance listener, so we only need to consider/commit active tasks here
     *
     * If eos-v2 is used, we must commit ALL tasks. Otherwise, we can just commit those (active) tasks which are revoked
     *
     * @throws TaskMigratedException if the task producer got fenced (EOS only)
     */
    void handleRevocation(final Collection<TopicPartition> revokedPartitions) {
        final Set<TopicPartition> remainingRevokedPartitions = new HashSet<>(revokedPartitions);

        final Set<Task> revokedActiveTasks = new HashSet<>();
        final Set<Task> commitNeededActiveTasks = new HashSet<>();
        final Map<Task, Map<TopicPartition, OffsetAndMetadata>> consumedOffsetsPerTask = new HashMap<>();
        final AtomicReference<RuntimeException> firstException = new AtomicReference<>(null);

        for (final Task task : activeTaskIterable()) {
            if (remainingRevokedPartitions.containsAll(task.inputPartitions())) {
                // when the task input partitions are included in the revoked list,
                // this is an active task and should be revoked
                revokedActiveTasks.add(task);
                remainingRevokedPartitions.removeAll(task.inputPartitions());
            } else if (task.commitNeeded()) {
                commitNeededActiveTasks.add(task);
            }
        }

        addRevokedTasksInStateUpdaterToPendingTasksToSuspend(remainingRevokedPartitions);

        if (!remainingRevokedPartitions.isEmpty()) {
            log.debug("The following revoked partitions {} are missing from the current task partitions. It could "
                          + "potentially be due to race condition of consumer detecting the heartbeat failure, or the tasks " +
                         "have been cleaned up by the handleAssignment callback.", remainingRevokedPartitions);
        }

        prepareCommitAndAddOffsetsToMap(revokedActiveTasks, consumedOffsetsPerTask);

        // if we need to commit any revoking task then we just commit all of those needed committing together
        final boolean shouldCommitAdditionalTasks = !consumedOffsetsPerTask.isEmpty();
        if (shouldCommitAdditionalTasks) {
            prepareCommitAndAddOffsetsToMap(commitNeededActiveTasks, consumedOffsetsPerTask);
        }

        // even if commit failed, we should still continue and complete suspending those tasks, so we would capture
        // any exception and rethrow it at the end. some exceptions may be handled immediately and then swallowed,
        // as such we just need to skip those dirty tasks in the checkpoint
        final Set<Task> dirtyTasks = new HashSet<>();
        try {
            // in handleRevocation we must call commitOffsetsOrTransaction() directly rather than
            // commitAndFillInConsumedOffsetsAndMetadataPerTaskMap() to make sure we don't skip the
            // offset commit because we are in a rebalance
            taskExecutor.commitOffsetsOrTransaction(consumedOffsetsPerTask);
        } catch (final TaskCorruptedException e) {
            log.warn("Some tasks were corrupted when trying to commit offsets, these will be cleaned and revived: {}",
                     e.corruptedTasks());

            // If we hit a TaskCorruptedException it must be EOS, just handle the cleanup for those corrupted tasks right here
            dirtyTasks.addAll(tasks.tasks(e.corruptedTasks()));
            closeDirtyAndRevive(dirtyTasks, true);
        } catch (final TimeoutException e) {
            log.warn("Timed out while trying to commit all tasks during revocation, these will be cleaned and revived");

            // If we hit a TimeoutException it must be ALOS, just close dirty and revive without wiping the state
            dirtyTasks.addAll(consumedOffsetsPerTask.keySet());
            closeDirtyAndRevive(dirtyTasks, false);
        } catch (final RuntimeException e) {
            log.error("Exception caught while committing those revoked tasks " + revokedActiveTasks, e);
            firstException.compareAndSet(null, e);
            dirtyTasks.addAll(consumedOffsetsPerTask.keySet());
        }

        // we enforce checkpointing upon suspending a task: if it is resumed later we just proceed normally, if it is
        // going to be closed we would checkpoint by then
        for (final Task task : revokedActiveTasks) {
            if (!dirtyTasks.contains(task)) {
                try {
                    task.postCommit(true);
                } catch (final RuntimeException e) {
                    log.error("Exception caught while post-committing task " + task.id(), e);
                    maybeSetFirstException(false, maybeWrapTaskException(e, task.id()), firstException);
                }
            }
        }

        if (shouldCommitAdditionalTasks) {
            for (final Task task : commitNeededActiveTasks) {
                if (!dirtyTasks.contains(task)) {
                    try {
                        // for non-revoking active tasks, we should not enforce checkpoint
                        // since if it is EOS enabled, no checkpoint should be written while
                        // the task is in RUNNING tate
                        task.postCommit(false);
                    } catch (final RuntimeException e) {
                        log.error("Exception caught while post-committing task " + task.id(), e);
                        maybeSetFirstException(false, maybeWrapTaskException(e, task.id()), firstException);
                    }
                }
            }
        }

        for (final Task task : revokedActiveTasks) {
            try {
                task.suspend();
            } catch (final RuntimeException e) {
                log.error("Caught the following exception while trying to suspend revoked task " + task.id(), e);
                maybeSetFirstException(false, maybeWrapTaskException(e, task.id()), firstException);
            }
        }

        if (firstException.get() != null) {
            throw firstException.get();
        }
    }

    private void addRevokedTasksInStateUpdaterToPendingTasksToSuspend(final Set<TopicPartition> remainingRevokedPartitions) {
        if (stateUpdater != null) {
            for (final Task restoringTask : stateUpdater.getTasks()) {
                if (restoringTask.isActive()) {
                    if (remainingRevokedPartitions.containsAll(restoringTask.inputPartitions())) {
                        tasks.addPendingActiveTaskToSuspend(restoringTask.id());
                        remainingRevokedPartitions.removeAll(restoringTask.inputPartitions());
                    }
                }
            }
        }
    }

    private void prepareCommitAndAddOffsetsToMap(final Set<Task> tasksToPrepare,
                                                 final Map<Task, Map<TopicPartition, OffsetAndMetadata>> consumedOffsetsPerTask) {
        for (final Task task : tasksToPrepare) {
            try {
                final Map<TopicPartition, OffsetAndMetadata> committableOffsets = task.prepareCommit();
                if (!committableOffsets.isEmpty()) {
                    consumedOffsetsPerTask.put(task, committableOffsets);
                }
            } catch (final StreamsException e) {
                e.setTaskId(task.id());
                throw e;
            } catch (final Exception e) {
                throw new StreamsException(e, task.id());
            }
        }
    }

    /**
     * Closes active tasks as zombies, as these partitions have been lost and are no longer owned.
     * NOTE this method assumes that when it is called, EVERY task/partition has been lost and must
     * be closed as a zombie.
     *
     * @throws TaskMigratedException if the task producer got fenced (EOS only)
     */
    void handleLostAll() {
        log.debug("Closing lost active tasks as zombies.");

        closeRunningTasksDirty();
        removeLostActiveTasksFromStateUpdater();

        if (processingMode == EXACTLY_ONCE_V2) {
            activeTaskCreator.reInitializeThreadProducer();
        }
    }

    private void closeRunningTasksDirty() {
        final Set<Task> allTask = tasks.allTasks();
        for (final Task task : allTask) {
            // Even though we've apparently dropped out of the group, we can continue safely to maintain our
            // standby tasks while we rejoin.
            if (task.isActive()) {
                closeTaskDirty(task, true);
            }
        }
    }

    private void removeLostActiveTasksFromStateUpdater() {
        if (stateUpdater != null) {
            for (final Task restoringTask : stateUpdater.getTasks()) {
                if (restoringTask.isActive()) {
                    tasks.addPendingTaskToCloseDirty(restoringTask.id());
                    stateUpdater.remove(restoringTask.id());
                }
            }
        }
    }

    /**
     * Compute the offset total summed across all stores in a task. Includes offset sum for any tasks we own the
     * lock for, which includes assigned and unassigned tasks we locked in {@link #tryToLockAllNonEmptyTaskDirectories()}.
     * Does not include stateless or non-logged tasks.
     */
    public Map<TaskId, Long> getTaskOffsetSums() {
        final Map<TaskId, Long> taskOffsetSums = new HashMap<>();

        // Not all tasks will create directories, and there may be directories for tasks we don't currently own,
        // so we consider all tasks that are either owned or on disk. This includes stateless tasks, which should
        // just have an empty changelogOffsets map.
        for (final TaskId id : union(HashSet::new, lockedTaskDirectories, tasks.allTaskIds())) {
            final Task task = tasks.contains(id) ? tasks.task(id) : null;
            // Closed and uninitialized tasks don't have any offsets so we should read directly from the checkpoint
            if (task != null && task.state() != State.CREATED && task.state() != State.CLOSED) {
                final Map<TopicPartition, Long> changelogOffsets = task.changelogOffsets();
                if (changelogOffsets.isEmpty()) {
                    log.debug("Skipping to encode apparently stateless (or non-logged) offset sum for task {}", id);
                } else {
                    taskOffsetSums.put(id, sumOfChangelogOffsets(id, changelogOffsets));
                }
            } else {
                final File checkpointFile = stateDirectory.checkpointFileFor(id);
                try {
                    if (checkpointFile.exists()) {
                        taskOffsetSums.put(id, sumOfChangelogOffsets(id, new OffsetCheckpoint(checkpointFile).read()));
                    }
                } catch (final IOException e) {
                    log.warn(String.format("Exception caught while trying to read checkpoint for task %s:", id), e);
                }
            }
        }

        return taskOffsetSums;
    }

    /**
     * Makes a weak attempt to lock all non-empty task directories in the state dir. We are responsible for computing and
     * reporting the offset sum for any unassigned tasks we obtain the lock for in the upcoming rebalance. Tasks
     * that we locked but didn't own will be released at the end of the rebalance (unless of course we were
     * assigned the task as a result of the rebalance). This method should be idempotent.
     */
    private void tryToLockAllNonEmptyTaskDirectories() {
        // Always clear the set at the beginning as we're always dealing with the
        // current set of actually-locked tasks.
        lockedTaskDirectories.clear();

        for (final TaskDirectory taskDir : stateDirectory.listNonEmptyTaskDirectories()) {
            final File dir = taskDir.file();
            final String namedTopology = taskDir.namedTopology();
            try {
                final TaskId id = parseTaskDirectoryName(dir.getName(), namedTopology);
                if (stateDirectory.lock(id)) {
                    lockedTaskDirectories.add(id);
                    if (!tasks.contains(id)) {
                        log.debug("Temporarily locked unassigned task {} for the upcoming rebalance", id);
                    }
                }
            } catch (final TaskIdFormatException e) {
                // ignore any unknown files that sit in the same directory
            }
        }
    }

    /**
     * Clean up after closed or removed tasks by making sure to unlock any remaining locked directories for them, for
     * example unassigned tasks or those in the CREATED state when closed, since Task#close will not unlock them
     */
    private void releaseLockedDirectoriesForTasks(final Set<TaskId> tasksToUnlock) {
        final Iterator<TaskId> taskIdIterator = lockedTaskDirectories.iterator();
        while (taskIdIterator.hasNext()) {
            final TaskId id = taskIdIterator.next();
            if (tasksToUnlock.contains(id)) {
                stateDirectory.unlock(id);
                taskIdIterator.remove();
            }
        }
    }

    /**
     * We must release the lock for any unassigned tasks that we temporarily locked in preparation for a
     * rebalance in {@link #tryToLockAllNonEmptyTaskDirectories()}.
     */
    private void releaseLockedUnassignedTaskDirectories() {
        final Iterator<TaskId> taskIdIterator = lockedTaskDirectories.iterator();
        while (taskIdIterator.hasNext()) {
            final TaskId id = taskIdIterator.next();
            if (!tasks.contains(id)) {
                stateDirectory.unlock(id);
                taskIdIterator.remove();
            }
        }
    }

    private long sumOfChangelogOffsets(final TaskId id, final Map<TopicPartition, Long> changelogOffsets) {
        long offsetSum = 0L;
        for (final Map.Entry<TopicPartition, Long> changelogEntry : changelogOffsets.entrySet()) {
            final long offset = changelogEntry.getValue();


            if (offset == Task.LATEST_OFFSET) {
                // this condition can only be true for active tasks; never for standby
                // for this case, the offset of all partitions is set to `LATEST_OFFSET`
                // and we "forward" the sentinel value directly
                return Task.LATEST_OFFSET;
            } else if (offset != OffsetCheckpoint.OFFSET_UNKNOWN) {
                if (offset < 0) {
                    throw new StreamsException(
                        new IllegalStateException("Expected not to get a sentinel offset, but got: " + changelogEntry),
                        id);
                }
                offsetSum += offset;
                if (offsetSum < 0) {
                    log.warn("Sum of changelog offsets for task {} overflowed, pinning to Long.MAX_VALUE", id);
                    return Long.MAX_VALUE;
                }
            }
        }

        return offsetSum;
    }

    private void closeTaskDirty(final Task task, final boolean removeFromTasksRegistry) {
        try {
            // we call this function only to flush the case if necessary
            // before suspending and closing the topology
            task.prepareCommit();
        } catch (final RuntimeException swallow) {
            log.error("Error flushing caches of dirty task {} ", task.id(), swallow);
        }

        try {
            task.suspend();
        } catch (final RuntimeException swallow) {
            log.error("Error suspending dirty task {}: {}", task.id(), swallow.getMessage());
        }

        task.closeDirty();

        try {
            if (removeFromTasksRegistry) {
                tasks.removeTask(task);
            }

            if (task.isActive()) {
                activeTaskCreator.closeAndRemoveTaskProducerIfNeeded(task.id());
            }
        } catch (final RuntimeException swallow) {
            log.error("Error removing dirty task {}: {}", task.id(), swallow.getMessage());
        }
    }

    private void closeTaskClean(final Task task) {
        task.closeClean();
        tasks.removeTask(task);
        if (task.isActive()) {
            activeTaskCreator.closeAndRemoveTaskProducerIfNeeded(task.id());
        }
    }

    void shutdown(final boolean clean) {
        shutdownStateUpdater();

        final AtomicReference<RuntimeException> firstException = new AtomicReference<>(null);

        // TODO: change type to `StreamTask`
        final Set<Task> activeTasks = new TreeSet<>(Comparator.comparing(Task::id));
        activeTasks.addAll(tasks.activeTasks());

        executeAndMaybeSwallow(
            clean,
            () -> closeAndCleanUpTasks(activeTasks, standbyTaskIterable(), clean),
            e -> firstException.compareAndSet(null, e),
            e -> log.warn("Ignoring an exception while unlocking remaining task directories.", e)
        );

        executeAndMaybeSwallow(
            clean,
            activeTaskCreator::closeThreadProducerIfNeeded,
            e -> firstException.compareAndSet(null, e),
            e -> log.warn("Ignoring an exception while closing thread producer.", e)
        );

        tasks.clear();

        // this should be called after closing all tasks and clearing them from `tasks` to make sure we unlock the dir
        // for any tasks that may have still been in CREATED at the time of shutdown, since Task#close will not do so
        executeAndMaybeSwallow(
            clean,
            this::releaseLockedUnassignedTaskDirectories,
            e -> firstException.compareAndSet(null, e),
            e -> log.warn("Ignoring an exception while unlocking remaining task directories.", e)
        );

        final RuntimeException fatalException = firstException.get();
        if (fatalException != null) {
            throw fatalException;
        }
    }

    private void shutdownStateUpdater() {
        if (stateUpdater != null) {
            stateUpdater.shutdown(Duration.ofMillis(Long.MAX_VALUE));
            closeFailedTasksFromStateUpdater();
            addRestoredTasksToTaskRegistry();
            addRemovedTasksToTaskRegistry();
        }
    }

    private void closeFailedTasksFromStateUpdater() {
        final Set<Task> tasksToCloseDirty = stateUpdater.drainExceptionsAndFailedTasks().stream()
            .flatMap(exAndTasks -> exAndTasks.getTasks().stream()).collect(Collectors.toSet());

        for (final Task task : tasksToCloseDirty) {
            try {
                // we call this function only to flush the case if necessary
                // before suspending and closing the topology
                task.prepareCommit();
            } catch (final RuntimeException swallow) {
                log.error("Error flushing caches of dirty task {} ", task.id(), swallow);
            }

            try {
                task.suspend();
            } catch (final RuntimeException swallow) {
                log.error("Error suspending dirty task {}: {}", task.id(), swallow.getMessage());
            }

            task.closeDirty();

            try {
                if (task.isActive()) {
                    activeTaskCreator.closeAndRemoveTaskProducerIfNeeded(task.id());
                }
            } catch (final RuntimeException swallow) {
                log.error("Error closing dirty task {}: {}", task.id(), swallow.getMessage());
            }
        }
    }

    private void addRestoredTasksToTaskRegistry() {
        tasks.addActiveTasks(stateUpdater.drainRestoredActiveTasks(Duration.ZERO).stream()
            .map(t -> (Task) t)
            .collect(Collectors.toSet())
        );
    }

    private void addRemovedTasksToTaskRegistry() {
        final Set<Task> removedTasks = stateUpdater.drainRemovedTasks();
        final Set<Task> removedActiveTasks = new HashSet<>();
        final Iterator<Task> iterator = removedTasks.iterator();
        while (iterator.hasNext()) {
            final Task task = iterator.next();
            if (task.isActive()) {
                iterator.remove();
                removedActiveTasks.add(task);
            }
        }
        tasks.addActiveTasks(removedActiveTasks);
        tasks.addStandbyTasks(removedTasks);
    }

    /**
     * Closes and cleans up after the provided tasks, including closing their corresponding task producers
     */
    void closeAndCleanUpTasks(final Collection<Task> activeTasks, final Collection<Task> standbyTasks, final boolean clean) {
        final AtomicReference<RuntimeException> firstException = new AtomicReference<>(null);

        final Set<Task> tasksToCloseDirty = new HashSet<>();
        tasksToCloseDirty.addAll(tryCloseCleanActiveTasks(activeTasks, clean, firstException));
        tasksToCloseDirty.addAll(tryCloseCleanStandbyTasks(standbyTasks, clean, firstException));

        for (final Task task : tasksToCloseDirty) {
            closeTaskDirty(task, true);
        }

        final RuntimeException exception = firstException.get();
        if (exception != null) {
            throw exception;
        }
    }

    // Returns the set of active tasks that must be closed dirty
    private Collection<Task> tryCloseCleanActiveTasks(final Collection<Task> activeTasksToClose,
                                                      final boolean clean,
                                                      final AtomicReference<RuntimeException> firstException) {
        if (!clean) {
            return activeTaskIterable();
        }
        final Comparator<Task> byId = Comparator.comparing(Task::id);
        final Set<Task> tasksToCommit = new TreeSet<>(byId);
        final Set<Task> tasksToCloseDirty = new TreeSet<>(byId);
        final Set<Task> tasksToCloseClean = new TreeSet<>(byId);
        final Map<Task, Map<TopicPartition, OffsetAndMetadata>> consumedOffsetsAndMetadataPerTask = new HashMap<>();

        // first committing all tasks and then suspend and close them clean
        for (final Task task : activeTasksToClose) {
            try {
                final Map<TopicPartition, OffsetAndMetadata> committableOffsets = task.prepareCommit();
                tasksToCommit.add(task);
                if (!committableOffsets.isEmpty()) {
                    consumedOffsetsAndMetadataPerTask.put(task, committableOffsets);
                }
                tasksToCloseClean.add(task);
            } catch (final TaskMigratedException e) {
                // just ignore the exception as it doesn't matter during shutdown
                tasksToCloseDirty.add(task);
            } catch (final StreamsException e) {
                e.setTaskId(task.id());
                firstException.compareAndSet(null, e);
                tasksToCloseDirty.add(task);
            } catch (final RuntimeException e) {
                firstException.compareAndSet(null, new StreamsException(e, task.id()));
                tasksToCloseDirty.add(task);
            }
        }

        // If any active tasks can't be committed, none of them can be, and all that need a commit must be closed dirty
        if (processingMode == EXACTLY_ONCE_V2 && !tasksToCloseDirty.isEmpty()) {
            tasksToCloseClean.removeAll(tasksToCommit);
            tasksToCloseDirty.addAll(tasksToCommit);
        } else {
            try {
                taskExecutor.commitOffsetsOrTransaction(consumedOffsetsAndMetadataPerTask);
            } catch (final RuntimeException e) {
                log.error("Exception caught while committing tasks " + consumedOffsetsAndMetadataPerTask.keySet(), e);
                // TODO: should record the task ids when handling this exception
                maybeSetFirstException(false, e, firstException);

                if (e instanceof TaskCorruptedException) {
                    final TaskCorruptedException taskCorruptedException = (TaskCorruptedException) e;
                    final Set<TaskId> corruptedTaskIds = taskCorruptedException.corruptedTasks();
                    final Set<Task> corruptedTasks = tasksToCommit
                        .stream()
                        .filter(task -> corruptedTaskIds.contains(task.id()))
                        .collect(Collectors.toSet());
                    tasksToCloseClean.removeAll(corruptedTasks);
                    tasksToCloseDirty.addAll(corruptedTasks);
                } else {
                    // If the commit fails, everyone who participated in it must be closed dirty
                    tasksToCloseClean.removeAll(tasksToCommit);
                    tasksToCloseDirty.addAll(tasksToCommit);
                }
            }

            for (final Task task : activeTaskIterable()) {
                try {
                    task.postCommit(true);
                } catch (final RuntimeException e) {
                    log.error("Exception caught while post-committing task " + task.id(), e);
                    maybeSetFirstException(false, maybeWrapTaskException(e, task.id()), firstException);
                    tasksToCloseDirty.add(task);
                    tasksToCloseClean.remove(task);
                }
            }
        }

        for (final Task task : tasksToCloseClean) {
            try {
                task.suspend();
                closeTaskClean(task);
            } catch (final RuntimeException e) {
                log.error("Exception caught while clean-closing active task {}: {}", task.id(), e.getMessage());

                if (task.state() != State.CLOSED) {
                    tasksToCloseDirty.add(task);
                }
                // ignore task migrated exception as it doesn't matter during shutdown
                maybeSetFirstException(true, maybeWrapTaskException(e, task.id()), firstException);
            }
        }

        return tasksToCloseDirty;
    }

    // Returns the set of standby tasks that must be closed dirty
    private Collection<Task> tryCloseCleanStandbyTasks(final Collection<Task> standbyTasksToClose,
                                                       final boolean clean,
                                                       final AtomicReference<RuntimeException> firstException) {
        if (!clean) {
            return standbyTaskIterable();
        }
        final Set<Task> tasksToCloseDirty = new HashSet<>();

        // first committing and then suspend / close clean
        for (final Task task : standbyTasksToClose) {
            try {
                task.prepareCommit();
                task.postCommit(true);
                task.suspend();
                closeTaskClean(task);
            } catch (final RuntimeException e) {
                log.error("Exception caught while clean-closing standby task {}: {}", task.id(), e.getMessage());

                if (task.state() != State.CLOSED) {
                    tasksToCloseDirty.add(task);
                }
                // ignore task migrated exception as it doesn't matter during shutdown
                maybeSetFirstException(true, maybeWrapTaskException(e, task.id()), firstException);
            }
        }
        return tasksToCloseDirty;
    }

    Set<TaskId> activeTaskIds() {
        return activeTaskStream()
            .map(Task::id)
            .collect(Collectors.toSet());
    }

    Set<TaskId> standbyTaskIds() {
        return standbyTaskStream()
            .map(Task::id)
            .collect(Collectors.toSet());
    }

    Map<TaskId, Task> allTasks() {
        // not bothering with an unmodifiable map, since the tasks themselves are mutable, but
        // if any outside code modifies the map or the tasks, it would be a severe transgression.
        return tasks.allTasksPerId();
    }

    Map<TaskId, Task> notPausedTasks() {
        return Collections.unmodifiableMap(tasks.allTasks()
            .stream()
            .filter(t -> !topologyMetadata.isPaused(t.id().topologyName()))
            .collect(Collectors.toMap(Task::id, v -> v)));
    }

    Map<TaskId, Task> activeTaskMap() {
        return activeTaskStream().collect(Collectors.toMap(Task::id, t -> t));
    }

    List<Task> activeTaskIterable() {
        return activeTaskStream().collect(Collectors.toList());
    }

    private Stream<Task> activeTaskStream() {
        return tasks.allTasks().stream().filter(Task::isActive);
    }

    Map<TaskId, Task> standbyTaskMap() {
        return standbyTaskStream().collect(Collectors.toMap(Task::id, t -> t));
    }

    private List<Task> standbyTaskIterable() {
        return standbyTaskStream().collect(Collectors.toList());
    }

    private Stream<Task> standbyTaskStream() {
        return tasks.allTasks().stream().filter(t -> !t.isActive());
    }

    // For testing only.
    int commitAll() {
        return commit(tasks.allTasks());
    }

    /**
     * Take records and add them to each respective task
     *
     * @param records Records, can be null
     */
    void addRecordsToTasks(final ConsumerRecords<byte[], byte[]> records) {
        for (final TopicPartition partition : records.partitions()) {
            final Task activeTask = tasks.activeTasksForInputPartition(partition);

            if (activeTask == null) {
                log.error("Unable to locate active task for received-record partition {}. Current tasks: {}",
                    partition, toString(">"));
                throw new NullPointerException("Task was unexpectedly missing for partition " + partition);
            }

            activeTask.addRecords(partition, records.records(partition));
        }
    }

    /**
     * @throws TaskMigratedException if committing offsets failed (non-EOS)
     *                               or if the task producer got fenced (EOS)
     * @throws TimeoutException if task.timeout.ms has been exceeded (non-EOS)
     * @throws TaskCorruptedException if committing offsets failed due to TimeoutException (EOS)
     * @return number of committed offsets, or -1 if we are in the middle of a rebalance and cannot commit
     */
    int commit(final Collection<Task> tasksToCommit) {
        int committed = 0;

        final Map<Task, Map<TopicPartition, OffsetAndMetadata>> consumedOffsetsAndMetadataPerTask = new HashMap<>();
        try {
            committed = commitTasksAndMaybeUpdateCommittableOffsets(tasksToCommit, consumedOffsetsAndMetadataPerTask);
        } catch (final TimeoutException timeoutException) {
            consumedOffsetsAndMetadataPerTask
                .keySet()
                .forEach(t -> t.maybeInitTaskTimeoutOrThrow(time.milliseconds(), timeoutException));
        }

        return committed;
    }

    /**
     * @throws TaskMigratedException if committing offsets failed (non-EOS)
     *                               or if the task producer got fenced (EOS)
     */
    int maybeCommitActiveTasksPerUserRequested() {
        if (rebalanceInProgress) {
            return -1;
        } else {
            for (final Task task : activeTaskIterable()) {
                if (task.commitRequested() && task.commitNeeded()) {
                    return commit(activeTaskIterable());
                }
            }
            return 0;
        }
    }

    private int commitTasksAndMaybeUpdateCommittableOffsets(final Collection<Task> tasksToCommit,
                                                            final Map<Task, Map<TopicPartition, OffsetAndMetadata>> consumedOffsetsAndMetadata) {
        if (rebalanceInProgress) {
            return -1;
        } else {
            return taskExecutor.commitTasksAndMaybeUpdateCommittableOffsets(tasksToCommit, consumedOffsetsAndMetadata);
        }
    }

    public void updateTaskEndMetadata(final TopicPartition topicPartition, final Long offset) {
        for (final Task task : tasks.activeTasks()) {
            if (task instanceof StreamTask) {
                if (task.inputPartitions().contains(topicPartition)) {
                    ((StreamTask) task).updateEndOffsets(topicPartition, offset);
                }
            }
        }
    }

    /**
     * Handle any added or removed NamedTopologies. Check if any uncreated assigned tasks belong to a newly
     * added NamedTopology and create them if so, then close any tasks whose named topology no longer exists
     */
    void handleTopologyUpdates() {
        topologyMetadata.executeTopologyUpdatesAndBumpThreadVersion(
            this::createPendingTasks,
            this::maybeCloseTasksFromRemovedTopologies
        );

        if (topologyMetadata.isEmpty()) {
            log.info("Proactively unsubscribing from all topics due to empty topology");
            mainConsumer.unsubscribe();
        }

        topologyMetadata.maybeNotifyTopologyVersionListeners();
    }

    void maybeCloseTasksFromRemovedTopologies(final Set<String> currentNamedTopologies) {
        try {
            final Set<Task> activeTasksToRemove = new HashSet<>();
            final Set<Task> standbyTasksToRemove = new HashSet<>();
            for (final Task task : tasks.allTasks()) {
                if (!currentNamedTopologies.contains(task.id().topologyName())) {
                    if (task.isActive()) {
                        activeTasksToRemove.add(task);
                    } else {
                        standbyTasksToRemove.add(task);
                    }
                }
            }

            final Set<Task> allTasksToRemove = union(HashSet::new, activeTasksToRemove, standbyTasksToRemove);
            closeAndCleanUpTasks(activeTasksToRemove, standbyTasksToRemove, true);
            releaseLockedDirectoriesForTasks(allTasksToRemove.stream().map(Task::id).collect(Collectors.toSet()));
        } catch (final Exception e) {
            // TODO KAFKA-12648: for now just swallow the exception to avoid interfering with the other topologies
            //  that are running alongside, but eventually we should be able to rethrow up to the handler to inform
            //  the user of an error in this named topology without killing the thread and delaying the others
            log.error("Caught the following exception while closing tasks from a removed topology:", e);
        }
    }

    void createPendingTasks(final Set<String> currentNamedTopologies) {
        final Map<TaskId, Set<TopicPartition>> activeTasksToCreate = tasks.drainPendingActiveTasksForTopologies(currentNamedTopologies);
        final Map<TaskId, Set<TopicPartition>> standbyTasksToCreate = tasks.drainPendingStandbyTasksForTopologies(currentNamedTopologies);

        createNewTasks(activeTasksToCreate, standbyTasksToCreate);
    }

    /**
     * @throws TaskMigratedException if the task producer got fenced (EOS only)
     * @throws StreamsException      if any task threw an exception while processing
     */
    int process(final int maxNumRecords, final Time time) {
        return taskExecutor.process(maxNumRecords, time);
    }

    void recordTaskProcessRatio(final long totalProcessLatencyMs, final long now) {
        for (final Task task : activeTaskIterable()) {
            task.recordProcessTimeRatioAndBufferSize(totalProcessLatencyMs, now);
        }
    }

    /**
     * @throws TaskMigratedException if the task producer got fenced (EOS only)
     */
    int punctuate() {
        return  taskExecutor.punctuate();
    }

    void maybePurgeCommittedRecords() {
        // we do not check any possible exceptions since none of them are fatal
        // that should cause the application to fail, and we will try delete with
        // newer offsets anyways.
        if (deleteRecordsResult == null || deleteRecordsResult.all().isDone()) {

            if (deleteRecordsResult != null && deleteRecordsResult.all().isCompletedExceptionally()) {
                log.debug("Previous delete-records request has failed: {}. Try sending the new request now",
                          deleteRecordsResult.lowWatermarks());
            }

            final Map<TopicPartition, RecordsToDelete> recordsToDelete = new HashMap<>();
            for (final Task task : activeTaskIterable()) {
                for (final Map.Entry<TopicPartition, Long> entry : task.purgeableOffsets().entrySet()) {
                    recordsToDelete.put(entry.getKey(), RecordsToDelete.beforeOffset(entry.getValue()));
                }
            }
            if (!recordsToDelete.isEmpty()) {
                deleteRecordsResult = adminClient.deleteRecords(recordsToDelete);
                log.trace("Sent delete-records request: {}", recordsToDelete);
            }
        }
    }

    /**
     * Produces a string representation containing useful information about the TaskManager.
     * This is useful in debugging scenarios.
     *
     * @return A string representation of the TaskManager instance.
     */
    @Override
    public String toString() {
        return toString("");
    }

    public String toString(final String indent) {
        final StringBuilder stringBuilder = new StringBuilder();
        stringBuilder.append("TaskManager\n");
        stringBuilder.append(indent).append("\tMetadataState:\n");
        stringBuilder.append(indent).append("\tTasks:\n");
        for (final Task task : tasks.allTasks()) {
            stringBuilder.append(indent)
                         .append("\t\t")
                         .append(task.id())
                         .append(" ")
                         .append(task.state())
                         .append(" ")
                         .append(task.getClass().getSimpleName())
                         .append('(').append(task.isActive() ? "active" : "standby").append(')');
        }
        return stringBuilder.toString();
    }

    Map<MetricName, Metric> producerMetrics() {
        return activeTaskCreator.producerMetrics();
    }

    Set<String> producerClientIds() {
        return activeTaskCreator.producerClientIds();
    }

    Set<TaskId> lockedTaskDirectories() {
        return Collections.unmodifiableSet(lockedTaskDirectories);
    }

    private void maybeSetFirstException(final boolean ignoreTaskMigrated,
                                        final RuntimeException exception,
                                        final AtomicReference<RuntimeException> firstException) {
        if (!ignoreTaskMigrated || !(exception instanceof TaskMigratedException)) {
            firstException.compareAndSet(null, exception);
        }
    }

    private StreamsException maybeWrapTaskException(final RuntimeException exception, final TaskId taskId) {
        if (exception instanceof StreamsException) {
            final StreamsException streamsException = (StreamsException) exception;
            streamsException.setTaskId(taskId);
            return streamsException;
        } else {
            return new StreamsException(exception, taskId);
        }
    }

    public static void executeAndMaybeSwallow(final boolean clean,
                                              final Runnable runnable,
                                              final java.util.function.Consumer<RuntimeException> actionIfClean,
                                              final java.util.function.Consumer<RuntimeException> actionIfNotClean) {
        try {
            runnable.run();
        } catch (final RuntimeException e) {
            if (clean) {
                actionIfClean.accept(e);
            } else {
                actionIfNotClean.accept(e);
            }
        }
    }

    public static void executeAndMaybeSwallow(final boolean clean,
                                              final Runnable runnable,
                                              final String name,
                                              final Logger log) {
        executeAndMaybeSwallow(
            clean,
            runnable,
            e -> {
                throw e;
            },
            e -> log.debug("Ignoring error in unclean {}", name));
    }

    boolean needsInitializationOrRestoration() {
        return activeTaskIterable().stream().anyMatch(Task::needsInitializationOrRestoration);
    }

    // for testing only
    void addTask(final Task task) {
        tasks.addTask(task);
    }

    TasksRegistry tasks() {
        return tasks;
    }
}<|MERGE_RESOLUTION|>--- conflicted
+++ resolved
@@ -730,18 +730,12 @@
 
     public boolean checkStateUpdater(final long now,
                                      final java.util.function.Consumer<Set<TopicPartition>> offsetResetter) {
-<<<<<<< HEAD
-        handleExceptionsFromStateUpdater();
-        handleRemovedTasksFromStateUpdater();
-=======
-        addTasksToStateUpdater();
         if (stateUpdater.hasExceptionsAndFailedTasks()) {
             handleExceptionsFromStateUpdater();
         }
         if (stateUpdater.hasRemovedTasks()) {
             handleRemovedTasksFromStateUpdater();
         }
->>>>>>> 7387a116
         if (stateUpdater.restoresActiveTasks()) {
             handleRestoredTasksFromStateUpdater(now, offsetResetter);
         }
