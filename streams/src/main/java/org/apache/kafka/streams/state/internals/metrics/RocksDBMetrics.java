--- conflicted
+++ resolved
@@ -59,7 +59,6 @@
     private static final String NUMBER_OF_OPEN_FILES = "number-open-files";
     private static final String NUMBER_OF_FILE_ERRORS = "number-file-errors";
     static final String NUMBER_OF_ENTRIES_ACTIVE_MEMTABLE = "num-entries-active-mem-table";
-<<<<<<< HEAD
     static final String NUMBER_OF_DELETES_ACTIVE_MEMTABLE = "num-deletes-active-mem-table";
     static final String NUMBER_OF_ENTRIES_IMMUTABLE_MEMTABLES = "num-entries-imm-mem-tables";
     static final String NUMBER_OF_DELETES_IMMUTABLE_MEMTABLES = "num-deletes-imm-mem-tables";
@@ -81,8 +80,6 @@
     static final String ESTIMATED_NUMBER_OF_KEYS = "estimate-num-keys";
     static final String ESTIMATED_MEMORY_OF_TABLE_READERS = "estimate-table-readers-mem";
     static final String NUMBER_OF_BACKGROUND_ERRORS = "background-errors";
-=======
->>>>>>> 9da32b6b
 
     private static final String BYTES_WRITTEN_TO_DB_RATE_DESCRIPTION =
         "Average number of bytes written per second to the RocksDB state store";
@@ -122,7 +119,6 @@
     private static final String NUMBER_OF_OPEN_FILES_DESCRIPTION = "Number of currently open files";
     private static final String NUMBER_OF_FILE_ERRORS_DESCRIPTION = "Total number of file errors occurred";
     private static final String NUMBER_OF_ENTRIES_ACTIVE_MEMTABLE_DESCRIPTION =
-<<<<<<< HEAD
         "Total number of entries in the active memtable";
     private static final String NUMBER_OF_DELETES_ACTIVE_MEMTABLES_DESCRIPTION =
         "Total number of delete entries in the active memtable";
@@ -160,9 +156,6 @@
     private static final String ESTIMATED_MEMORY_OF_TABLE_READERS_DESCRIPTION =
         "Estimated memory in bytes used for reading SST tables, excluding memory used in block cache";
     private static final String TOTAL_NUMBER_OF_BACKGROUND_ERRORS_DESCRIPTION = "Total number of background errors";
-=======
-            "Current total number of entries in the active memtable";
->>>>>>> 9da32b6b
 
     public static class RocksDBMetricContext {
         private final String taskName;
@@ -521,7 +514,6 @@
     public static void addNumEntriesActiveMemTableMetric(final StreamsMetricsImpl streamsMetrics,
                                                          final RocksDBMetricContext metricContext,
                                                          final Gauge<BigInteger> valueProvider) {
-<<<<<<< HEAD
         addMutableMetric(
             streamsMetrics,
             metricContext,
@@ -789,20 +781,11 @@
                                          final String name,
                                          final String description) {
         streamsMetrics.addStoreLevelMutableMetric(
-            metricContext.threadId(),
             metricContext.taskName(),
             metricContext.metricsScope(),
             metricContext.storeName(),
             name,
             description,
-=======
-        streamsMetrics.addStoreLevelMutableMetric(
-            metricContext.taskName(),
-            metricContext.metricsScope(),
-            metricContext.storeName(),
-            NUMBER_OF_ENTRIES_ACTIVE_MEMTABLE,
-            NUMBER_OF_ENTRIES_ACTIVE_MEMTABLE_DESCRIPTION,
->>>>>>> 9da32b6b
             RecordingLevel.INFO,
             valueProvider
         );
