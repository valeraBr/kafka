--- conflicted
+++ resolved
@@ -244,7 +244,7 @@
         }
     }
 
-<<<<<<< HEAD
+
     private int setMaxBufferedRecordsPerPartition(final boolean bufferedRecordsPerPartitionOverridden, final boolean inputBufferMaxBytesOverridden) {
         int maxBufferedSize = -1;
         if (bufferedRecordsPerPartitionOverridden && inputBufferMaxBytesOverridden) {
@@ -264,9 +264,6 @@
         return maxBufferedSize;
     }
 
-=======
-    @Deprecated
->>>>>>> d5a8b892
     public Materialized.StoreType parseStoreType() {
         return MaterializedInternal.parse(storeType);
     }
