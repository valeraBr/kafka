--- conflicted
+++ resolved
@@ -755,13 +755,9 @@
     protected void maybeCommit(final long now) {
 
         if (commitTimeMs >= 0 && lastCommitMs + commitTimeMs < now) {
-<<<<<<< HEAD
-            log.info("{} Committing all tasks because the commit interval {}ms has elapsed {}ms",
-                logPrefix, commitTimeMs, now - lastCommitMs);
-=======
-            log.info("{} Committing all active tasks {} and standby tasks {} because the commit interval {}ms has elapsed",
-                    logPrefix, commitTimeMs, activeTasks, standbyTasks);
->>>>>>> 95ef40dd
+
+            log.info("{} Committing all active tasks {} and standby tasks {} because the commit interval {}ms has elapsed by {}ms",
+                    logPrefix, activeTasks, standbyTasks, commitTimeMs, now - lastCommitMs);
 
             commitAll();
             lastCommitMs = now;
