--- conflicted
+++ resolved
@@ -436,15 +436,10 @@
 
     @SuppressWarnings("ThrowableNotThrown")
     private void shutdownTasksAndState() {
-<<<<<<< HEAD
         log.debug("{} shutdownTasksAndState: shutting down" +
                 "active tasks {}, standby tasks {}, suspended tasks {}, and suspended standby tasks {}",
             logPrefix, activeTasks.keySet(), standbyTasks.keySet(),
             suspendedTasks.keySet(), suspendedStandbyTasks.keySet());
-=======
-        log.debug("{} shutdownTasksAndState: shutting down all active tasks {} and standby tasks {}", logPrefix,
-            activeTasks.keySet(), standbyTasks.keySet());
->>>>>>> 8e35721c
 
         final AtomicReference<RuntimeException> firstException = new AtomicReference<>(null);
         // Close all processors in topology order
