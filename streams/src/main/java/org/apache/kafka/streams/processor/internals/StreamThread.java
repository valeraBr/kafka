/*
 * Licensed to the Apache Software Foundation (ASF) under one or more
 * contributor license agreements. See the NOTICE file distributed with
 * this work for additional information regarding copyright ownership.
 * The ASF licenses this file to You under the Apache License, Version 2.0
 * (the "License"); you may not use this file except in compliance with
 * the License. You may obtain a copy of the License at
 *
 *    http://www.apache.org/licenses/LICENSE-2.0
 *
 * Unless required by applicable law or agreed to in writing, software
 * distributed under the License is distributed on an "AS IS" BASIS,
 * WITHOUT WARRANTIES OR CONDITIONS OF ANY KIND, either express or implied.
 * See the License for the specific language governing permissions and
 * limitations under the License.
 */
package org.apache.kafka.streams.processor.internals;

import org.apache.kafka.clients.admin.AdminClient;
import org.apache.kafka.clients.consumer.Consumer;
import org.apache.kafka.clients.consumer.ConsumerConfig;
import org.apache.kafka.clients.consumer.ConsumerRebalanceListener;
import org.apache.kafka.clients.consumer.ConsumerRecord;
import org.apache.kafka.clients.consumer.ConsumerRecords;
import org.apache.kafka.clients.consumer.InvalidOffsetException;
import org.apache.kafka.clients.producer.Producer;
import org.apache.kafka.clients.producer.ProducerConfig;
import org.apache.kafka.common.KafkaException;
import org.apache.kafka.common.Metric;
import org.apache.kafka.common.MetricName;
import org.apache.kafka.common.TopicPartition;
import org.apache.kafka.common.metrics.Metrics;
import org.apache.kafka.common.metrics.Sensor;
import org.apache.kafka.common.metrics.stats.Avg;
import org.apache.kafka.common.metrics.stats.Count;
import org.apache.kafka.common.metrics.stats.Max;
import org.apache.kafka.common.metrics.stats.Rate;
import org.apache.kafka.common.metrics.stats.Total;
import org.apache.kafka.common.serialization.ByteArrayDeserializer;
import org.apache.kafka.common.utils.LogContext;
import org.apache.kafka.common.utils.Time;
import org.apache.kafka.streams.KafkaClientSupplier;
import org.apache.kafka.streams.StreamsConfig;
import org.apache.kafka.streams.errors.StreamsException;
import org.apache.kafka.streams.errors.TaskMigratedException;
import org.apache.kafka.streams.processor.StateRestoreListener;
import org.apache.kafka.streams.processor.TaskId;
import org.apache.kafka.streams.processor.TaskMetadata;
import org.apache.kafka.streams.processor.ThreadMetadata;
import org.apache.kafka.streams.processor.internals.metrics.StreamsMetricsImpl;
import org.apache.kafka.streams.state.internals.ThreadCache;
import org.slf4j.Logger;

import java.time.Duration;
import java.util.ArrayList;
import java.util.Arrays;
import java.util.Collection;
import java.util.Collections;
import java.util.HashMap;
import java.util.HashSet;
import java.util.LinkedHashMap;
import java.util.List;
import java.util.Map;
import java.util.Set;
import java.util.UUID;
import java.util.concurrent.TimeUnit;
import java.util.concurrent.atomic.AtomicInteger;

import static java.util.Collections.singleton;

public class StreamThread extends Thread {

    private final static AtomicInteger STREAM_THREAD_ID_SEQUENCE = new AtomicInteger(1);

    /**
     * Stream thread states are the possible states that a stream thread can be in.
     * A thread must only be in one state at a time
     * The expected state transitions with the following defined states is:
     *
     * <pre>
     *                +-------------+
     *          +<--- | Created (0) |
     *          |     +-----+-------+
     *          |           |
     *          |           v
     *          |     +-----+-------+
     *          +<--- | Running (1) | <----+
     *          |     +-----+-------+      |
     *          |           |              |
     *          |           v              |
     *          |     +-----+-------+      |
     *          +<--- | Partitions  |      |
     *          |     | Revoked (2) | <----+
     *          |     +-----+-------+      |
     *          |           |              |
     *          |           v              |
     *          |     +-----+-------+      |
     *          |     | Partitions  |      |
     *          |     | Assigned (3)| ---->+
     *          |     +-----+-------+
     *          |           |
     *          |           v
     *          |     +-----+-------+
     *          +---> | Pending     |
     *                | Shutdown (4)|
     *                +-----+-------+
     *                      |
     *                      v
     *                +-----+-------+
     *                | Dead (5)    |
     *                +-------------+
     * </pre>
     *
     * Note the following:
     * <ul>
     *     <li>Any state can go to PENDING_SHUTDOWN. That is because streams can be closed at any time.</li>
     *     <li>
     *         State PENDING_SHUTDOWN may want to transit to some other states other than DEAD,
     *         in the corner case when the shutdown is triggered while the thread is still in the rebalance loop.
     *         In this case we will forbid the transition but will not treat as an error.
     *     </li>
     *     <li>
     *         State PARTITIONS_REVOKED may want transit to itself indefinitely, in the corner case when
     *         the coordinator repeatedly fails in-between revoking partitions and assigning new partitions.
     *         In this case we will forbid the transition but will not treat as an error.
     *     </li>
     * </ul>
     */
    public enum State implements ThreadStateTransitionValidator {
        CREATED(1, 4), RUNNING(2, 4), PARTITIONS_REVOKED(3, 4), PARTITIONS_ASSIGNED(1, 2, 4), PENDING_SHUTDOWN(5), DEAD;

        private final Set<Integer> validTransitions = new HashSet<>();

        State(final Integer... validTransitions) {
            this.validTransitions.addAll(Arrays.asList(validTransitions));
        }

        public boolean isRunning() {
            return equals(RUNNING) || equals(PARTITIONS_REVOKED) || equals(PARTITIONS_ASSIGNED);
        }

        @Override
        public boolean isValidTransition(final ThreadStateTransitionValidator newState) {
            final State tmpState = (State) newState;
            return validTransitions.contains(tmpState.ordinal());
        }
    }

    /**
     * Listen to state change events
     */
    public interface StateListener {

        /**
         * Called when state changes
         *
         * @param thread   thread changing state
         * @param newState current state
         * @param oldState previous state
         */
        void onChange(final Thread thread, final ThreadStateTransitionValidator newState, final ThreadStateTransitionValidator oldState);
    }

    /**
     * Set the {@link StreamThread.StateListener} to be notified when state changes. Note this API is internal to
     * Kafka Streams and is not intended to be used by an external application.
     */
    public void setStateListener(final StreamThread.StateListener listener) {
        stateListener = listener;
    }

    /**
     * @return The state this instance is in
     */
    public State state() {
        // we do not need to use the state lock since the variable is volatile
        return state;
    }

    /**
     * Sets the state
     *
     * @param newState New state
     * @return The state prior to the call to setState, or null if the transition is invalid
     */
    State setState(final State newState) {
        final State oldState;

        synchronized (stateLock) {
            oldState = state;

            if (state == State.PENDING_SHUTDOWN && newState != State.DEAD) {
                // when the state is already in PENDING_SHUTDOWN, all other transitions will be
                // refused but we do not throw exception here
                return null;
            } else if (state == State.DEAD) {
                // when the state is already in NOT_RUNNING, all its transitions
                // will be refused but we do not throw exception here
                return null;
            } else if (state == State.PARTITIONS_REVOKED && newState == State.PARTITIONS_REVOKED) {
                // when the state is already in PARTITIONS_REVOKED, its transition to itself will be
                // refused but we do not throw exception here
                return null;
            } else if (!state.isValidTransition(newState)) {
                log.error("Unexpected state transition from {} to {}", oldState, newState);
                throw new StreamsException(logPrefix + "Unexpected state transition from " + oldState + " to " + newState);
            } else {
                log.info("State transition from {} to {}", oldState, newState);
            }

            state = newState;
            if (newState == State.RUNNING) {
                updateThreadMetadata(taskManager.activeTasks(), taskManager.standbyTasks());
            } else {
                updateThreadMetadata(Collections.emptyMap(), Collections.emptyMap());
            }
        }

        if (stateListener != null) {
            stateListener.onChange(this, state, oldState);
        }

        return oldState;
    }

    public boolean isRunningAndNotRebalancing() {
        // we do not need to grab stateLock since it is a single read
        return state == State.RUNNING;
    }

    public boolean isRunning() {
        synchronized (stateLock) {
            return state.isRunning();
        }
    }

    static class RebalanceListener implements ConsumerRebalanceListener {
        private final Time time;
        private final TaskManager taskManager;
        private final StreamThread streamThread;
        private final Logger log;

        RebalanceListener(final Time time,
                          final TaskManager taskManager,
                          final StreamThread streamThread,
                          final Logger log) {
            this.time = time;
            this.taskManager = taskManager;
            this.streamThread = streamThread;
            this.log = log;
        }

        @Override
        public void onPartitionsAssigned(final Collection<TopicPartition> assignment) {
            log.debug("at state {}: partitions {} assigned at the end of consumer rebalance.\n" +
                    "\tcurrent suspended active tasks: {}\n" +
                    "\tcurrent suspended standby tasks: {}\n",
                streamThread.state,
                assignment,
                taskManager.suspendedActiveTaskIds(),
                taskManager.suspendedStandbyTaskIds());

            if (streamThread.assignmentErrorCode.get() == StreamsPartitionAssignor.Error.INCOMPLETE_SOURCE_TOPIC_METADATA.code()) {
                log.debug("Received error code {} - shutdown", streamThread.assignmentErrorCode.get());
                streamThread.shutdown();
                streamThread.setStateListener(null);
                return;
            }
            final long start = time.milliseconds();
            try {
                if (streamThread.setState(State.PARTITIONS_ASSIGNED) == null) {
                    return;
                }
                if (streamThread.assignmentErrorCode.get() == StreamsPartitionAssignor.Error.NONE.code()) {
                    taskManager.createTasks(assignment);
                }
            } catch (final Throwable t) {
                log.error(
                    "Error caught during partition assignment, " +
                        "will abort the current process and re-throw at the end of rebalance: {}",
                    t
                );
                streamThread.setRebalanceException(t);
            } finally {
                log.info("partition assignment took {} ms.\n" +
                        "\tcurrent active tasks: {}\n" +
                        "\tcurrent standby tasks: {}\n" +
                        "\tprevious active tasks: {}\n",
                    time.milliseconds() - start,
                    taskManager.activeTaskIds(),
                    taskManager.standbyTaskIds(),
                    taskManager.prevActiveTaskIds());
            }
        }

        @Override
        public void onPartitionsRevoked(final Collection<TopicPartition> assignment) {
            log.debug("at state {}: partitions {} revoked at the beginning of consumer rebalance.\n" +
                    "\tcurrent assigned active tasks: {}\n" +
                    "\tcurrent assigned standby tasks: {}\n",
                streamThread.state,
                assignment,
                taskManager.activeTaskIds(),
                taskManager.standbyTaskIds());

            if (streamThread.setState(State.PARTITIONS_REVOKED) != null) {
                final long start = time.milliseconds();
                try {
                    // suspend active tasks
                    if (streamThread.assignmentErrorCode.get() == StreamsPartitionAssignor.Error.VERSION_PROBING.code()) {
                        streamThread.assignmentErrorCode.set(StreamsPartitionAssignor.Error.NONE.code());
                    } else {
                        taskManager.suspendTasksAndState();
                    }
                } catch (final Throwable t) {
                    log.error(
                        "Error caught during partition revocation, " +
                            "will abort the current process and re-throw at the end of rebalance: {}",
                        t
                    );
                    streamThread.setRebalanceException(t);
                } finally {
                    streamThread.clearStandbyRecords();

                    log.info("partition revocation took {} ms.\n" +
                            "\tsuspended active tasks: {}\n" +
                            "\tsuspended standby tasks: {}",
                        time.milliseconds() - start,
                        taskManager.suspendedActiveTaskIds(),
                        taskManager.suspendedStandbyTaskIds());
                }
            }
        }
    }

    static abstract class AbstractTaskCreator<T extends Task> {
        final String applicationId;
        final InternalTopologyBuilder builder;
        final StreamsConfig config;
        final StreamsMetricsThreadImpl streamsMetrics;
        final StateDirectory stateDirectory;
        final ChangelogReader storeChangelogReader;
        final Time time;
        final Logger log;


        AbstractTaskCreator(final InternalTopologyBuilder builder,
                            final StreamsConfig config,
                            final StreamsMetricsThreadImpl streamsMetrics,
                            final StateDirectory stateDirectory,
                            final ChangelogReader storeChangelogReader,
                            final Time time,
                            final Logger log) {
            this.applicationId = config.getString(StreamsConfig.APPLICATION_ID_CONFIG);
            this.builder = builder;
            this.config = config;
            this.streamsMetrics = streamsMetrics;
            this.stateDirectory = stateDirectory;
            this.storeChangelogReader = storeChangelogReader;
            this.time = time;
            this.log = log;
        }

        public InternalTopologyBuilder builder() {
            return builder;
        }

        public StateDirectory stateDirectory() {
            return stateDirectory;
        }

        Collection<T> createTasks(final Consumer<byte[], byte[]> consumer,
                                  final Map<TaskId, Set<TopicPartition>> tasksToBeCreated) {
            final List<T> createdTasks = new ArrayList<>();
            for (final Map.Entry<TaskId, Set<TopicPartition>> newTaskAndPartitions : tasksToBeCreated.entrySet()) {
                final TaskId taskId = newTaskAndPartitions.getKey();
                final Set<TopicPartition> partitions = newTaskAndPartitions.getValue();
                final T task = createTask(consumer, taskId, partitions);
                if (task != null) {
                    log.trace("Created task {} with assigned partitions {}", taskId, partitions);
                    createdTasks.add(task);
                }

            }
            return createdTasks;
        }

        abstract T createTask(final Consumer<byte[], byte[]> consumer, final TaskId id, final Set<TopicPartition> partitions);

        public void close() {}
    }

    static class TaskCreator extends AbstractTaskCreator<StreamTask> {
        private final ThreadCache cache;
        private final KafkaClientSupplier clientSupplier;
        private final String threadClientId;
        private final Producer<byte[], byte[]> threadProducer;

        TaskCreator(final InternalTopologyBuilder builder,
                    final StreamsConfig config,
                    final StreamsMetricsThreadImpl streamsMetrics,
                    final StateDirectory stateDirectory,
                    final ChangelogReader storeChangelogReader,
                    final ThreadCache cache,
                    final Time time,
                    final KafkaClientSupplier clientSupplier,
                    final Producer<byte[], byte[]> threadProducer,
                    final String threadClientId,
                    final Logger log) {
            super(
                builder,
                config,
                streamsMetrics,
                stateDirectory,
                storeChangelogReader,
                time,
                log);
            this.cache = cache;
            this.clientSupplier = clientSupplier;
            this.threadProducer = threadProducer;
            this.threadClientId = threadClientId;
        }

        @Override
        StreamTask createTask(final Consumer<byte[], byte[]> consumer,
                              final TaskId taskId,
                              final Set<TopicPartition> partitions) {
            streamsMetrics.taskCreatedSensor.record();

            return new StreamTask(
                taskId,
                partitions,
                builder.build(taskId.topicGroupId),
                consumer,
                storeChangelogReader,
                config,
                streamsMetrics,
                stateDirectory,
                cache,
                time,
                createProducer(taskId)
            );
        }

        private Producer<byte[], byte[]> createProducer(final TaskId id) {
            // eos
            if (threadProducer == null) {
                final Map<String, Object> producerConfigs = config.getProducerConfigs(threadClientId + "-" + id);
                log.info("Creating producer client for task {}", id);
                producerConfigs.put(ProducerConfig.TRANSACTIONAL_ID_CONFIG, applicationId + "-" + id);
                return clientSupplier.getProducer(producerConfigs);
            }

            return threadProducer;
        }

        @Override
        public void close() {
            if (threadProducer != null) {
                try {
                    threadProducer.close();
                } catch (final Throwable e) {
                    log.error("Failed to close producer due to the following error:", e);
                }
            }
        }
    }

    static class StandbyTaskCreator extends AbstractTaskCreator<StandbyTask> {
        StandbyTaskCreator(final InternalTopologyBuilder builder,
                           final StreamsConfig config,
                           final StreamsMetricsThreadImpl streamsMetrics,
                           final StateDirectory stateDirectory,
                           final ChangelogReader storeChangelogReader,
                           final Time time,
                           final Logger log) {
            super(
                builder,
                config,
                streamsMetrics,
                stateDirectory,
                storeChangelogReader,
                time,
                log);
        }

        @Override
        StandbyTask createTask(final Consumer<byte[], byte[]> consumer,
                               final TaskId taskId,
                               final Set<TopicPartition> partitions) {
            streamsMetrics.taskCreatedSensor.record();

            final ProcessorTopology topology = builder.build(taskId.topicGroupId);

            if (!topology.stateStores().isEmpty()) {
                return new StandbyTask(
                    taskId,
                    partitions,
                    topology,
                    consumer,
                    storeChangelogReader,
                    config,
                    streamsMetrics,
                    stateDirectory);
            } else {
                log.trace(
                    "Skipped standby task {} with assigned partitions {} " +
                        "since it does not have any state stores to materialize",
                    taskId, partitions
                );
                return null;
            }
        }
    }

    static class StreamsMetricsThreadImpl extends StreamsMetricsImpl {

        private final Sensor commitTimeSensor;
        private final Sensor pollTimeSensor;
        private final Sensor processTimeSensor;
        private final Sensor punctuateTimeSensor;
        private final Sensor taskCreatedSensor;
        private final Sensor tasksClosedSensor;

        StreamsMetricsThreadImpl(final Metrics metrics, final String threadName) {
            super(metrics, threadName);
            final String group = "stream-metrics";

            commitTimeSensor = threadLevelSensor("commit-latency", Sensor.RecordingLevel.INFO);
            commitTimeSensor.add(metrics.metricName("commit-latency-avg", group, "The average commit time in ms", tags()), new Avg());
            commitTimeSensor.add(metrics.metricName("commit-latency-max", group, "The maximum commit time in ms", tags()), new Max());
            commitTimeSensor.add(metrics.metricName("commit-rate", group, "The average per-second number of commit calls", tags()), new Rate(TimeUnit.SECONDS, new Count()));
            commitTimeSensor.add(metrics.metricName("commit-total", group, "The total number of commit calls", tags()), new Count());

            pollTimeSensor = threadLevelSensor("poll-latency", Sensor.RecordingLevel.INFO);
            pollTimeSensor.add(metrics.metricName("poll-latency-avg", group, "The average poll time in ms", tags()), new Avg());
            pollTimeSensor.add(metrics.metricName("poll-latency-max", group, "The maximum poll time in ms", tags()), new Max());
            pollTimeSensor.add(metrics.metricName("poll-rate", group, "The average per-second number of record-poll calls", tags()), new Rate(TimeUnit.SECONDS, new Count()));
            pollTimeSensor.add(metrics.metricName("poll-total", group, "The total number of record-poll calls", tags()), new Count());

            processTimeSensor = threadLevelSensor("process-latency", Sensor.RecordingLevel.INFO);
            processTimeSensor.add(metrics.metricName("process-latency-avg", group, "The average process time in ms", tags()), new Avg());
            processTimeSensor.add(metrics.metricName("process-latency-max", group, "The maximum process time in ms", tags()), new Max());
            processTimeSensor.add(metrics.metricName("process-rate", group, "The average per-second number of process calls", tags()), new Rate(TimeUnit.SECONDS, new Count()));
            processTimeSensor.add(metrics.metricName("process-total", group, "The total number of process calls", tags()), new Count());

            punctuateTimeSensor = threadLevelSensor("punctuate-latency", Sensor.RecordingLevel.INFO);
            punctuateTimeSensor.add(metrics.metricName("punctuate-latency-avg", group, "The average punctuate time in ms", tags()), new Avg());
            punctuateTimeSensor.add(metrics.metricName("punctuate-latency-max", group, "The maximum punctuate time in ms", tags()), new Max());
            punctuateTimeSensor.add(metrics.metricName("punctuate-rate", group, "The average per-second number of punctuate calls", tags()), new Rate(TimeUnit.SECONDS, new Count()));
            punctuateTimeSensor.add(metrics.metricName("punctuate-total", group, "The total number of punctuate calls", tags()), new Count());

            taskCreatedSensor = threadLevelSensor("task-created", Sensor.RecordingLevel.INFO);
            taskCreatedSensor.add(metrics.metricName("task-created-rate", "stream-metrics", "The average per-second number of newly created tasks", tags()), new Rate(TimeUnit.SECONDS, new Count()));
            taskCreatedSensor.add(metrics.metricName("task-created-total", "stream-metrics", "The total number of newly created tasks", tags()), new Total());

            tasksClosedSensor = threadLevelSensor("task-closed", Sensor.RecordingLevel.INFO);
            tasksClosedSensor.add(metrics.metricName("task-closed-rate", group, "The average per-second number of closed tasks", tags()), new Rate(TimeUnit.SECONDS, new Count()));
            tasksClosedSensor.add(metrics.metricName("task-closed-total", group, "The total number of closed tasks", tags()), new Total());
        }
    }

    private final Time time;
    private final Logger log;
    private final String logPrefix;
    private final Object stateLock;
    private final Duration pollTime;
    private final long commitTimeMs;
    private final int maxPollTimeMs;
    private final String originalReset;
    private final TaskManager taskManager;
    private final StreamsMetricsThreadImpl streamsMetrics;
    private final AtomicInteger assignmentErrorCode;

    private long now;
    private long lastPollMs;
    private long lastCommitMs;
    private int numIterations;
    private Throwable rebalanceException = null;
    private boolean processStandbyRecords = false;
    private volatile State state = State.CREATED;
    private volatile ThreadMetadata threadMetadata;
    private StreamThread.StateListener stateListener;
    private Map<TopicPartition, List<ConsumerRecord<byte[], byte[]>>> standbyRecords;

    // package-private for testing
    final ConsumerRebalanceListener rebalanceListener;
    final Producer<byte[], byte[]> producer;
    final Consumer<byte[], byte[]> restoreConsumer;
    final Consumer<byte[], byte[]> consumer;
    final InternalTopologyBuilder builder;

    public static StreamThread create(final InternalTopologyBuilder builder,
                                      final StreamsConfig config,
                                      final KafkaClientSupplier clientSupplier,
                                      final AdminClient adminClient,
                                      final UUID processId,
                                      final String clientId,
                                      final Metrics metrics,
                                      final Time time,
                                      final StreamsMetadataState streamsMetadataState,
                                      final long cacheSizeBytes,
                                      final StateDirectory stateDirectory,
                                      final StateRestoreListener userStateRestoreListener) {
        final String threadClientId = clientId + "-StreamThread-" + STREAM_THREAD_ID_SEQUENCE.getAndIncrement();

        final String logPrefix = String.format("stream-thread [%s] ", threadClientId);
        final LogContext logContext = new LogContext(logPrefix);
        final Logger log = logContext.logger(StreamThread.class);

        log.info("Creating restore consumer client");
        final Map<String, Object> restoreConsumerConfigs = config.getRestoreConsumerConfigs(threadClientId);
        final Consumer<byte[], byte[]> restoreConsumer = clientSupplier.getRestoreConsumer(restoreConsumerConfigs);
        final Duration pollTime = Duration.ofMillis(config.getLong(StreamsConfig.POLL_MS_CONFIG));
        final StoreChangelogReader changelogReader = new StoreChangelogReader(restoreConsumer, pollTime, userStateRestoreListener, logContext);

        Producer<byte[], byte[]> threadProducer = null;
        final boolean eosEnabled = StreamsConfig.EXACTLY_ONCE.equals(config.getString(StreamsConfig.PROCESSING_GUARANTEE_CONFIG));
        if (!eosEnabled) {
            final Map<String, Object> producerConfigs = config.getProducerConfigs(threadClientId);
            log.info("Creating shared producer client");
            threadProducer = clientSupplier.getProducer(producerConfigs);
        }

        final StreamsMetricsThreadImpl streamsMetrics = new StreamsMetricsThreadImpl(
            metrics,
            threadClientId
        );

        final ThreadCache cache = new ThreadCache(logContext, cacheSizeBytes, streamsMetrics);

        final AbstractTaskCreator<StreamTask> activeTaskCreator = new TaskCreator(
            builder,
            config,
            streamsMetrics,
            stateDirectory,
            changelogReader,
            cache,
            time,
            clientSupplier,
            threadProducer,
            threadClientId,
            log);
        final AbstractTaskCreator<StandbyTask> standbyTaskCreator = new StandbyTaskCreator(
            builder,
            config,
            streamsMetrics,
            stateDirectory,
            changelogReader,
            time,
            log);
        final TaskManager taskManager = new TaskManager(
            changelogReader,
            processId,
            logPrefix,
            restoreConsumer,
            streamsMetadataState,
            activeTaskCreator,
            standbyTaskCreator,
            adminClient,
            new AssignedStreamsTasks(logContext),
            new AssignedStandbyTasks(logContext));

        log.info("Creating consumer client");
        final String applicationId = config.getString(StreamsConfig.APPLICATION_ID_CONFIG);
        final Map<String, Object> consumerConfigs = config.getMainConsumerConfigs(applicationId, threadClientId);
        consumerConfigs.put(StreamsConfig.InternalConfig.TASK_MANAGER_FOR_PARTITION_ASSIGNOR, taskManager);
        final AtomicInteger assignmentErrorCode = new AtomicInteger();
        consumerConfigs.put(StreamsConfig.InternalConfig.ASSIGNMENT_ERROR_CODE, assignmentErrorCode);
        String originalReset = null;
        if (!builder.latestResetTopicsPattern().pattern().equals("") || !builder.earliestResetTopicsPattern().pattern().equals("")) {
            originalReset = (String) consumerConfigs.get(ConsumerConfig.AUTO_OFFSET_RESET_CONFIG);
            consumerConfigs.put(ConsumerConfig.AUTO_OFFSET_RESET_CONFIG, "none");
        }
        final Consumer<byte[], byte[]> consumer = clientSupplier.getConsumer(consumerConfigs);
        taskManager.setConsumer(consumer);

        return new StreamThread(
            time,
            config,
            threadProducer,
            restoreConsumer,
            consumer,
            originalReset,
            taskManager,
            streamsMetrics,
            builder,
            threadClientId,
            logContext,
            assignmentErrorCode);
    }

    public StreamThread(final Time time,
                        final StreamsConfig config,
                        final Producer<byte[], byte[]> producer,
                        final Consumer<byte[], byte[]> restoreConsumer,
                        final Consumer<byte[], byte[]> consumer,
                        final String originalReset,
                        final TaskManager taskManager,
                        final StreamsMetricsThreadImpl streamsMetrics,
                        final InternalTopologyBuilder builder,
                        final String threadClientId,
                        final LogContext logContext,
                        final AtomicInteger assignmentErrorCode) {
        super(threadClientId);

        this.stateLock = new Object();
        this.standbyRecords = new HashMap<>();

        this.time = time;
        this.builder = builder;
        this.streamsMetrics = streamsMetrics;
        this.logPrefix = logContext.logPrefix();
        this.log = logContext.logger(StreamThread.class);
        this.rebalanceListener = new RebalanceListener(time, taskManager, this, this.log);
        this.taskManager = taskManager;
        this.producer = producer;
        this.restoreConsumer = restoreConsumer;
        this.consumer = consumer;
        this.originalReset = originalReset;
        this.assignmentErrorCode = assignmentErrorCode;

        this.pollTime = Duration.ofMillis(config.getLong(StreamsConfig.POLL_MS_CONFIG));
        this.maxPollTimeMs = new InternalConsumerConfig(config.getMainConsumerConfigs("dummyGroupId", "dummyClientId"))
                .getInt(ConsumerConfig.MAX_POLL_INTERVAL_MS_CONFIG);
        this.commitTimeMs = config.getLong(StreamsConfig.COMMIT_INTERVAL_MS_CONFIG);

        this.numIterations = 1;

        updateThreadMetadata(Collections.emptyMap(), Collections.emptyMap());
    }

    private static final class InternalConsumerConfig extends ConsumerConfig {
        private InternalConsumerConfig(final Map<String, Object> props) {
            super(ConsumerConfig.addDeserializerToConfig(props, new ByteArrayDeserializer(), new ByteArrayDeserializer()), false);
        }
    }

    /**
     * Execute the stream processors
     *
     * @throws KafkaException   for any Kafka-related exceptions
     * @throws RuntimeException for any other non-Kafka exceptions
     */
    @Override
    public void run() {
        log.info("Starting");
        if (setState(State.RUNNING) == null) {
            log.info("StreamThread already shutdown. Not running");
            return;
        }
        boolean cleanRun = false;
        try {
            runLoop();
            cleanRun = true;
        } catch (final KafkaException e) {
            // just re-throw the exception as it should be logged already
            throw e;
        } catch (final Exception e) {
            // we have caught all Kafka related exceptions, and other runtime exceptions
            // should be due to user application errors
            log.error("Encountered the following error during processing:", e);
            throw e;
        } finally {
            completeShutdown(cleanRun);
        }
    }

    private void setRebalanceException(final Throwable rebalanceException) {
        this.rebalanceException = rebalanceException;
    }

    /**
     * Main event loop for polling, and processing records through topologies.
     *
     * @throws IllegalStateException If store gets registered after initialized is already finished
     * @throws StreamsException      if the store's change log does not contain the partition
     */
    private void runLoop() {
        consumer.subscribe(builder.sourceTopicPattern(), rebalanceListener);

        while (isRunning()) {
            try {
                runOnce();
                if (assignmentErrorCode.get() == StreamsPartitionAssignor.Error.VERSION_PROBING.code()) {
                    log.info("Version probing detected. Triggering new rebalance.");
                    enforceRebalance();
                }
            } catch (final TaskMigratedException ignoreAndRejoinGroup) {
                log.warn("Detected task {} that got migrated to another thread. " +
                        "This implies that this thread missed a rebalance and dropped out of the consumer group. " +
                        "Will try to rejoin the consumer group. Below is the detailed description of the task:\n{}",
                    ignoreAndRejoinGroup.migratedTask().id(), ignoreAndRejoinGroup.migratedTask().toString(">"));

                enforceRebalance();
            }
        }
    }

    private void enforceRebalance() {
        consumer.unsubscribe();
        consumer.subscribe(builder.sourceTopicPattern(), rebalanceListener);
    }

    /**
     * @throws IllegalStateException If store gets registered after initialized is already finished
     * @throws StreamsException      If the store's change log does not contain the partition
     * @throws TaskMigratedException If another thread wrote to the changelog topic that is currently restored
     *                               or if committing offsets failed (non-EOS)
     *                               or if the task producer got fenced (EOS)
     */
    // Visible for testing
    void runOnce() {
        final ConsumerRecords<byte[], byte[]> records;

        now = time.milliseconds();

        if (state == State.PARTITIONS_ASSIGNED) {
            // try to fetch some records with zero poll millis
            // to unblock the restoration as soon as possible
            records = pollRequests(Duration.ZERO);
        } else if (state == State.PARTITIONS_REVOKED) {
            // try to fetch some records with normal poll time
            // in order to wait long enough to get the join response
            records = pollRequests(pollTime);
        } else if (state == State.RUNNING) {
            // try to fetch some records with normal poll time
            // in order to get long polling
            records = pollRequests(pollTime);
        } else {
            // any other state should not happen
            log.error("Unexpected state {} during normal iteration", state);
            throw new StreamsException(logPrefix + "Unexpected state " + state + " during normal iteration");
        }

        // only try to initialize the assigned tasks
        // if the state is still in PARTITION_ASSIGNED after the poll call
        if (state == State.PARTITIONS_ASSIGNED) {
            if (taskManager.updateNewAndRestoringTasks()) {
                setState(State.RUNNING);
            }
        }

        if (records != null && !records.isEmpty()) {
<<<<<<< HEAD
            streamsMetrics.pollTimeSensor.record(computeLatency(), now);
            addRecordsToTasks(records);
=======
            streamsMetrics.pollTimeSensor.record(computeLatency(), timerStartedMs);
            addRecordsToTasks(records);
        }

        if (taskManager.hasActiveRunningTasks()) {
            final long totalProcessed = processAndMaybeCommit(recordsProcessedBeforeCommit);
            if (totalProcessed > 0) {
                final long processLatency = computeLatency();
                streamsMetrics.processTimeSensor.record(processLatency / (double) totalProcessed, timerStartedMs);
                processedBeforeCommit = adjustRecordsProcessedBeforeCommit(
                        recordsProcessedBeforeCommit,
                        totalProcessed,
                        processLatency,
                        commitTimeMs);
            }
>>>>>>> afe00eff
        }

        if (state == State.RUNNING) {
            taskManager.updateProcessableTasks();

            /*
             * Within an iteration, after N (N initialized as 1 upon start up) round of processing one-record-each on the applicable tasks, check the current time:
             *  1. If it is time to commit, do it;
             *  2. If it is time to punctuate, do it;
             *  3. If elapsed time is close to consumer's max.poll.interval.ms, end the current iteration immediately.
             *  4. If none of the the above happens, increment N.
             *  5. If one of the above happens, half the value of N.
             */
            long totalProcessed;
            long timeSinceLastPoll;

            do {
                totalProcessed = processAndMaybeCommit();
                timeSinceLastPoll = Math.max(now - lastPollMs, 0);

                if (timeSinceLastPoll / 2 >= maxPollTimeMs) {
                    break;
                } else if (maybePunctuate() || maybeCommit()) {
                    numIterations = numIterations > 1 ? numIterations / 2 : numIterations;
                } else {
                    numIterations++;
                }
            } while (totalProcessed > 0 && timeSinceLastPoll < maxPollTimeMs);

            // even if there is not data to process in this iteration, still need to check if commit / punctuate is needed
            maybePunctuate();

            maybeCommit();

            maybeUpdateStandbyTasks();
        }
    }

    /**
     * Get the next batch of records by polling.
     *
     * @param pollTime how long to block in Consumer#poll
     * @return Next batch of records or null if no records available.
     * @throws TaskMigratedException if the task producer got fenced (EOS only)
     */
    private ConsumerRecords<byte[], byte[]> pollRequests(final Duration pollTime) {
        ConsumerRecords<byte[], byte[]> records = null;

        this.lastPollMs = now;

        try {
            records = consumer.poll(pollTime);
        } catch (final InvalidOffsetException e) {
            resetInvalidOffsets(e);
        }

        if (rebalanceException != null) {
            if (rebalanceException instanceof TaskMigratedException) {
                throw (TaskMigratedException) rebalanceException;
            } else {
                throw new StreamsException(logPrefix + "Failed to rebalance.", rebalanceException);
            }
        }

        return records;
    }

    private void resetInvalidOffsets(final InvalidOffsetException e) {
        final Set<TopicPartition> partitions = e.partitions();
        final Set<String> loggedTopics = new HashSet<>();
        final Set<TopicPartition> seekToBeginning = new HashSet<>();
        final Set<TopicPartition> seekToEnd = new HashSet<>();

        for (final TopicPartition partition : partitions) {
            if (builder.earliestResetTopicsPattern().matcher(partition.topic()).matches()) {
                addToResetList(partition, seekToBeginning, "Setting topic '{}' to consume from {} offset", "earliest", loggedTopics);
            } else if (builder.latestResetTopicsPattern().matcher(partition.topic()).matches()) {
                addToResetList(partition, seekToEnd, "Setting topic '{}' to consume from {} offset", "latest", loggedTopics);
            } else {
                if (originalReset == null || (!originalReset.equals("earliest") && !originalReset.equals("latest"))) {
                    final String errorMessage = "No valid committed offset found for input topic %s (partition %s) and no valid reset policy configured." +
                        " You need to set configuration parameter \"auto.offset.reset\" or specify a topic specific reset " +
                        "policy via StreamsBuilder#stream(..., Consumed.with(Topology.AutoOffsetReset)) or StreamsBuilder#table(..., Consumed.with(Topology.AutoOffsetReset))";
                    throw new StreamsException(String.format(errorMessage, partition.topic(), partition.partition()), e);
                }

                if (originalReset.equals("earliest")) {
                    addToResetList(partition, seekToBeginning, "No custom setting defined for topic '{}' using original config '{}' for offset reset", "earliest", loggedTopics);
                } else if (originalReset.equals("latest")) {
                    addToResetList(partition, seekToEnd, "No custom setting defined for topic '{}' using original config '{}' for offset reset", "latest", loggedTopics);
                }
            }
        }

        if (!seekToBeginning.isEmpty()) {
            consumer.seekToBeginning(seekToBeginning);
        }
        if (!seekToEnd.isEmpty()) {
            consumer.seekToEnd(seekToEnd);
        }
    }

    private void addToResetList(final TopicPartition partition, final Set<TopicPartition> partitions, final String logMessage, final String resetPolicy, final Set<String> loggedTopics) {
        final String topic = partition.topic();
        if (loggedTopics.add(topic)) {
            log.info(logMessage, topic, resetPolicy);
        }
        partitions.add(partition);
    }

    /**
     * Take records and add them to each respective task
     *
     * @param records Records, can be null
     */
    private void addRecordsToTasks(final ConsumerRecords<byte[], byte[]> records) {

        for (final TopicPartition partition : records.partitions()) {
            final StreamTask task = taskManager.activeTask(partition);

            if (task.isClosed()) {
                log.info("Stream task {} is already closed, probably because it got unexpectedly migrated to another thread already. " +
                    "Notifying the thread to trigger a new rebalance immediately.", task.id());
                throw new TaskMigratedException(task);
            }

            task.addRecords(partition, records.records(partition));
        }
    }

    /**
     * Schedule the records processing by selecting which record is processed next. Commits may
     * happen as records are processed.
     *
     * @return Number of records processed since last commit.
     * @throws TaskMigratedException if committing offsets failed (non-EOS)
     *                               or if the task producer got fenced (EOS)
     */
    private long processAndMaybeCommit() {
        long totalProcessed = 0;

        for (int i = 0; i < numIterations; i++) {
            int processed = taskManager.process();

            if (processed > 0) {
                totalProcessed += processed;
                streamsMetrics.processTimeSensor.record(computeLatency() / (double) processed, now);

                taskManager.updateProcessableTasks();

                // commit any tasks that have requested a commit
                final int committed = taskManager.maybeCommitActiveTasks();
                if (committed > 0) {
                    streamsMetrics.commitTimeSensor.record(computeLatency() / (double) committed, now);
                }
            } else {
                // if there is no records to be processed, exit immediately
                break;
            }
        }

        return totalProcessed;
    }

    /**
     * @throws TaskMigratedException if the task producer got fenced (EOS only)
     */
    private boolean maybePunctuate() {
        final int punctuated = taskManager.punctuate();
        if (punctuated > 0) {
            streamsMetrics.punctuateTimeSensor.record(computeLatency() / (double) punctuated, now);

            return true;
        } else {
            return false;
        }
    }

    /**
     * Commit all tasks owned by this thread if specified interval time has elapsed
     *
     * @throws TaskMigratedException if committing offsets failed (non-EOS)
     *                               or if the task producer got fenced (EOS)
     */
    boolean maybeCommit() {
        int committed = taskManager.maybeCommitActiveTasks();
        if (committed > 0) {
            streamsMetrics.commitTimeSensor.record(computeLatency() / (double) committed, now);
        }

        if (commitTimeMs >= 0 && lastCommitMs + commitTimeMs < now) {
            if (log.isTraceEnabled()) {
                log.trace("Committing all active tasks {} and standby tasks {} since {}ms has elapsed (commit interval is {}ms)",
                        taskManager.activeTaskIds(), taskManager.standbyTaskIds(), now - lastCommitMs, commitTimeMs);
            }

            committed = taskManager.commitAll();
            if (committed > 0) {
                final long previous = now;

                streamsMetrics.commitTimeSensor.record(computeLatency() / (double) committed, now);

                // try to purge the committed records for repartition topics if possible
                taskManager.maybePurgeCommitedRecords();

                if (log.isDebugEnabled()) {
                    log.debug("Committed all active tasks {} and standby tasks {} in {}ms",
                            taskManager.activeTaskIds(), taskManager.standbyTaskIds(), now - previous);
                }
            }

            lastCommitMs = now;

            processStandbyRecords = true;

            return committed > 0;
        } else {
            return false;
        }
    }

    private void maybeUpdateStandbyTasks() {
        if (state == State.RUNNING && taskManager.hasStandbyRunningTasks()) {
            if (processStandbyRecords) {
                if (!standbyRecords.isEmpty()) {
                    final Map<TopicPartition, List<ConsumerRecord<byte[], byte[]>>> remainingStandbyRecords = new HashMap<>();

                    for (final Map.Entry<TopicPartition, List<ConsumerRecord<byte[], byte[]>>> entry : standbyRecords.entrySet()) {
                        final TopicPartition partition = entry.getKey();
                        List<ConsumerRecord<byte[], byte[]>> remaining = entry.getValue();
                        if (remaining != null) {
                            final StandbyTask task = taskManager.standbyTask(partition);

                            if (task.isClosed()) {
                                log.info("Standby task {} is already closed, probably because it got unexpectedly migrated to another thread already. " +
                                    "Notifying the thread to trigger a new rebalance immediately.", task.id());
                                throw new TaskMigratedException(task);
                            }

                            remaining = task.update(partition, remaining);
                            if (!remaining.isEmpty()) {
                                remainingStandbyRecords.put(partition, remaining);
                            } else {
                                restoreConsumer.resume(singleton(partition));
                            }
                        }
                    }

                    standbyRecords = remainingStandbyRecords;

                    if (log.isDebugEnabled()) {
                        log.debug("Updated standby tasks {} in {}ms", taskManager.standbyTaskIds(), time.milliseconds() - now);
                    }
                }
                processStandbyRecords = false;
            }

            try {
                // poll(0): Since this is during the normal processing, not during restoration.
                // We can afford to have slower restore (because we don't wait inside poll for results).
                // Instead, we want to proceed to the next iteration to call the main consumer#poll()
                // as soon as possible so as to not be kicked out of the group.
                final ConsumerRecords<byte[], byte[]> records = restoreConsumer.poll(Duration.ZERO);

                if (!records.isEmpty()) {
                    for (final TopicPartition partition : records.partitions()) {
                        final StandbyTask task = taskManager.standbyTask(partition);

                        if (task == null) {
                            throw new StreamsException(logPrefix + "Missing standby task for partition " + partition);
                        }

                        if (task.isClosed()) {
                            log.info("Standby task {} is already closed, probably because it got unexpectedly migrated to another thread already. " +
                                "Notifying the thread to trigger a new rebalance immediately.", task.id());
                            throw new TaskMigratedException(task);
                        }

                        final List<ConsumerRecord<byte[], byte[]>> remaining = task.update(partition, records.records(partition));
                        if (!remaining.isEmpty()) {
                            restoreConsumer.pause(singleton(partition));
                            standbyRecords.put(partition, remaining);
                        }
                    }
                }
            } catch (final InvalidOffsetException recoverableException) {
                log.warn("Updating StandbyTasks failed. Deleting StandbyTasks stores to recreate from scratch.", recoverableException);
                final Set<TopicPartition> partitions = recoverableException.partitions();
                for (final TopicPartition partition : partitions) {
                    final StandbyTask task = taskManager.standbyTask(partition);

                    if (task.isClosed()) {
                        log.info("Standby task {} is already closed, probably because it got unexpectedly migrated to another thread already. " +
                            "Notifying the thread to trigger a new rebalance immediately.", task.id());
                        throw new TaskMigratedException(task);
                    }

                    log.info("Reinitializing StandbyTask {} from changelogs {}", task, recoverableException.partitions());
                    task.reinitializeStateStoresForPartitions(recoverableException.partitions());
                }
                restoreConsumer.seekToBeginning(partitions);
            }
        }
    }

    /**
     * Compute the latency based on the current marked timestamp, and update the marked timestamp
     * with the current system timestamp.
     *
     * @return latency
     */
    private long computeLatency() {
        final long previous = now;
        now = time.milliseconds();

        return Math.max(now - previous, 0);
    }

    /**
     * Shutdown this stream thread.
     * <p>
     * Note that there is nothing to prevent this function from being called multiple times
     * (e.g., in testing), hence the state is set only the first time
     */
    public void shutdown() {
        log.info("Informed to shut down");
        final State oldState = setState(State.PENDING_SHUTDOWN);
        if (oldState == State.CREATED) {
            // The thread may not have been started. Take responsibility for shutting down
            completeShutdown(true);
        }
    }

    private void completeShutdown(final boolean cleanRun) {
        // set the state to pending shutdown first as it may be called due to error;
        // its state may already be PENDING_SHUTDOWN so it will return false but we
        // intentionally do not check the returned flag
        setState(State.PENDING_SHUTDOWN);

        log.info("Shutting down");

        try {
            taskManager.shutdown(cleanRun);
        } catch (final Throwable e) {
            log.error("Failed to close task manager due to the following error:", e);
        }
        try {
            consumer.close();
        } catch (final Throwable e) {
            log.error("Failed to close consumer due to the following error:", e);
        }
        try {
            restoreConsumer.close();
        } catch (final Throwable e) {
            log.error("Failed to close restore consumer due to the following error:", e);
        }
        streamsMetrics.removeAllThreadLevelSensors();

        setState(State.DEAD);
        log.info("Shutdown complete");
    }

    private void clearStandbyRecords() {
        standbyRecords.clear();
    }

    /**
     * Return information about the current {@link StreamThread}.
     *
     * @return {@link ThreadMetadata}.
     */
    public final ThreadMetadata threadMetadata() {
        return threadMetadata;
    }

    private void updateThreadMetadata(final Map<TaskId, StreamTask> activeTasks, final Map<TaskId, StandbyTask> standbyTasks) {
        final Set<TaskMetadata> activeTasksMetadata = new HashSet<>();
        for (final Map.Entry<TaskId, StreamTask> task : activeTasks.entrySet()) {
            activeTasksMetadata.add(new TaskMetadata(task.getKey().toString(), task.getValue().partitions()));
        }
        final Set<TaskMetadata> standbyTasksMetadata = new HashSet<>();
        for (final Map.Entry<TaskId, StandbyTask> task : standbyTasks.entrySet()) {
            standbyTasksMetadata.add(new TaskMetadata(task.getKey().toString(), task.getValue().partitions()));
        }

        threadMetadata = new ThreadMetadata(this.getName(), this.state().name(), activeTasksMetadata, standbyTasksMetadata);
    }

    public Map<TaskId, StreamTask> tasks() {
        return taskManager.activeTasks();
    }

    /**
     * Produces a string representation containing useful information about a StreamThread.
     * This is useful in debugging scenarios.
     *
     * @return A string representation of the StreamThread instance.
     */
    @Override
    public String toString() {
        return toString("");
    }

    /**
     * Produces a string representation containing useful information about a StreamThread, starting with the given indent.
     * This is useful in debugging scenarios.
     *
     * @return A string representation of the StreamThread instance.
     */
    public String toString(final String indent) {
        return indent + "\tStreamsThread threadId: " + getName() + "\n" + taskManager.toString(indent);
    }

    // the following are for testing only
    void setNow(final long now) {
        this.now = now;
    }

    TaskManager taskManager() {
        return taskManager;
    }

    Map<TopicPartition, List<ConsumerRecord<byte[], byte[]>>> standbyRecords() {
        return standbyRecords;
    }

    public Map<MetricName, Metric> producerMetrics() {
        final LinkedHashMap<MetricName, Metric> result = new LinkedHashMap<>();
        if (producer != null) {
            final Map<MetricName, ? extends Metric> producerMetrics = producer.metrics();
            if (producerMetrics != null) {
                result.putAll(producerMetrics);
            }
        } else {
            // When EOS is turned on, each task will have its own producer client
            // and the producer object passed in here will be null. We would then iterate through
            // all the active tasks and add their metrics to the output metrics map.
            for (final StreamTask task: taskManager.activeTasks().values()) {
                final Map<MetricName, ? extends Metric> taskProducerMetrics = task.getProducer().metrics();
                result.putAll(taskProducerMetrics);
            }
        }
        return result;
    }

    public Map<MetricName, Metric> consumerMetrics() {
        final Map<MetricName, ? extends Metric> consumerMetrics = consumer.metrics();
        final Map<MetricName, ? extends Metric> restoreConsumerMetrics = restoreConsumer.metrics();
        final LinkedHashMap<MetricName, Metric> result = new LinkedHashMap<>();
        result.putAll(consumerMetrics);
        result.putAll(restoreConsumerMetrics);
        return result;
    }

    public Map<MetricName, Metric> adminClientMetrics() {
        final Map<MetricName, ? extends Metric> adminClientMetrics = taskManager.getAdminClient().metrics();
        final LinkedHashMap<MetricName, Metric> result = new LinkedHashMap<>();
        result.putAll(adminClientMetrics);
        return result;
    }
}<|MERGE_RESOLUTION|>--- conflicted
+++ resolved
@@ -842,30 +842,12 @@
         }
 
         if (records != null && !records.isEmpty()) {
-<<<<<<< HEAD
             streamsMetrics.pollTimeSensor.record(computeLatency(), now);
             addRecordsToTasks(records);
-=======
-            streamsMetrics.pollTimeSensor.record(computeLatency(), timerStartedMs);
-            addRecordsToTasks(records);
-        }
-
-        if (taskManager.hasActiveRunningTasks()) {
-            final long totalProcessed = processAndMaybeCommit(recordsProcessedBeforeCommit);
-            if (totalProcessed > 0) {
-                final long processLatency = computeLatency();
-                streamsMetrics.processTimeSensor.record(processLatency / (double) totalProcessed, timerStartedMs);
-                processedBeforeCommit = adjustRecordsProcessedBeforeCommit(
-                        recordsProcessedBeforeCommit,
-                        totalProcessed,
-                        processLatency,
-                        commitTimeMs);
-            }
->>>>>>> afe00eff
         }
 
         if (state == State.RUNNING) {
-            taskManager.updateProcessableTasks();
+            taskManager.maybeEnforceProcess();
 
             /*
              * Within an iteration, after N (N initialized as 1 upon start up) round of processing one-record-each on the applicable tasks, check the current time:
@@ -1010,7 +992,7 @@
                 totalProcessed += processed;
                 streamsMetrics.processTimeSensor.record(computeLatency() / (double) processed, now);
 
-                taskManager.updateProcessableTasks();
+                taskManager.maybeEnforceProcess();
 
                 // commit any tasks that have requested a commit
                 final int committed = taskManager.maybeCommitActiveTasks();
