/**
 * Licensed to the Apache Software Foundation (ASF) under one or more
 * contributor license agreements.  See the NOTICE file distributed with
 * this work for additional information regarding copyright ownership.
 * The ASF licenses this file to You under the Apache License, Version 2.0
 * (the "License"); you may not use this file except in compliance with
 * the License.  You may obtain a copy of the License at
 * <p>
 * http://www.apache.org/licenses/LICENSE-2.0
 * <p>
 * Unless required by applicable law or agreed to in writing, software
 * distributed under the License is distributed on an "AS IS" BASIS,
 * WITHOUT WARRANTIES OR CONDITIONS OF ANY KIND, either express or implied.
 * See the License for the specific language governing permissions and
 * limitations under the License.
 */

package org.apache.kafka.streams.processor.internals;

import org.apache.kafka.clients.consumer.Consumer;
import org.apache.kafka.clients.consumer.ConsumerRebalanceListener;
import org.apache.kafka.clients.consumer.ConsumerRecord;
import org.apache.kafka.clients.consumer.ConsumerRecords;
import org.apache.kafka.clients.consumer.KafkaConsumer;
import org.apache.kafka.clients.producer.KafkaProducer;
import org.apache.kafka.clients.producer.Producer;
import org.apache.kafka.common.KafkaException;
import org.apache.kafka.common.MetricName;
import org.apache.kafka.common.PartitionInfo;
import org.apache.kafka.common.TopicPartition;
import org.apache.kafka.common.metrics.MeasurableStat;
import org.apache.kafka.common.metrics.Metrics;
import org.apache.kafka.common.metrics.Sensor;
import org.apache.kafka.common.metrics.stats.Avg;
import org.apache.kafka.common.metrics.stats.Count;
import org.apache.kafka.common.metrics.stats.Max;
import org.apache.kafka.common.metrics.stats.Rate;
import org.apache.kafka.common.serialization.ByteArrayDeserializer;
import org.apache.kafka.common.serialization.ByteArraySerializer;
import org.apache.kafka.common.utils.Time;
import org.apache.kafka.common.utils.Utils;
import org.apache.kafka.streams.StreamingConfig;
import org.apache.kafka.streams.StreamingMetrics;
import org.apache.kafka.streams.processor.PartitionGrouper;
import org.apache.kafka.streams.processor.TaskId;
import org.apache.kafka.streams.processor.TopologyBuilder;
import org.slf4j.Logger;
import org.slf4j.LoggerFactory;

import java.io.File;
import java.io.IOException;
import java.nio.channels.FileLock;
import java.util.ArrayList;
import java.util.Arrays;
import java.util.Collection;
import java.util.Collections;
import java.util.HashMap;
import java.util.HashSet;
import java.util.LinkedHashMap;
import java.util.List;
import java.util.Map;
import java.util.Set;
import java.util.UUID;
import java.util.concurrent.atomic.AtomicBoolean;
import java.util.concurrent.atomic.AtomicInteger;

public class StreamThread extends Thread {

    private static final Logger log = LoggerFactory.getLogger(StreamThread.class);
    private static final AtomicInteger STREAMING_THREAD_ID_SEQUENCE = new AtomicInteger(1);

    public final PartitionGrouper partitionGrouper;
    public final String jobId;
    public final String clientId;
    public final UUID processId;

    protected final StreamingConfig config;
    protected final TopologyBuilder builder;
    protected final Set<String> sourceTopics;
    protected final Producer<byte[], byte[]> producer;
    protected final Consumer<byte[], byte[]> consumer;
    protected final Consumer<byte[], byte[]> restoreConsumer;

    private final AtomicBoolean running;
    private final Map<TaskId, StreamTask> activeTasks;
    private final Map<TaskId, StandbyTask> standbyTasks;
    private final Set<TaskId> prevTasks;
    private final Time time;
    private final File stateDir;
    private final long pollTimeMs;
    private final long cleanTimeMs;
    private final long commitTimeMs;
    private final long totalRecordsToProcess;
    private final StreamingMetricsImpl sensors;

    private KafkaStreamingPartitionAssignor partitionAssignor = null;

    private long lastClean;
    private long lastCommit;
    private long recordsProcessed;

    private final Map<TopicPartition, List<ConsumerRecord<byte[], byte[]>>> standbyRecords;
    private boolean processStandbyRecords = false;

    final ConsumerRebalanceListener rebalanceListener = new ConsumerRebalanceListener() {
        @Override
        public void onPartitionsAssigned(Collection<TopicPartition> assignment) {
            addStreamTasks(assignment);
            addStandbyTasks();
            lastClean = time.milliseconds(); // start the cleaning cycle
        }

        @Override
        public void onPartitionsRevoked(Collection<TopicPartition> assignment) {
            commitAll();
            removeStreamTasks();
            removeStandbyTasks();
            lastClean = Long.MAX_VALUE; // stop the cleaning cycle until partitions are assigned
        }
    };

    public StreamThread(TopologyBuilder builder,
                        StreamingConfig config,
                        String jobId,
                        String clientId,
                        UUID processId,
                        Metrics metrics,
                        Time time) throws Exception {
        this(builder, config, null , null, null, jobId, clientId, processId, metrics, time);
    }

    StreamThread(TopologyBuilder builder,
                 StreamingConfig config,
                 Producer<byte[], byte[]> producer,
                 Consumer<byte[], byte[]> consumer,
                 Consumer<byte[], byte[]> restoreConsumer,
                 String jobId,
                 String clientId,
                 UUID processId,
                 Metrics metrics,
                 Time time) throws Exception {
        super("StreamThread-" + STREAMING_THREAD_ID_SEQUENCE.getAndIncrement());

        this.jobId = jobId;
        this.config = config;
        this.builder = builder;
        this.sourceTopics = builder.sourceTopics();
        this.clientId = clientId;
        this.processId = processId;
        this.partitionGrouper = config.getConfiguredInstance(StreamingConfig.PARTITION_GROUPER_CLASS_CONFIG, PartitionGrouper.class);

        // set the producer and consumer clients
        this.producer = (producer != null) ? producer : createProducer();
        this.consumer = (consumer != null) ? consumer : createConsumer();
        this.restoreConsumer = (restoreConsumer != null) ? restoreConsumer : createRestoreConsumer();

        // initialize the task list
        this.activeTasks = new HashMap<>();
        this.standbyTasks = new HashMap<>();
        this.prevTasks = new HashSet<>();

        // standby ktables
        this.standbyRecords = new HashMap<>();

        // read in task specific config values
        this.stateDir = new File(this.config.getString(StreamingConfig.STATE_DIR_CONFIG));
        this.stateDir.mkdir();
        this.pollTimeMs = config.getLong(StreamingConfig.POLL_MS_CONFIG);
        this.commitTimeMs = config.getLong(StreamingConfig.COMMIT_INTERVAL_MS_CONFIG);
        this.cleanTimeMs = config.getLong(StreamingConfig.STATE_CLEANUP_DELAY_MS_CONFIG);
        this.totalRecordsToProcess = config.getLong(StreamingConfig.TOTAL_RECORDS_TO_PROCESS);

        this.lastClean = Long.MAX_VALUE; // the cleaning cycle won't start until partition assignment
        this.lastCommit = time.milliseconds();
        this.recordsProcessed = 0;
        this.time = time;

        this.sensors = new StreamingMetricsImpl(metrics);

        this.running = new AtomicBoolean(true);
    }

    public void partitionAssignor(KafkaStreamingPartitionAssignor partitionAssignor) {
        this.partitionAssignor = partitionAssignor;
    }

    private Producer<byte[], byte[]> createProducer() {
        log.info("Creating producer client for stream thread [" + this.getName() + "]");
        return new KafkaProducer<>(config.getProducerConfigs(this.clientId),
                new ByteArraySerializer(),
                new ByteArraySerializer());
    }

    private Consumer<byte[], byte[]> createConsumer() {
        log.info("Creating consumer client for stream thread [" + this.getName() + "]");
        return new KafkaConsumer<>(config.getConsumerConfigs(this, this.jobId, this.clientId),
                new ByteArrayDeserializer(),
                new ByteArrayDeserializer());
    }

    private Consumer<byte[], byte[]> createRestoreConsumer() {
        log.info("Creating restore consumer client for stream thread [" + this.getName() + "]");
        return new KafkaConsumer<>(config.getRestoreConsumerConfigs(this.clientId),
                new ByteArrayDeserializer(),
                new ByteArrayDeserializer());
    }

    /**
     * Execute the stream processors
     */
    @Override
    public void run() {
        log.info("Starting stream thread [" + this.getName() + "]");

        try {
            runLoop();
        } catch (RuntimeException e) {
            log.error("Uncaught error during processing in thread [" + this.getName() + "]: ", e);
            throw e;
        } finally {
            shutdown();
        }
    }

    /**
     * Shutdown this streaming thread.
     */
    public void close() {
        running.set(false);
    }

    public Map<TaskId, StreamTask> tasks() {
        return Collections.unmodifiableMap(activeTasks);
    }

    private void shutdown() {
        log.info("Shutting down stream thread [" + this.getName() + "]");

        // Exceptions should not prevent this call from going through all shutdown steps.
        try {
            commitAll();
        } catch (Throwable e) {
            // already logged in commitAll()
        }
        try {
            producer.close();
        } catch (Throwable e) {
            log.error("Failed to close producer in thread [" + this.getName() + "]: ", e);
        }
        try {
            consumer.close();
        } catch (Throwable e) {
            log.error("Failed to close consumer in thread [" + this.getName() + "]: ", e);
        }
        try {
            restoreConsumer.close();
        } catch (Throwable e) {
            log.error("Failed to close restore consumer in thread [" + this.getName() + "]: ", e);
        }
        try {
            removeStreamTasks();
            removeStandbyTasks();
        } catch (Throwable e) {
            // already logged in removePartition()
        }

        log.info("Stream thread shutdown complete [" + this.getName() + "]");
    }

    private void runLoop() {
        try {
            int totalNumBuffered = 0;
            boolean requiresPoll = true;

            ensureCopartitioning(builder.copartitionGroups());

            consumer.subscribe(new ArrayList<>(sourceTopics), rebalanceListener);

            while (stillRunning()) {
                // try to fetch some records if necessary
                if (requiresPoll) {
                    long startPoll = time.milliseconds();

                    ConsumerRecords<byte[], byte[]> records = consumer.poll(totalNumBuffered == 0 ? this.pollTimeMs : 0);

                    if (!records.isEmpty()) {
                        for (StreamTask task : activeTasks.values()) {
                            for (TopicPartition partition : task.partitions()) {
                                task.addRecords(partition, records.records(partition));
                            }
                        }
                    }

                    long endPoll = time.milliseconds();
                    sensors.pollTimeSensor.record(endPoll - startPoll);
                }

                totalNumBuffered = 0;

                if (!activeTasks.isEmpty()) {
                    // try to process one record from each task
                    requiresPoll = false;

                    for (StreamTask task : activeTasks.values()) {
                        long startProcess = time.milliseconds();

                        totalNumBuffered += task.process();
                        requiresPoll = requiresPoll || task.requiresPoll();

                        sensors.processTimeSensor.record(time.milliseconds() - startProcess);
                    }

                    maybePunctuate();
                } else {
                    // even when no task is assigned, we must poll to get a task.
                    requiresPoll = true;
                }
                maybeCommit();
                maybeUpdateStandbyTasks();

                maybeClean();
            }
        } catch (Exception e) {
            throw new KafkaException(e);
        }
    }

    private void maybeUpdateStandbyTasks() {
        if (!standbyTasks.isEmpty()) {
            if (processStandbyRecords) {
                if (!standbyRecords.isEmpty()) {
                    for (StandbyTask task : standbyTasks.values()) {
                        for (TopicPartition partition : task.changeLogPartitions()) {
                            List<ConsumerRecord<byte[], byte[]>> remaining = standbyRecords.remove(partition);
                            if (remaining != null) {
                                remaining = task.update(partition, remaining);
                                if (remaining != null) {
                                    standbyRecords.put(partition, remaining);
                                } else {
                                    restoreConsumer.resume(partition);
                                }
                            }
                        }
                    }
                }
                processStandbyRecords = false;
            }

            ConsumerRecords<byte[], byte[]> records = restoreConsumer.poll(0);

            if (!records.isEmpty()) {
                for (StandbyTask task : standbyTasks.values()) {
                    for (TopicPartition partition : task.changeLogPartitions()) {
                        List<ConsumerRecord<byte[], byte[]>> remaining = task.update(partition, records.records(partition));
                        if (remaining != null) {
                            restoreConsumer.pause(partition);
                            standbyRecords.put(partition, remaining);
                        }
                    }
                }
            }
        }
    }

    private boolean stillRunning() {
        if (!running.get()) {
            log.debug("Shutting down at user request.");
            return false;
        }

        if (totalRecordsToProcess >= 0 && recordsProcessed >= totalRecordsToProcess) {
            log.debug("Shutting down as we've reached the user configured limit of {} records to process.", totalRecordsToProcess);
            return false;
        }

        return true;
    }

    private void maybePunctuate() {
        for (StreamTask task : activeTasks.values()) {
            try {
                long now = time.milliseconds();

                if (task.maybePunctuate(now))
                    sensors.punctuateTimeSensor.record(time.milliseconds() - now);

            } catch (Exception e) {
                log.error("Failed to commit active task #" + task.id() + " in thread [" + this.getName() + "]: ", e);
                throw e;
            }
        }
    }

    protected void maybeCommit() {
        long now = time.milliseconds();

        if (commitTimeMs >= 0 && lastCommit + commitTimeMs < now) {
            log.trace("Committing processor instances because the commit interval has elapsed.");

            commitAll();
            lastCommit = now;

            processStandbyRecords = true;
        } else {
            for (StreamTask task : activeTasks.values()) {
                try {
                    if (task.commitNeeded())
                        commitOne(task, time.milliseconds());
                } catch (Exception e) {
                    log.error("Failed to commit active task #" + task.id() + " in thread [" + this.getName() + "]: ", e);
                    throw e;
                }
            }
        }
    }

    /**
     * Commit the states of all its tasks
     */
    private void commitAll() {
        for (StreamTask task : activeTasks.values()) {
            commitOne(task, time.milliseconds());
        }
        for (StandbyTask task : standbyTasks.values()) {
            commitOne(task, time.milliseconds());
        }
    }

    /**
     * Commit the state of a task
     */
    private void commitOne(AbstractTask task, long now) {
        try {
            task.commit();
        } catch (Exception e) {
            log.error("Failed to commit " + task.getClass().getSimpleName() + " #" + task.id() + " in thread [" + this.getName() + "]: ", e);
            throw e;
        }

        sensors.commitTimeSensor.record(time.milliseconds() - now);
    }

    /**
     * Cleanup any states of the tasks that have been removed from this thread
     */
    protected void maybeClean() {
        long now = time.milliseconds();

        if (now > lastClean + cleanTimeMs) {
            File[] stateDirs = stateDir.listFiles();
            if (stateDirs != null) {
                for (File dir : stateDirs) {
                    try {
                        TaskId id = TaskId.parse(dir.getName());

                        // try to acquire the exclusive lock on the state directory
                        FileLock directoryLock = null;
                        try {
                            directoryLock = ProcessorStateManager.lockStateDirectory(dir);
                            if (directoryLock != null) {
                                log.info("Deleting obsolete state directory {} after delayed {} ms.", dir.getAbsolutePath(), cleanTimeMs);
                                Utils.delete(dir);
                            }
                        } catch (IOException e) {
                            log.error("Failed to lock the state directory due to an unexpected exception", e);
                        } finally {
                            if (directoryLock != null) {
                                try {
                                    directoryLock.release();
                                } catch (IOException e) {
                                    log.error("Failed to release the state directory lock");
                                }
                            }
                        }
                    } catch (TaskId.TaskIdFormatException e) {
                        // there may be some unknown files that sits in the same directory,
                        // we should ignore these files instead trying to delete them as well
                    }
                }
            }

            lastClean = now;
        }
    }

    /**
     * Returns ids of tasks that were being executed before the rebalance.
     */
    public Set<TaskId> prevTasks() {
        return Collections.unmodifiableSet(prevTasks);
    }

    /**
     * Returns ids of tasks whose states are kept on the local storage.
     */
    public Set<TaskId> cachedTasks() {
        // A client could contain some inactive tasks whose states are still kept on the local storage in the following scenarios:
        // 1) the client is actively maintaining standby tasks by maintaining their states from the change log.
        // 2) the client has just got some tasks migrated out of itself to other clients while these task states
        //    have not been cleaned up yet (this can happen in a rolling bounce upgrade, for example).

        HashSet<TaskId> tasks = new HashSet<>();

        File[] stateDirs = stateDir.listFiles();
        if (stateDirs != null) {
            for (File dir : stateDirs) {
                try {
                    TaskId id = TaskId.parse(dir.getName());
                    // if the checkpoint file exists, the state is valid.
                    if (new File(dir, ProcessorStateManager.CHECKPOINT_FILE_NAME).exists())
                        tasks.add(id);

                } catch (TaskId.TaskIdFormatException e) {
                    // there may be some unknown files that sits in the same directory,
                    // we should ignore these files instead trying to delete them as well
                }
            }
        }

        return tasks;
    }

    protected StreamTask createStreamTask(TaskId id, Collection<TopicPartition> partitions) {
        sensors.taskCreationSensor.record();

        ProcessorTopology topology = builder.build(id.topicGroupId);

<<<<<<< HEAD
        return new StreamTask(id, jobId, consumer, producer, restoreConsumer, partitionsForTask, topology, config, sensors);
=======
        return new StreamTask(id, partitions, topology, consumer, producer, restoreConsumer, config, sensors);
>>>>>>> 39c3512e
    }

    private void addStreamTasks(Collection<TopicPartition> assignment) {
        if (partitionAssignor == null)
            throw new KafkaException("Partition assignor has not been initialized while adding stream tasks: this should not happen.");

        HashMap<TaskId, Set<TopicPartition>> partitionsForTask = new HashMap<>();

        for (TopicPartition partition : assignment) {
            Set<TaskId> taskIds = partitionAssignor.tasksForPartition(partition);
            for (TaskId taskId : taskIds) {
                Set<TopicPartition> partitions = partitionsForTask.get(taskId);
                if (partitions == null) {
                    partitions = new HashSet<>();
                    partitionsForTask.put(taskId, partitions);
                }
                partitions.add(partition);
            }
        }

        // create the active tasks
        for (TaskId taskId : partitionsForTask.keySet()) {
            try {
                activeTasks.put(taskId, createStreamTask(taskId, partitionsForTask.get(taskId)));
            } catch (Exception e) {
                log.error("Failed to create an active task #" + taskId + " in thread [" + this.getName() + "]: ", e);
                throw e;
            }
        }
    }

    private void removeStreamTasks() {
        // TODO: change this clearing tasks behavior
        for (StreamTask task : activeTasks.values()) {
            closeOne(task);
        }

        prevTasks.clear();
        prevTasks.addAll(activeTasks.keySet());

        activeTasks.clear();
    }

    private void closeOne(AbstractTask task) {
        log.info("Removing a task {}", task.id());
        try {
            task.close();
        } catch (Exception e) {
            log.error("Failed to close a " + task.getClass().getSimpleName() + " #" + task.id() + " in thread [" + this.getName() + "]: ", e);
            throw e;
        }
        sensors.taskDestructionSensor.record();
    }

    protected StandbyTask createStandbyTask(TaskId id, Collection<TopicPartition> partitions) {
        sensors.taskCreationSensor.record();

        ProcessorTopology topology = builder.build(id.topicGroupId);

        if (!topology.stateStoreSuppliers().isEmpty()) {
<<<<<<< HEAD
            return new StandbyTask(id, jobId, restoreConsumer, topology, config, sensors);
=======
            return new StandbyTask(id, partitions, topology, consumer, restoreConsumer, config, sensors);
>>>>>>> 39c3512e
        } else {
            return null;
        }
    }

    private void addStandbyTasks() {
        if (partitionAssignor == null)
            throw new KafkaException("Partition assignor has not been initialized while adding standby tasks: this should not happen.");

        Map<TopicPartition, Long> checkpointedOffsets = new HashMap<>();

<<<<<<< HEAD
        for (TaskId taskId : partitionAssignor.standbyTasks()) {
            StandbyTask task = createStandbyTask(taskId);
=======
        // create the standby tasks
        for (Map.Entry<TaskId, Set<TopicPartition>> entry : partitionGrouper.standbyTasks().entrySet()) {
            TaskId taskId = entry.getKey();
            Set<TopicPartition> partitions = entry.getValue();
            StandbyTask task = createStandbyTask(taskId, partitions);
>>>>>>> 39c3512e
            if (task != null) {
                standbyTasks.put(taskId, task);
                // collect checked pointed offsets to position the restore consumer
                // this include all partitions from which we restore states
                checkpointedOffsets.putAll(task.checkpointedOffsets());
            }
        }

        restoreConsumer.assign(new ArrayList<>(checkpointedOffsets.keySet()));

        for (Map.Entry<TopicPartition, Long> entry : checkpointedOffsets.entrySet()) {
            TopicPartition partition = entry.getKey();
            long offset = entry.getValue();
            if (offset >= 0) {
                restoreConsumer.seek(partition, offset);
            } else {
                restoreConsumer.seekToBeginning(partition);
            }
        }
    }


    private void removeStandbyTasks() {
        for (StandbyTask task : standbyTasks.values()) {
            closeOne(task);
        }
        // un-assign the change log partitions
        restoreConsumer.assign(Collections.<TopicPartition>emptyList());

        standbyTasks.clear();
    }

    private void ensureCopartitioning(Collection<Set<String>> copartitionGroups) {
        for (Set<String> copartitionGroup : copartitionGroups) {
            ensureCopartitioning(copartitionGroup);
        }
    }

    private void ensureCopartitioning(Set<String> copartitionGroup) {
        int numPartitions = -1;

        for (String topic : copartitionGroup) {
            List<PartitionInfo> infos = consumer.partitionsFor(topic);

            if (infos == null)
                throw new KafkaException("topic not found: " + topic);

            if (numPartitions == -1) {
                numPartitions = infos.size();
            } else if (numPartitions != infos.size()) {
                String[] topics = copartitionGroup.toArray(new String[copartitionGroup.size()]);
                Arrays.sort(topics);
                throw new KafkaException("topics not copartitioned: [" + Utils.mkString(Arrays.asList(topics), ",") + "]");
            }
        }
    }

    private class StreamingMetricsImpl implements StreamingMetrics {
        final Metrics metrics;
        final String metricGrpName;
        final Map<String, String> metricTags;

        final Sensor commitTimeSensor;
        final Sensor pollTimeSensor;
        final Sensor processTimeSensor;
        final Sensor punctuateTimeSensor;
        final Sensor taskCreationSensor;
        final Sensor taskDestructionSensor;

        public StreamingMetricsImpl(Metrics metrics) {

            this.metrics = metrics;
            this.metricGrpName = "streaming-metrics";
            this.metricTags = new LinkedHashMap<>();
            this.metricTags.put("client-id", clientId + "-" + getName());

            this.commitTimeSensor = metrics.sensor("commit-time");
            this.commitTimeSensor.add(new MetricName("commit-time-avg", metricGrpName, "The average commit time in ms", metricTags), new Avg());
            this.commitTimeSensor.add(new MetricName("commit-time-max", metricGrpName, "The maximum commit time in ms", metricTags), new Max());
            this.commitTimeSensor.add(new MetricName("commit-calls-rate", metricGrpName, "The average per-second number of commit calls", metricTags), new Rate(new Count()));

            this.pollTimeSensor = metrics.sensor("poll-time");
            this.pollTimeSensor.add(new MetricName("poll-time-avg", metricGrpName, "The average poll time in ms", metricTags), new Avg());
            this.pollTimeSensor.add(new MetricName("poll-time-max", metricGrpName, "The maximum poll time in ms", metricTags), new Max());
            this.pollTimeSensor.add(new MetricName("poll-calls-rate", metricGrpName, "The average per-second number of record-poll calls", metricTags), new Rate(new Count()));

            this.processTimeSensor = metrics.sensor("process-time");
            this.processTimeSensor.add(new MetricName("process-time-avg-ms", metricGrpName, "The average process time in ms", metricTags), new Avg());
            this.processTimeSensor.add(new MetricName("process-time-max-ms", metricGrpName, "The maximum process time in ms", metricTags), new Max());
            this.processTimeSensor.add(new MetricName("process-calls-rate", metricGrpName, "The average per-second number of process calls", metricTags), new Rate(new Count()));

            this.punctuateTimeSensor = metrics.sensor("punctuate-time");
            this.punctuateTimeSensor.add(new MetricName("punctuate-time-avg", metricGrpName, "The average punctuate time in ms", metricTags), new Avg());
            this.punctuateTimeSensor.add(new MetricName("punctuate-time-max", metricGrpName, "The maximum punctuate time in ms", metricTags), new Max());
            this.punctuateTimeSensor.add(new MetricName("punctuate-calls-rate", metricGrpName, "The average per-second number of punctuate calls", metricTags), new Rate(new Count()));

            this.taskCreationSensor = metrics.sensor("task-creation");
            this.taskCreationSensor.add(new MetricName("task-creation-rate", metricGrpName, "The average per-second number of newly created tasks", metricTags), new Rate(new Count()));

            this.taskDestructionSensor = metrics.sensor("task-destruction");
            this.taskDestructionSensor.add(new MetricName("task-destruction-rate", metricGrpName, "The average per-second number of destructed tasks", metricTags), new Rate(new Count()));
        }

        @Override
        public void recordLatency(Sensor sensor, long startNs, long endNs) {
            sensor.record((endNs - startNs) / 1000000, endNs);
        }

        @Override
        public Sensor addLatencySensor(String scopeName, String entityName, String operationName, String... tags) {
            // extract the additional tags if there are any
            Map<String, String> tagMap = new HashMap<>(this.metricTags);
            if ((tags.length % 2) != 0)
                throw new IllegalArgumentException("Tags needs to be specified in key-value pairs");

            for (int i = 0; i < tags.length; i += 2)
                tagMap.put(tags[i], tags[i + 1]);

            // first add the global operation metrics if not yet, with the global tags only
            Sensor parent = metrics.sensor(operationName);
            addLatencyMetrics(this.metricGrpName, parent, "all", operationName, this.metricTags);

            // add the store operation metrics with additional tags
            Sensor sensor = metrics.sensor(entityName + "-" + operationName, parent);
            addLatencyMetrics("streaming-" + scopeName + "-metrics", sensor, entityName, operationName, tagMap);

            return sensor;
        }

        private void addLatencyMetrics(String metricGrpName, Sensor sensor, String entityName, String opName, Map<String, String> tags) {
            maybeAddMetric(sensor, new MetricName(opName + "-avg-latency-ms", metricGrpName,
                "The average latency in milliseconds of " + entityName + " " + opName + " operation.", tags), new Avg());
            maybeAddMetric(sensor, new MetricName(opName + "-max-latency-ms", metricGrpName,
                "The max latency in milliseconds of " + entityName + " " + opName + " operation.", tags), new Max());
            maybeAddMetric(sensor, new MetricName(opName + "-qps", metricGrpName,
                "The average number of occurrence of " + entityName + " " + opName + " operation per second.", tags), new Rate(new Count()));
        }

        private void maybeAddMetric(Sensor sensor, MetricName name, MeasurableStat stat) {
            if (!metrics.metrics().containsKey(name))
                sensor.add(name, stat);
        }
    }
}<|MERGE_RESOLUTION|>--- conflicted
+++ resolved
@@ -525,11 +525,7 @@
 
         ProcessorTopology topology = builder.build(id.topicGroupId);
 
-<<<<<<< HEAD
-        return new StreamTask(id, jobId, consumer, producer, restoreConsumer, partitionsForTask, topology, config, sensors);
-=======
-        return new StreamTask(id, partitions, topology, consumer, producer, restoreConsumer, config, sensors);
->>>>>>> 39c3512e
+        return new StreamTask(id, jobId, partitions, topology, consumer, producer, restoreConsumer, config, sensors);
     }
 
     private void addStreamTasks(Collection<TopicPartition> assignment) {
@@ -590,11 +586,7 @@
         ProcessorTopology topology = builder.build(id.topicGroupId);
 
         if (!topology.stateStoreSuppliers().isEmpty()) {
-<<<<<<< HEAD
-            return new StandbyTask(id, jobId, restoreConsumer, topology, config, sensors);
-=======
-            return new StandbyTask(id, partitions, topology, consumer, restoreConsumer, config, sensors);
->>>>>>> 39c3512e
+            return new StandbyTask(id, jobId, partitions, topology, consumer, restoreConsumer, config, sensors);
         } else {
             return null;
         }
@@ -606,16 +598,11 @@
 
         Map<TopicPartition, Long> checkpointedOffsets = new HashMap<>();
 
-<<<<<<< HEAD
-        for (TaskId taskId : partitionAssignor.standbyTasks()) {
-            StandbyTask task = createStandbyTask(taskId);
-=======
         // create the standby tasks
-        for (Map.Entry<TaskId, Set<TopicPartition>> entry : partitionGrouper.standbyTasks().entrySet()) {
+        for (Map.Entry<TaskId, Set<TopicPartition>> entry : partitionAssignor.standbyTasks().entrySet()) {
             TaskId taskId = entry.getKey();
             Set<TopicPartition> partitions = entry.getValue();
             StandbyTask task = createStandbyTask(taskId, partitions);
->>>>>>> 39c3512e
             if (task != null) {
                 standbyTasks.put(taskId, task);
                 // collect checked pointed offsets to position the restore consumer
