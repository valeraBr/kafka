/*
 * Licensed to the Apache Software Foundation (ASF) under one or more
 * contributor license agreements. See the NOTICE file distributed with
 * this work for additional information regarding copyright ownership.
 * The ASF licenses this file to You under the Apache License, Version 2.0
 * (the "License"); you may not use this file except in compliance with
 * the License. You may obtain a copy of the License at
 *
 *    http://www.apache.org/licenses/LICENSE-2.0
 *
 * Unless required by applicable law or agreed to in writing, software
 * distributed under the License is distributed on an "AS IS" BASIS,
 * WITHOUT WARRANTIES OR CONDITIONS OF ANY KIND, either express or implied.
 * See the License for the specific language governing permissions and
 * limitations under the License.
 */
package org.apache.kafka.streams.processor.internals;

import org.apache.kafka.clients.consumer.ConsumerRecord;
import org.apache.kafka.common.TopicPartition;
import org.apache.kafka.common.metrics.Sensor;
import org.apache.kafka.common.utils.LogContext;
import org.apache.kafka.streams.StreamsConfig;
import org.slf4j.Logger;

import java.util.Collections;
import java.util.Comparator;
import java.util.HashMap;
import java.util.HashSet;
import java.util.Iterator;
import java.util.Map;
import java.util.OptionalLong;
import java.util.PriorityQueue;
import java.util.Set;
import java.util.function.Function;

/**
 * PartitionGroup is used to buffer all co-partitioned records for processing.
 *
 * In other words, it represents the "same" partition over multiple co-partitioned topics, and it is used
 * to buffer records from that partition in each of the contained topic-partitions.
 * Each StreamTask has exactly one PartitionGroup.
 *
 * PartitionGroup implements the algorithm that determines in what order buffered records are selected for processing.
 *
 * Specifically, when polled, it returns the record from the topic-partition with the lowest stream-time.
 * Stream-time for a topic-partition is defined as the highest timestamp
 * yet observed at the head of that topic-partition.
 *
 * PartitionGroup also maintains a stream-time for the group as a whole.
 * This is defined as the highest timestamp of any record yet polled from the PartitionGroup.
 * Note however that any computation that depends on stream-time should track it on a per-operator basis to obtain an
 * accurate view of the local time as seen by that processor.
 *
 * The PartitionGroups's stream-time is initially UNKNOWN (-1), and it set to a known value upon first poll.
 * As a consequence of the definition, the PartitionGroup's stream-time is non-decreasing
 * (i.e., it increases or stays the same over time).
 */
class PartitionGroup extends AbstractPartitionGroup {

    private final Logger logger;
    private final Map<TopicPartition, RecordQueue> partitionQueues;
    private final Function<TopicPartition, OptionalLong> lagProvider;
    private final Sensor enforcedProcessingSensor;
    private final long maxTaskIdleMs;
    private final Sensor recordLatenessSensor;

    private final Sensor totalInputBufferBytesSensor;
    private final PriorityQueue<RecordQueue> nonEmptyQueuesByTime;

    private long streamTime;
    private int totalBuffered;

    private long totalBytesBuffered;
    private boolean allBuffered;
    private final Map<TopicPartition, Long> idlePartitionDeadlines = new HashMap<>();
    private final Map<TopicPartition, Long> fetchedLags = new HashMap<>();

    PartitionGroup(final LogContext logContext,
                   final Map<TopicPartition, RecordQueue> partitionQueues,
                   final Function<TopicPartition, OptionalLong> lagProvider,
                   final Sensor recordLatenessSensor,
                   final Sensor enforcedProcessingSensor,
                   final Sensor totalInputBufferBytesSensor,
                   final long maxTaskIdleMs) {
        this.logger = logContext.logger(PartitionGroup.class);
        nonEmptyQueuesByTime = new PriorityQueue<>(partitionQueues.size(), Comparator.comparingLong(RecordQueue::headRecordTimestamp));
        this.partitionQueues = partitionQueues;
        this.lagProvider = lagProvider;
        this.enforcedProcessingSensor = enforcedProcessingSensor;
        this.maxTaskIdleMs = maxTaskIdleMs;
        this.recordLatenessSensor = recordLatenessSensor;
        this.totalInputBufferBytesSensor = totalInputBufferBytesSensor;
        totalBuffered = 0;
        allBuffered = false;
        streamTime = RecordQueue.UNKNOWN;
    }

    @Override
    boolean readyToProcess(final long wallClockTime) {
        if (maxTaskIdleMs == StreamsConfig.MAX_TASK_IDLE_MS_DISABLED) {
            if (logger.isTraceEnabled() && !allBuffered && totalBuffered > 0) {
                final Set<TopicPartition> bufferedPartitions = new HashSet<>();
                final Set<TopicPartition> emptyPartitions = new HashSet<>();
                for (final Map.Entry<TopicPartition, RecordQueue> entry : partitionQueues.entrySet()) {
                    if (entry.getValue().isEmpty()) {
                        emptyPartitions.add(entry.getKey());
                    } else {
                        bufferedPartitions.add(entry.getKey());
                    }
                }
                logger.trace("Ready for processing because max.task.idle.ms is disabled." +
                                "\n\tThere may be out-of-order processing for this task as a result." +
                                "\n\tBuffered partitions: {}" +
                                "\n\tNon-buffered partitions: {}",
                        bufferedPartitions,
                        emptyPartitions);
            }
            return true;
        }

        final Set<TopicPartition> queued = new HashSet<>();
        Map<TopicPartition, Long> enforced = null;

        for (final Map.Entry<TopicPartition, RecordQueue> entry : partitionQueues.entrySet()) {
            final TopicPartition partition = entry.getKey();
            final RecordQueue queue = entry.getValue();


            if (!queue.isEmpty()) {
                // this partition is ready for processing
                idlePartitionDeadlines.remove(partition);
                queued.add(partition);
            } else {
                final Long fetchedLag = fetchedLags.getOrDefault(partition, -1L);

                logger.trace("Fetched lag for {} is {}", partition, fetchedLag);

                if (fetchedLag == -1L) {
                    // must wait to fetch metadata for the partition
                    idlePartitionDeadlines.remove(partition);
                    logger.trace("Waiting to fetch data for {}", partition);
                    return false;
                } else if (fetchedLag > 0L) {
                    // must wait to poll the data we know to be on the broker
                    idlePartitionDeadlines.remove(partition);
                    logger.trace(
                            "Lag for {} is currently {}, but no data is buffered locally. Waiting to buffer some records.",
                            partition,
                            fetchedLag
                    );
                    return false;
                } else {
                    // p is known to have zero lag. wait for maxTaskIdleMs to see if more data shows up.
                    // One alternative would be to set the deadline to nullableMetadata.receivedTimestamp + maxTaskIdleMs
                    // instead. That way, we would start the idling timer as of the freshness of our knowledge about the zero
                    // lag instead of when we happen to run this method, but realistically it's probably a small difference
                    // and using wall clock time seems more intuitive for users,
                    // since the log message will be as of wallClockTime.
                    idlePartitionDeadlines.putIfAbsent(partition, wallClockTime + maxTaskIdleMs);
                    final long deadline = idlePartitionDeadlines.get(partition);
                    if (wallClockTime < deadline) {
                        logger.trace(
                                "Lag for {} is currently 0 and current time is {}. Waiting for new data to be produced for configured idle time {} (deadline is {}).",
                                partition,
                                wallClockTime,
                                maxTaskIdleMs,
                                deadline
                        );
                        return false;
                    } else {
                        // this partition is ready for processing due to the task idling deadline passing
                        if (enforced == null) {
                            enforced = new HashMap<>();
                        }
                        enforced.put(partition, deadline);
                    }
                }
            }
        }
        if (enforced == null) {
            logger.trace("All partitions were buffered locally, so this task is ready for processing.");
            return true;
        } else if (queued.isEmpty()) {
            logger.trace("No partitions were buffered locally, so this task is not ready for processing.");
            return false;
        } else {
            enforcedProcessingSensor.record(1.0d, wallClockTime);
            logger.trace("Continuing to process although some partitions are empty on the broker." +
                            "\n\tThere may be out-of-order processing for this task as a result." +
                            "\n\tPartitions with local data: {}." +
                            "\n\tPartitions we gave up waiting for, with their corresponding deadlines: {}." +
                            "\n\tConfigured max.task.idle.ms: {}." +
                            "\n\tCurrent wall-clock time: {}.",
                    queued,
                    enforced,
                    maxTaskIdleMs,
                    wallClockTime);
            return true;
        }
    }

    @Override
    long partitionTimestamp(final TopicPartition partition) {
        final RecordQueue queue = partitionQueues.get(partition);
        if (queue == null) {
            throw new IllegalStateException("Partition " + partition + " not found.");
        }
        return queue.partitionTime();
    }

    // creates queues for new partitions, removes old queues, saves cached records for previously assigned partitions
    @Override
    void updatePartitions(final Set<TopicPartition> inputPartitions, final Function<TopicPartition, RecordQueue> recordQueueCreator) {
        final Set<TopicPartition> removedPartitions = new HashSet<>();
        final Set<TopicPartition> newInputPartitions = new HashSet<>(inputPartitions);
        final Iterator<Map.Entry<TopicPartition, RecordQueue>> queuesIterator = partitionQueues.entrySet().iterator();
        while (queuesIterator.hasNext()) {
            final Map.Entry<TopicPartition, RecordQueue> queueEntry = queuesIterator.next();
            final TopicPartition topicPartition = queueEntry.getKey();
            if (!newInputPartitions.contains(topicPartition)) {
                // if partition is removed should delete its queue
                totalBuffered -= queueEntry.getValue().size();
                totalBytesBuffered -= queueEntry.getValue().getTotalBytesBuffered();
                totalInputBufferBytesSensor.record(totalBytesBuffered);
                queuesIterator.remove();
                removedPartitions.add(topicPartition);
            }
            newInputPartitions.remove(topicPartition);
        }
        for (final TopicPartition newInputPartition : newInputPartitions) {
            partitionQueues.put(newInputPartition, recordQueueCreator.apply(newInputPartition));
        }
        nonEmptyQueuesByTime.removeIf(q -> removedPartitions.contains(q.partition()));
        allBuffered = allBuffered && newInputPartitions.isEmpty();
    }

    @Override
    void setPartitionTime(final TopicPartition partition, final long partitionTime) {
        final RecordQueue queue = partitionQueues.get(partition);
        if (queue == null) {
            throw new IllegalStateException("Partition " + partition + " not found.");
        }
        if (streamTime < partitionTime) {
            streamTime = partitionTime;
        }
        queue.setPartitionTime(partitionTime);
    }

    @Override
    StampedRecord nextRecord(final RecordInfo info, final long wallClockTime) {
        StampedRecord record = null;

        final RecordQueue queue = nonEmptyQueuesByTime.poll();
        info.queue = queue;

        if (queue != null) {

            // get the buffer size of queue before poll
            final long oldBufferSize = queue.getTotalBytesBuffered();

            // get the first record from this queue.
            record = queue.poll(wallClockTime);

            if (record != null) {
                --totalBuffered;
                totalBytesBuffered -= oldBufferSize - queue.getTotalBytesBuffered();
                totalInputBufferBytesSensor.record(totalBytesBuffered);

                if (queue.isEmpty()) {
                    // if a certain queue has been drained, reset the flag
                    allBuffered = false;
                } else {
                    nonEmptyQueuesByTime.offer(queue);
                }

                // always update the stream-time to the record's timestamp yet to be processed if it is larger
                if (record.timestamp > streamTime) {
                    streamTime = record.timestamp;
                    recordLatenessSensor.record(0, wallClockTime);
                } else {
                    recordLatenessSensor.record(streamTime - record.timestamp, wallClockTime);
                }
            }
        }

        return record;
    }

    @Override
    int addRawRecords(final TopicPartition partition, final Iterable<ConsumerRecord<byte[], byte[]>> rawRecords) {
        final RecordQueue recordQueue = partitionQueues.get(partition);

        if (recordQueue == null) {
            throw new IllegalStateException("Partition " + partition + " not found.");
        }

        final int oldSize = recordQueue.size();
        final long oldBufferSize = recordQueue.getTotalBytesBuffered();
        final int newSize = recordQueue.addRawRecords(rawRecords);
        final long newBufferSize = recordQueue.getTotalBytesBuffered();

        // add this record queue to be considered for processing in the future if it was empty before
        if (oldSize == 0 && newSize > 0) {
            nonEmptyQueuesByTime.offer(recordQueue);

            // if all partitions now are non-empty, set the flag
            // we do not need to update the stream-time here since this task will definitely be
            // processed next, and hence the stream-time will be updated when we retrieved records by then
            if (nonEmptyQueuesByTime.size() == this.partitionQueues.size()) {
                allBuffered = true;
            }
        }

        totalBuffered += newSize - oldSize;
        totalBytesBuffered += newBufferSize - oldBufferSize;
        totalInputBufferBytesSensor.record(totalBytesBuffered);

        return newSize;
    }

    Set<TopicPartition> partitions() {
        return Collections.unmodifiableSet(partitionQueues.keySet());
    }

    @Override
    long streamTime() {
        return streamTime;
    }

    @Override
    Long headRecordOffset(final TopicPartition partition) {
        final RecordQueue recordQueue = partitionQueues.get(partition);

        if (recordQueue == null) {
            throw new IllegalStateException("Partition " + partition + " not found.");
        }

        return recordQueue.headRecordOffset();
    }

    /**
     * @throws IllegalStateException if the record's partition does not belong to this partition group
     */
    @Override
    int numBuffered(final TopicPartition partition) {
        final RecordQueue recordQueue = partitionQueues.get(partition);

        if (recordQueue == null) {
            throw new IllegalStateException("Partition " + partition + " not found.");
        }

        return recordQueue.size();
    }

<<<<<<< HEAD
    Set<TopicPartition> getNonEmptyTopicPartitions() {
        final Set<TopicPartition> nonEmptyTopicPartitions = new HashSet<>();
        for (final RecordQueue recordQueue : nonEmptyQueuesByTime) {
            nonEmptyTopicPartitions.add(recordQueue.partition());
        }
        return nonEmptyTopicPartitions;
    }

=======
    @Override
>>>>>>> 22f7ffe5
    int numBuffered() {
        return totalBuffered;
    }

<<<<<<< HEAD

    // Visible for testing
=======
    // for testing only
>>>>>>> 22f7ffe5
    boolean allPartitionsBufferedLocally() {
        return allBuffered;
    }

<<<<<<< HEAD
    // Visible for testing
    long totalBytesBuffered() {
        return totalBytesBuffered;
    }

=======
    @Override
>>>>>>> 22f7ffe5
    void clear() {
        for (final RecordQueue queue : partitionQueues.values()) {
            queue.clear();
        }
        nonEmptyQueuesByTime.clear();
        totalBuffered = 0;
        streamTime = RecordQueue.UNKNOWN;
        fetchedLags.clear();
    }

    @Override
    void close() {
        for (final RecordQueue queue : partitionQueues.values()) {
            queue.close();
        }
    }

    @Override
    void updateLags() {
        if (maxTaskIdleMs != StreamsConfig.MAX_TASK_IDLE_MS_DISABLED) {
            for (final TopicPartition tp : partitionQueues.keySet()) {
                final OptionalLong l = lagProvider.apply(tp);
                if (l.isPresent()) {
                    fetchedLags.put(tp, l.getAsLong());
                    logger.trace("Updated lag for {} to {}", tp, l.getAsLong());
                } else {
                    fetchedLags.remove(tp);
                }
            }
        }
    }

}<|MERGE_RESOLUTION|>--- conflicted
+++ resolved
@@ -353,7 +353,6 @@
         return recordQueue.size();
     }
 
-<<<<<<< HEAD
     Set<TopicPartition> getNonEmptyTopicPartitions() {
         final Set<TopicPartition> nonEmptyTopicPartitions = new HashSet<>();
         for (final RecordQueue recordQueue : nonEmptyQueuesByTime) {
@@ -362,32 +361,23 @@
         return nonEmptyTopicPartitions;
     }
 
-=======
-    @Override
->>>>>>> 22f7ffe5
+    @Override
     int numBuffered() {
         return totalBuffered;
     }
 
-<<<<<<< HEAD
-
-    // Visible for testing
-=======
     // for testing only
->>>>>>> 22f7ffe5
     boolean allPartitionsBufferedLocally() {
         return allBuffered;
     }
 
-<<<<<<< HEAD
+
     // Visible for testing
     long totalBytesBuffered() {
         return totalBytesBuffered;
     }
 
-=======
-    @Override
->>>>>>> 22f7ffe5
+    @Override
     void clear() {
         for (final RecordQueue queue : partitionQueues.values()) {
             queue.clear();
