/*
 * Licensed to the Apache Software Foundation (ASF) under one or more
 * contributor license agreements. See the NOTICE file distributed with
 * this work for additional information regarding copyright ownership.
 * The ASF licenses this file to You under the Apache License, Version 2.0
 * (the "License"); you may not use this file except in compliance with
 * the License. You may obtain a copy of the License at
 *
 *    http://www.apache.org/licenses/LICENSE-2.0
 *
 * Unless required by applicable law or agreed to in writing, software
 * distributed under the License is distributed on an "AS IS" BASIS,
 * WITHOUT WARRANTIES OR CONDITIONS OF ANY KIND, either express or implied.
 * See the License for the specific language governing permissions and
 * limitations under the License.
 */
package org.apache.kafka.streams.processor.internals.assignment;

import org.apache.kafka.common.TopicPartition;
import org.apache.kafka.common.utils.ByteBufferInputStream;
import org.apache.kafka.streams.errors.TaskAssignmentException;
import org.apache.kafka.streams.processor.TaskId;
import org.apache.kafka.streams.state.HostInfo;
import org.slf4j.Logger;
import org.slf4j.LoggerFactory;

import java.io.ByteArrayOutputStream;
import java.io.DataInputStream;
import java.io.DataOutputStream;
import java.io.IOException;
import java.nio.ByteBuffer;
import java.util.ArrayList;
import java.util.Collections;
import java.util.HashMap;
import java.util.HashSet;
import java.util.List;
import java.util.Map;
import java.util.Set;

public class AssignmentInfo {

    private static final Logger log = LoggerFactory.getLogger(AssignmentInfo.class);

    public static final int LATEST_SUPPORTED_VERSION = 4;
    static final int UNKNOWN = -1;

    private final int usedVersion;
    private final int latestSupportedVersion;
    private int errCode;
    private List<TaskId> activeTasks;
    private Map<TaskId, Set<TopicPartition>> standbyTasks;
    private Map<HostInfo, Set<TopicPartition>> partitionsByHost;

    // used for decoding; don't apply version checks
    private AssignmentInfo(final int version,
                           final int latestSupportedVersion) {
        this.usedVersion = version;
        this.latestSupportedVersion = latestSupportedVersion;
        this.errCode = 0;
    }

    public AssignmentInfo(final List<TaskId> activeTasks,
                          final Map<TaskId, Set<TopicPartition>> standbyTasks,
                          final Map<HostInfo, Set<TopicPartition>> hostState) {
        this(LATEST_SUPPORTED_VERSION, activeTasks, standbyTasks, hostState, 0);
    }

    public AssignmentInfo() {
        this(LATEST_SUPPORTED_VERSION,
            Collections.emptyList(),
            Collections.emptyMap(),
            Collections.emptyMap(),
            0);
    }

    public AssignmentInfo(final int version,
                          final List<TaskId> activeTasks,
                          final Map<TaskId, Set<TopicPartition>> standbyTasks,
                          final Map<HostInfo, Set<TopicPartition>> hostState,
                          final int errCode) {
        this(version, LATEST_SUPPORTED_VERSION, activeTasks, standbyTasks, hostState, errCode);
        if (version < 1 || version > LATEST_SUPPORTED_VERSION) {
            throw new IllegalArgumentException("version must be between 1 and " + LATEST_SUPPORTED_VERSION
                + "; was: " + version);
        }
    }

    // for testing only; don't apply version checks
    AssignmentInfo(final int version,
                   final int latestSupportedVersion,
                   final List<TaskId> activeTasks,
                   final Map<TaskId, Set<TopicPartition>> standbyTasks,
                   final Map<HostInfo, Set<TopicPartition>> hostState,
                   final int errCode) {
        this.usedVersion = version;
        this.latestSupportedVersion = latestSupportedVersion;
        this.activeTasks = activeTasks;
        this.standbyTasks = standbyTasks;
        this.partitionsByHost = hostState;
        this.errCode = errCode;
    }

    public int version() {
        return usedVersion;
    }

    public int errCode() {
        return errCode;
    }

    public int latestSupportedVersion() {
        return latestSupportedVersion;
    }

    public List<TaskId> activeTasks() {
        return activeTasks;
    }

    public Map<TaskId, Set<TopicPartition>> standbyTasks() {
        return standbyTasks;
    }

    public Map<HostInfo, Set<TopicPartition>> partitionsByHost() {
        return partitionsByHost;
    }

    /**
     * @throws TaskAssignmentException if method fails to encode the data, e.g., if there is an
     * IO exception during encoding
     */
    public ByteBuffer encode() {
        final ByteArrayOutputStream baos = new ByteArrayOutputStream();

        try (final DataOutputStream out = new DataOutputStream(baos)) {
            switch (usedVersion) {
                case 1:
                    encodeVersionOne(out);
                    break;
                case 2:
                    encodeVersionTwo(out);
                    break;
                case 3:
                    encodeVersionThree(out);
                    break;
                case 4:
                    encodeVersionFour(out);
                    break;
                default:
                    throw new IllegalStateException("Unknown metadata version: " + usedVersion
                        + "; latest supported version: " + LATEST_SUPPORTED_VERSION);
            }

            out.flush();
            out.close();

            return ByteBuffer.wrap(baos.toByteArray());
        } catch (final IOException ex) {
            throw new TaskAssignmentException("Failed to encode AssignmentInfo", ex);
        }
    }

    private void encodeVersionOne(final DataOutputStream out) throws IOException {
        out.writeInt(1); // version
        encodeActiveAndStandbyTaskAssignment(out, 1);
    }

    private void encodeActiveAndStandbyTaskAssignment(final DataOutputStream out, int usedVersion) throws IOException {
        // encode active tasks
        out.writeInt(activeTasks.size());
        for (final TaskId id : activeTasks) {
            id.writeTo(out, usedVersion);
        }

        // encode standby tasks
        out.writeInt(standbyTasks.size());
        for (final Map.Entry<TaskId, Set<TopicPartition>> entry : standbyTasks.entrySet()) {
            final TaskId id = entry.getKey();
            id.writeTo(out, usedVersion);

            final Set<TopicPartition> partitions = entry.getValue();
            writeTopicPartitions(out, partitions);
        }
    }

    private void encodeVersionTwo(final DataOutputStream out) throws IOException {
        out.writeInt(2); // version
        encodeActiveAndStandbyTaskAssignment(out, 2);
        encodePartitionsByHost(out);
    }

    private void encodePartitionsByHost(final DataOutputStream out) throws IOException {
        // encode partitions by host
        out.writeInt(partitionsByHost.size());
        for (final Map.Entry<HostInfo, Set<TopicPartition>> entry : partitionsByHost.entrySet()) {
            final HostInfo hostInfo = entry.getKey();
            out.writeUTF(hostInfo.host());
            out.writeInt(hostInfo.port());
            writeTopicPartitions(out, entry.getValue());
        }
    }

    private void writeTopicPartitions(final DataOutputStream out,
                                      final Set<TopicPartition> partitions) throws IOException {
        out.writeInt(partitions.size());
        for (final TopicPartition partition : partitions) {
            out.writeUTF(partition.topic());
            out.writeInt(partition.partition());
        }
    }

    private void encodeVersionThree(final DataOutputStream out) throws IOException {
        out.writeInt(3);
        out.writeInt(LATEST_SUPPORTED_VERSION);
        encodeActiveAndStandbyTaskAssignment(out, 3);
        encodePartitionsByHost(out);
    }

    private void encodeVersionFour(final DataOutputStream out) throws IOException {
        out.writeInt(4);
        out.writeInt(LATEST_SUPPORTED_VERSION);
        encodeActiveAndStandbyTaskAssignment(out, 4);
        encodePartitionsByHost(out);
        out.writeInt(errCode);
    }

    /**
     * @throws TaskAssignmentException if method fails to decode the data or if the data version is unknown
     */
    public static AssignmentInfo decode(final ByteBuffer data) {
        // ensure we are at the beginning of the ByteBuffer
        data.rewind();

        try (final DataInputStream in = new DataInputStream(new ByteBufferInputStream(data))) {
            final AssignmentInfo assignmentInfo;

            final int usedVersion = in.readInt();
<<<<<<< HEAD

            final int latestSupportedVersion;

=======
            final int latestSupportedVersion;
>>>>>>> 92004fa2
            switch (usedVersion) {
                case 1:
                    assignmentInfo = new AssignmentInfo(usedVersion, UNKNOWN);
                    decodeVersionOneData(assignmentInfo, in);
                    break;
                case 2:
                    assignmentInfo = new AssignmentInfo(usedVersion, UNKNOWN);
                    decodeVersionTwoData(assignmentInfo, in);
                    break;
                case 3:
                    latestSupportedVersion = in.readInt();
                    assignmentInfo = new AssignmentInfo(usedVersion, latestSupportedVersion);
                    decodeVersionThreeData(assignmentInfo, in);
                    break;
                case 4:
                    latestSupportedVersion = in.readInt();
                    assignmentInfo = new AssignmentInfo(usedVersion, latestSupportedVersion);
                    decodeVersionFourData(assignmentInfo, in);
                    break;
                default:
                    final TaskAssignmentException fatalException = new TaskAssignmentException("Unable to decode assignment data: " +
                        "used version: " + usedVersion + "; latest supported version: " + LATEST_SUPPORTED_VERSION);
                    log.error(fatalException.getMessage(), fatalException);
                    throw fatalException;
            }

            return assignmentInfo;
        } catch (final IOException ex) {
            throw new TaskAssignmentException("Failed to decode AssignmentInfo", ex);
        }
    }

    private static void decodeVersionOneData(final AssignmentInfo assignmentInfo,
                                             final DataInputStream in) throws IOException {
        decodeActiveTasks(assignmentInfo, in, 1);
        decodeStandbyTasks(assignmentInfo, in, 1);
        assignmentInfo.partitionsByHost = new HashMap<>();
    }

    private static void decodeActiveTasks(final AssignmentInfo assignmentInfo,
                                          final DataInputStream in,
                                          int usedVersion) throws IOException {
        final int count = in.readInt();
        assignmentInfo.activeTasks = new ArrayList<>(count);
        for (int i = 0; i < count; i++) {
            assignmentInfo.activeTasks.add(TaskId.readFrom(in, usedVersion));
        }
    }

    private static void decodeStandbyTasks(final AssignmentInfo assignmentInfo,
                                           final DataInputStream in,
                                           int usedVersion) throws IOException {
        final int count = in.readInt();
        assignmentInfo.standbyTasks = new HashMap<>(count);
        for (int i = 0; i < count; i++) {
            final TaskId id = TaskId.readFrom(in, usedVersion);
            assignmentInfo.standbyTasks.put(id, readTopicPartitions(in));
        }
    }

    private static void decodeVersionTwoData(final AssignmentInfo assignmentInfo,
                                             final DataInputStream in) throws IOException {
        decodeActiveTasks(assignmentInfo, in, 2);
        decodeStandbyTasks(assignmentInfo, in, 2);
        decodeGlobalAssignmentData(assignmentInfo, in);
    }

    private static void decodeGlobalAssignmentData(final AssignmentInfo assignmentInfo,
                                                   final DataInputStream in) throws IOException {
        assignmentInfo.partitionsByHost = new HashMap<>();
        final int numEntries = in.readInt();
        for (int i = 0; i < numEntries; i++) {
            final HostInfo hostInfo = new HostInfo(in.readUTF(), in.readInt());
            assignmentInfo.partitionsByHost.put(hostInfo, readTopicPartitions(in));
        }
    }

    private static Set<TopicPartition> readTopicPartitions(final DataInputStream in) throws IOException {
        final int numPartitions = in.readInt();
        final Set<TopicPartition> partitions = new HashSet<>(numPartitions);
        for (int j = 0; j < numPartitions; j++) {
            partitions.add(new TopicPartition(in.readUTF(), in.readInt()));
        }
        return partitions;
    }

    private static void decodeVersionThreeData(final AssignmentInfo assignmentInfo,
                                               final DataInputStream in) throws IOException {
        decodeActiveTasks(assignmentInfo, in, 3);
        decodeStandbyTasks(assignmentInfo, in, 3);
        decodeGlobalAssignmentData(assignmentInfo, in);
    }

    private static void decodeVersionFourData(final AssignmentInfo assignmentInfo,
                                              final DataInputStream in) throws IOException {
        decodeActiveTasks(assignmentInfo, in, 4);
        decodeStandbyTasks(assignmentInfo, in, 4);
        decodeGlobalAssignmentData(assignmentInfo, in);
        assignmentInfo.errCode = in.readInt();
    }

    @Override
    public int hashCode() {
        return usedVersion ^ latestSupportedVersion ^ activeTasks.hashCode() ^ standbyTasks.hashCode()
            ^ partitionsByHost.hashCode() ^ errCode;
    }

    @Override
    public boolean equals(final Object o) {
        if (o instanceof AssignmentInfo) {
            final AssignmentInfo other = (AssignmentInfo) o;
            return usedVersion == other.usedVersion &&
                    latestSupportedVersion == other.latestSupportedVersion &&
                    errCode == other.errCode &&
                    activeTasks.equals(other.activeTasks) &&
                    standbyTasks.equals(other.standbyTasks) &&
                    partitionsByHost.equals(other.partitionsByHost);
        } else {
            return false;
        }
    }

    @Override
    public String toString() {
        return "[version=" + usedVersion
            + ", supported version=" + latestSupportedVersion
            + ", active tasks=" + activeTasks
            + ", standby tasks=" + standbyTasks
            + ", global assignment=" + partitionsByHost + "]";
    }

}<|MERGE_RESOLUTION|>--- conflicted
+++ resolved
@@ -234,13 +234,9 @@
             final AssignmentInfo assignmentInfo;
 
             final int usedVersion = in.readInt();
-<<<<<<< HEAD
 
             final int latestSupportedVersion;
-
-=======
-            final int latestSupportedVersion;
->>>>>>> 92004fa2
+          
             switch (usedVersion) {
                 case 1:
                     assignmentInfo = new AssignmentInfo(usedVersion, UNKNOWN);
