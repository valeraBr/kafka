--- conflicted
+++ resolved
@@ -79,7 +79,7 @@
     private static class ClientMetadata {
         final HostInfo hostInfo;
         final Set<String> consumers;
-        final ClientState state;
+        final ClientState<TaskId> state;
 
         ClientMetadata(final String endPoint) {
 
@@ -100,7 +100,7 @@
             consumers = new HashSet<>();
 
             // initialize the client state
-            state = new ClientState();
+            state = new ClientState<>();
         }
 
         void addConsumer(final String consumerMemberId, final SubscriptionInfo info) {
@@ -449,7 +449,7 @@
         // ---------------- Step Two ---------------- //
 
         // assign tasks to clients
-        Map<UUID, ClientState> states = new HashMap<>();
+        Map<UUID, ClientState<TaskId>> states = new HashMap<>();
         for (Map.Entry<UUID, ClientMetadata> entry : clientsMetadata.entrySet()) {
             states.put(entry.getKey(), entry.getValue().state);
         }
@@ -471,7 +471,7 @@
 
             if (hostInfo != null) {
                 final Set<TopicPartition> topicPartitions = new HashSet<>();
-                final ClientState state = entry.getValue().state;
+                final ClientState<TaskId> state = entry.getValue().state;
 
                 for (final TaskId id : state.activeTasks()) {
                     topicPartitions.addAll(partitionsForTask.get(id));
@@ -484,13 +484,8 @@
         // within the client, distribute tasks to its owned consumers
         Map<String, Assignment> assignment = new HashMap<>();
         for (Map.Entry<UUID, ClientMetadata> entry : clientsMetadata.entrySet()) {
-<<<<<<< HEAD
-            Set<String> consumers = entry.getValue().consumers;
-            ClientState state = entry.getValue().state;
-=======
             final Set<String> consumers = entry.getValue().consumers;
             final ClientState<TaskId> state = entry.getValue().state;
->>>>>>> 573a6f39
 
             final ArrayList<TaskId> taskIds = new ArrayList<>(state.assignedTaskCount());
             final int numActiveTasks = state.activeTaskCount();
