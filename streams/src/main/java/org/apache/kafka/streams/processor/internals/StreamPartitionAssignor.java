--- conflicted
+++ resolved
@@ -575,20 +575,6 @@
 
         this.partitionsByHostState = info.partitionsByHost;
 
-<<<<<<< HEAD
-        // only need to build if it is not leader
-        if (metadataWithInternalTopics == null) {
-            final Collection<Set<TopicPartition>> values = partitionsByHostState.values();
-            final Map<TopicPartition, PartitionInfo> topicToPartitionInfo = new HashMap<>();
-            for (Set<TopicPartition> value : values) {
-                for (TopicPartition topicPartition : value) {
-                    topicToPartitionInfo.put(topicPartition, new PartitionInfo(topicPartition.topic(),
-                            topicPartition.partition(),
-                            null,
-                            new Node[0],
-                            new Node[0]));
-                }
-=======
         final Collection<Set<TopicPartition>> values = partitionsByHostState.values();
         final Map<TopicPartition, PartitionInfo> topicToPartitionInfo = new HashMap<>();
         for (Set<TopicPartition> value : values) {
@@ -598,7 +584,6 @@
                                                                            null,
                                                                            new Node[0],
                                                                            new Node[0]));
->>>>>>> 0cd5afdb
             }
         }
         metadataWithInternalTopics = Cluster.empty().withPartitions(topicToPartitionInfo);
