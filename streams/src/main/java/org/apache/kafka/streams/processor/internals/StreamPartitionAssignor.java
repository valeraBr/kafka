--- conflicted
+++ resolved
@@ -119,11 +119,6 @@
         streamThread = (StreamThread) o;
         streamThread.partitionAssignor(this);
 
-<<<<<<< HEAD
-        this.topicGroups = streamThread.builder.topicGroups();
-
-=======
->>>>>>> eb2619ca
         if (configs.containsKey(StreamsConfig.ZOOKEEPER_CONNECT_CONFIG)) {
             internalTopicManager = new InternalTopicManager(
                     (String) configs.get(StreamsConfig.ZOOKEEPER_CONNECT_CONFIG),
@@ -265,7 +260,7 @@
         }
 
         streamThread.builder.updateSubscriptions(subscriptionUpdates);
-        this.topicGroups = streamThread.builder.topicGroups(streamThread.applicationId);
+        this.topicGroups = streamThread.builder.topicGroups();
 
         // ensure the co-partitioning topics within the group have the same number of partitions,
         // and enforce the number of partitions for those internal topics.
