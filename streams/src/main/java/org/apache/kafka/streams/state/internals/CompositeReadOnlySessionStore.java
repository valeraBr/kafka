--- conflicted
+++ resolved
@@ -155,20 +155,12 @@
     }
 
     @Override
-<<<<<<< HEAD
-    public V fetchSession(final K key, final long startTime, final long endTime) {
-=======
     public V fetchSession(final K key, final long earliestSessionEndTime, final long latestSessionStartTime) {
->>>>>>> 62e88657
-        Objects.requireNonNull(key, "key can't be null");
-        final List<ReadOnlySessionStore<K, V>> stores = storeProvider.stores(storeName, queryableStoreType);
-        for (final ReadOnlySessionStore<K, V> store : stores) {
-            try {
-<<<<<<< HEAD
-                return store.fetchSession(key, startTime, endTime);
-=======
+        Objects.requireNonNull(key, "key can't be null");
+        final List<ReadOnlySessionStore<K, V>> stores = storeProvider.stores(storeName, queryableStoreType);
+        for (final ReadOnlySessionStore<K, V> store : stores) {
+            try {
                 return store.fetchSession(key, earliestSessionEndTime, latestSessionStartTime);
->>>>>>> 62e88657
             } catch (final InvalidStateStoreException ise) {
                 throw new InvalidStateStoreException(
                     "State store  [" + storeName + "] is not available anymore" +
@@ -228,18 +220,11 @@
     }
 
     @Override
-<<<<<<< HEAD
-    public KeyValueIterator<Windowed<K>, V> fetch(final K from, final K to) {
-        Objects.requireNonNull(from, "from can't be null");
-        Objects.requireNonNull(to, "to can't be null");
-        final NextIteratorFunction<Windowed<K>, V, ReadOnlySessionStore<K, V>> nextIteratorFunction = store -> store.fetch(from, to);
-=======
     public KeyValueIterator<Windowed<K>, V> fetch(final K keyFrom, final K keyTo) {
         Objects.requireNonNull(keyFrom, "keyFrom can't be null");
         Objects.requireNonNull(keyTo, "keyTo can't be null");
         final NextIteratorFunction<Windowed<K>, V, ReadOnlySessionStore<K, V>> nextIteratorFunction =
             store -> store.fetch(keyFrom, keyTo);
->>>>>>> 62e88657
         return new DelegatingPeekingKeyValueIterator<>(storeName,
                                                        new CompositeKeyValueIterator<>(
                                                                storeProvider.stores(storeName, queryableStoreType).iterator(),
@@ -247,18 +232,11 @@
     }
 
     @Override
-<<<<<<< HEAD
-    public KeyValueIterator<Windowed<K>, V> backwardFetch(final K from, final K to) {
-        Objects.requireNonNull(from, "from can't be null");
-        Objects.requireNonNull(to, "to can't be null");
-        final NextIteratorFunction<Windowed<K>, V, ReadOnlySessionStore<K, V>> nextIteratorFunction = store -> store.backwardFetch(from, to);
-=======
     public KeyValueIterator<Windowed<K>, V> backwardFetch(final K keyFrom, final K keyTo) {
         Objects.requireNonNull(keyFrom, "keyFrom can't be null");
         Objects.requireNonNull(keyTo, "keyTo can't be null");
         final NextIteratorFunction<Windowed<K>, V, ReadOnlySessionStore<K, V>> nextIteratorFunction =
             store -> store.backwardFetch(keyFrom, keyTo);
->>>>>>> 62e88657
         return new DelegatingPeekingKeyValueIterator<>(
             storeName,
             new CompositeKeyValueIterator<>(
