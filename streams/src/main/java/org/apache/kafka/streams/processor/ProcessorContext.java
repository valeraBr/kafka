/**
 * Licensed to the Apache Software Foundation (ASF) under one or more
 * contributor license agreements.  See the NOTICE file distributed with
 * this work for additional information regarding copyright ownership.
 * The ASF licenses this file to You under the Apache License, Version 2.0
 * (the "License"); you may not use this file except in compliance with
 * the License.  You may obtain a copy of the License at
 *
 *    http://www.apache.org/licenses/LICENSE-2.0
 *
 * Unless required by applicable law or agreed to in writing, software
 * distributed under the License is distributed on an "AS IS" BASIS,
 * WITHOUT WARRANTIES OR CONDITIONS OF ANY KIND, either express or implied.
 * See the License for the specific language governing permissions and
 * limitations under the License.
 */

package org.apache.kafka.streams.processor;

import org.apache.kafka.common.annotation.InterfaceStability;
import org.apache.kafka.common.serialization.Serde;
import org.apache.kafka.streams.StreamsMetrics;

import java.io.File;

/**
 * Processor context interface.
 */
@InterfaceStability.Unstable
public interface ProcessorContext {

    /**
     * Returns the application id
     *
     * @return the application id
     */
    String applicationId();

    /**
     * Returns the task id
     *
     * @return the task id
     */
    TaskId taskId();

    /**
     * Returns the default key serde
     *
     * @return the key serializer
     */
    Serde<?> keySerde();

    /**
     * Returns the default value serde
     *
     * @return the value serializer
     */
    Serde<?> valueSerde();

    /**
     * Returns the state directory for the partition.
     *
     * @return the state directory
     */
    File stateDir();

    /**
     * Returns Metrics instance
     *
     * @return StreamsMetrics
     */
    StreamsMetrics metrics();

    /**
     * Registers and possibly restores the specified storage engine.
     *
     * @param store the storage engine
     */
    void register(StateStore store, boolean loggingEnabled, StateRestoreCallback stateRestoreCallback);

    /**
     * Get the state store given the store name.
     *
     * @param name The store name
     * @return The state store instance
     */
    StateStore getStateStore(String name);

    /**
     * Schedules a periodic operation for processors. A processor may call this method during
     * {@link Processor#init(ProcessorContext) initialization} to
     * schedule a periodic call called a punctuation to {@link Processor#punctuate(long)}.
     *
     * @param interval the time interval between punctuations
     */
    void schedule(long interval);

    /**
     * Forwards a key/value pair to the downstream processors
     * @param key key
     * @param value value
     */
    <K, V> void forward(K key, V value);

    /**
     * Forwards a key/value pair to one of the downstream processors designated by childIndex
     * @param key key
     * @param value value
     * @param childIndex index in list of children of this node
     */
    <K, V> void forward(K key, V value, int childIndex);

    /**
     * Forwards a key/value pair to one of the downstream processors designated by the downstream processor name
     * @param key key
     * @param value value
     * @param childName name of downstream processor
     */
    <K, V> void forward(K key, V value, String childName);

    /**
     * Requests a commit
     */
    void commit();

    /**
<<<<<<< HEAD
     * Returns the topic name of the current input record; could be null if it is not available (for example, it is from the punctuate call)
=======
     * Returns the topic name of the current input record; could be null if it is not
     * available (for example, if this method is invoked from the punctuate call)
>>>>>>> 9beafae2
     *
     * @return the topic name
     */
    String topic();

    /**
<<<<<<< HEAD
     * Returns the partition id of the current input record; could be -1 if it is not available (for example, it is from the punctuate call)
=======
     * Returns the partition id of the current input record; could be -1 if it is not
     * available (for example, if this method is invoked from the punctuate call)
>>>>>>> 9beafae2
     *
     * @return the partition id
     */
    int partition();

    /**
<<<<<<< HEAD
     * Returns the offset of the current input record; could be -1 if it is not available (for example, it is from the punctuate call)
=======
     * Returns the offset of the current input record; could be -1 if it is not
     * available (for example, if this method is invoked from the punctuate call)
>>>>>>> 9beafae2
     *
     * @return the offset
     */
    long offset();

    /**
     * Returns the current timestamp.
     *
     * If it is triggered while processing a record streamed from the source processor, timestamp is defined as the timestamp of the current input record; the timestamp is extracted from
     * {@link org.apache.kafka.clients.consumer.ConsumerRecord ConsumerRecord} by {@link TimestampExtractor}.
     *
<<<<<<< HEAD
     * If it is triggered while processing a record generated not from the source processor (for example, generated from the punctuate function), timestamp is defined as the current
     * task's stream team, which is defined as the smallest among all its input stream partition timestamps.
=======
     * If it is triggered while processing a record generated not from the source processor (for example,
     * if this method is invoked from the punctuate call), timestamp is defined as the current
     * task's stream time, which is defined as the smallest among all its input stream partition timestamps.
>>>>>>> 9beafae2
     *
     * @return the timestamp
     */
    long timestamp();
}<|MERGE_RESOLUTION|>--- conflicted
+++ resolved
@@ -124,36 +124,24 @@
     void commit();
 
     /**
-<<<<<<< HEAD
-     * Returns the topic name of the current input record; could be null if it is not available (for example, it is from the punctuate call)
-=======
      * Returns the topic name of the current input record; could be null if it is not
      * available (for example, if this method is invoked from the punctuate call)
->>>>>>> 9beafae2
      *
      * @return the topic name
      */
     String topic();
 
     /**
-<<<<<<< HEAD
-     * Returns the partition id of the current input record; could be -1 if it is not available (for example, it is from the punctuate call)
-=======
      * Returns the partition id of the current input record; could be -1 if it is not
      * available (for example, if this method is invoked from the punctuate call)
->>>>>>> 9beafae2
      *
      * @return the partition id
      */
     int partition();
 
     /**
-<<<<<<< HEAD
-     * Returns the offset of the current input record; could be -1 if it is not available (for example, it is from the punctuate call)
-=======
      * Returns the offset of the current input record; could be -1 if it is not
      * available (for example, if this method is invoked from the punctuate call)
->>>>>>> 9beafae2
      *
      * @return the offset
      */
@@ -165,14 +153,9 @@
      * If it is triggered while processing a record streamed from the source processor, timestamp is defined as the timestamp of the current input record; the timestamp is extracted from
      * {@link org.apache.kafka.clients.consumer.ConsumerRecord ConsumerRecord} by {@link TimestampExtractor}.
      *
-<<<<<<< HEAD
-     * If it is triggered while processing a record generated not from the source processor (for example, generated from the punctuate function), timestamp is defined as the current
-     * task's stream team, which is defined as the smallest among all its input stream partition timestamps.
-=======
      * If it is triggered while processing a record generated not from the source processor (for example,
      * if this method is invoked from the punctuate call), timestamp is defined as the current
      * task's stream time, which is defined as the smallest among all its input stream partition timestamps.
->>>>>>> 9beafae2
      *
      * @return the timestamp
      */
