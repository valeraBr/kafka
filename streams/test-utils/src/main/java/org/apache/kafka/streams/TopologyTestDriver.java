--- conflicted
+++ resolved
@@ -520,14 +520,9 @@
                 context,
                 logContext);
             task.initializeIfNeeded();
-<<<<<<< HEAD
-            task.completeRestoration();
-            task.processorContext().setRecordContext(null);
-=======
             task.completeRestoration(noOpResetter -> { });
             task.processorContext().setRecordContext(null);
 
->>>>>>> 62e88657
         } else {
             task = null;
         }
