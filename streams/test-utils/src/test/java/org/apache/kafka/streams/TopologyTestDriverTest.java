--- conflicted
+++ resolved
@@ -944,10 +944,6 @@
         config.put(StreamsConfig.DEFAULT_KEY_SERDE_CLASS_CONFIG, Serdes.String().getClass().getName());
         config.put(StreamsConfig.DEFAULT_VALUE_SERDE_CLASS_CONFIG, Serdes.Long().getClass().getName());
 
-<<<<<<< HEAD
-
-=======
->>>>>>> a05eaaa8
         try (final TopologyTestDriver testDriver = new TopologyTestDriver(topology, config)) {
             Assert.assertNull(testDriver.getKeyValueStore("storeProcessorStore").get("a"));
             testDriver.pipeInput(recordFactory.create("input-topic", "a", 1L));
