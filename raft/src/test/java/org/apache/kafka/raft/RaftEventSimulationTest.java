/*
 * Licensed to the Apache Software Foundation (ASF) under one or more
 * contributor license agreements. See the NOTICE file distributed with
 * this work for additional information regarding copyright ownership.
 * The ASF licenses this file to You under the Apache License, Version 2.0
 * (the "License"); you may not use this file except in compliance with
 * the License. You may obtain a copy of the License at
 *
 *    http://www.apache.org/licenses/LICENSE-2.0
 *
 * Unless required by applicable law or agreed to in writing, software
 * distributed under the License is distributed on an "AS IS" BASIS,
 * WITHOUT WARRANTIES OR CONDITIONS OF ANY KIND, either express or implied.
 * See the License for the specific language governing permissions and
 * limitations under the License.
 */
package org.apache.kafka.raft;

import net.jqwik.api.ForAll;
import net.jqwik.api.Property;
import net.jqwik.api.constraints.IntRange;
import org.apache.kafka.common.TopicPartition;
import org.apache.kafka.common.Uuid;
import org.apache.kafka.common.memory.MemoryPool;
import org.apache.kafka.common.metrics.Metrics;
import org.apache.kafka.common.protocol.ObjectSerializationCache;
import org.apache.kafka.common.protocol.Readable;
import org.apache.kafka.common.protocol.Writable;
import org.apache.kafka.common.protocol.types.Type;
import org.apache.kafka.common.utils.BufferSupplier;
import org.apache.kafka.common.utils.LogContext;
import org.apache.kafka.common.utils.MockTime;
import org.apache.kafka.common.utils.Time;
import org.apache.kafka.common.utils.Utils;
import org.apache.kafka.raft.MockLog.LogBatch;
import org.apache.kafka.raft.MockLog.LogEntry;
import org.apache.kafka.raft.internals.BatchMemoryPool;
import org.apache.kafka.server.common.serialization.RecordSerde;
import org.apache.kafka.snapshot.SnapshotReader;
import org.junit.jupiter.api.Tag;

import java.net.InetSocketAddress;
import java.nio.ByteBuffer;
import java.util.ArrayList;
import java.util.Collection;
import java.util.HashMap;
import java.util.HashSet;
import java.util.Iterator;
import java.util.List;
import java.util.Map;
import java.util.Optional;
import java.util.OptionalInt;
import java.util.OptionalLong;
import java.util.PriorityQueue;
import java.util.Random;
import java.util.Set;
import java.util.concurrent.atomic.AtomicInteger;
import java.util.concurrent.atomic.AtomicLong;
import java.util.function.Consumer;
import java.util.function.Supplier;
import java.util.stream.Collectors;

import static org.junit.jupiter.api.Assertions.assertEquals;
import static org.junit.jupiter.api.Assertions.assertFalse;
import static org.junit.jupiter.api.Assertions.assertTrue;
import static org.junit.jupiter.api.Assertions.fail;

/**
 * The simulation testing framework provides a way to verify quorum behavior under
 * different conditions. It is similar to system testing in that the test involves
 * independently executing nodes, but there are several important differences:
 *
 * 1. Simulation behavior is deterministic provided an initial random seed. This
 *    makes it easy to reproduce and debug test failures.
 * 2. The simulation uses an in-memory message router instead of a real network.
 *    Not only is this much cheaper and faster, it provides an easy way to create
 *    flaky network conditions or even network partitions without losing the
 *    simulation determinism.
 * 3. Similarly, persistent state is stored in memory. We can nevertheless simulate
 *    different kinds of failures, such as the loss of unflushed data after a hard
 *    node restart using {@link MockLog}.
 *
 * The framework uses a single event scheduler in order to provide deterministic
 * executions. Each test is setup as a specific scenario with a variable number of
 * voters and observers. Much like system tests, there is typically a warmup
 * period, followed by some cluster event (such as a node failure), and then some
 * logic to validate behavior after recovery.
 *
 * If any of the tests fail, the output will indicate the arguments that failed.
 * The easiest way to reproduce the failure for debugging is to create a separate
 * `@Test` case which invokes the `@Property` method with those arguments directly.
 * This ensures that logging output will only include output from a single
 * simulation execution.
 */
@Tag("integration")
public class RaftEventSimulationTest {
    private static final TopicPartition METADATA_PARTITION = new TopicPartition("@metadata", 0);
    private static final int ELECTION_TIMEOUT_MS = 1000;
    private static final int ELECTION_JITTER_MS = 100;
    private static final int FETCH_TIMEOUT_MS = 3000;
    private static final int RETRY_BACKOFF_MS = 50;
    private static final int REQUEST_TIMEOUT_MS = 3000;
    private static final int FETCH_MAX_WAIT_MS = 100;
    private static final int LINGER_MS = 0;

    @Property(tries = 100)
    void canElectInitialLeader(
        @ForAll int seed,
        @ForAll @IntRange(min = 1, max = 5) int numVoters,
        @ForAll @IntRange(min = 0, max = 5) int numObservers
    ) {
        Random random = new Random(seed);
        Cluster cluster = new Cluster(numVoters, numObservers, random);
        MessageRouter router = new MessageRouter(cluster);
        EventScheduler scheduler = schedulerWithDefaultInvariants(cluster);

        cluster.startAll();
        schedulePolling(scheduler, cluster, 3, 5);
        scheduler.schedule(router::deliverAll, 0, 2, 1);
        scheduler.schedule(new SequentialAppendAction(cluster), 0, 2, 3);
        scheduler.runUntil(cluster::hasConsistentLeader);
        scheduler.runUntil(() -> cluster.allReachedHighWatermark(10));
    }

    @Property(tries = 100)
    void canElectNewLeaderAfterOldLeaderFailure(
        @ForAll int seed,
        @ForAll @IntRange(min = 3, max = 5) int numVoters,
        @ForAll @IntRange(min = 0, max = 5) int numObservers,
        @ForAll boolean isGracefulShutdown
    ) {
        Random random = new Random(seed);
        Cluster cluster = new Cluster(numVoters, numObservers, random);
        MessageRouter router = new MessageRouter(cluster);
        EventScheduler scheduler = schedulerWithDefaultInvariants(cluster);

        // Seed the cluster with some data
        cluster.startAll();
        schedulePolling(scheduler, cluster, 3, 5);
        scheduler.schedule(router::deliverAll, 0, 2, 1);
        scheduler.schedule(new SequentialAppendAction(cluster), 0, 2, 3);
        scheduler.runUntil(cluster::hasConsistentLeader);
        scheduler.runUntil(() -> cluster.anyReachedHighWatermark(10));

        // Shutdown the leader and write some more data. We can verify the new leader has been elected
        // by verifying that the high watermark can still advance.
        int leaderId = cluster.latestLeader().orElseThrow(() ->
            new AssertionError("Failed to find current leader")
        );

        if (isGracefulShutdown) {
            cluster.shutdown(leaderId);
        } else {
            cluster.kill(leaderId);
        }

        scheduler.runUntil(() -> cluster.allReachedHighWatermark(20));
        long highWatermark = cluster.maxHighWatermarkReached();

        // Restart the node and verify it catches up
        cluster.start(leaderId);
        scheduler.runUntil(() -> cluster.allReachedHighWatermark(highWatermark + 10));
    }

    @Property(tries = 100)
    void canRecoverAfterAllNodesKilled(
        @ForAll int seed,
        @ForAll @IntRange(min = 1, max = 5) int numVoters,
        @ForAll @IntRange(min = 0, max = 5) int numObservers
    ) {
        Random random = new Random(seed);
        Cluster cluster = new Cluster(numVoters, numObservers, random);
        MessageRouter router = new MessageRouter(cluster);
        EventScheduler scheduler = schedulerWithDefaultInvariants(cluster);

        // Seed the cluster with some data
        cluster.startAll();
        schedulePolling(scheduler, cluster, 3, 5);
        scheduler.schedule(router::deliverAll, 0, 2, 1);
        scheduler.schedule(new SequentialAppendAction(cluster), 0, 2, 3);
        scheduler.runUntil(cluster::hasConsistentLeader);
        scheduler.runUntil(() -> cluster.anyReachedHighWatermark(10));
        long highWatermark = cluster.maxHighWatermarkReached();

        // We kill all of the nodes. Then we bring back a majority and verify that
        // they are able to elect a leader and continue making progress
        cluster.killAll();

        Iterator<Integer> nodeIdsIterator = cluster.nodes().iterator();
        for (int i = 0; i < cluster.majoritySize(); i++) {
            Integer nodeId = nodeIdsIterator.next();
            cluster.start(nodeId);
        }

        scheduler.runUntil(() -> cluster.allReachedHighWatermark(highWatermark + 10));
    }

    @Property(tries = 100)
    void canElectNewLeaderAfterOldLeaderPartitionedAway(
        @ForAll int seed,
        @ForAll @IntRange(min = 3, max = 5) int numVoters,
        @ForAll @IntRange(min = 0, max = 5) int numObservers
    ) {
        Random random = new Random(seed);
        Cluster cluster = new Cluster(numVoters, numObservers, random);
        MessageRouter router = new MessageRouter(cluster);
        EventScheduler scheduler = schedulerWithDefaultInvariants(cluster);

        // Seed the cluster with some data
        cluster.startAll();
        schedulePolling(scheduler, cluster, 3, 5);
        scheduler.schedule(router::deliverAll, 0, 2, 2);
        scheduler.schedule(new SequentialAppendAction(cluster), 0, 2, 3);
        scheduler.runUntil(cluster::hasConsistentLeader);
        scheduler.runUntil(() -> cluster.anyReachedHighWatermark(10));

        // The leader gets partitioned off. We can verify the new leader has been elected
        // by writing some data and ensuring that it gets replicated
        int leaderId = cluster.latestLeader().orElseThrow(() ->
            new AssertionError("Failed to find current leader")
        );
        router.filter(leaderId, new DropAllTraffic());

        Set<Integer> nonPartitionedNodes = new HashSet<>(cluster.nodes());
        nonPartitionedNodes.remove(leaderId);

        scheduler.runUntil(() -> cluster.allReachedHighWatermark(20, nonPartitionedNodes));
    }

    @Property(tries = 100)
    void canMakeProgressIfMajorityIsReachable(
        @ForAll int seed,
        @ForAll @IntRange(min = 0, max = 3) int numObservers
    ) {
        int numVoters = 5;
        Random random = new Random(seed);
        Cluster cluster = new Cluster(numVoters, numObservers, random);
        MessageRouter router = new MessageRouter(cluster);
        EventScheduler scheduler = schedulerWithDefaultInvariants(cluster);

        // Seed the cluster with some data
        cluster.startAll();
        schedulePolling(scheduler, cluster, 3, 5);
        scheduler.schedule(router::deliverAll, 0, 2, 2);
        scheduler.schedule(new SequentialAppendAction(cluster), 0, 2, 3);
        scheduler.runUntil(cluster::hasConsistentLeader);
        scheduler.runUntil(() -> cluster.anyReachedHighWatermark(10));

        // Partition the nodes into two sets. Nodes are reachable within each set,
        // but the two sets cannot communicate with each other. We should be able
        // to make progress even if an election is needed in the larger set.
        router.filter(0, new DropOutboundRequestsFrom(Utils.mkSet(2, 3, 4)));
        router.filter(1, new DropOutboundRequestsFrom(Utils.mkSet(2, 3, 4)));
        router.filter(2, new DropOutboundRequestsFrom(Utils.mkSet(0, 1)));
        router.filter(3, new DropOutboundRequestsFrom(Utils.mkSet(0, 1)));
        router.filter(4, new DropOutboundRequestsFrom(Utils.mkSet(0, 1)));

        scheduler.runUntil(() -> cluster.anyReachedHighWatermark(20));

        long minorityHighWatermark = cluster.maxHighWatermarkReached(Utils.mkSet(0, 1));
        long majorityHighWatermark = cluster.maxHighWatermarkReached(Utils.mkSet(2, 3, 4));

        assertTrue(majorityHighWatermark > minorityHighWatermark);

        // Now restore the partition and verify everyone catches up
        router.filter(0, new PermitAllTraffic());
        router.filter(1, new PermitAllTraffic());
        router.filter(2, new PermitAllTraffic());
        router.filter(3, new PermitAllTraffic());
        router.filter(4, new PermitAllTraffic());

        scheduler.runUntil(() -> cluster.allReachedHighWatermark(30));
    }

    @Property(tries = 100)
    void canMakeProgressAfterBackToBackLeaderFailures(
        @ForAll int seed,
        @ForAll @IntRange(min = 3, max = 5) int numVoters,
        @ForAll @IntRange(min = 0, max = 5) int numObservers
    ) {
        Random random = new Random(seed);
        Cluster cluster = new Cluster(numVoters, numObservers, random);
        MessageRouter router = new MessageRouter(cluster);
        EventScheduler scheduler = schedulerWithDefaultInvariants(cluster);

        // Seed the cluster with some data
        cluster.startAll();
        schedulePolling(scheduler, cluster, 3, 5);
        scheduler.schedule(router::deliverAll, 0, 2, 5);
        scheduler.schedule(new SequentialAppendAction(cluster), 0, 2, 3);
        scheduler.runUntil(cluster::hasConsistentLeader);
        scheduler.runUntil(() -> cluster.anyReachedHighWatermark(10));

        int leaderId = cluster.latestLeader().getAsInt();
        router.filter(leaderId, new DropAllTraffic());
        scheduler.runUntil(() -> cluster.latestLeader().isPresent() && cluster.latestLeader().getAsInt() != leaderId);

        // As soon as we have a new leader, restore traffic to the old leader and partition the new leader
        int newLeaderId = cluster.latestLeader().getAsInt();
        router.filter(leaderId, new PermitAllTraffic());
        router.filter(newLeaderId, new DropAllTraffic());

        // Verify now that we can make progress
        long targetHighWatermark = cluster.maxHighWatermarkReached() + 10;
        scheduler.runUntil(() -> cluster.anyReachedHighWatermark(targetHighWatermark));
    }

    @Property(tries = 100)
    void canRecoverFromSingleNodeCommittedDataLoss(
        @ForAll int seed,
        @ForAll @IntRange(min = 3, max = 5) int numVoters,
        @ForAll @IntRange(min = 0, max = 2) int numObservers
    ) {
        // We run this test without the `MonotonicEpoch` and `MajorityReachedHighWatermark`
        // invariants since the loss of committed data on one node can violate them.

        Random random = new Random(seed);
        Cluster cluster = new Cluster(numVoters, numObservers, random);
        EventScheduler scheduler = new EventScheduler(cluster.random, cluster.time);
        scheduler.addInvariant(new MonotonicHighWatermark(cluster));
        scheduler.addInvariant(new SingleLeader(cluster));
        scheduler.addValidation(new ConsistentCommittedData(cluster));

<<<<<<< HEAD
    @Test
    public void testInitialLeaderElectionQuorumSizeOne() {
        testInitialLeaderElection(new QuorumConfig(1));
    }

    @Test
    public void testInitialLeaderElectionQuorumSizeTwo() {
        testInitialLeaderElection(new QuorumConfig(2));
    }

    @Test
    public void testInitialLeaderElectionQuorumSizeThree() {
        testInitialLeaderElection(new QuorumConfig(3));
    }

    @Test
    public void testInitialLeaderElectionQuorumSizeFour() {
        testInitialLeaderElection(new QuorumConfig(4));
    }

    @Test
    public void testInitialLeaderElectionQuorumSizeFive() {
        testInitialLeaderElection(new QuorumConfig(5));
    }

    private void testInitialLeaderElection(QuorumConfig config) {
        for (int seed = 0; seed < 100; seed++) {
            Cluster cluster = new Cluster(config, seed);
            MessageRouter router = new MessageRouter(cluster);
            EventScheduler scheduler = schedulerWithDefaultInvariants(cluster);

            cluster.startAll();
            schedulePolling(scheduler, cluster, 3, 5);
            scheduler.schedule(router::deliverAll, 0, 2, 1);
            scheduler.schedule(new SequentialAppendAction(cluster), 0, 2, 3);
            scheduler.runUntil(cluster::hasConsistentLeader);
            scheduler.runUntil(() -> cluster.allReachedHighWatermark(10));
        }
    }

    @Test
    public void testElectionAfterLeaderFailureQuorumSizeThree() {
        testElectionAfterLeaderFailure(new QuorumConfig(3, 0));
    }

    @Test
    public void testElectionAfterLeaderFailureQuorumSizeThreeAndTwoObservers() {
        testElectionAfterLeaderFailure(new QuorumConfig(3, 2));
    }

    @Test
    public void testElectionAfterLeaderFailureQuorumSizeFour() {
        testElectionAfterLeaderFailure(new QuorumConfig(4, 0));
    }

    @Test
    public void testElectionAfterLeaderFailureQuorumSizeFourAndTwoObservers() {
        testElectionAfterLeaderFailure(new QuorumConfig(4, 2));
    }

    @Test
    public void testElectionAfterLeaderFailureQuorumSizeFive() {
        testElectionAfterLeaderFailure(new QuorumConfig(5, 0));
    }

    @Test
    public void testElectionAfterLeaderFailureQuorumSizeFiveAndThreeObservers() {
        testElectionAfterLeaderFailure(new QuorumConfig(5, 3));
    }

    private void testElectionAfterLeaderFailure(QuorumConfig config) {
        testElectionAfterLeaderShutdown(config, false);
    }

    @Test
    public void testElectionAfterLeaderGracefulShutdownQuorumSizeThree() {
        testElectionAfterLeaderGracefulShutdown(new QuorumConfig(3, 0));
    }

    @Test
    public void testElectionAfterLeaderGracefulShutdownQuorumSizeThreeAndTwoObservers() {
        testElectionAfterLeaderGracefulShutdown(new QuorumConfig(3, 2));
    }

    @Test
    public void testElectionAfterLeaderGracefulShutdownQuorumSizeFour() {
        testElectionAfterLeaderGracefulShutdown(new QuorumConfig(4, 0));
    }

    @Test
    public void testElectionAfterLeaderGracefulShutdownQuorumSizeFourAndTwoObservers() {
        testElectionAfterLeaderGracefulShutdown(new QuorumConfig(4, 2));
    }

    @Test
    public void testElectionAfterLeaderGracefulShutdownQuorumSizeFive() {
        testElectionAfterLeaderGracefulShutdown(new QuorumConfig(5, 0));
    }

    @Test
    public void testElectionAfterLeaderGracefulShutdownQuorumSizeFiveAndThreeObservers() {
        testElectionAfterLeaderGracefulShutdown(new QuorumConfig(5, 3));
    }

    private void testElectionAfterLeaderGracefulShutdown(QuorumConfig config) {
        testElectionAfterLeaderShutdown(config, true);
    }

    private void testElectionAfterLeaderShutdown(QuorumConfig config, boolean isGracefulShutdown) {
        // We need at least three voters to run this tests
        assumeTrue(config.numVoters > 2);

        for (int seed = 0; seed < 100; seed++) {
            Cluster cluster = new Cluster(config, seed);
            MessageRouter router = new MessageRouter(cluster);
            EventScheduler scheduler = schedulerWithDefaultInvariants(cluster);

            // Seed the cluster with some data
            cluster.startAll();
            schedulePolling(scheduler, cluster, 3, 5);
            scheduler.schedule(router::deliverAll, 0, 2, 1);
            scheduler.schedule(new SequentialAppendAction(cluster), 0, 2, 3);
            scheduler.runUntil(cluster::hasConsistentLeader);
            scheduler.runUntil(() -> cluster.anyReachedHighWatermark(10));

            // Shutdown the leader and write some more data. We can verify the new leader has been elected
            // by verifying that the high watermark can still advance.
            int leaderId = cluster.latestLeader().getAsInt();
            if (isGracefulShutdown) {
                cluster.shutdown(leaderId);
            } else {
                cluster.kill(leaderId);
            }

            scheduler.runUntil(() -> cluster.allReachedHighWatermark(20));
        }
    }

    @Test
    public void testElectionAfterLeaderNetworkPartitionQuorumSizeThree() {
        testElectionAfterLeaderNetworkPartition(new QuorumConfig(3));
    }

    @Test
    public void testElectionAfterLeaderNetworkPartitionQuorumSizeThreeAndTwoObservers() {
        testElectionAfterLeaderNetworkPartition(new QuorumConfig(3, 2));
    }

    @Test
    public void testElectionAfterLeaderNetworkPartitionQuorumSizeFour() {
        testElectionAfterLeaderNetworkPartition(new QuorumConfig(4));
    }

    @Test
    public void testElectionAfterLeaderNetworkPartitionQuorumSizeFourAndTwoObservers() {
        testElectionAfterLeaderNetworkPartition(new QuorumConfig(4, 2));
    }

    @Test
    public void testElectionAfterLeaderNetworkPartitionQuorumSizeFive() {
        testElectionAfterLeaderNetworkPartition(new QuorumConfig(5));
    }

    @Test
    public void testElectionAfterLeaderNetworkPartitionQuorumSizeFiveAndThreeObservers() {
        testElectionAfterLeaderNetworkPartition(new QuorumConfig(5, 3));
    }

    private void testElectionAfterLeaderNetworkPartition(QuorumConfig config) {
        // We need at least three voters to run this tests
        assumeTrue(config.numVoters > 2);

        for (int seed = 0; seed < 100; seed++) {
            Cluster cluster = new Cluster(config, seed);
            MessageRouter router = new MessageRouter(cluster);
            EventScheduler scheduler = schedulerWithDefaultInvariants(cluster);

            // Seed the cluster with some data
            cluster.startAll();
            schedulePolling(scheduler, cluster, 3, 5);
            scheduler.schedule(router::deliverAll, 0, 2, 2);
            scheduler.schedule(new SequentialAppendAction(cluster), 0, 2, 3);
            scheduler.runUntil(cluster::hasConsistentLeader);
            scheduler.runUntil(() -> cluster.anyReachedHighWatermark(10));

            // The leader gets partitioned off. We can verify the new leader has been elected
            // by writing some data and ensuring that it gets replicated
            int leaderId = cluster.latestLeader().getAsInt();
            router.filter(leaderId, new DropAllTraffic());

            Set<Integer> nonPartitionedNodes = new HashSet<>(cluster.nodes());
            nonPartitionedNodes.remove(leaderId);

            scheduler.runUntil(() -> cluster.allReachedHighWatermark(20, nonPartitionedNodes));
        }
    }

    @Test
    public void testElectionAfterMultiNodeNetworkPartitionQuorumSizeFive() {
        testElectionAfterMultiNodeNetworkPartition(new QuorumConfig(5));
    }

    @Test
    public void testElectionAfterMultiNodeNetworkPartitionQuorumSizeFiveAndTwoObservers() {
        testElectionAfterMultiNodeNetworkPartition(new QuorumConfig(5, 2));
    }

    private void testElectionAfterMultiNodeNetworkPartition(QuorumConfig config) {
        // We need at least three voters to run this tests
        assumeTrue(config.numVoters > 2);

        for (int seed = 0; seed < 100; seed++) {
            Cluster cluster = new Cluster(config, seed);
            MessageRouter router = new MessageRouter(cluster);
            EventScheduler scheduler = schedulerWithDefaultInvariants(cluster);

            // Seed the cluster with some data
            cluster.startAll();
            schedulePolling(scheduler, cluster, 3, 5);
            scheduler.schedule(router::deliverAll, 0, 2, 2);
            scheduler.schedule(new SequentialAppendAction(cluster), 0, 2, 3);
            scheduler.runUntil(cluster::hasConsistentLeader);
            scheduler.runUntil(() -> cluster.anyReachedHighWatermark(10));

            // Partition the nodes into two sets. Nodes are reachable within each set,
            // but the two sets cannot communicate with each other. We should be able
            // to make progress even if an election is needed in the larger set.
            router.filter(0, new DropOutboundRequestsFrom(Utils.mkSet(2, 3, 4)));
            router.filter(1, new DropOutboundRequestsFrom(Utils.mkSet(2, 3, 4)));
            router.filter(2, new DropOutboundRequestsFrom(Utils.mkSet(0, 1)));
            router.filter(3, new DropOutboundRequestsFrom(Utils.mkSet(0, 1)));
            router.filter(4, new DropOutboundRequestsFrom(Utils.mkSet(0, 1)));

            scheduler.runUntil(() -> cluster.anyReachedHighWatermark(20));

            long minorityHighWatermark = cluster.maxHighWatermarkReached(Utils.mkSet(0, 1));
            long majorityHighWatermark = cluster.maxHighWatermarkReached(Utils.mkSet(2, 3, 4));

            assertTrue(majorityHighWatermark > minorityHighWatermark);

            // Now restore the partition and verify everyone catches up
            router.filter(0, new PermitAllTraffic());
            router.filter(1, new PermitAllTraffic());
            router.filter(2, new PermitAllTraffic());
            router.filter(3, new PermitAllTraffic());
            router.filter(4, new PermitAllTraffic());
=======
        MessageRouter router = new MessageRouter(cluster);
>>>>>>> 62e88657

        cluster.startAll();
        schedulePolling(scheduler, cluster, 3, 5);
        scheduler.schedule(router::deliverAll, 0, 2, 5);
        scheduler.schedule(new SequentialAppendAction(cluster), 0, 2, 3);
        scheduler.runUntil(() -> cluster.anyReachedHighWatermark(10));

        RaftNode node = cluster.randomRunning().orElseThrow(() ->
            new AssertionError("Failed to find running node")
        );

        // Kill a random node and drop all of its persistent state. The Raft
        // protocol guarantees should still ensure we lose no committed data
        // as long as a new leader is elected before the failed node is restarted.
        cluster.killAndDeletePersistentState(node.nodeId);
        scheduler.runUntil(() -> !cluster.hasLeader(node.nodeId) && cluster.hasConsistentLeader());

<<<<<<< HEAD
    private void testBackToBackLeaderFailures(QuorumConfig config) {
        for (int seed = 0; seed < 100; seed++) {
            Cluster cluster = new Cluster(config, seed);
            MessageRouter router = new MessageRouter(cluster);
            EventScheduler scheduler = schedulerWithDefaultInvariants(cluster);

            // Seed the cluster with some data
            cluster.startAll();
            schedulePolling(scheduler, cluster, 3, 5);
            scheduler.schedule(router::deliverAll, 0, 2, 5);
            scheduler.schedule(new SequentialAppendAction(cluster), 0, 2, 3);
            scheduler.runUntil(cluster::hasConsistentLeader);
            scheduler.runUntil(() -> cluster.anyReachedHighWatermark(10));

            int leaderId = cluster.latestLeader().getAsInt();
            router.filter(leaderId, new DropAllTraffic());
            scheduler.runUntil(() -> cluster.latestLeader().isPresent() && cluster.latestLeader().getAsInt() != leaderId);

            // As soon as we have a new leader, restore traffic to the old leader and partition the new leader
            int newLeaderId = cluster.latestLeader().getAsInt();
            router.filter(leaderId, new PermitAllTraffic());
            router.filter(newLeaderId, new DropAllTraffic());

            // Verify now that we can make progress
            long targetHighWatermark = cluster.maxHighWatermarkReached() + 10;
            scheduler.runUntil(() -> cluster.anyReachedHighWatermark(targetHighWatermark));
        }
=======
        // Now restart the failed node and ensure that it recovers.
        long highWatermarkBeforeRestart = cluster.maxHighWatermarkReached();
        cluster.start(node.nodeId);
        scheduler.runUntil(() -> cluster.allReachedHighWatermark(highWatermarkBeforeRestart + 10));
>>>>>>> 62e88657
    }

    private EventScheduler schedulerWithDefaultInvariants(Cluster cluster) {
        EventScheduler scheduler = new EventScheduler(cluster.random, cluster.time);
        scheduler.addInvariant(new MonotonicHighWatermark(cluster));
        scheduler.addInvariant(new MonotonicEpoch(cluster));
        scheduler.addInvariant(new MajorityReachedHighWatermark(cluster));
        scheduler.addInvariant(new SingleLeader(cluster));
        scheduler.addInvariant(new SnapshotAtLogStart(cluster));
        scheduler.addValidation(new ConsistentCommittedData(cluster));
        return scheduler;
    }

    private void schedulePolling(EventScheduler scheduler,
                                 Cluster cluster,
                                 int pollIntervalMs,
                                 int pollJitterMs) {
        int delayMs = 0;
        for (int nodeId : cluster.nodes()) {
            scheduler.schedule(() -> cluster.pollIfRunning(nodeId), delayMs, pollIntervalMs, pollJitterMs);
            delayMs++;
        }
    }

    private static abstract class Event implements Comparable<Event> {
        final int eventId;
        final long deadlineMs;
        final Runnable action;

        protected Event(Runnable action, int eventId, long deadlineMs) {
            this.action = action;
            this.eventId = eventId;
            this.deadlineMs = deadlineMs;
        }

        void execute(EventScheduler scheduler) {
            action.run();
        }

        public int compareTo(Event other) {
            int compare = Long.compare(deadlineMs, other.deadlineMs);
            if (compare != 0)
                return compare;
            return Integer.compare(eventId, other.eventId);
        }
    }

    private static class PeriodicEvent extends Event {
        final Random random;
        final int periodMs;
        final int jitterMs;

        protected PeriodicEvent(Runnable action,
                                int eventId,
                                Random random,
                                long deadlineMs,
                                int periodMs,
                                int jitterMs) {
            super(action, eventId, deadlineMs);
            this.random = random;
            this.periodMs = periodMs;
            this.jitterMs = jitterMs;
        }

        @Override
        void execute(EventScheduler scheduler) {
            super.execute(scheduler);
            int nextExecDelayMs = periodMs + (jitterMs == 0 ? 0 : random.nextInt(jitterMs));
            scheduler.schedule(action, nextExecDelayMs, periodMs, jitterMs);
        }
    }

    private static class SequentialAppendAction implements Runnable {
        final Cluster cluster;

        private SequentialAppendAction(Cluster cluster) {
            this.cluster = cluster;
        }

        @Override
        public void run() {
            cluster.withCurrentLeader(node -> {
                if (!node.client.isShuttingDown() && node.counter.isWritable())
                    node.counter.increment();
            });
        }
    }

    private interface Invariant {
        void verify();
    }

    private interface Validation {
        void validate();
    }

    private static class EventScheduler {
        private static final int MAX_ITERATIONS = 500000;

        final AtomicInteger eventIdGenerator = new AtomicInteger(0);
        final PriorityQueue<Event> queue = new PriorityQueue<>();
        final Random random;
        final Time time;
        final List<Invariant> invariants = new ArrayList<>();
        final List<Validation> validations = new ArrayList<>();

        private EventScheduler(Random random, Time time) {
            this.random = random;
            this.time = time;
        }

        // Add an invariant, which is checked after every event
        private void addInvariant(Invariant invariant) {
            invariants.add(invariant);
        }

        // Add a validation, which is checked at the end of the simulation
        private void addValidation(Validation validation) {
            validations.add(validation);
        }

        void schedule(Runnable action, int delayMs, int periodMs, int jitterMs) {
            long initialDeadlineMs = time.milliseconds() + delayMs;
            int eventId = eventIdGenerator.incrementAndGet();
            PeriodicEvent event = new PeriodicEvent(action, eventId, random, initialDeadlineMs, periodMs, jitterMs);
            queue.offer(event);
        }

        void runUntil(Supplier<Boolean> exitCondition) {
            for (int iteration = 0; iteration < MAX_ITERATIONS; iteration++) {
                if (exitCondition.get()) {
                    break;
                }

                if (queue.isEmpty()) {
                    throw new IllegalStateException("Event queue exhausted before condition was satisfied");
                }

                Event event = queue.poll();
                long delayMs = Math.max(event.deadlineMs - time.milliseconds(), 0);
                time.sleep(delayMs);
                event.execute(this);
                invariants.forEach(Invariant::verify);
            }

            assertTrue(exitCondition.get(), "Simulation condition was not satisfied after "
                + MAX_ITERATIONS + " iterations");

            validations.forEach(Validation::validate);
        }
    }

    private static class PersistentState {
        final MockQuorumStateStore store = new MockQuorumStateStore();
        final MockLog log = new MockLog(METADATA_PARTITION, Uuid.METADATA_TOPIC_ID);
    }

    private static class Cluster {
        final Random random;
        final AtomicInteger correlationIdCounter = new AtomicInteger();
        final MockTime time = new MockTime();
        final Uuid clusterId = Uuid.randomUuid();
        final Set<Integer> voters = new HashSet<>();
        final Map<Integer, PersistentState> nodes = new HashMap<>();
        final Map<Integer, RaftNode> running = new HashMap<>();

        private Cluster(int numVoters, int numObservers, Random random) {
            this.random = random;

            int nodeId = 0;
            for (; nodeId < numVoters; nodeId++) {
                voters.add(nodeId);
                nodes.put(nodeId, new PersistentState());
            }

            for (; nodeId < numVoters + numObservers; nodeId++) {
                nodes.put(nodeId, new PersistentState());
            }
        }

        Set<Integer> nodes() {
            return nodes.keySet();
        }

        int majoritySize() {
            return voters.size() / 2 + 1;
        }

        OptionalLong leaderHighWatermark() {
            Optional<RaftNode> leaderWithMaxEpoch = running.values().stream().filter(node -> node.client.quorum().isLeader())
                    .max((node1, node2) -> Integer.compare(node2.client.quorum().epoch(), node1.client.quorum().epoch()));
            if (leaderWithMaxEpoch.isPresent()) {
                return leaderWithMaxEpoch.get().client.highWatermark();
            } else {
                return OptionalLong.empty();
            }
        }

        boolean anyReachedHighWatermark(long offset) {
            return running.values().stream()
                    .anyMatch(node -> node.highWatermark() > offset);
        }

        long maxHighWatermarkReached() {
            return running.values().stream()
                .map(RaftNode::highWatermark)
                .max(Long::compareTo)
                .orElse(0L);
        }

        long maxHighWatermarkReached(Set<Integer> nodeIds) {
            return running.values().stream()
                .filter(node -> nodeIds.contains(node.nodeId))
                .map(RaftNode::highWatermark)
                .max(Long::compareTo)
                .orElse(0L);
        }

        boolean allReachedHighWatermark(long offset, Set<Integer> nodeIds) {
            return nodeIds.stream()
                .allMatch(nodeId -> running.get(nodeId).highWatermark() > offset);
        }

        boolean allReachedHighWatermark(long offset) {
            return running.values().stream()
                .allMatch(node -> node.highWatermark() > offset);
        }

        boolean hasLeader(int nodeId) {
            OptionalInt latestLeader = latestLeader();
            return latestLeader.isPresent() && latestLeader.getAsInt() == nodeId;
        }

        OptionalInt latestLeader() {
            OptionalInt latestLeader = OptionalInt.empty();
            int latestEpoch = 0;

            for (RaftNode node : running.values()) {
<<<<<<< HEAD
                if (node.quorum.epoch() > latestEpoch) {
                    latestLeader = node.quorum.leaderId();
                    latestEpoch = node.quorum.epoch();
                } else if (node.quorum.epoch() == latestEpoch && node.quorum.leaderId().isPresent()) {
                    latestLeader = node.quorum.leaderId();
=======
                if (node.client.quorum().epoch() > latestEpoch) {
                    latestLeader = node.client.quorum().leaderId();
                    latestEpoch = node.client.quorum().epoch();
                } else if (node.client.quorum().epoch() == latestEpoch && node.client.quorum().leaderId().isPresent()) {
                    latestLeader = node.client.quorum().leaderId();
>>>>>>> 62e88657
                }
            }
            return latestLeader;
        }

        boolean hasConsistentLeader() {
            Iterator<RaftNode> iter = running.values().iterator();
            if (!iter.hasNext())
                return false;

            RaftNode first = iter.next();
            ElectionState election = first.store.readElectionState();
            if (!election.hasLeader())
                return false;

            while (iter.hasNext()) {
                RaftNode next = iter.next();
                if (!election.equals(next.store.readElectionState()))
                    return false;
            }

            return true;
        }

        void killAll() {
            running.clear();
        }

        void kill(int nodeId) {
            running.remove(nodeId);
        }

        void shutdown(int nodeId) {
            RaftNode node = running.get(nodeId);
            if (node == null) {
                throw new IllegalStateException("Attempt to shutdown a node which is not currently running");
            }
            node.client.shutdown(500).whenComplete((res, exception) -> kill(nodeId));
        }

        void pollIfRunning(int nodeId) {
            ifRunning(nodeId, RaftNode::poll);
        }

        Optional<RaftNode> nodeIfRunning(int nodeId) {
            return Optional.ofNullable(running.get(nodeId));
        }

        Collection<RaftNode> running() {
            return running.values();
        }

        void ifRunning(int nodeId, Consumer<RaftNode> action) {
            nodeIfRunning(nodeId).ifPresent(action);
        }

        Optional<RaftNode> randomRunning() {
            List<RaftNode> nodes = new ArrayList<>(running.values());
            if (nodes.isEmpty()) {
                return Optional.empty();
            } else {
                return Optional.of(nodes.get(random.nextInt(nodes.size())));
            }
        }

        void withCurrentLeader(Consumer<RaftNode> action) {
            for (RaftNode node : running.values()) {
                if (node.client.quorum().isLeader()) {
                    action.accept(node);
                }
            }
        }

        void forAllRunning(Consumer<RaftNode> action) {
            running.values().forEach(action);
        }

        void startAll() {
            if (!running.isEmpty())
                throw new IllegalStateException("Some nodes are already started");
            for (int voterId : nodes.keySet()) {
                start(voterId);
            }
        }

        void killAndDeletePersistentState(int nodeId) {
            kill(nodeId);
            nodes.put(nodeId, new PersistentState());
        }

        private static RaftConfig.AddressSpec nodeAddress(int id) {
            return new RaftConfig.InetAddressSpec(new InetSocketAddress("localhost", 9990 + id));
        }

        void start(int nodeId) {
            LogContext logContext = new LogContext("[Node " + nodeId + "] ");
            PersistentState persistentState = nodes.get(nodeId);
            MockNetworkChannel channel = new MockNetworkChannel(correlationIdCounter, voters);
            MockMessageQueue messageQueue = new MockMessageQueue();
            Map<Integer, RaftConfig.AddressSpec> voterAddressMap = voters.stream()
                .collect(Collectors.toMap(id -> id, Cluster::nodeAddress));
            RaftConfig raftConfig = new RaftConfig(voterAddressMap, REQUEST_TIMEOUT_MS, RETRY_BACKOFF_MS, ELECTION_TIMEOUT_MS,
                    ELECTION_JITTER_MS, FETCH_TIMEOUT_MS, LINGER_MS);
            Metrics metrics = new Metrics(time);

            persistentState.log.reopen();

            IntSerde serde = new IntSerde();
            MemoryPool memoryPool = new BatchMemoryPool(2, KafkaRaftClient.MAX_BATCH_SIZE_BYTES);

            KafkaRaftClient<Integer> client = new KafkaRaftClient<>(
                serde,
                channel,
                messageQueue,
                persistentState.log,
                persistentState.store,
                memoryPool,
                time,
                metrics,
                new MockExpirationService(time),
                FETCH_MAX_WAIT_MS,
                clusterId.toString(),
                OptionalInt.of(nodeId),
                logContext,
                random,
                raftConfig
            );
            RaftNode node = new RaftNode(
                nodeId,
                client,
                persistentState.log,
                channel,
                messageQueue,
                persistentState.store,
                logContext,
                time,
                random,
                serde
            );
            node.initialize();
            running.put(nodeId, node);
        }
    }

    private static class RaftNode {
        final int nodeId;
        final KafkaRaftClient<Integer> client;
        final MockLog log;
        final MockNetworkChannel channel;
        final MockMessageQueue messageQueue;
        final MockQuorumStateStore store;
        final LogContext logContext;
        final ReplicatedCounter counter;
        final Time time;
        final Random random;
        final RecordSerde<Integer> intSerde;

        private RaftNode(
            int nodeId,
            KafkaRaftClient<Integer> client,
            MockLog log,
            MockNetworkChannel channel,
            MockMessageQueue messageQueue,
            MockQuorumStateStore store,
            LogContext logContext,
            Time time,
            Random random,
            RecordSerde<Integer> intSerde
        ) {
            this.nodeId = nodeId;
            this.client = client;
            this.log = log;
            this.channel = channel;
            this.messageQueue = messageQueue;
            this.store = store;
            this.logContext = logContext;
            this.time = time;
            this.random = random;
            this.counter = new ReplicatedCounter(nodeId, client, logContext);
            this.intSerde = intSerde;
        }

        void initialize() {
            client.register(this.counter);
            client.initialize();
        }

        void poll() {
            try {
                do {
                    client.poll();
                } while (client.isRunning() && !messageQueue.isEmpty());
            } catch (Exception e) {
                throw new RuntimeException("Uncaught exception during poll of node " + nodeId, e);
            }
        }

        long highWatermark() {
            return client.quorum().highWatermark()
                .map(hw -> hw.offset)
                .orElse(0L);
        }

        @Override
        public String toString() {
            return "Node(id=" + nodeId + ", hw=" + highWatermark() + ")";
        }
    }

    private static class InflightRequest {
        final int correlationId;
        final int sourceId;
        final int destinationId;

        private InflightRequest(int correlationId, int sourceId, int destinationId) {
            this.correlationId = correlationId;
            this.sourceId = sourceId;
            this.destinationId = destinationId;
        }
    }

    private interface NetworkFilter {
        boolean acceptInbound(RaftMessage message);
        boolean acceptOutbound(RaftMessage message);
    }

    private static class PermitAllTraffic implements NetworkFilter {

        @Override
        public boolean acceptInbound(RaftMessage message) {
            return true;
        }

        @Override
        public boolean acceptOutbound(RaftMessage message) {
            return true;
        }
    }

    private static class DropAllTraffic implements NetworkFilter {

        @Override
        public boolean acceptInbound(RaftMessage message) {
            return false;
        }

        @Override
        public boolean acceptOutbound(RaftMessage message) {
            return false;
        }
    }

    private static class DropOutboundRequestsFrom implements NetworkFilter {

        private final Set<Integer> unreachable;

        private DropOutboundRequestsFrom(Set<Integer> unreachable) {
            this.unreachable = unreachable;
        }

        @Override
        public boolean acceptInbound(RaftMessage message) {
            return true;
        }

        @Override
        public boolean acceptOutbound(RaftMessage message) {
            if (message instanceof RaftRequest.Outbound) {
                RaftRequest.Outbound request = (RaftRequest.Outbound) message;
                return !unreachable.contains(request.destinationId());
            }
            return true;
        }
    }

    private static class MonotonicEpoch implements Invariant {
        final Cluster cluster;
        final Map<Integer, Integer> nodeEpochs = new HashMap<>();

        private MonotonicEpoch(Cluster cluster) {
            this.cluster = cluster;
            for (Map.Entry<Integer, PersistentState> nodeStateEntry : cluster.nodes.entrySet()) {
                Integer nodeId = nodeStateEntry.getKey();
                nodeEpochs.put(nodeId, 0);
            }
        }

        @Override
        public void verify() {
            for (Map.Entry<Integer, PersistentState> nodeStateEntry : cluster.nodes.entrySet()) {
                Integer nodeId = nodeStateEntry.getKey();
                PersistentState state = nodeStateEntry.getValue();
                Integer oldEpoch = nodeEpochs.get(nodeId);

                ElectionState electionState = state.store.readElectionState();
                if (electionState == null) {
                    continue;
                }

                Integer newEpoch = electionState.epoch;
                if (oldEpoch > newEpoch) {
                    fail("Non-monotonic update of epoch detected on node " + nodeId + ": " +
                            oldEpoch + " -> " + newEpoch);
                }
                cluster.ifRunning(nodeId, nodeState -> {
                    assertEquals(newEpoch.intValue(), nodeState.client.quorum().epoch());
                });
                nodeEpochs.put(nodeId, newEpoch);
            }
        }
    }

    private static class MajorityReachedHighWatermark implements Invariant {
        final Cluster cluster;

        private MajorityReachedHighWatermark(Cluster cluster) {
            this.cluster = cluster;
        }

        @Override
        public void verify() {
            cluster.leaderHighWatermark().ifPresent(highWatermark -> {
                long numReachedHighWatermark = cluster.nodes.entrySet().stream()
                    .filter(entry -> cluster.voters.contains(entry.getKey()))
                    .filter(entry -> entry.getValue().log.endOffset().offset >= highWatermark)
                    .count();
                assertTrue(
                    numReachedHighWatermark >= cluster.majoritySize(),
                    "Insufficient nodes have reached current high watermark");
            });
        }
    }

    private static class SingleLeader implements Invariant {
        final Cluster cluster;
        int epoch = 0;
        OptionalInt leaderId = OptionalInt.empty();

        private SingleLeader(Cluster cluster) {
            this.cluster = cluster;
        }

        @Override
        public void verify() {
            for (Map.Entry<Integer, PersistentState> nodeEntry : cluster.nodes.entrySet()) {
                PersistentState state = nodeEntry.getValue();
                ElectionState electionState = state.store.readElectionState();

                if (electionState != null && electionState.epoch >= epoch && electionState.hasLeader()) {
                    if (epoch == electionState.epoch && leaderId.isPresent()) {
                        assertEquals(leaderId.getAsInt(), electionState.leaderId());
                    } else {
                        epoch = electionState.epoch;
                        leaderId = OptionalInt.of(electionState.leaderId());
                    }
                }
            }
        }
    }

    private static class MonotonicHighWatermark implements Invariant {
        final Cluster cluster;
        long highWatermark = 0;

        private MonotonicHighWatermark(Cluster cluster) {
            this.cluster = cluster;
        }

        @Override
        public void verify() {
            OptionalLong leaderHighWatermark = cluster.leaderHighWatermark();
            leaderHighWatermark.ifPresent(newHighWatermark -> {
                long oldHighWatermark = highWatermark;
                this.highWatermark = newHighWatermark;
                if (newHighWatermark < oldHighWatermark) {
                    fail("Non-monotonic update of high watermark detected: " +
                            oldHighWatermark + " -> " + newHighWatermark);
                }
            });
        }
    }

    private static class SnapshotAtLogStart implements Invariant {
        final Cluster cluster;

        private SnapshotAtLogStart(Cluster cluster) {
            this.cluster = cluster;
        }

        @Override
        public void verify() {
            for (Map.Entry<Integer, PersistentState> nodeEntry : cluster.nodes.entrySet()) {
                int nodeId = nodeEntry.getKey();
                ReplicatedLog log = nodeEntry.getValue().log;
                log.earliestSnapshotId().ifPresent(earliestSnapshotId  -> {
                    long logStartOffset = log.startOffset();
                    ValidOffsetAndEpoch validateOffsetAndEpoch = log.validateOffsetAndEpoch(
                        earliestSnapshotId.offset,
                        earliestSnapshotId.epoch
                    );

                    assertTrue(
                        logStartOffset <= earliestSnapshotId.offset,
                        () -> String.format(
                            "invalid log start offset (%s) and snapshotId offset (%s): nodeId = %s",
                            logStartOffset,
                            earliestSnapshotId.offset,
                            nodeId
                        )
                    );
                    assertEquals(
                        ValidOffsetAndEpoch.valid(earliestSnapshotId),
                        validateOffsetAndEpoch,
                        () -> String.format("invalid leader epoch cache: nodeId = %s", nodeId)
                    );

                    if (logStartOffset > 0) {
                        assertEquals(
                            logStartOffset,
                            earliestSnapshotId.offset,
                            () -> String.format("mising snapshot at log start offset: nodeId = %s", nodeId)
                        );
                    }
                });
            }
        }
    }

    /**
     * Validating the committed data is expensive, so we do this as a {@link Validation}. We depend
     * on the following external invariants:
     *
     * - High watermark increases monotonically
     * - Truncation below the high watermark is not permitted
     * - A majority of nodes reach the high watermark
     *
     * Under these assumptions, once the simulation finishes, we validate that all nodes have
     * consistent data below the respective high watermark that has been recorded.
     */
    private static class ConsistentCommittedData implements Validation {
        final Cluster cluster;
        final Map<Long, Integer> committedSequenceNumbers = new HashMap<>();

        private ConsistentCommittedData(Cluster cluster) {
            this.cluster = cluster;
        }

        private int parseSequenceNumber(ByteBuffer value) {
            return (int) Type.INT32.read(value);
        }

        private void assertCommittedData(RaftNode node) {
            final int nodeId = node.nodeId;
            final KafkaRaftClient<Integer> manager = node.client;
            final MockLog log = node.log;

            OptionalLong highWatermark = manager.highWatermark();
            if (!highWatermark.isPresent()) {
                // We cannot do validation if the current high watermark is unknown
                return;
            }

            AtomicLong startOffset = new AtomicLong(0);
            log.earliestSnapshotId().ifPresent(snapshotId -> {
                assertTrue(snapshotId.offset <= highWatermark.getAsLong());
                startOffset.set(snapshotId.offset);

                try (SnapshotReader<Integer> snapshot =
                        SnapshotReader.of(log.readSnapshot(snapshotId).get(), node.intSerde, BufferSupplier.create(), Integer.MAX_VALUE)) {
                    // Expect only one batch with only one record
                    assertTrue(snapshot.hasNext());
                    Batch<Integer> batch = snapshot.next();
                    assertFalse(snapshot.hasNext());
                    assertEquals(1, batch.records().size());

                    // The snapshotId offset is an "end offset"
                    long offset = snapshotId.offset - 1;
                    int sequence = batch.records().get(0);
                    committedSequenceNumbers.putIfAbsent(offset, sequence);

                    assertEquals(
                        committedSequenceNumbers.get(offset),
                        sequence,
                        String.format("Committed sequence at offset %s changed on node %s", offset, nodeId)
                    );
                }
            });

            for (LogBatch batch : log.readBatches(startOffset.get(), highWatermark)) {
                if (batch.isControlBatch) {
                    continue;
                }

                for (LogEntry entry : batch.entries) {
                    long offset = entry.offset;
                    assertTrue(offset < highWatermark.getAsLong());

                    int sequence = parseSequenceNumber(entry.record.value().duplicate());
                    committedSequenceNumbers.putIfAbsent(offset, sequence);

                    int committedSequence = committedSequenceNumbers.get(offset);
                    assertEquals(
                        committedSequence, sequence,
                        "Committed sequence at offset " + offset + " changed on node " + nodeId);
                }
            }
        }

        @Override
        public void validate() {
            cluster.forAllRunning(this::assertCommittedData);
        }
    }

    private static class MessageRouter {
        final Map<Integer, InflightRequest> inflight = new HashMap<>();
        final Map<Integer, NetworkFilter> filters = new HashMap<>();
        final Cluster cluster;

        private MessageRouter(Cluster cluster) {
            this.cluster = cluster;
            for (int nodeId : cluster.nodes.keySet())
                filters.put(nodeId, new PermitAllTraffic());
        }

        void deliver(int senderId, RaftRequest.Outbound outbound) {
            if (!filters.get(senderId).acceptOutbound(outbound))
                return;

            int correlationId = outbound.correlationId();
            int destinationId = outbound.destinationId();
            RaftRequest.Inbound inbound = new RaftRequest.Inbound(correlationId, outbound.data(),
                cluster.time.milliseconds());

            if (!filters.get(destinationId).acceptInbound(inbound))
                return;

            cluster.nodeIfRunning(destinationId).ifPresent(node -> {
                inflight.put(correlationId, new InflightRequest(correlationId, senderId, destinationId));

                inbound.completion.whenComplete((response, exception) -> {
                    if (response != null && filters.get(destinationId).acceptOutbound(response)) {
                        deliver(destinationId, response);
                    }
                });

                node.client.handle(inbound);
            });
        }

        void deliver(int senderId, RaftResponse.Outbound outbound) {
            int correlationId = outbound.correlationId();
            RaftResponse.Inbound inbound = new RaftResponse.Inbound(correlationId, outbound.data(), senderId);
            InflightRequest inflightRequest = inflight.remove(correlationId);

            if (!filters.get(inflightRequest.sourceId).acceptInbound(inbound))
                return;

            cluster.nodeIfRunning(inflightRequest.sourceId).ifPresent(node -> {
                node.channel.mockReceive(inbound);
            });
        }

        void filter(int nodeId, NetworkFilter filter) {
            filters.put(nodeId, filter);
        }

        void deliverTo(RaftNode node) {
            node.channel.drainSendQueue().forEach(msg -> deliver(node.nodeId, msg));
        }

        void deliverAll() {
            for (RaftNode node : cluster.running()) {
                deliverTo(node);
            }
        }
    }

    private static class IntSerde implements RecordSerde<Integer> {
        @Override
        public int recordSize(Integer data, ObjectSerializationCache serializationCache) {
            return Type.INT32.sizeOf(data);
        }

        @Override
        public void write(Integer data, ObjectSerializationCache serializationCache, Writable out) {
            out.writeInt(data);
        }

        @Override
        public Integer read(Readable input, int size) {
            return input.readInt();
        }
    }

}<|MERGE_RESOLUTION|>--- conflicted
+++ resolved
@@ -321,256 +321,7 @@
         scheduler.addInvariant(new SingleLeader(cluster));
         scheduler.addValidation(new ConsistentCommittedData(cluster));
 
-<<<<<<< HEAD
-    @Test
-    public void testInitialLeaderElectionQuorumSizeOne() {
-        testInitialLeaderElection(new QuorumConfig(1));
-    }
-
-    @Test
-    public void testInitialLeaderElectionQuorumSizeTwo() {
-        testInitialLeaderElection(new QuorumConfig(2));
-    }
-
-    @Test
-    public void testInitialLeaderElectionQuorumSizeThree() {
-        testInitialLeaderElection(new QuorumConfig(3));
-    }
-
-    @Test
-    public void testInitialLeaderElectionQuorumSizeFour() {
-        testInitialLeaderElection(new QuorumConfig(4));
-    }
-
-    @Test
-    public void testInitialLeaderElectionQuorumSizeFive() {
-        testInitialLeaderElection(new QuorumConfig(5));
-    }
-
-    private void testInitialLeaderElection(QuorumConfig config) {
-        for (int seed = 0; seed < 100; seed++) {
-            Cluster cluster = new Cluster(config, seed);
-            MessageRouter router = new MessageRouter(cluster);
-            EventScheduler scheduler = schedulerWithDefaultInvariants(cluster);
-
-            cluster.startAll();
-            schedulePolling(scheduler, cluster, 3, 5);
-            scheduler.schedule(router::deliverAll, 0, 2, 1);
-            scheduler.schedule(new SequentialAppendAction(cluster), 0, 2, 3);
-            scheduler.runUntil(cluster::hasConsistentLeader);
-            scheduler.runUntil(() -> cluster.allReachedHighWatermark(10));
-        }
-    }
-
-    @Test
-    public void testElectionAfterLeaderFailureQuorumSizeThree() {
-        testElectionAfterLeaderFailure(new QuorumConfig(3, 0));
-    }
-
-    @Test
-    public void testElectionAfterLeaderFailureQuorumSizeThreeAndTwoObservers() {
-        testElectionAfterLeaderFailure(new QuorumConfig(3, 2));
-    }
-
-    @Test
-    public void testElectionAfterLeaderFailureQuorumSizeFour() {
-        testElectionAfterLeaderFailure(new QuorumConfig(4, 0));
-    }
-
-    @Test
-    public void testElectionAfterLeaderFailureQuorumSizeFourAndTwoObservers() {
-        testElectionAfterLeaderFailure(new QuorumConfig(4, 2));
-    }
-
-    @Test
-    public void testElectionAfterLeaderFailureQuorumSizeFive() {
-        testElectionAfterLeaderFailure(new QuorumConfig(5, 0));
-    }
-
-    @Test
-    public void testElectionAfterLeaderFailureQuorumSizeFiveAndThreeObservers() {
-        testElectionAfterLeaderFailure(new QuorumConfig(5, 3));
-    }
-
-    private void testElectionAfterLeaderFailure(QuorumConfig config) {
-        testElectionAfterLeaderShutdown(config, false);
-    }
-
-    @Test
-    public void testElectionAfterLeaderGracefulShutdownQuorumSizeThree() {
-        testElectionAfterLeaderGracefulShutdown(new QuorumConfig(3, 0));
-    }
-
-    @Test
-    public void testElectionAfterLeaderGracefulShutdownQuorumSizeThreeAndTwoObservers() {
-        testElectionAfterLeaderGracefulShutdown(new QuorumConfig(3, 2));
-    }
-
-    @Test
-    public void testElectionAfterLeaderGracefulShutdownQuorumSizeFour() {
-        testElectionAfterLeaderGracefulShutdown(new QuorumConfig(4, 0));
-    }
-
-    @Test
-    public void testElectionAfterLeaderGracefulShutdownQuorumSizeFourAndTwoObservers() {
-        testElectionAfterLeaderGracefulShutdown(new QuorumConfig(4, 2));
-    }
-
-    @Test
-    public void testElectionAfterLeaderGracefulShutdownQuorumSizeFive() {
-        testElectionAfterLeaderGracefulShutdown(new QuorumConfig(5, 0));
-    }
-
-    @Test
-    public void testElectionAfterLeaderGracefulShutdownQuorumSizeFiveAndThreeObservers() {
-        testElectionAfterLeaderGracefulShutdown(new QuorumConfig(5, 3));
-    }
-
-    private void testElectionAfterLeaderGracefulShutdown(QuorumConfig config) {
-        testElectionAfterLeaderShutdown(config, true);
-    }
-
-    private void testElectionAfterLeaderShutdown(QuorumConfig config, boolean isGracefulShutdown) {
-        // We need at least three voters to run this tests
-        assumeTrue(config.numVoters > 2);
-
-        for (int seed = 0; seed < 100; seed++) {
-            Cluster cluster = new Cluster(config, seed);
-            MessageRouter router = new MessageRouter(cluster);
-            EventScheduler scheduler = schedulerWithDefaultInvariants(cluster);
-
-            // Seed the cluster with some data
-            cluster.startAll();
-            schedulePolling(scheduler, cluster, 3, 5);
-            scheduler.schedule(router::deliverAll, 0, 2, 1);
-            scheduler.schedule(new SequentialAppendAction(cluster), 0, 2, 3);
-            scheduler.runUntil(cluster::hasConsistentLeader);
-            scheduler.runUntil(() -> cluster.anyReachedHighWatermark(10));
-
-            // Shutdown the leader and write some more data. We can verify the new leader has been elected
-            // by verifying that the high watermark can still advance.
-            int leaderId = cluster.latestLeader().getAsInt();
-            if (isGracefulShutdown) {
-                cluster.shutdown(leaderId);
-            } else {
-                cluster.kill(leaderId);
-            }
-
-            scheduler.runUntil(() -> cluster.allReachedHighWatermark(20));
-        }
-    }
-
-    @Test
-    public void testElectionAfterLeaderNetworkPartitionQuorumSizeThree() {
-        testElectionAfterLeaderNetworkPartition(new QuorumConfig(3));
-    }
-
-    @Test
-    public void testElectionAfterLeaderNetworkPartitionQuorumSizeThreeAndTwoObservers() {
-        testElectionAfterLeaderNetworkPartition(new QuorumConfig(3, 2));
-    }
-
-    @Test
-    public void testElectionAfterLeaderNetworkPartitionQuorumSizeFour() {
-        testElectionAfterLeaderNetworkPartition(new QuorumConfig(4));
-    }
-
-    @Test
-    public void testElectionAfterLeaderNetworkPartitionQuorumSizeFourAndTwoObservers() {
-        testElectionAfterLeaderNetworkPartition(new QuorumConfig(4, 2));
-    }
-
-    @Test
-    public void testElectionAfterLeaderNetworkPartitionQuorumSizeFive() {
-        testElectionAfterLeaderNetworkPartition(new QuorumConfig(5));
-    }
-
-    @Test
-    public void testElectionAfterLeaderNetworkPartitionQuorumSizeFiveAndThreeObservers() {
-        testElectionAfterLeaderNetworkPartition(new QuorumConfig(5, 3));
-    }
-
-    private void testElectionAfterLeaderNetworkPartition(QuorumConfig config) {
-        // We need at least three voters to run this tests
-        assumeTrue(config.numVoters > 2);
-
-        for (int seed = 0; seed < 100; seed++) {
-            Cluster cluster = new Cluster(config, seed);
-            MessageRouter router = new MessageRouter(cluster);
-            EventScheduler scheduler = schedulerWithDefaultInvariants(cluster);
-
-            // Seed the cluster with some data
-            cluster.startAll();
-            schedulePolling(scheduler, cluster, 3, 5);
-            scheduler.schedule(router::deliverAll, 0, 2, 2);
-            scheduler.schedule(new SequentialAppendAction(cluster), 0, 2, 3);
-            scheduler.runUntil(cluster::hasConsistentLeader);
-            scheduler.runUntil(() -> cluster.anyReachedHighWatermark(10));
-
-            // The leader gets partitioned off. We can verify the new leader has been elected
-            // by writing some data and ensuring that it gets replicated
-            int leaderId = cluster.latestLeader().getAsInt();
-            router.filter(leaderId, new DropAllTraffic());
-
-            Set<Integer> nonPartitionedNodes = new HashSet<>(cluster.nodes());
-            nonPartitionedNodes.remove(leaderId);
-
-            scheduler.runUntil(() -> cluster.allReachedHighWatermark(20, nonPartitionedNodes));
-        }
-    }
-
-    @Test
-    public void testElectionAfterMultiNodeNetworkPartitionQuorumSizeFive() {
-        testElectionAfterMultiNodeNetworkPartition(new QuorumConfig(5));
-    }
-
-    @Test
-    public void testElectionAfterMultiNodeNetworkPartitionQuorumSizeFiveAndTwoObservers() {
-        testElectionAfterMultiNodeNetworkPartition(new QuorumConfig(5, 2));
-    }
-
-    private void testElectionAfterMultiNodeNetworkPartition(QuorumConfig config) {
-        // We need at least three voters to run this tests
-        assumeTrue(config.numVoters > 2);
-
-        for (int seed = 0; seed < 100; seed++) {
-            Cluster cluster = new Cluster(config, seed);
-            MessageRouter router = new MessageRouter(cluster);
-            EventScheduler scheduler = schedulerWithDefaultInvariants(cluster);
-
-            // Seed the cluster with some data
-            cluster.startAll();
-            schedulePolling(scheduler, cluster, 3, 5);
-            scheduler.schedule(router::deliverAll, 0, 2, 2);
-            scheduler.schedule(new SequentialAppendAction(cluster), 0, 2, 3);
-            scheduler.runUntil(cluster::hasConsistentLeader);
-            scheduler.runUntil(() -> cluster.anyReachedHighWatermark(10));
-
-            // Partition the nodes into two sets. Nodes are reachable within each set,
-            // but the two sets cannot communicate with each other. We should be able
-            // to make progress even if an election is needed in the larger set.
-            router.filter(0, new DropOutboundRequestsFrom(Utils.mkSet(2, 3, 4)));
-            router.filter(1, new DropOutboundRequestsFrom(Utils.mkSet(2, 3, 4)));
-            router.filter(2, new DropOutboundRequestsFrom(Utils.mkSet(0, 1)));
-            router.filter(3, new DropOutboundRequestsFrom(Utils.mkSet(0, 1)));
-            router.filter(4, new DropOutboundRequestsFrom(Utils.mkSet(0, 1)));
-
-            scheduler.runUntil(() -> cluster.anyReachedHighWatermark(20));
-
-            long minorityHighWatermark = cluster.maxHighWatermarkReached(Utils.mkSet(0, 1));
-            long majorityHighWatermark = cluster.maxHighWatermarkReached(Utils.mkSet(2, 3, 4));
-
-            assertTrue(majorityHighWatermark > minorityHighWatermark);
-
-            // Now restore the partition and verify everyone catches up
-            router.filter(0, new PermitAllTraffic());
-            router.filter(1, new PermitAllTraffic());
-            router.filter(2, new PermitAllTraffic());
-            router.filter(3, new PermitAllTraffic());
-            router.filter(4, new PermitAllTraffic());
-=======
         MessageRouter router = new MessageRouter(cluster);
->>>>>>> 62e88657
 
         cluster.startAll();
         schedulePolling(scheduler, cluster, 3, 5);
@@ -588,40 +339,10 @@
         cluster.killAndDeletePersistentState(node.nodeId);
         scheduler.runUntil(() -> !cluster.hasLeader(node.nodeId) && cluster.hasConsistentLeader());
 
-<<<<<<< HEAD
-    private void testBackToBackLeaderFailures(QuorumConfig config) {
-        for (int seed = 0; seed < 100; seed++) {
-            Cluster cluster = new Cluster(config, seed);
-            MessageRouter router = new MessageRouter(cluster);
-            EventScheduler scheduler = schedulerWithDefaultInvariants(cluster);
-
-            // Seed the cluster with some data
-            cluster.startAll();
-            schedulePolling(scheduler, cluster, 3, 5);
-            scheduler.schedule(router::deliverAll, 0, 2, 5);
-            scheduler.schedule(new SequentialAppendAction(cluster), 0, 2, 3);
-            scheduler.runUntil(cluster::hasConsistentLeader);
-            scheduler.runUntil(() -> cluster.anyReachedHighWatermark(10));
-
-            int leaderId = cluster.latestLeader().getAsInt();
-            router.filter(leaderId, new DropAllTraffic());
-            scheduler.runUntil(() -> cluster.latestLeader().isPresent() && cluster.latestLeader().getAsInt() != leaderId);
-
-            // As soon as we have a new leader, restore traffic to the old leader and partition the new leader
-            int newLeaderId = cluster.latestLeader().getAsInt();
-            router.filter(leaderId, new PermitAllTraffic());
-            router.filter(newLeaderId, new DropAllTraffic());
-
-            // Verify now that we can make progress
-            long targetHighWatermark = cluster.maxHighWatermarkReached() + 10;
-            scheduler.runUntil(() -> cluster.anyReachedHighWatermark(targetHighWatermark));
-        }
-=======
         // Now restart the failed node and ensure that it recovers.
         long highWatermarkBeforeRestart = cluster.maxHighWatermarkReached();
         cluster.start(node.nodeId);
         scheduler.runUntil(() -> cluster.allReachedHighWatermark(highWatermarkBeforeRestart + 10));
->>>>>>> 62e88657
     }
 
     private EventScheduler schedulerWithDefaultInvariants(Cluster cluster) {
@@ -860,19 +581,11 @@
             int latestEpoch = 0;
 
             for (RaftNode node : running.values()) {
-<<<<<<< HEAD
-                if (node.quorum.epoch() > latestEpoch) {
-                    latestLeader = node.quorum.leaderId();
-                    latestEpoch = node.quorum.epoch();
-                } else if (node.quorum.epoch() == latestEpoch && node.quorum.leaderId().isPresent()) {
-                    latestLeader = node.quorum.leaderId();
-=======
                 if (node.client.quorum().epoch() > latestEpoch) {
                     latestLeader = node.client.quorum().leaderId();
                     latestEpoch = node.client.quorum().epoch();
                 } else if (node.client.quorum().epoch() == latestEpoch && node.client.quorum().leaderId().isPresent()) {
                     latestLeader = node.client.quorum().leaderId();
->>>>>>> 62e88657
                 }
             }
             return latestLeader;
