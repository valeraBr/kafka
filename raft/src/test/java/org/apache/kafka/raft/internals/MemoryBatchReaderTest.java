/*
 * Licensed to the Apache Software Foundation (ASF) under one or more
 * contributor license agreements. See the NOTICE file distributed with
 * this work for additional information regarding copyright ownership.
 * The ASF licenses this file to You under the Apache License, Version 2.0
 * (the "License"); you may not use this file except in compliance with
 * the License. You may obtain a copy of the License at
 *
 *    http://www.apache.org/licenses/LICENSE-2.0
 *
 * Unless required by applicable law or agreed to in writing, software
 * distributed under the License is distributed on an "AS IS" BASIS,
 * WITHOUT WARRANTIES OR CONDITIONS OF ANY KIND, either express or implied.
 * See the License for the specific language governing permissions and
 * limitations under the License.
 */
package org.apache.kafka.raft.internals;

import org.apache.kafka.raft.Batch;
import org.apache.kafka.raft.BatchReader;
import org.junit.jupiter.api.Test;
import org.mockito.Mockito;

import java.util.Arrays;
import java.util.OptionalLong;

import static org.junit.jupiter.api.Assertions.assertEquals;
import static org.junit.jupiter.api.Assertions.assertFalse;
import static org.junit.jupiter.api.Assertions.assertTrue;

class MemoryBatchReaderTest {

    @Test
    public void testIteration() {
        Batch<String> batch1 = Batch.of(
<<<<<<< HEAD
            0L, 1, 0L, Arrays.asList("a", "b", "c")
        );
        Batch<String> batch2 = Batch.of(
            3L, 2, 1L, Arrays.asList("d", "e")
        );
        Batch<String> batch3 = Batch.of(
            5L, 2, 3L, Arrays.asList("f", "g", "h", "i")
=======
            0L, 1, 3, Arrays.asList("a", "b", "c")
        );
        Batch<String> batch2 = Batch.of(
            3L, 2, 2, Arrays.asList("d", "e")
        );
        Batch<String> batch3 = Batch.of(
            5L, 2, 4, Arrays.asList("f", "g", "h", "i")
>>>>>>> 1b7ab8eb
        );

        @SuppressWarnings("unchecked")
        CloseListener<BatchReader<String>> listener = Mockito.mock(CloseListener.class);
        MemoryBatchReader<String> reader = MemoryBatchReader.of(
            Arrays.asList(batch1, batch2, batch3),
            listener
        );

        assertEquals(0L, reader.baseOffset());
        assertEquals(OptionalLong.of(8L), reader.lastOffset());

        assertTrue(reader.hasNext());
        assertEquals(batch1, reader.next());

        assertTrue(reader.hasNext());
        assertEquals(batch2, reader.next());

        assertTrue(reader.hasNext());
        assertEquals(batch3, reader.next());

        assertFalse(reader.hasNext());

        reader.close();
        Mockito.verify(listener).onClose(reader);
    }

}<|MERGE_RESOLUTION|>--- conflicted
+++ resolved
@@ -32,24 +32,14 @@
 
     @Test
     public void testIteration() {
-        Batch<String> batch1 = Batch.of(
-<<<<<<< HEAD
-            0L, 1, 0L, Arrays.asList("a", "b", "c")
+        Batch<String> batch1 = Batch.data(
+            0L, 1, 0L, 3, Arrays.asList("a", "b", "c")
         );
-        Batch<String> batch2 = Batch.of(
-            3L, 2, 1L, Arrays.asList("d", "e")
+        Batch<String> batch2 = Batch.data(
+            3L, 2, 1L, 2, Arrays.asList("d", "e")
         );
-        Batch<String> batch3 = Batch.of(
-            5L, 2, 3L, Arrays.asList("f", "g", "h", "i")
-=======
-            0L, 1, 3, Arrays.asList("a", "b", "c")
-        );
-        Batch<String> batch2 = Batch.of(
-            3L, 2, 2, Arrays.asList("d", "e")
-        );
-        Batch<String> batch3 = Batch.of(
-            5L, 2, 4, Arrays.asList("f", "g", "h", "i")
->>>>>>> 1b7ab8eb
+        Batch<String> batch3 = Batch.data(
+            5L, 2, 3L, 4, Arrays.asList("f", "g", "h", "i")
         );
 
         @SuppressWarnings("unchecked")
