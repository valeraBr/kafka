--- conflicted
+++ resolved
@@ -368,13 +368,9 @@
         return currentLeaderAndEpoch().leaderId();
     }
 
-<<<<<<< HEAD
+
     public int currentEpoch() {
-        return currentLeaderAndEpoch().epoch;
-=======
-    int currentEpoch() {
         return currentLeaderAndEpoch().epoch();
->>>>>>> a02b19cb
     }
 
     LeaderAndEpoch currentLeaderAndEpoch() {
