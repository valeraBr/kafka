--- conflicted
+++ resolved
@@ -991,7 +991,6 @@
             return temp;
         }
 
-<<<<<<< HEAD
         void updateReadCommit(boolean readCommit) {
             this.readCommit = readCommit;
 
@@ -1002,11 +1001,6 @@
 
                 savedBatches.clear();
             }
-=======
-        @Override
-        public void handleResign(int epoch) {
-            this.currentClaimedEpoch = OptionalInt.empty();
->>>>>>> b58b944e
         }
 
         void readBatch(BatchReader<String> reader) {
@@ -1039,7 +1033,7 @@
         }
 
         @Override
-        public void handleResign() {
+        public void handleResign(int epoch) {
             this.currentClaimedEpoch = OptionalInt.empty();
         }
 
