/*
 * Licensed to the Apache Software Foundation (ASF) under one or more
 * contributor license agreements. See the NOTICE file distributed with
 * this work for additional information regarding copyright ownership.
 * The ASF licenses this file to You under the Apache License, Version 2.0
 * (the "License"); you may not use this file except in compliance with
 * the License. You may obtain a copy of the License at
 *
 *    http://www.apache.org/licenses/LICENSE-2.0
 *
 * Unless required by applicable law or agreed to in writing, software
 * distributed under the License is distributed on an "AS IS" BASIS,
 * WITHOUT WARRANTIES OR CONDITIONS OF ANY KIND, either express or implied.
 * See the License for the specific language governing permissions and
 * limitations under the License.
 */
package org.apache.kafka.snapshot;

import java.util.ArrayList;
import java.util.Arrays;
import java.util.Collections;
import java.util.List;
import java.util.Optional;
import java.util.OptionalInt;
import java.util.Random;
import java.util.Set;
import org.apache.kafka.common.utils.BufferSupplier;
import org.apache.kafka.raft.Batch;
import org.apache.kafka.raft.OffsetAndEpoch;
import org.apache.kafka.raft.RaftClientTestContext;
import org.apache.kafka.raft.internals.StringSerde;
import org.junit.jupiter.api.Test;
import static org.junit.jupiter.api.Assertions.assertDoesNotThrow;
import static org.junit.jupiter.api.Assertions.assertEquals;
import static org.junit.jupiter.api.Assertions.assertThrows;

final public class SnapshotWriterReaderTest {
    private final int localId = 0;
    private final Set<Integer> voters = Collections.singleton(localId);

    @Test
<<<<<<< HEAD
    public void testWritingSnapshot() throws IOException, InterruptedException {
        OffsetAndEpoch id = new OffsetAndEpoch(3L, 1);
        List<List<String>> expected = buildRecords(3, 3);
        RaftClientTestContext context = buildSingleMemberQuorumTestContext();
=======
    public void testWritingSnapshot() throws Exception {
        int recordsPerBatch = 3;
        int batches = 3;
        OffsetAndEpoch id = new OffsetAndEpoch(recordsPerBatch * batches, 3);
        List<List<String>> expected = buildRecords(recordsPerBatch, batches);

        RaftClientTestContext.Builder contextBuilder = new RaftClientTestContext.Builder(localId, voters);
        for (List<String> batch : expected) {
            contextBuilder.appendToLog(id.epoch, batch);
        }
        RaftClientTestContext context = contextBuilder.build();
>>>>>>> f0bb85ce

        context.pollUntil(() -> context.currentLeader().equals(OptionalInt.of(localId)));
        int epoch = context.currentEpoch();

        context.advanceLocalLeaderHighWatermarkToLogEndOffset();

        try (SnapshotWriter<String> snapshot = context.client.createSnapshot(id.offset - 1, id.epoch).get()) {
            assertEquals(id, snapshot.snapshotId());
            expected.forEach(batch -> assertDoesNotThrow(() -> snapshot.append(batch)));
            snapshot.freeze();
        }

        try (SnapshotReader<String> reader = readSnapshot(context, id, Integer.MAX_VALUE)) {
            assertSnapshot(expected, reader);
        }
    }

    @Test
<<<<<<< HEAD
    public void testAbortedSnapshot() throws IOException, InterruptedException {
        OffsetAndEpoch id = new OffsetAndEpoch(3L, 1);
        List<List<String>> expected = buildRecords(3, 3);
        RaftClientTestContext context = buildSingleMemberQuorumTestContext();
=======
    public void testAbortedSnapshot() throws Exception {
        int recordsPerBatch = 3;
        int batches = 3;
        OffsetAndEpoch id = new OffsetAndEpoch(recordsPerBatch * batches, 3);
        List<List<String>> expected = buildRecords(recordsPerBatch, batches);

        RaftClientTestContext.Builder contextBuilder = new RaftClientTestContext.Builder(localId, voters);
        for (List<String> batch : expected) {
            contextBuilder.appendToLog(id.epoch, batch);
        }
        RaftClientTestContext context = contextBuilder.build();

        context.pollUntil(() -> context.currentLeader().equals(OptionalInt.of(localId)));
        int epoch = context.currentEpoch();

        context.advanceLocalLeaderHighWatermarkToLogEndOffset();
>>>>>>> f0bb85ce

        try (SnapshotWriter<String> snapshot = context.client.createSnapshot(id.offset - 1, id.epoch).get()) {
            assertEquals(id, snapshot.snapshotId());
            expected.forEach(batch -> {
                assertDoesNotThrow(() -> snapshot.append(batch));
            });
        }

        assertEquals(Optional.empty(), context.log.readSnapshot(id));
    }

    @Test
<<<<<<< HEAD
    public void testAppendToFrozenSnapshot() throws IOException, InterruptedException {
        OffsetAndEpoch id = new OffsetAndEpoch(3L, 1);
        List<List<String>> expected = buildRecords(3, 3);
        RaftClientTestContext context = buildSingleMemberQuorumTestContext();
=======
    public void testAppendToFrozenSnapshot() throws Exception {
        int recordsPerBatch = 3;
        int batches = 3;
        OffsetAndEpoch id = new OffsetAndEpoch(recordsPerBatch * batches, 3);
        List<List<String>> expected = buildRecords(recordsPerBatch, batches);

        RaftClientTestContext.Builder contextBuilder = new RaftClientTestContext.Builder(localId, voters);
        for (List<String> batch : expected) {
            contextBuilder.appendToLog(id.epoch, batch);
        }
        RaftClientTestContext context = contextBuilder.build();

        context.pollUntil(() -> context.currentLeader().equals(OptionalInt.of(localId)));
        int epoch = context.currentEpoch();

        context.advanceLocalLeaderHighWatermarkToLogEndOffset();
>>>>>>> f0bb85ce

        try (SnapshotWriter<String> snapshot = context.client.createSnapshot(id.offset - 1, id.epoch).get()) {
            assertEquals(id, snapshot.snapshotId());
            expected.forEach(batch -> {
                assertDoesNotThrow(() -> snapshot.append(batch));
            });

            snapshot.freeze();

            assertThrows(RuntimeException.class, () -> snapshot.append(expected.get(0)));
        }
    }

    private List<List<String>> buildRecords(int recordsPerBatch, int batches) {
        Random random = new Random(0);
        List<List<String>> result = new ArrayList<>(batches);
        for (int i = 0; i < batches; i++) {
            List<String> batch = new ArrayList<>(recordsPerBatch);
            for (int j = 0; j < recordsPerBatch; j++) {
                batch.add(String.valueOf(random.nextInt()));
            }
            result.add(batch);
        }

        return result;
    }

    private SnapshotReader<String> readSnapshot(
        RaftClientTestContext context,
        OffsetAndEpoch snapshotId,
        int maxBatchSize
    ) {
        return SnapshotReader.of(
            context.log.readSnapshot(snapshotId).get(),
            context.serde,
            BufferSupplier.create(),
            maxBatchSize
        );
    }

    public static void assertSnapshot(List<List<String>> batches, RawSnapshotReader reader) {
        assertSnapshot(
            batches,
            SnapshotReader.of(reader, new StringSerde(), BufferSupplier.create(), Integer.MAX_VALUE)
        );
    }

    public static void assertSnapshot(List<List<String>> batches, SnapshotReader<String> reader) {
        List<String> expected = new ArrayList<>();
        batches.forEach(expected::addAll);

        List<String> actual = new ArrayList<>(expected.size());
        while (reader.hasNext()) {
            Batch<String> batch = reader.next();
            for (String value : batch) {
                actual.add(value);
            }
        }

        assertEquals(expected, actual);
    }
    
    private RaftClientTestContext buildSingleMemberQuorumTestContext() throws IOException, InterruptedException {
        RaftClientTestContext context = new RaftClientTestContext.Builder(localId, voters).build();
        context.pollUntil(() -> context.log.endOffset().offset == 1L);
        context.assertElectedLeader(1, localId);
        context.client.poll();
        String[] appendRecords = new String[] {"a", "b", "c"};
        context.client.scheduleAppend(context.currentEpoch(), Arrays.asList(appendRecords));
        context.client.poll();
        return context;
    }
}<|MERGE_RESOLUTION|>--- conflicted
+++ resolved
@@ -17,7 +17,6 @@
 package org.apache.kafka.snapshot;
 
 import java.util.ArrayList;
-import java.util.Arrays;
 import java.util.Collections;
 import java.util.List;
 import java.util.Optional;
@@ -39,12 +38,6 @@
     private final Set<Integer> voters = Collections.singleton(localId);
 
     @Test
-<<<<<<< HEAD
-    public void testWritingSnapshot() throws IOException, InterruptedException {
-        OffsetAndEpoch id = new OffsetAndEpoch(3L, 1);
-        List<List<String>> expected = buildRecords(3, 3);
-        RaftClientTestContext context = buildSingleMemberQuorumTestContext();
-=======
     public void testWritingSnapshot() throws Exception {
         int recordsPerBatch = 3;
         int batches = 3;
@@ -56,7 +49,6 @@
             contextBuilder.appendToLog(id.epoch, batch);
         }
         RaftClientTestContext context = contextBuilder.build();
->>>>>>> f0bb85ce
 
         context.pollUntil(() -> context.currentLeader().equals(OptionalInt.of(localId)));
         int epoch = context.currentEpoch();
@@ -75,12 +67,6 @@
     }
 
     @Test
-<<<<<<< HEAD
-    public void testAbortedSnapshot() throws IOException, InterruptedException {
-        OffsetAndEpoch id = new OffsetAndEpoch(3L, 1);
-        List<List<String>> expected = buildRecords(3, 3);
-        RaftClientTestContext context = buildSingleMemberQuorumTestContext();
-=======
     public void testAbortedSnapshot() throws Exception {
         int recordsPerBatch = 3;
         int batches = 3;
@@ -97,7 +83,6 @@
         int epoch = context.currentEpoch();
 
         context.advanceLocalLeaderHighWatermarkToLogEndOffset();
->>>>>>> f0bb85ce
 
         try (SnapshotWriter<String> snapshot = context.client.createSnapshot(id.offset - 1, id.epoch).get()) {
             assertEquals(id, snapshot.snapshotId());
@@ -110,12 +95,6 @@
     }
 
     @Test
-<<<<<<< HEAD
-    public void testAppendToFrozenSnapshot() throws IOException, InterruptedException {
-        OffsetAndEpoch id = new OffsetAndEpoch(3L, 1);
-        List<List<String>> expected = buildRecords(3, 3);
-        RaftClientTestContext context = buildSingleMemberQuorumTestContext();
-=======
     public void testAppendToFrozenSnapshot() throws Exception {
         int recordsPerBatch = 3;
         int batches = 3;
@@ -132,7 +111,6 @@
         int epoch = context.currentEpoch();
 
         context.advanceLocalLeaderHighWatermarkToLogEndOffset();
->>>>>>> f0bb85ce
 
         try (SnapshotWriter<String> snapshot = context.client.createSnapshot(id.offset - 1, id.epoch).get()) {
             assertEquals(id, snapshot.snapshotId());
@@ -194,15 +172,4 @@
 
         assertEquals(expected, actual);
     }
-    
-    private RaftClientTestContext buildSingleMemberQuorumTestContext() throws IOException, InterruptedException {
-        RaftClientTestContext context = new RaftClientTestContext.Builder(localId, voters).build();
-        context.pollUntil(() -> context.log.endOffset().offset == 1L);
-        context.assertElectedLeader(1, localId);
-        context.client.poll();
-        String[] appendRecords = new String[] {"a", "b", "c"};
-        context.client.scheduleAppend(context.currentEpoch(), Arrays.asList(appendRecords));
-        context.client.poll();
-        return context;
-    }
 }