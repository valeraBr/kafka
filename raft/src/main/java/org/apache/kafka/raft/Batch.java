--- conflicted
+++ resolved
@@ -30,20 +30,23 @@
     private final long baseOffset;
     private final int epoch;
     private final long appendTimestamp;
+    private final int sizeInBytes;
     private final long lastOffset;
-    private final int sizeInBytes;
     private final List<T> records;
 
-<<<<<<< HEAD
-    private Batch(long baseOffset, int epoch, long appendTimestamp, long lastOffset, List<T> records) {
-=======
-    private Batch(long baseOffset, int epoch, long lastOffset, int sizeInBytes, List<T> records) {
->>>>>>> 1b7ab8eb
+    private Batch(
+        long baseOffset,
+        int epoch,
+        long appendTimestamp,
+        int sizeInBytes,
+        long lastOffset,
+        List<T> records
+    ) {
         this.baseOffset = baseOffset;
         this.epoch = epoch;
         this.appendTimestamp = appendTimestamp;
+        this.sizeInBytes = sizeInBytes;
         this.lastOffset = lastOffset;
-        this.sizeInBytes = sizeInBytes;
         this.records = records;
     }
 
@@ -100,8 +103,8 @@
             "baseOffset=" + baseOffset +
             ", epoch=" + epoch +
             ", appendTimestamp=" + appendTimestamp +
+            ", sizeInBytes=" + sizeInBytes +
             ", lastOffset=" + lastOffset +
-            ", sizeInBytes=" + sizeInBytes +
             ", records=" + records +
             ')';
     }
@@ -113,58 +116,68 @@
         Batch<?> batch = (Batch<?>) o;
         return baseOffset == batch.baseOffset &&
             epoch == batch.epoch &&
-<<<<<<< HEAD
             appendTimestamp == batch.appendTimestamp &&
+            sizeInBytes == batch.sizeInBytes &&
             lastOffset == batch.lastOffset &&
-=======
-            lastOffset == batch.lastOffset &&
-            sizeInBytes == batch.sizeInBytes &&
->>>>>>> 1b7ab8eb
             Objects.equals(records, batch.records);
     }
 
     @Override
     public int hashCode() {
-<<<<<<< HEAD
-        return Objects.hash(baseOffset, epoch, appendTimestamp, lastOffset, records);
-=======
-        return Objects.hash(baseOffset, epoch, lastOffset, sizeInBytes, records);
->>>>>>> 1b7ab8eb
-    }
-
-    /**
-     * Create a batch without any records.
+        return Objects.hash(
+            baseOffset,
+            epoch,
+            appendTimestamp,
+            sizeInBytes,
+            lastOffset,
+            records
+        );
+    }
+
+    /**
+     * Create a control batch without any data records.
      *
      * Internally this is used to propagate offset information for control batches which do not decode to the type T.
      *
      * @param baseOffset offset of the batch
      * @param epoch epoch of the leader that created this batch
      * @param appendTimestamp timestamp of when the batch was appended
+     * @param sizeInBytes number of bytes used by this batch
      * @param lastOffset offset of the last record of this batch
-     * @param sizeInBytes number of bytes used by this batch
-     */
-<<<<<<< HEAD
-    public static <T> Batch<T> control(long baseOffset, int epoch, long appendTimestamp, long lastOffset) {
-        return new Batch<>(baseOffset, epoch, appendTimestamp, lastOffset, Collections.emptyList());
-=======
-    public static <T> Batch<T> empty(long baseOffset, int epoch, long lastOffset, int sizeInBytes) {
-        return new Batch<>(baseOffset, epoch, lastOffset, sizeInBytes, Collections.emptyList());
->>>>>>> 1b7ab8eb
-    }
-
-    /**
-     * Create a batch with the given base offset, epoch and records.
+     */
+    public static <T> Batch<T> control(
+        long baseOffset,
+        int epoch,
+        long appendTimestamp,
+        int sizeInBytes,
+        long lastOffset
+    ) {
+        return new Batch<>(
+            baseOffset,
+            epoch,
+            appendTimestamp,
+            sizeInBytes,
+            lastOffset,
+            Collections.emptyList()
+        );
+    }
+
+    /**
+     * Create a data batch with the given base offset, epoch and records.
      *
      * @param baseOffset offset of the first record in the batch
      * @param epoch epoch of the leader that created this batch
      * @param appendTimestamp timestamp of when the batch was appended
+     * @param sizeInBytes number of bytes used by this batch
      * @param records the list of records in this batch
      */
-<<<<<<< HEAD
-    public static <T> Batch<T> of(long baseOffset, int epoch, long appendTimestamp, List<T> records) {
-=======
-    public static <T> Batch<T> of(long baseOffset, int epoch, int sizeInBytes, List<T> records) {
->>>>>>> 1b7ab8eb
+    public static <T> Batch<T> data(
+        long baseOffset,
+        int epoch,
+        long appendTimestamp,
+        int sizeInBytes,
+        List<T> records
+    ) {
         if (records.isEmpty()) {
             throw new IllegalArgumentException(
                 String.format(
@@ -175,10 +188,13 @@
             );
         }
 
-<<<<<<< HEAD
-        return new Batch<>(baseOffset, epoch, appendTimestamp, baseOffset + records.size() - 1, records);
-=======
-        return new Batch<>(baseOffset, epoch, baseOffset + records.size() - 1, sizeInBytes, records);
->>>>>>> 1b7ab8eb
+        return new Batch<>(
+            baseOffset,
+            epoch,
+            appendTimestamp,
+            sizeInBytes,
+            baseOffset + records.size() - 1,
+            records
+        );
     }
 }