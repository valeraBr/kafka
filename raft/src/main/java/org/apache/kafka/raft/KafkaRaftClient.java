--- conflicted
+++ resolved
@@ -164,14 +164,7 @@
     private final RecordSerde<T> serde;
     private final MemoryPool memoryPool;
     private final RaftMessageQueue messageQueue;
-<<<<<<< HEAD
-    private final RaftConfig raftConfig;
-=======
     private final QuorumConfig quorumConfig;
-    private final KafkaRaftMetrics kafkaRaftMetrics;
-    private final QuorumState quorum;
-    private final RequestManager requestManager;
->>>>>>> e7792258
     private final RaftMetadataLogCleanerManager snapshotCleaner;
 
     private final Map<Listener<T>, ListenerContext> listenerContexts = new IdentityHashMap<>();
@@ -206,12 +199,7 @@
         ExpirationService expirationService,
         LogContext logContext,
         String clusterId,
-<<<<<<< HEAD
-        RaftConfig raftConfig
-=======
-        OptionalInt nodeId,
         QuorumConfig quorumConfig
->>>>>>> e7792258
     ) {
         this(
             nodeId,
@@ -226,12 +214,8 @@
             clusterId,
             logContext,
             new Random(),
-<<<<<<< HEAD
-            raftConfig
+            quorumConfig
         );
-=======
-                quorumConfig);
->>>>>>> e7792258
     }
 
     KafkaRaftClient(
@@ -265,31 +249,6 @@
         this.random = random;
         this.quorumConfig = quorumConfig;
         this.snapshotCleaner = new RaftMetadataLogCleanerManager(logger, time, 60000, log::maybeClean);
-<<<<<<< HEAD
-=======
-        Set<Integer> quorumVoterIds = quorumConfig.quorumVoterIds();
-        this.requestManager = new RequestManager(quorumVoterIds, quorumConfig.retryBackoffMs(),
-            quorumConfig.requestTimeoutMs(), random);
-        this.quorum = new QuorumState(
-            nodeId,
-            quorumVoterIds,
-            quorumConfig.electionTimeoutMs(),
-            quorumConfig.fetchTimeoutMs(),
-            quorumStateStore,
-            time,
-            logContext,
-            random);
-        this.kafkaRaftMetrics = new KafkaRaftMetrics(metrics, "raft", quorum);
-        // All Raft voters are statically configured and known at startup
-        // so there are no unknown voter connections. Report this metric as 0.
-        kafkaRaftMetrics.updateNumUnknownVoterConnections(0);
-
-        // Update the voter endpoints with what's in RaftConfig
-        Map<Integer, QuorumConfig.AddressSpec> voterAddresses = quorumConfig.quorumVoterConnections();
-        voterAddresses.entrySet().stream()
-            .filter(e -> e.getValue() instanceof QuorumConfig.InetAddressSpec)
-            .forEach(e -> this.channel.updateEndpoint(e.getKey(), (QuorumConfig.InetAddressSpec) e.getValue()));
->>>>>>> e7792258
     }
 
     private void updateFollowerHighWatermark(
@@ -424,16 +383,16 @@
 
         requestManager = new RequestManager(
             partitionListener.lastVoterSet().voterIds(),
-            raftConfig.retryBackoffMs(),
-            raftConfig.requestTimeoutMs(),
+            quorumConfig.retryBackoffMs(),
+            quorumConfig.requestTimeoutMs(),
             random
         );
 
         quorum = new QuorumState(
             nodeId,
             partitionListener.lastVoterSet().voterIds(),
-            raftConfig.electionTimeoutMs(),
-            raftConfig.fetchTimeoutMs(),
+            quorumConfig.electionTimeoutMs(),
+            quorumConfig.fetchTimeoutMs(),
             quorumStateStore,
             time,
             logContext,
