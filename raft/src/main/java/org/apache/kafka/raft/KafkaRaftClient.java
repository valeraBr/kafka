/*
 * Licensed to the Apache Software Foundation (ASF) under one or more
 * contributor license agreements. See the NOTICE file distributed with
 * this work for additional information regarding copyright ownership.
 * The ASF licenses this file to You under the Apache License, Version 2.0
 * (the "License"); you may not use this file except in compliance with
 * the License. You may obtain a copy of the License at
 *
 *    http://www.apache.org/licenses/LICENSE-2.0
 *
 * Unless required by applicable law or agreed to in writing, software
 * distributed under the License is distributed on an "AS IS" BASIS,
 * WITHOUT WARRANTIES OR CONDITIONS OF ANY KIND, either express or implied.
 * See the License for the specific language governing permissions and
 * limitations under the License.
 */
package org.apache.kafka.raft;

import org.apache.kafka.common.KafkaException;
import org.apache.kafka.common.TopicPartition;
import org.apache.kafka.common.Uuid;
import org.apache.kafka.common.errors.ClusterAuthorizationException;
import org.apache.kafka.common.errors.NotLeaderOrFollowerException;
import org.apache.kafka.common.memory.MemoryPool;
import org.apache.kafka.common.message.BeginQuorumEpochRequestData;
import org.apache.kafka.common.message.BeginQuorumEpochResponseData;
import org.apache.kafka.common.message.DescribeQuorumRequestData;
import org.apache.kafka.common.message.DescribeQuorumResponseData;
import org.apache.kafka.common.message.EndQuorumEpochRequestData;
import org.apache.kafka.common.message.EndQuorumEpochResponseData;
import org.apache.kafka.common.message.FetchRequestData;
import org.apache.kafka.common.message.FetchResponseData;
import org.apache.kafka.common.message.FetchSnapshotRequestData;
import org.apache.kafka.common.message.FetchSnapshotResponseData;
import org.apache.kafka.common.message.VoteRequestData;
import org.apache.kafka.common.message.VoteResponseData;
import org.apache.kafka.common.metrics.Metrics;
import org.apache.kafka.common.protocol.ApiKeys;
import org.apache.kafka.common.protocol.ApiMessage;
import org.apache.kafka.common.protocol.Errors;
import org.apache.kafka.common.record.CompressionType;
import org.apache.kafka.common.record.MemoryRecords;
import org.apache.kafka.common.record.Records;
import org.apache.kafka.common.record.UnalignedMemoryRecords;
import org.apache.kafka.common.record.UnalignedRecords;
import org.apache.kafka.common.requests.BeginQuorumEpochRequest;
import org.apache.kafka.common.requests.BeginQuorumEpochResponse;
import org.apache.kafka.common.requests.DescribeQuorumRequest;
import org.apache.kafka.common.requests.DescribeQuorumResponse;
import org.apache.kafka.common.requests.EndQuorumEpochRequest;
import org.apache.kafka.common.requests.EndQuorumEpochResponse;
import org.apache.kafka.common.requests.FetchRequest;
import org.apache.kafka.common.requests.FetchResponse;
import org.apache.kafka.common.requests.FetchSnapshotRequest;
import org.apache.kafka.common.requests.FetchSnapshotResponse;
import org.apache.kafka.common.requests.VoteRequest;
import org.apache.kafka.common.requests.VoteResponse;
import org.apache.kafka.common.utils.BufferSupplier;
import org.apache.kafka.common.utils.LogContext;
import org.apache.kafka.common.utils.Time;
import org.apache.kafka.common.utils.Timer;
import org.apache.kafka.raft.RequestManager.ConnectionState;
import org.apache.kafka.raft.errors.NotLeaderException;
import org.apache.kafka.raft.internals.BatchAccumulator;
import org.apache.kafka.raft.internals.BatchMemoryPool;
import org.apache.kafka.raft.internals.BlockingMessageQueue;
import org.apache.kafka.raft.internals.CloseListener;
import org.apache.kafka.raft.internals.FuturePurgatory;
import org.apache.kafka.raft.internals.KRaftControlRecordStateMachine;
import org.apache.kafka.raft.internals.KafkaRaftMetrics;
import org.apache.kafka.raft.internals.MemoryBatchReader;
import org.apache.kafka.raft.internals.RecordsBatchReader;
import org.apache.kafka.raft.internals.ThresholdPurgatory;
import org.apache.kafka.raft.internals.VoterSet;
import org.apache.kafka.server.common.serialization.RecordSerde;
import org.apache.kafka.snapshot.NotifyingRawSnapshotWriter;
import org.apache.kafka.snapshot.RawSnapshotReader;
import org.apache.kafka.snapshot.RawSnapshotWriter;
import org.apache.kafka.snapshot.RecordsSnapshotReader;
import org.apache.kafka.snapshot.RecordsSnapshotWriter;
import org.apache.kafka.snapshot.SnapshotReader;
import org.apache.kafka.snapshot.SnapshotWriter;
import org.slf4j.Logger;

import java.net.InetSocketAddress;
import java.util.Collections;
import java.util.IdentityHashMap;
import java.util.Iterator;
import java.util.List;
import java.util.Map;
import java.util.Objects;
import java.util.Optional;
import java.util.OptionalInt;
import java.util.OptionalLong;
import java.util.Random;
import java.util.Set;
import java.util.concurrent.CompletableFuture;
import java.util.concurrent.ConcurrentLinkedQueue;
import java.util.concurrent.ExecutionException;
import java.util.concurrent.TimeoutException;
import java.util.concurrent.atomic.AtomicReference;
import java.util.function.Supplier;

import static java.util.concurrent.CompletableFuture.completedFuture;
import static org.apache.kafka.raft.RaftUtil.hasValidTopicPartition;

/**
 * This class implements a Kafkaesque version of the Raft protocol. Leader election
 * is more or less pure Raft, but replication is driven by replica fetching and we use Kafka's
 * log reconciliation protocol to truncate the log to a common point following each leader
 * election.
 *
 * Like Zookeeper, this protocol distinguishes between voters and observers. Voters are
 * the only ones who are eligible to handle protocol requests and they are the only ones
 * who take part in elections. The protocol does not yet support dynamic quorum changes.
 *
 * These are the APIs in this protocol:
 *
 * 1) {@link VoteRequestData}: Sent by valid voters when their election timeout expires and they
 *    become a candidate. This request includes the last offset in the log which electors use
 *    to tell whether or not to grant the vote.
 *
 * 2) {@link BeginQuorumEpochRequestData}: Sent by the leader of an epoch only to valid voters to
 *    assert its leadership of the new epoch. This request will be retried indefinitely for
 *    each voter until it acknowledges the request or a new election occurs.
 *
 *    This is not needed in usual Raft because the leader can use an empty data push
 *    to achieve the same purpose. The Kafka Raft implementation, however, is driven by
 *    fetch requests from followers, so there must be a way to find the new leader after
 *    an election has completed.
 *
 * 3) {@link EndQuorumEpochRequestData}: Sent by the leader of an epoch to valid voters in order to
 *    gracefully resign from the current epoch. This causes remaining voters to immediately
 *    begin a new election.
 *
 * 4) {@link FetchRequestData}: This is the same as the usual Fetch API in Kafka, but we add snapshot
 *    check before responding, and we also piggyback some additional metadata on responses (i.e. current
 *    leader and epoch). Unlike partition replication, we also piggyback truncation detection on this API
 *    rather than through a separate truncation state.
 *
 * 5) {@link FetchSnapshotRequestData}: Sent by the follower to the epoch leader in order to fetch a snapshot.
 *    This happens when a FetchResponse includes a snapshot ID due to the follower's log end offset being less
 *    than the leader's log start offset. This API is similar to the Fetch API since the snapshot is stored
 *    as FileRecords, but we use {@link UnalignedRecords} in FetchSnapshotResponse because the records
 *    are not necessarily offset-aligned.
 */
final public class KafkaRaftClient<T> implements RaftClient<T> {
    private static final int RETRY_BACKOFF_BASE_MS = 100;
    public static final int MAX_FETCH_WAIT_MS = 500;
    public static final int MAX_BATCH_SIZE_BYTES = 8 * 1024 * 1024;
    public static final int MAX_FETCH_SIZE_BYTES = MAX_BATCH_SIZE_BYTES;

    private final OptionalInt nodeId;
    private final Uuid nodeUuid;
    private final AtomicReference<GracefulShutdown> shutdown = new AtomicReference<>();
    private final LogContext logContext;
    private final Logger logger;
    private final Time time;
    private final int fetchMaxWaitMs;
    private final String clusterId;
    private final NetworkChannel channel;
    private final ReplicatedLog log;
    private final Random random;
    private final FuturePurgatory<Long> appendPurgatory;
    private final FuturePurgatory<Long> fetchPurgatory;
    private final RecordSerde<T> serde;
    private final MemoryPool memoryPool;
    private final RaftMessageQueue messageQueue;
    private final QuorumConfig quorumConfig;
    private final RaftMetadataLogCleanerManager snapshotCleaner;

    private final Map<Listener<T>, ListenerContext> listenerContexts = new IdentityHashMap<>();
    private final ConcurrentLinkedQueue<Registration<T>> pendingRegistrations = new ConcurrentLinkedQueue<>();

    // These components need to be initialized by the method initialize() because they depend on the voter set
    /*
     * The key invariant for the kraft control record state machine is that it has always read to the LEO. This is achived by:
     * 1. reading the entire partition (snapshot and log) at start up,
     * 2. updating the state when a snapshot is replaced, because of FETCH_SNAPSHOT, on the followers
     * 3. updating the state when the leader (call to append()) or follower (FETCH) appends to the log
     * 4. truncate new entries when a follower truncates their log
     * 5. truncate old entries when a snapshot gets generated
     */
    private volatile KRaftControlRecordStateMachine partitionState;
    private volatile KafkaRaftMetrics kafkaRaftMetrics;
    private volatile QuorumState quorum;
    private volatile RequestManager requestManager;

    /**
     * Create a new instance.
     *
     * Note that if the node ID is empty, then the client will behave as a
     * non-participating observer.
     */
    public KafkaRaftClient(
        OptionalInt nodeId,
        Uuid nodeUuid,
        RecordSerde<T> serde,
        NetworkChannel channel,
        ReplicatedLog log,
        Time time,
        ExpirationService expirationService,
        LogContext logContext,
        String clusterId,
        QuorumConfig quorumConfig
    ) {
        this(
            nodeId,
            nodeUuid,
            serde,
            channel,
            new BlockingMessageQueue(),
            log,
            new BatchMemoryPool(5, MAX_BATCH_SIZE_BYTES),
            time,
            expirationService,
            MAX_FETCH_WAIT_MS,
            clusterId,
            logContext,
            new Random(),
            quorumConfig
        );
    }

    KafkaRaftClient(
        OptionalInt nodeId,
        Uuid nodeUuid,
        RecordSerde<T> serde,
        NetworkChannel channel,
        RaftMessageQueue messageQueue,
        ReplicatedLog log,
        MemoryPool memoryPool,
        Time time,
        ExpirationService expirationService,
        int fetchMaxWaitMs,
        String clusterId,
        LogContext logContext,
        Random random,
        QuorumConfig quorumConfig
    ) {
        this.nodeId = nodeId;
        this.nodeUuid = nodeUuid;
        this.logContext = logContext;
        this.serde = serde;
        this.channel = channel;
        this.messageQueue = messageQueue;
        this.log = log;
        this.memoryPool = memoryPool;
        this.fetchPurgatory = new ThresholdPurgatory<>(expirationService);
        this.appendPurgatory = new ThresholdPurgatory<>(expirationService);
        this.time = time;
        this.clusterId = clusterId;
        this.fetchMaxWaitMs = fetchMaxWaitMs;
        this.logger = logContext.logger(KafkaRaftClient.class);
        this.random = random;
        this.quorumConfig = quorumConfig;
        this.snapshotCleaner = new RaftMetadataLogCleanerManager(logger, time, 60000, log::maybeClean);
    }

    private void updateFollowerHighWatermark(
        FollowerState state,
        OptionalLong highWatermarkOpt
    ) {
        highWatermarkOpt.ifPresent(highWatermark -> {
            long newHighWatermark = Math.min(endOffset().offset(), highWatermark);
            if (state.updateHighWatermark(OptionalLong.of(newHighWatermark))) {
                logger.debug("Follower high watermark updated to {}", newHighWatermark);
                log.updateHighWatermark(new LogOffsetMetadata(newHighWatermark));
                updateListenersProgress(newHighWatermark);
            }
        });
    }

    private void updateLeaderEndOffsetAndTimestamp(
        LeaderState<T> state,
        long currentTimeMs
    ) {
        final LogOffsetMetadata endOffsetMetadata = log.endOffset();

        if (state.updateLocalState(endOffsetMetadata)) {
            onUpdateLeaderHighWatermark(state, currentTimeMs);
        }

        fetchPurgatory.maybeComplete(endOffsetMetadata.offset, currentTimeMs);
    }

    private void onUpdateLeaderHighWatermark(
        LeaderState<T> state,
        long currentTimeMs
    ) {
        state.highWatermark().ifPresent(highWatermark -> {
            logger.debug("Leader high watermark updated to {}", highWatermark);
            log.updateHighWatermark(highWatermark);

            // After updating the high watermark, we first clear the append
            // purgatory so that we have an opportunity to route the pending
            // records still held in memory directly to the listener
            appendPurgatory.maybeComplete(highWatermark.offset, currentTimeMs);

            // It is also possible that the high watermark is being updated
            // for the first time following the leader election, so we need
            // to give lagging listeners an opportunity to catch up as well
            updateListenersProgress(highWatermark.offset);
        });
    }

    private void updateListenersProgress(long highWatermark) {
        for (ListenerContext listenerContext : listenerContexts.values()) {
            listenerContext.nextExpectedOffset().ifPresent(nextExpectedOffset -> {
                // Send snapshot to the listener, if the listener is at the beginning of the log and there is a snapshot,
                // or the listener is trying to read an offset for which there isn't a segment in the log.
                if (nextExpectedOffset < highWatermark &&
                    ((nextExpectedOffset == 0 && latestSnapshot().isPresent()) ||
                     nextExpectedOffset < log.startOffset())
                ) {
                    SnapshotReader<T> snapshot = latestSnapshot().orElseThrow(() -> new IllegalStateException(
                        String.format(
                            "Snapshot expected since next offset of %s is %d, log start offset is %d and high-watermark is %d",
                            listenerContext.listenerName(),
                            nextExpectedOffset,
                            log.startOffset(),
                            highWatermark
                        )
                    ));
                    listenerContext.fireHandleSnapshot(snapshot);
                }
            });

            // Re-read the expected offset in case the snapshot had to be reloaded
            listenerContext.nextExpectedOffset().ifPresent(nextExpectedOffset -> {
                if (nextExpectedOffset < highWatermark) {
                    LogFetchInfo readInfo = log.read(nextExpectedOffset, Isolation.COMMITTED);
                    listenerContext.fireHandleCommit(nextExpectedOffset, readInfo.records);
                }
            });
        }
    }

    private Optional<SnapshotReader<T>> latestSnapshot() {
        return log.latestSnapshot().map(reader ->
            RecordsSnapshotReader.of(reader,
                serde,
                BufferSupplier.create(),
                MAX_BATCH_SIZE_BYTES,
                true /* Validate batch CRC*/
            )
        );
    }

    private void maybeFireHandleCommit(long baseOffset, int epoch, long appendTimestamp, int sizeInBytes, List<T> records) {
        for (ListenerContext listenerContext : listenerContexts.values()) {
            listenerContext.nextExpectedOffset().ifPresent(nextOffset -> {
                if (nextOffset == baseOffset) {
                    listenerContext.fireHandleCommit(baseOffset, epoch, appendTimestamp, sizeInBytes, records);
                }
            });
        }
    }

    private void maybeFireLeaderChange(LeaderState<T> state) {
        for (ListenerContext listenerContext : listenerContexts.values()) {
            listenerContext.maybeFireLeaderChange(quorum.leaderAndEpoch(), state.epochStartOffset());
        }
    }

    private void maybeFireLeaderChange() {
        for (ListenerContext listenerContext : listenerContexts.values()) {
            listenerContext.maybeFireLeaderChange(quorum.leaderAndEpoch());
        }
    }

    public void initialize(
        Map<Integer, InetSocketAddress> voterAddresses,
        String listenerName,
        QuorumStateStore quorumStateStore,
        Metrics metrics
    ) {
        partitionState = new KRaftControlRecordStateMachine(
            Optional.of(VoterSet.fromAddressSpecs(listenerName, voterAddresses)),
            log,
            serde,
            BufferSupplier.create(),
            MAX_BATCH_SIZE_BYTES,
            logContext
        );
        // Read the entire log
        logger.info("Reading KRaft snapshot and log as part of the initialization");
        partitionState.updateState();

        requestManager = new RequestManager(
            partitionState.lastVoterSet().voterIds(),
            quorumConfig.retryBackoffMs(),
            quorumConfig.requestTimeoutMs(),
            random
        );

        quorum = new QuorumState(
            nodeId,
<<<<<<< HEAD
            nodeUuid,
            partitionListener::lastVoterSet,
            partitionListener::lastKraftVersion,
            raftConfig.electionTimeoutMs(),
            raftConfig.fetchTimeoutMs(),
=======
            partitionState.lastVoterSet().voterIds(),
            quorumConfig.electionTimeoutMs(),
            quorumConfig.fetchTimeoutMs(),
>>>>>>> 66c37936
            quorumStateStore,
            time,
            logContext,
            random
        );

        kafkaRaftMetrics = new KafkaRaftMetrics(metrics, "raft", quorum);
        // All Raft voters are statically configured and known at startup
        // so there are no unknown voter connections. Report this metric as 0.
        kafkaRaftMetrics.updateNumUnknownVoterConnections(0);

        VoterSet lastVoterSet = partitionState.lastVoterSet();
        for (Integer voterId : lastVoterSet.voterIds()) {
            channel.updateEndpoint(voterId, lastVoterSet.voterAddress(voterId, listenerName).get());
        }

        quorum.initialize(new OffsetAndEpoch(log.endOffset().offset, log.lastFetchedEpoch()));

        long currentTimeMs = time.milliseconds();
        if (quorum.isLeader()) {
            throw new IllegalStateException("Voter cannot initialize as a Leader");
        } else if (quorum.isCandidate()) {
            onBecomeCandidate(currentTimeMs);
        } else if (quorum.isFollower()) {
            onBecomeFollower(currentTimeMs);
        }

        // When there is only a single voter, become candidate immediately
        if (quorum.isOnlyVoter() && !quorum.isCandidate()) {
            transitionToCandidate(currentTimeMs);
        }
    }

    @Override
    public void register(Listener<T> listener) {
        pendingRegistrations.add(Registration.register(listener));
        wakeup();
    }

    @Override
    public void unregister(Listener<T> listener) {
        pendingRegistrations.add(Registration.unregister(listener));
        // No need to wake up the polling thread. It is a removal so the updates can be
        // delayed until the polling thread wakes up for other reasons.
    }

    @Override
    public LeaderAndEpoch leaderAndEpoch() {
        if (isInitialized()) {
            return quorum.leaderAndEpoch();
        } else {
            return LeaderAndEpoch.UNKNOWN;
        }
    }

    @Override
    public OptionalInt nodeId() {
        return nodeId;
    }

    private OffsetAndEpoch endOffset() {
        return new OffsetAndEpoch(log.endOffset().offset, log.lastFetchedEpoch());
    }

    private void resetConnections() {
        requestManager.resetAll();
    }

    private void onBecomeLeader(long currentTimeMs) {
        long endOffset = log.endOffset().offset;

        BatchAccumulator<T> accumulator = new BatchAccumulator<>(
            quorum.epoch(),
            endOffset,
            quorumConfig.appendLingerMs(),
            MAX_BATCH_SIZE_BYTES,
            memoryPool,
            time,
            CompressionType.NONE,
            serde
        );

        LeaderState<T> state = quorum.transitionToLeader(endOffset, accumulator);

        log.initializeLeaderEpoch(quorum.epoch());

        // The high watermark can only be advanced once we have written a record
        // from the new leader's epoch. Hence we write a control message immediately
        // to ensure there is no delay committing pending data.
        state.appendLeaderChangeMessage(currentTimeMs);

        resetConnections();
        kafkaRaftMetrics.maybeUpdateElectionLatency(currentTimeMs);
    }

    private void flushLeaderLog(LeaderState<T> state, long currentTimeMs) {
        // We update the end offset before flushing so that parked fetches can return sooner.
        updateLeaderEndOffsetAndTimestamp(state, currentTimeMs);
        log.flush(false);
    }

    private boolean maybeTransitionToLeader(CandidateState state, long currentTimeMs) {
        if (state.isVoteGranted()) {
            onBecomeLeader(currentTimeMs);
            return true;
        } else {
            return false;
        }
    }

    private void onBecomeCandidate(long currentTimeMs) {
        CandidateState state = quorum.candidateStateOrThrow();
        if (!maybeTransitionToLeader(state, currentTimeMs)) {
            resetConnections();
            kafkaRaftMetrics.updateElectionStartMs(currentTimeMs);
        }
    }

    private void transitionToCandidate(long currentTimeMs) {
        quorum.transitionToCandidate();
        maybeFireLeaderChange();
        onBecomeCandidate(currentTimeMs);
    }

    private void transitionToUnattached(int epoch) {
        quorum.transitionToUnattached(epoch);
        maybeFireLeaderChange();
        resetConnections();
    }

    private void transitionToResigned(List<Integer> preferredSuccessors) {
        fetchPurgatory.completeAllExceptionally(
            Errors.NOT_LEADER_OR_FOLLOWER.exception("Not handling request since this node is resigning"));
        quorum.transitionToResigned(preferredSuccessors);
        maybeFireLeaderChange();
        resetConnections();
    }

    private void transitionToVoted(int candidateId, Optional<Uuid> candidateUuid, int epoch) {
        quorum.transitionToVoted(epoch, candidateId, candidateUuid);
        maybeFireLeaderChange();
        resetConnections();
    }

    private void onBecomeFollower(long currentTimeMs) {
        kafkaRaftMetrics.maybeUpdateElectionLatency(currentTimeMs);

        resetConnections();

        // After becoming a follower, we need to complete all pending fetches so that
        // they can be re-sent to the leader without waiting for their expirations
        fetchPurgatory.completeAllExceptionally(new NotLeaderOrFollowerException(
            "Cannot process the fetch request because the node is no longer the leader."));

        // Clearing the append purgatory should complete all futures exceptionally since this node is no longer the leader
        appendPurgatory.completeAllExceptionally(new NotLeaderOrFollowerException(
            "Failed to receive sufficient acknowledgments for this append before leader change."));
    }

    private void transitionToFollower(
        int epoch,
        int leaderId,
        long currentTimeMs
    ) {
        quorum.transitionToFollower(epoch, leaderId);
        maybeFireLeaderChange();
        onBecomeFollower(currentTimeMs);
    }

    private VoteResponseData buildVoteResponse(Errors partitionLevelError, boolean voteGranted) {
        return VoteResponse.singletonResponse(
            Errors.NONE,
            log.topicPartition(),
            partitionLevelError,
            quorum.epoch(),
            quorum.leaderIdOrSentinel(),
            voteGranted);
    }

    /**
     * Handle a Vote request. This API may return the following errors:
     *
     * - {@link Errors#INCONSISTENT_CLUSTER_ID} if the cluster id is presented in request
     *      but different from this node
     * - {@link Errors#BROKER_NOT_AVAILABLE} if this node is currently shutting down
     * - {@link Errors#FENCED_LEADER_EPOCH} if the epoch is smaller than this node's epoch
     * - {@link Errors#INCONSISTENT_VOTER_SET} if the request suggests inconsistent voter membership (e.g.
     *      if this node or the sender is not one of the current known voters)
     * - {@link Errors#INVALID_REQUEST} if the last epoch or offset are invalid
     */
    private VoteResponseData handleVoteRequest(
        RaftRequest.Inbound requestMetadata
    ) {
        VoteRequestData request = (VoteRequestData) requestMetadata.data;

        if (!hasValidClusterId(request.clusterId())) {
            return new VoteResponseData().setErrorCode(Errors.INCONSISTENT_CLUSTER_ID.code());
        }

        if (!hasValidTopicPartition(request, log.topicPartition())) {
            // Until we support multi-raft, we treat individual topic partition mismatches as invalid requests
            return new VoteResponseData().setErrorCode(Errors.INVALID_REQUEST.code());
        }

        VoteRequestData.PartitionData partitionRequest =
            request.topics().get(0).partitions().get(0);

        int candidateId = partitionRequest.candidateId();
        int candidateEpoch = partitionRequest.candidateEpoch();

        int lastEpoch = partitionRequest.lastOffsetEpoch();
        long lastEpochEndOffset = partitionRequest.lastOffset();
        if (lastEpochEndOffset < 0 || lastEpoch < 0 || lastEpoch >= candidateEpoch) {
            return buildVoteResponse(Errors.INVALID_REQUEST, false);
        }

        Optional<Errors> errorOpt = validateVoterOnlyRequest(candidateId, candidateEpoch);
        if (errorOpt.isPresent()) {
            return buildVoteResponse(errorOpt.get(), false);
        }

        if (candidateEpoch > quorum.epoch()) {
            transitionToUnattached(candidateEpoch);
        }

        OffsetAndEpoch lastEpochEndOffsetAndEpoch = new OffsetAndEpoch(lastEpochEndOffset, lastEpoch);
        boolean voteGranted = quorum.canGrantVote(candidateId, lastEpochEndOffsetAndEpoch.compareTo(endOffset()) >= 0);

        if (voteGranted && quorum.isUnattached()) {
            transitionToVoted(candidateId, Optional.empty(), candidateEpoch);
        }

        logger.info("Vote request {} with epoch {} is {}", request, candidateEpoch, voteGranted ? "granted" : "rejected");
        return buildVoteResponse(Errors.NONE, voteGranted);
    }

    private boolean handleVoteResponse(
        RaftResponse.Inbound responseMetadata,
        long currentTimeMs
    ) {
        int remoteNodeId = responseMetadata.sourceId();
        VoteResponseData response = (VoteResponseData) responseMetadata.data;
        Errors topLevelError = Errors.forCode(response.errorCode());
        if (topLevelError != Errors.NONE) {
            return handleTopLevelError(topLevelError, responseMetadata);
        }

        if (!hasValidTopicPartition(response, log.topicPartition())) {
            return false;
        }

        VoteResponseData.PartitionData partitionResponse =
            response.topics().get(0).partitions().get(0);

        Errors error = Errors.forCode(partitionResponse.errorCode());
        OptionalInt responseLeaderId = optionalLeaderId(partitionResponse.leaderId());
        int responseEpoch = partitionResponse.leaderEpoch();

        Optional<Boolean> handled = maybeHandleCommonResponse(
            error, responseLeaderId, responseEpoch, currentTimeMs);
        if (handled.isPresent()) {
            return handled.get();
        } else if (error == Errors.NONE) {
            if (quorum.isLeader()) {
                logger.debug("Ignoring vote response {} since we already became leader for epoch {}",
                    partitionResponse, quorum.epoch());
            } else if (quorum.isCandidate()) {
                CandidateState state = quorum.candidateStateOrThrow();
                if (partitionResponse.voteGranted()) {
                    state.recordGrantedVote(remoteNodeId);
                    maybeTransitionToLeader(state, currentTimeMs);
                } else {
                    state.recordRejectedVote(remoteNodeId);

                    // If our vote is rejected, we go immediately to the random backoff. This
                    // ensures that we are not stuck waiting for the election timeout when the
                    // vote has become gridlocked.
                    if (state.isVoteRejected() && !state.isBackingOff()) {
                        logger.info("Insufficient remaining votes to become leader (rejected by {}). " +
                            "We will backoff before retrying election again", state.rejectingVoters());

                        state.startBackingOff(
                            currentTimeMs,
                            binaryExponentialElectionBackoffMs(state.retries())
                        );
                    }
                }
            } else {
                logger.debug("Ignoring vote response {} since we are no longer a candidate in epoch {}",
                    partitionResponse, quorum.epoch());
            }
            return true;
        } else {
            return handleUnexpectedError(error, responseMetadata);
        }
    }

    private int binaryExponentialElectionBackoffMs(int retries) {
        if (retries <= 0) {
            throw new IllegalArgumentException("Retries " + retries + " should be larger than zero");
        }
        // upper limit exponential co-efficients at 20 to avoid overflow
        return Math.min(RETRY_BACKOFF_BASE_MS * random.nextInt(2 << Math.min(20, retries - 1)),
                quorumConfig.electionBackoffMaxMs());
    }

    private int strictExponentialElectionBackoffMs(int positionInSuccessors, int totalNumSuccessors) {
        if (positionInSuccessors <= 0 || positionInSuccessors >= totalNumSuccessors) {
            throw new IllegalArgumentException("Position " + positionInSuccessors + " should be larger than zero" +
                    " and smaller than total number of successors " + totalNumSuccessors);
        }

        int retryBackOffBaseMs = quorumConfig.electionBackoffMaxMs() >> (totalNumSuccessors - 1);
        return Math.min(quorumConfig.electionBackoffMaxMs(), retryBackOffBaseMs << (positionInSuccessors - 1));
    }

    private BeginQuorumEpochResponseData buildBeginQuorumEpochResponse(Errors partitionLevelError) {
        return BeginQuorumEpochResponse.singletonResponse(
            Errors.NONE,
            log.topicPartition(),
            partitionLevelError,
            quorum.epoch(),
            quorum.leaderIdOrSentinel());
    }

    /**
     * Handle a BeginEpoch request. This API may return the following errors:
     *
     * - {@link Errors#INCONSISTENT_CLUSTER_ID} if the cluster id is presented in request
     *      but different from this node
     * - {@link Errors#BROKER_NOT_AVAILABLE} if this node is currently shutting down
     * - {@link Errors#INCONSISTENT_VOTER_SET} if the request suggests inconsistent voter membership (e.g.
     *      if this node or the sender is not one of the current known voters)
     * - {@link Errors#FENCED_LEADER_EPOCH} if the epoch is smaller than this node's epoch
     */
    private BeginQuorumEpochResponseData handleBeginQuorumEpochRequest(
        RaftRequest.Inbound requestMetadata,
        long currentTimeMs
    ) {
        BeginQuorumEpochRequestData request = (BeginQuorumEpochRequestData) requestMetadata.data;

        if (!hasValidClusterId(request.clusterId())) {
            return new BeginQuorumEpochResponseData().setErrorCode(Errors.INCONSISTENT_CLUSTER_ID.code());
        }

        if (!hasValidTopicPartition(request, log.topicPartition())) {
            // Until we support multi-raft, we treat topic partition mismatches as invalid requests
            return new BeginQuorumEpochResponseData().setErrorCode(Errors.INVALID_REQUEST.code());
        }

        BeginQuorumEpochRequestData.PartitionData partitionRequest =
            request.topics().get(0).partitions().get(0);

        int requestLeaderId = partitionRequest.leaderId();
        int requestEpoch = partitionRequest.leaderEpoch();

        Optional<Errors> errorOpt = validateVoterOnlyRequest(requestLeaderId, requestEpoch);
        if (errorOpt.isPresent()) {
            return buildBeginQuorumEpochResponse(errorOpt.get());
        }

        maybeTransition(OptionalInt.of(requestLeaderId), requestEpoch, currentTimeMs);
        return buildBeginQuorumEpochResponse(Errors.NONE);
    }

    private boolean handleBeginQuorumEpochResponse(
        RaftResponse.Inbound responseMetadata,
        long currentTimeMs
    ) {
        int remoteNodeId = responseMetadata.sourceId();
        BeginQuorumEpochResponseData response = (BeginQuorumEpochResponseData) responseMetadata.data;
        Errors topLevelError = Errors.forCode(response.errorCode());
        if (topLevelError != Errors.NONE) {
            return handleTopLevelError(topLevelError, responseMetadata);
        }

        if (!hasValidTopicPartition(response, log.topicPartition())) {
            return false;
        }

        BeginQuorumEpochResponseData.PartitionData partitionResponse =
            response.topics().get(0).partitions().get(0);

        Errors partitionError = Errors.forCode(partitionResponse.errorCode());
        OptionalInt responseLeaderId = optionalLeaderId(partitionResponse.leaderId());
        int responseEpoch = partitionResponse.leaderEpoch();

        Optional<Boolean> handled = maybeHandleCommonResponse(
            partitionError, responseLeaderId, responseEpoch, currentTimeMs);
        if (handled.isPresent()) {
            return handled.get();
        } else if (partitionError == Errors.NONE) {
            if (quorum.isLeader()) {
                LeaderState<T> state = quorum.leaderStateOrThrow();
                state.addAcknowledgementFrom(remoteNodeId);
            } else {
                logger.debug("Ignoring BeginQuorumEpoch response {} since " +
                    "this node is not the leader anymore", response);
            }
            return true;
        } else {
            return handleUnexpectedError(partitionError, responseMetadata);
        }
    }

    private EndQuorumEpochResponseData buildEndQuorumEpochResponse(Errors partitionLevelError) {
        return EndQuorumEpochResponse.singletonResponse(
            Errors.NONE,
            log.topicPartition(),
            partitionLevelError,
            quorum.epoch(),
            quorum.leaderIdOrSentinel());
    }

    /**
     * Handle an EndEpoch request. This API may return the following errors:
     *
     * - {@link Errors#INCONSISTENT_CLUSTER_ID} if the cluster id is presented in request
     *      but different from this node
     * - {@link Errors#BROKER_NOT_AVAILABLE} if this node is currently shutting down
     * - {@link Errors#INCONSISTENT_VOTER_SET} if the request suggests inconsistent voter membership (e.g.
     *      if this node or the sender is not one of the current known voters)
     * - {@link Errors#FENCED_LEADER_EPOCH} if the epoch is smaller than this node's epoch
     */
    private EndQuorumEpochResponseData handleEndQuorumEpochRequest(
        RaftRequest.Inbound requestMetadata,
        long currentTimeMs
    ) {
        EndQuorumEpochRequestData request = (EndQuorumEpochRequestData) requestMetadata.data;

        if (!hasValidClusterId(request.clusterId())) {
            return new EndQuorumEpochResponseData().setErrorCode(Errors.INCONSISTENT_CLUSTER_ID.code());
        }

        if (!hasValidTopicPartition(request, log.topicPartition())) {
            // Until we support multi-raft, we treat topic partition mismatches as invalid requests
            return new EndQuorumEpochResponseData().setErrorCode(Errors.INVALID_REQUEST.code());
        }

        EndQuorumEpochRequestData.PartitionData partitionRequest =
            request.topics().get(0).partitions().get(0);

        int requestEpoch = partitionRequest.leaderEpoch();
        int requestLeaderId = partitionRequest.leaderId();

        Optional<Errors> errorOpt = validateVoterOnlyRequest(requestLeaderId, requestEpoch);
        if (errorOpt.isPresent()) {
            return buildEndQuorumEpochResponse(errorOpt.get());
        }
        maybeTransition(OptionalInt.of(requestLeaderId), requestEpoch, currentTimeMs);

        if (quorum.isFollower()) {
            FollowerState state = quorum.followerStateOrThrow();
            if (state.leaderId() == requestLeaderId) {
                List<Integer> preferredSuccessors = partitionRequest.preferredSuccessors();
                long electionBackoffMs = endEpochElectionBackoff(preferredSuccessors);
                logger.debug("Overriding follower fetch timeout to {} after receiving " +
                    "EndQuorumEpoch request from leader {} in epoch {}", electionBackoffMs,
                    requestLeaderId, requestEpoch);
                state.overrideFetchTimeout(currentTimeMs, electionBackoffMs);
            }
        }
        return buildEndQuorumEpochResponse(Errors.NONE);
    }

    private long endEpochElectionBackoff(List<Integer> preferredSuccessors) {
        // Based on the priority inside the preferred successors, choose the corresponding delayed
        // election backoff time based on strict exponential mechanism so that the most up-to-date
        // voter has a higher chance to be elected. If the node's priority is highest, become
        // candidate immediately instead of waiting for next poll.
        int position = preferredSuccessors.indexOf(quorum.localIdOrThrow());
        if (position <= 0) {
            return 0;
        } else {
            return strictExponentialElectionBackoffMs(position, preferredSuccessors.size());
        }
    }

    private boolean handleEndQuorumEpochResponse(
        RaftResponse.Inbound responseMetadata,
        long currentTimeMs
    ) {
        EndQuorumEpochResponseData response = (EndQuorumEpochResponseData) responseMetadata.data;
        Errors topLevelError = Errors.forCode(response.errorCode());
        if (topLevelError != Errors.NONE) {
            return handleTopLevelError(topLevelError, responseMetadata);
        }

        if (!hasValidTopicPartition(response, log.topicPartition())) {
            return false;
        }

        EndQuorumEpochResponseData.PartitionData partitionResponse =
            response.topics().get(0).partitions().get(0);

        Errors partitionError = Errors.forCode(partitionResponse.errorCode());
        OptionalInt responseLeaderId = optionalLeaderId(partitionResponse.leaderId());
        int responseEpoch = partitionResponse.leaderEpoch();

        Optional<Boolean> handled = maybeHandleCommonResponse(
            partitionError, responseLeaderId, responseEpoch, currentTimeMs);
        if (handled.isPresent()) {
            return handled.get();
        } else if (partitionError == Errors.NONE) {
            ResignedState resignedState = quorum.resignedStateOrThrow();
            resignedState.acknowledgeResignation(responseMetadata.sourceId());
            return true;
        } else {
            return handleUnexpectedError(partitionError, responseMetadata);
        }
    }

    private FetchResponseData buildFetchResponse(
        Errors error,
        Records records,
        ValidOffsetAndEpoch validOffsetAndEpoch,
        Optional<LogOffsetMetadata> highWatermark
    ) {
        return RaftUtil.singletonFetchResponse(log.topicPartition(), log.topicId(), Errors.NONE, partitionData -> {
            partitionData
                .setRecords(records)
                .setErrorCode(error.code())
                .setLogStartOffset(log.startOffset())
                .setHighWatermark(
                    highWatermark.map(offsetMetadata -> offsetMetadata.offset).orElse(-1L)
                );

            partitionData.currentLeader()
                .setLeaderEpoch(quorum.epoch())
                .setLeaderId(quorum.leaderIdOrSentinel());

            switch (validOffsetAndEpoch.kind()) {
                case DIVERGING:
                    partitionData.divergingEpoch()
                        .setEpoch(validOffsetAndEpoch.offsetAndEpoch().epoch())
                        .setEndOffset(validOffsetAndEpoch.offsetAndEpoch().offset());
                    break;
                case SNAPSHOT:
                    partitionData.snapshotId()
                        .setEpoch(validOffsetAndEpoch.offsetAndEpoch().epoch())
                        .setEndOffset(validOffsetAndEpoch.offsetAndEpoch().offset());
                    break;
                default:
            }
        });
    }

    private FetchResponseData buildEmptyFetchResponse(
        Errors error,
        Optional<LogOffsetMetadata> highWatermark
    ) {
        return buildFetchResponse(
            error,
            MemoryRecords.EMPTY,
            ValidOffsetAndEpoch.valid(),
            highWatermark
        );
    }

    private boolean hasValidClusterId(String requestClusterId) {
        // We don't enforce the cluster id if it is not provided.
        if (requestClusterId == null) {
            return true;
        }
        return clusterId.equals(requestClusterId);
    }

    /**
     * Handle a Fetch request. The fetch offset and last fetched epoch are always
     * validated against the current log. In the case that they do not match, the response will
     * indicate the diverging offset/epoch. A follower is expected to truncate its log in this
     * case and resend the fetch.
     *
     * This API may return the following errors:
     *
     * - {@link Errors#INCONSISTENT_CLUSTER_ID} if the cluster id is presented in request
     *     but different from this node
     * - {@link Errors#BROKER_NOT_AVAILABLE} if this node is currently shutting down
     * - {@link Errors#FENCED_LEADER_EPOCH} if the epoch is smaller than this node's epoch
     * - {@link Errors#INVALID_REQUEST} if the request epoch is larger than the leader's current epoch
     *     or if either the fetch offset or the last fetched epoch is invalid
     */
    private CompletableFuture<FetchResponseData> handleFetchRequest(
        RaftRequest.Inbound requestMetadata,
        long currentTimeMs
    ) {
        FetchRequestData request = (FetchRequestData) requestMetadata.data;

        if (!hasValidClusterId(request.clusterId())) {
            return completedFuture(new FetchResponseData().setErrorCode(Errors.INCONSISTENT_CLUSTER_ID.code()));
        }

        if (!hasValidTopicPartition(request, log.topicPartition(), log.topicId())) {
            // Until we support multi-raft, we treat topic partition mismatches as invalid requests
            return completedFuture(new FetchResponseData().setErrorCode(Errors.INVALID_REQUEST.code()));
        }
        // If the ID is valid, we can set the topic name.
        request.topics().get(0).setTopic(log.topicPartition().topic());

        FetchRequestData.FetchPartition fetchPartition = request.topics().get(0).partitions().get(0);
        if (request.maxWaitMs() < 0
            || fetchPartition.fetchOffset() < 0
            || fetchPartition.lastFetchedEpoch() < 0
            || fetchPartition.lastFetchedEpoch() > fetchPartition.currentLeaderEpoch()) {
            return completedFuture(
                buildEmptyFetchResponse(Errors.INVALID_REQUEST, Optional.empty())
            );
        }

        int replicaId = FetchRequest.replicaId(request);
        FetchResponseData response = tryCompleteFetchRequest(replicaId, fetchPartition, currentTimeMs);
        FetchResponseData.PartitionData partitionResponse =
            response.responses().get(0).partitions().get(0);

        if (partitionResponse.errorCode() != Errors.NONE.code()
            || FetchResponse.recordsSize(partitionResponse) > 0
            || request.maxWaitMs() == 0
            || isPartitionDiverged(partitionResponse)
            || isPartitionSnapshotted(partitionResponse)) {
            // Reply immediately if any of the following is true
            // 1. The response contains an error
            // 2. There are records in the response
            // 3. The fetching replica doesn't want to wait for the partition to contain new data
            // 4. The fetching replica needs to truncate because the log diverged
            // 5. The fetching replica needs to fetch a snapshot
            return completedFuture(response);
        }

        CompletableFuture<Long> future = fetchPurgatory.await(
            fetchPartition.fetchOffset(),
            request.maxWaitMs());

        return future.handle((completionTimeMs, exception) -> {
            if (exception != null) {
                Throwable cause = exception instanceof ExecutionException ?
                    exception.getCause() : exception;

                Errors error = Errors.forException(cause);
                if (error == Errors.REQUEST_TIMED_OUT) {
                    // Note that for this case the calling thread is the expiration service thread and not the
                    // polling thread.
                    //
                    // If the fetch request timed out in purgatory, it means no new data is available,
                    // just return the original fetch response.
                    return response;
                } else {
                    // If there was any error other than REQUEST_TIMED_OUT, return it.
                    logger.info("Failed to handle fetch from {} at {} due to {}",
                        replicaId, fetchPartition.fetchOffset(), error);
                    return buildEmptyFetchResponse(error, Optional.empty());
                }
            }

            // FIXME: `completionTimeMs`, which can be null
            logger.trace("Completing delayed fetch from {} starting at offset {} at {}",
                replicaId, fetchPartition.fetchOffset(), completionTimeMs);

            // It is safe to call tryCompleteFetchRequest because only the polling thread completes this
            // future successfully. This is true because only the polling thread appends record batches to
            // the log from maybeAppendBatches.
            return tryCompleteFetchRequest(replicaId, fetchPartition, time.milliseconds());
        });
    }

    private FetchResponseData tryCompleteFetchRequest(
        int replicaId,
        FetchRequestData.FetchPartition request,
        long currentTimeMs
    ) {
        try {
            Optional<Errors> errorOpt = validateLeaderOnlyRequest(request.currentLeaderEpoch());
            if (errorOpt.isPresent()) {
                return buildEmptyFetchResponse(errorOpt.get(), Optional.empty());
            }

            long fetchOffset = request.fetchOffset();
            int lastFetchedEpoch = request.lastFetchedEpoch();
            LeaderState<T> state = quorum.leaderStateOrThrow();

            Optional<OffsetAndEpoch> latestSnapshotId = log.latestSnapshotId();
            final ValidOffsetAndEpoch validOffsetAndEpoch;
            if (fetchOffset == 0 && latestSnapshotId.isPresent()) {
                // If the follower has an empty log and a snapshot exist, it is always more efficient
                // to reply with a snapshot id (FETCH_SNAPSHOT) instead of fetching from the log segments.
                validOffsetAndEpoch = ValidOffsetAndEpoch.snapshot(latestSnapshotId.get());
            } else {
                validOffsetAndEpoch = log.validateOffsetAndEpoch(fetchOffset, lastFetchedEpoch);
            }

            final Records records;
            if (validOffsetAndEpoch.kind() == ValidOffsetAndEpoch.Kind.VALID) {
                LogFetchInfo info = log.read(fetchOffset, Isolation.UNCOMMITTED);

                if (state.updateReplicaState(replicaId, currentTimeMs, info.startOffsetMetadata)) {
                    onUpdateLeaderHighWatermark(state, currentTimeMs);
                }

                records = info.records;
            } else {
                records = MemoryRecords.EMPTY;
            }

            return buildFetchResponse(Errors.NONE, records, validOffsetAndEpoch, state.highWatermark());
        } catch (Exception e) {
            logger.error("Caught unexpected error in fetch completion of request {}", request, e);
            return buildEmptyFetchResponse(Errors.UNKNOWN_SERVER_ERROR, Optional.empty());
        }
    }

    private static boolean isPartitionDiverged(FetchResponseData.PartitionData partitionResponseData) {
        FetchResponseData.EpochEndOffset divergingEpoch = partitionResponseData.divergingEpoch();

        return divergingEpoch.epoch() != -1 || divergingEpoch.endOffset() != -1;
    }

    private static boolean isPartitionSnapshotted(FetchResponseData.PartitionData partitionResponseData) {
        FetchResponseData.SnapshotId snapshotId = partitionResponseData.snapshotId();

        return snapshotId.epoch() != -1 || snapshotId.endOffset() != -1;
    }

    private static OptionalInt optionalLeaderId(int leaderIdOrNil) {
        if (leaderIdOrNil < 0)
            return OptionalInt.empty();
        return OptionalInt.of(leaderIdOrNil);
    }

    private static String listenerName(Listener<?> listener) {
        return String.format("%s@%d", listener.getClass().getTypeName(), System.identityHashCode(listener));
    }

    private boolean handleFetchResponse(
        RaftResponse.Inbound responseMetadata,
        long currentTimeMs
    ) {
        FetchResponseData response = (FetchResponseData) responseMetadata.data;
        Errors topLevelError = Errors.forCode(response.errorCode());
        if (topLevelError != Errors.NONE) {
            return handleTopLevelError(topLevelError, responseMetadata);
        }

        if (!RaftUtil.hasValidTopicPartition(response, log.topicPartition(), log.topicId())) {
            return false;
        }
        // If the ID is valid, we can set the topic name.
        response.responses().get(0).setTopic(log.topicPartition().topic());

        FetchResponseData.PartitionData partitionResponse =
            response.responses().get(0).partitions().get(0);

        FetchResponseData.LeaderIdAndEpoch currentLeaderIdAndEpoch = partitionResponse.currentLeader();
        OptionalInt responseLeaderId = optionalLeaderId(currentLeaderIdAndEpoch.leaderId());
        int responseEpoch = currentLeaderIdAndEpoch.leaderEpoch();
        Errors error = Errors.forCode(partitionResponse.errorCode());

        Optional<Boolean> handled = maybeHandleCommonResponse(
            error, responseLeaderId, responseEpoch, currentTimeMs);
        if (handled.isPresent()) {
            return handled.get();
        }

        FollowerState state = quorum.followerStateOrThrow();
        if (error == Errors.NONE) {
            FetchResponseData.EpochEndOffset divergingEpoch = partitionResponse.divergingEpoch();
            if (divergingEpoch.epoch() >= 0) {
                // The leader is asking us to truncate before continuing
                final OffsetAndEpoch divergingOffsetAndEpoch = new OffsetAndEpoch(
                    divergingEpoch.endOffset(), divergingEpoch.epoch());

                state.highWatermark().ifPresent(highWatermark -> {
                    if (divergingOffsetAndEpoch.offset() < highWatermark.offset) {
                        throw new KafkaException("The leader requested truncation to offset " +
                            divergingOffsetAndEpoch.offset() + ", which is below the current high watermark" +
                            " " + highWatermark);
                    }
                });

                long truncationOffset = log.truncateToEndOffset(divergingOffsetAndEpoch);
                logger.info(
                    "Truncated to offset {} from Fetch response from leader {}",
                    truncationOffset,
                    quorum.leaderIdOrSentinel()
                );

                // Update the internal listener to the new end offset
                partitionState.truncateNewEntries(truncationOffset);
            } else if (partitionResponse.snapshotId().epoch() >= 0 ||
                       partitionResponse.snapshotId().endOffset() >= 0) {
                // The leader is asking us to fetch a snapshot

                if (partitionResponse.snapshotId().epoch() < 0) {
                    logger.error(
                        "The leader sent a snapshot id with a valid end offset {} but with an invalid epoch {}",
                        partitionResponse.snapshotId().endOffset(),
                        partitionResponse.snapshotId().epoch()
                    );
                    return false;
                } else if (partitionResponse.snapshotId().endOffset() < 0) {
                    logger.error(
                        "The leader sent a snapshot id with a valid epoch {} but with an invalid end offset {}",
                        partitionResponse.snapshotId().epoch(),
                        partitionResponse.snapshotId().endOffset()
                    );
                    return false;
                } else {
                    final OffsetAndEpoch snapshotId = new OffsetAndEpoch(
                        partitionResponse.snapshotId().endOffset(),
                        partitionResponse.snapshotId().epoch()
                    );

                    // Do not validate the snapshot id against the local replicated log since this
                    // snapshot is expected to reference offsets and epochs greater than the log
                    // end offset and high-watermark.
                    state.setFetchingSnapshot(log.createNewSnapshotUnchecked(snapshotId));
                    logger.info(
                        "Fetching snapshot {} from Fetch response from leader {}",
                        snapshotId,
                        quorum.leaderIdOrSentinel()
                    );
                }
            } else {
                Records records = FetchResponse.recordsOrFail(partitionResponse);
                if (records.sizeInBytes() > 0) {
                    appendAsFollower(records);
                }

                OptionalLong highWatermark = partitionResponse.highWatermark() < 0 ?
                    OptionalLong.empty() : OptionalLong.of(partitionResponse.highWatermark());
                updateFollowerHighWatermark(state, highWatermark);
            }

            state.resetFetchTimeout(currentTimeMs);
            return true;
        } else {
            return handleUnexpectedError(error, responseMetadata);
        }
    }

    private void appendAsFollower(
        Records records
    ) {
        LogAppendInfo info = log.appendAsFollower(records);
        if (quorum.isVoter()) {
            // the leader only requires that voters have flushed their log before sending
            // a Fetch request
            log.flush(false);
        }

        partitionState.updateState();

        OffsetAndEpoch endOffset = endOffset();
        kafkaRaftMetrics.updateFetchedRecords(info.lastOffset - info.firstOffset + 1);
        kafkaRaftMetrics.updateLogEnd(endOffset);
        logger.trace("Follower end offset updated to {} after append", endOffset);
    }

    private LogAppendInfo appendAsLeader(
        Records records
    ) {
        LogAppendInfo info = log.appendAsLeader(records, quorum.epoch());

        partitionState.updateState();

        OffsetAndEpoch endOffset = endOffset();
        kafkaRaftMetrics.updateAppendRecords(info.lastOffset - info.firstOffset + 1);
        kafkaRaftMetrics.updateLogEnd(endOffset);
        logger.trace("Leader appended records at base offset {}, new end offset is {}", info.firstOffset, endOffset);
        return info;
    }

    private DescribeQuorumResponseData handleDescribeQuorumRequest(
        RaftRequest.Inbound requestMetadata,
        long currentTimeMs
    ) {
        DescribeQuorumRequestData describeQuorumRequestData = (DescribeQuorumRequestData) requestMetadata.data;
        if (!hasValidTopicPartition(describeQuorumRequestData, log.topicPartition())) {
            return DescribeQuorumRequest.getPartitionLevelErrorResponse(
                describeQuorumRequestData, Errors.UNKNOWN_TOPIC_OR_PARTITION);
        }

        if (!quorum.isLeader()) {
            return DescribeQuorumResponse.singletonErrorResponse(
                log.topicPartition(),
                Errors.NOT_LEADER_OR_FOLLOWER
            );
        }

        LeaderState<T> leaderState = quorum.leaderStateOrThrow();
        return DescribeQuorumResponse.singletonResponse(
            log.topicPartition(),
            leaderState.describeQuorum(currentTimeMs)
        );
    }

    /**
     * Handle a FetchSnapshot request, similar to the Fetch request but we use {@link UnalignedRecords}
     * in response because the records are not necessarily offset-aligned.
     *
     * This API may return the following errors:
     *
     * - {@link Errors#INCONSISTENT_CLUSTER_ID} if the cluster id is presented in request
     *     but different from this node
     * - {@link Errors#BROKER_NOT_AVAILABLE} if this node is currently shutting down
     * - {@link Errors#FENCED_LEADER_EPOCH} if the epoch is smaller than this node's epoch
     * - {@link Errors#INVALID_REQUEST} if the request epoch is larger than the leader's current epoch
     *     or if either the fetch offset or the last fetched epoch is invalid
     * - {@link Errors#SNAPSHOT_NOT_FOUND} if the request snapshot id does not exists
     * - {@link Errors#POSITION_OUT_OF_RANGE} if the request snapshot offset out of range
     */
    private FetchSnapshotResponseData handleFetchSnapshotRequest(
        RaftRequest.Inbound requestMetadata,
        long currentTimeMs
    ) {
        FetchSnapshotRequestData data = (FetchSnapshotRequestData) requestMetadata.data;

        if (!hasValidClusterId(data.clusterId())) {
            return new FetchSnapshotResponseData().setErrorCode(Errors.INCONSISTENT_CLUSTER_ID.code());
        }

        if (data.topics().size() != 1 && data.topics().get(0).partitions().size() != 1) {
            return FetchSnapshotResponse.withTopLevelError(Errors.INVALID_REQUEST);
        }

        Optional<FetchSnapshotRequestData.PartitionSnapshot> partitionSnapshotOpt = FetchSnapshotRequest
            .forTopicPartition(data, log.topicPartition());
        if (!partitionSnapshotOpt.isPresent()) {
            // The Raft client assumes that there is only one topic partition.
            TopicPartition unknownTopicPartition = new TopicPartition(
                data.topics().get(0).name(),
                data.topics().get(0).partitions().get(0).partition()
            );

            return FetchSnapshotResponse.singleton(
                unknownTopicPartition,
                responsePartitionSnapshot -> responsePartitionSnapshot
                    .setErrorCode(Errors.UNKNOWN_TOPIC_OR_PARTITION.code())
            );
        }

        FetchSnapshotRequestData.PartitionSnapshot partitionSnapshot = partitionSnapshotOpt.get();
        Optional<Errors> leaderValidation = validateLeaderOnlyRequest(
                partitionSnapshot.currentLeaderEpoch()
        );
        if (leaderValidation.isPresent()) {
            return FetchSnapshotResponse.singleton(
                log.topicPartition(),
                responsePartitionSnapshot -> addQuorumLeader(responsePartitionSnapshot)
                    .setErrorCode(leaderValidation.get().code())
            );
        }

        OffsetAndEpoch snapshotId = new OffsetAndEpoch(
            partitionSnapshot.snapshotId().endOffset(),
            partitionSnapshot.snapshotId().epoch()
        );
        Optional<RawSnapshotReader> snapshotOpt = log.readSnapshot(snapshotId);
        if (!snapshotOpt.isPresent()) {
            return FetchSnapshotResponse.singleton(
                log.topicPartition(),
                responsePartitionSnapshot -> addQuorumLeader(responsePartitionSnapshot)
                    .setErrorCode(Errors.SNAPSHOT_NOT_FOUND.code())
            );
        }

        RawSnapshotReader snapshot = snapshotOpt.get();
        long snapshotSize = snapshot.sizeInBytes();
        if (partitionSnapshot.position() < 0 || partitionSnapshot.position() >= snapshotSize) {
            return FetchSnapshotResponse.singleton(
                log.topicPartition(),
                responsePartitionSnapshot -> addQuorumLeader(responsePartitionSnapshot)
                    .setErrorCode(Errors.POSITION_OUT_OF_RANGE.code())
            );
        }

        if (partitionSnapshot.position() > Integer.MAX_VALUE) {
            throw new IllegalStateException(
                String.format(
                    "Trying to fetch a snapshot with size (%d) and a position (%d) larger than %d",
                    snapshotSize,
                    partitionSnapshot.position(),
                    Integer.MAX_VALUE
                )
            );
        }

        int maxSnapshotSize;
        try {
            maxSnapshotSize = Math.toIntExact(snapshotSize);
        } catch (ArithmeticException e) {
            maxSnapshotSize = Integer.MAX_VALUE;
        }

        UnalignedRecords records = snapshot.slice(partitionSnapshot.position(), Math.min(data.maxBytes(), maxSnapshotSize));

        LeaderState<T> state = quorum.leaderStateOrThrow();
        state.updateCheckQuorumForFollowingVoter(data.replicaId(), currentTimeMs);

        return FetchSnapshotResponse.singleton(
            log.topicPartition(),
            responsePartitionSnapshot -> {
                addQuorumLeader(responsePartitionSnapshot)
                    .snapshotId()
                    .setEndOffset(snapshotId.offset())
                    .setEpoch(snapshotId.epoch());

                return responsePartitionSnapshot
                    .setSize(snapshotSize)
                    .setPosition(partitionSnapshot.position())
                    .setUnalignedRecords(records);
            }
        );
    }

    private boolean handleFetchSnapshotResponse(
        RaftResponse.Inbound responseMetadata,
        long currentTimeMs
    ) {
        FetchSnapshotResponseData data = (FetchSnapshotResponseData) responseMetadata.data;
        Errors topLevelError = Errors.forCode(data.errorCode());
        if (topLevelError != Errors.NONE) {
            return handleTopLevelError(topLevelError, responseMetadata);
        }

        if (data.topics().size() != 1 && data.topics().get(0).partitions().size() != 1) {
            return false;
        }

        Optional<FetchSnapshotResponseData.PartitionSnapshot> partitionSnapshotOpt = FetchSnapshotResponse
            .forTopicPartition(data, log.topicPartition());
        if (!partitionSnapshotOpt.isPresent()) {
            return false;
        }

        FetchSnapshotResponseData.PartitionSnapshot partitionSnapshot = partitionSnapshotOpt.get();

        FetchSnapshotResponseData.LeaderIdAndEpoch currentLeaderIdAndEpoch = partitionSnapshot.currentLeader();
        OptionalInt responseLeaderId = optionalLeaderId(currentLeaderIdAndEpoch.leaderId());
        int responseEpoch = currentLeaderIdAndEpoch.leaderEpoch();
        Errors error = Errors.forCode(partitionSnapshot.errorCode());

        Optional<Boolean> handled = maybeHandleCommonResponse(
            error, responseLeaderId, responseEpoch, currentTimeMs);
        if (handled.isPresent()) {
            return handled.get();
        }

        FollowerState state = quorum.followerStateOrThrow();

        if (Errors.forCode(partitionSnapshot.errorCode()) == Errors.SNAPSHOT_NOT_FOUND ||
            partitionSnapshot.snapshotId().endOffset() < 0 ||
            partitionSnapshot.snapshotId().epoch() < 0) {

            /* The leader deleted the snapshot before the follower could download it. Start over by
             * resetting the fetching snapshot state and sending another fetch request.
             */
            logger.info(
                "Leader doesn't know about snapshot id {}, returned error {} and snapshot id {}",
                state.fetchingSnapshot(),
                partitionSnapshot.errorCode(),
                partitionSnapshot.snapshotId()
            );
            state.setFetchingSnapshot(Optional.empty());
            state.resetFetchTimeout(currentTimeMs);
            return true;
        }

        OffsetAndEpoch snapshotId = new OffsetAndEpoch(
            partitionSnapshot.snapshotId().endOffset(),
            partitionSnapshot.snapshotId().epoch()
        );

        RawSnapshotWriter snapshot;
        if (state.fetchingSnapshot().isPresent()) {
            snapshot = state.fetchingSnapshot().get();
        } else {
            throw new IllegalStateException(
                String.format("Received unexpected fetch snapshot response: %s", partitionSnapshot)
            );
        }

        if (!snapshot.snapshotId().equals(snapshotId)) {
            throw new IllegalStateException(
                String.format(
                    "Received fetch snapshot response with an invalid id. Expected %s; Received %s",
                    snapshot.snapshotId(),
                    snapshotId
                )
            );
        }
        if (snapshot.sizeInBytes() != partitionSnapshot.position()) {
            throw new IllegalStateException(
                String.format(
                    "Received fetch snapshot response with an invalid position. Expected %d; Received %d",
                    snapshot.sizeInBytes(),
                    partitionSnapshot.position()
                )
            );
        }

        final UnalignedMemoryRecords records;
        if (partitionSnapshot.unalignedRecords() instanceof MemoryRecords) {
            records = new UnalignedMemoryRecords(((MemoryRecords) partitionSnapshot.unalignedRecords()).buffer());
        } else if (partitionSnapshot.unalignedRecords() instanceof UnalignedMemoryRecords) {
            records = (UnalignedMemoryRecords) partitionSnapshot.unalignedRecords();
        } else {
            throw new IllegalStateException(String.format("Received unexpected fetch snapshot response: %s", partitionSnapshot));
        }
        snapshot.append(records);

        if (snapshot.sizeInBytes() == partitionSnapshot.size()) {
            // Finished fetching the snapshot.
            snapshot.freeze();
            state.setFetchingSnapshot(Optional.empty());

            if (log.truncateToLatestSnapshot()) {
                logger.info(
                    "Fully truncated the log at ({}, {}) after downloading snapshot {} from leader {}",
                    log.endOffset(),
                    log.lastFetchedEpoch(),
                    snapshot.snapshotId(),
                    quorum.leaderIdOrSentinel()
                );

                // This will aways reload the snapshot because the internal next offset
                // is always less than the snapshot id just downloaded.
                partitionState.updateState();

                updateFollowerHighWatermark(state, OptionalLong.of(log.highWatermark().offset));
            } else {
                throw new IllegalStateException(
                    String.format(
                        "Full log truncation expected but didn't happen. Snapshot of %s, log end offset %s, last fetched %d",
                        snapshot.snapshotId(),
                        log.endOffset(),
                        log.lastFetchedEpoch()
                    )
                );
            }
        }

        state.resetFetchTimeout(currentTimeMs);
        return true;
    }

    private boolean hasConsistentLeader(int epoch, OptionalInt leaderId) {
        // Only elected leaders are sent in the request/response header, so if we have an elected
        // leaderId, it should be consistent with what is in the message.
        if (leaderId.isPresent() && leaderId.getAsInt() == quorum.localIdOrSentinel()) {
            // The response indicates that we should be the leader, so we verify that is the case
            return quorum.isLeader();
        } else {
            return epoch != quorum.epoch()
                || !leaderId.isPresent()
                || !quorum.leaderId().isPresent()
                || leaderId.equals(quorum.leaderId());
        }
    }

    /**
     * Handle response errors that are common across request types.
     *
     * @param error Error from the received response
     * @param leaderId Optional leaderId from the response
     * @param epoch Epoch received from the response
     * @param currentTimeMs Current epoch time in milliseconds
     * @return Optional value indicating whether the error was handled here and the outcome of
     *    that handling. Specifically:
     *
     *    - Optional.empty means that the response was not handled here and the custom
     *        API handler should be applied
     *    - Optional.of(true) indicates that the response was successfully handled here and
     *        the request does not need to be retried
     *    - Optional.of(false) indicates that the response was handled here, but that the request
     *        will need to be retried
     */
    private Optional<Boolean> maybeHandleCommonResponse(
        Errors error,
        OptionalInt leaderId,
        int epoch,
        long currentTimeMs
    ) {
        if (epoch < quorum.epoch() || error == Errors.UNKNOWN_LEADER_EPOCH) {
            // We have a larger epoch, so the response is no longer relevant
            return Optional.of(true);
        } else if (epoch > quorum.epoch()
            || error == Errors.FENCED_LEADER_EPOCH
            || error == Errors.NOT_LEADER_OR_FOLLOWER) {

            // The response indicates that the request had a stale epoch, but we need
            // to validate the epoch from the response against our current state.
            maybeTransition(leaderId, epoch, currentTimeMs);
            return Optional.of(true);
        } else if (epoch == quorum.epoch()
            && leaderId.isPresent()
            && !quorum.hasLeader()) {

            // Since we are transitioning to Follower, we will only forward the
            // request to the handler if there is no error. Otherwise, we will let
            // the request be retried immediately (if needed) after the transition.
            // This handling allows an observer to discover the leader and append
            // to the log in the same Fetch request.
            transitionToFollower(epoch, leaderId.getAsInt(), currentTimeMs);
            if (error == Errors.NONE) {
                return Optional.empty();
            } else {
                return Optional.of(true);
            }
        } else if (error == Errors.BROKER_NOT_AVAILABLE) {
            return Optional.of(false);
        } else if (error == Errors.INCONSISTENT_GROUP_PROTOCOL) {
            // For now we treat this as a fatal error. Once we have support for quorum
            // reassignment, this error could suggest that either we or the recipient of
            // the request just has stale voter information, which means we can retry
            // after backing off.
            throw new IllegalStateException("Received error indicating inconsistent voter sets");
        } else if (error == Errors.INVALID_REQUEST) {
            throw new IllegalStateException("Received unexpected invalid request error");
        }

        return Optional.empty();
    }

    private void maybeTransition(
        OptionalInt leaderId,
        int epoch,
        long currentTimeMs
    ) {
        if (!hasConsistentLeader(epoch, leaderId)) {
            throw new IllegalStateException("Received request or response with leader " + leaderId +
                " and epoch " + epoch + " which is inconsistent with current leader " +
                quorum.leaderId() + " and epoch " + quorum.epoch());
        } else if (epoch > quorum.epoch()) {
            if (leaderId.isPresent()) {
                transitionToFollower(epoch, leaderId.getAsInt(), currentTimeMs);
            } else {
                transitionToUnattached(epoch);
            }
        } else if (leaderId.isPresent() && !quorum.hasLeader()) {
            // The request or response indicates the leader of the current epoch,
            // which is currently unknown
            transitionToFollower(epoch, leaderId.getAsInt(), currentTimeMs);
        }
    }

    private boolean handleTopLevelError(Errors error, RaftResponse.Inbound response) {
        if (error == Errors.BROKER_NOT_AVAILABLE) {
            return false;
        } else if (error == Errors.CLUSTER_AUTHORIZATION_FAILED) {
            throw new ClusterAuthorizationException("Received cluster authorization error in response " + response);
        } else {
            return handleUnexpectedError(error, response);
        }
    }

    private boolean handleUnexpectedError(Errors error, RaftResponse.Inbound response) {
        logger.error("Unexpected error {} in {} response: {}",
            error, ApiKeys.forId(response.data.apiKey()), response);
        return false;
    }

    private void handleResponse(RaftResponse.Inbound response, long currentTimeMs) {
        // The response epoch matches the local epoch, so we can handle the response
        ApiKeys apiKey = ApiKeys.forId(response.data.apiKey());
        final boolean handledSuccessfully;

        switch (apiKey) {
            case FETCH:
                handledSuccessfully = handleFetchResponse(response, currentTimeMs);
                break;

            case VOTE:
                handledSuccessfully = handleVoteResponse(response, currentTimeMs);
                break;

            case BEGIN_QUORUM_EPOCH:
                handledSuccessfully = handleBeginQuorumEpochResponse(response, currentTimeMs);
                break;

            case END_QUORUM_EPOCH:
                handledSuccessfully = handleEndQuorumEpochResponse(response, currentTimeMs);
                break;

            case FETCH_SNAPSHOT:
                handledSuccessfully = handleFetchSnapshotResponse(response, currentTimeMs);
                break;

            default:
                throw new IllegalArgumentException("Received unexpected response type: " + apiKey);
        }

        ConnectionState connection = requestManager.getOrCreate(response.sourceId());
        if (handledSuccessfully) {
            connection.onResponseReceived(response.correlationId);
        } else {
            connection.onResponseError(response.correlationId, currentTimeMs);
        }
    }

    /**
     * Validate a request which is only valid between voters. If an error is
     * present in the returned value, it should be returned in the response.
     */
    // TODO: Change the name of this method it is a bit misleading. In some cases the replica may not not that it is a voter in the remote voter's voter set.
    private Optional<Errors> validateVoterOnlyRequest(int remoteNodeId, int requestEpoch) {
        if (requestEpoch < quorum.epoch()) {
            return Optional.of(Errors.FENCED_LEADER_EPOCH);
        } else if (remoteNodeId < 0) {
            return Optional.of(Errors.INVALID_REQUEST);
        } else {
            return Optional.empty();
        }
    }

    /**
     * Validate a request which is intended for the current quorum leader.
     * If an error is present in the returned value, it should be returned
     * in the response.
     */
    private Optional<Errors> validateLeaderOnlyRequest(int requestEpoch) {
        if (requestEpoch < quorum.epoch()) {
            return Optional.of(Errors.FENCED_LEADER_EPOCH);
        } else if (requestEpoch > quorum.epoch()) {
            return Optional.of(Errors.UNKNOWN_LEADER_EPOCH);
        } else if (!quorum.isLeader()) {
            // In general, non-leaders do not expect to receive requests
            // matching their own epoch, but it is possible when observers
            // are using the Fetch API to find the result of an election.
            return Optional.of(Errors.NOT_LEADER_OR_FOLLOWER);
        } else if (shutdown.get() != null) {
            return Optional.of(Errors.BROKER_NOT_AVAILABLE);
        } else {
            return Optional.empty();
        }
    }

    private void handleRequest(RaftRequest.Inbound request, long currentTimeMs) {
        ApiKeys apiKey = ApiKeys.forId(request.data.apiKey());
        final CompletableFuture<? extends ApiMessage> responseFuture;

        switch (apiKey) {
            case FETCH:
                responseFuture = handleFetchRequest(request, currentTimeMs);
                break;

            case VOTE:
                responseFuture = completedFuture(handleVoteRequest(request));
                break;

            case BEGIN_QUORUM_EPOCH:
                responseFuture = completedFuture(handleBeginQuorumEpochRequest(request, currentTimeMs));
                break;

            case END_QUORUM_EPOCH:
                responseFuture = completedFuture(handleEndQuorumEpochRequest(request, currentTimeMs));
                break;

            case DESCRIBE_QUORUM:
                responseFuture = completedFuture(handleDescribeQuorumRequest(request, currentTimeMs));
                break;

            case FETCH_SNAPSHOT:
                responseFuture = completedFuture(handleFetchSnapshotRequest(request, currentTimeMs));
                break;

            default:
                throw new IllegalArgumentException("Unexpected request type " + apiKey);
        }

        responseFuture.whenComplete((response, exception) -> {
            final ApiMessage message;
            if (response != null) {
                message = response;
            } else {
                message = RaftUtil.errorResponse(apiKey, Errors.forException(exception));
            }

            RaftResponse.Outbound responseMessage = new RaftResponse.Outbound(request.correlationId(), message);
            request.completion.complete(responseMessage);
            logger.trace("Sent response {} to inbound request {}", responseMessage, request);
        });
    }

    private void handleInboundMessage(RaftMessage message, long currentTimeMs) {
        logger.trace("Received inbound message {}", message);

        if (message instanceof RaftRequest.Inbound) {
            RaftRequest.Inbound request = (RaftRequest.Inbound) message;
            handleRequest(request, currentTimeMs);
        } else if (message instanceof RaftResponse.Inbound) {
            RaftResponse.Inbound response = (RaftResponse.Inbound) message;
            ConnectionState connection = requestManager.getOrCreate(response.sourceId());
            if (connection.isResponseExpected(response.correlationId)) {
                handleResponse(response, currentTimeMs);
            } else {
                logger.debug("Ignoring response {} since it is no longer needed", response);
            }
        } else {
            throw new IllegalArgumentException("Unexpected message " + message);
        }
    }

    /**
     * Attempt to send a request. Return the time to wait before the request can be retried.
     */
    private long maybeSendRequest(
        long currentTimeMs,
        int destinationId,
        Supplier<ApiMessage> requestSupplier
    )  {
        ConnectionState connection = requestManager.getOrCreate(destinationId);

        if (connection.isBackingOff(currentTimeMs)) {
            long remainingBackoffMs = connection.remainingBackoffMs(currentTimeMs);
            logger.debug("Connection for {} is backing off for {} ms", destinationId, remainingBackoffMs);
            return remainingBackoffMs;
        }

        if (connection.isReady(currentTimeMs)) {
            int correlationId = channel.newCorrelationId();
            ApiMessage request = requestSupplier.get();

            RaftRequest.Outbound requestMessage = new RaftRequest.Outbound(
                correlationId,
                request,
                destinationId,
                currentTimeMs
            );

            requestMessage.completion.whenComplete((response, exception) -> {
                if (exception != null) {
                    ApiKeys api = ApiKeys.forId(request.apiKey());
                    Errors error = Errors.forException(exception);
                    ApiMessage errorResponse = RaftUtil.errorResponse(api, error);

                    response = new RaftResponse.Inbound(
                        correlationId,
                        errorResponse,
                        destinationId
                    );
                }

                messageQueue.add(response);
            });

            channel.send(requestMessage);
            logger.trace("Sent outbound request: {}", requestMessage);
            connection.onRequestSent(correlationId, currentTimeMs);
            return Long.MAX_VALUE;
        }

        return connection.remainingRequestTimeMs(currentTimeMs);
    }

    private EndQuorumEpochRequestData buildEndQuorumEpochRequest(
        ResignedState state
    ) {
        return EndQuorumEpochRequest.singletonRequest(
            log.topicPartition(),
            clusterId,
            quorum.epoch(),
            quorum.localIdOrThrow(),
            state.preferredSuccessors()
        );
    }

    private long maybeSendRequests(
        long currentTimeMs,
        Set<Integer> destinationIds,
        Supplier<ApiMessage> requestSupplier
    ) {
        long minBackoffMs = Long.MAX_VALUE;
        for (Integer destinationId : destinationIds) {
            long backoffMs = maybeSendRequest(currentTimeMs, destinationId, requestSupplier);
            if (backoffMs < minBackoffMs) {
                minBackoffMs = backoffMs;
            }
        }
        return minBackoffMs;
    }

    private BeginQuorumEpochRequestData buildBeginQuorumEpochRequest() {
        return BeginQuorumEpochRequest.singletonRequest(
            log.topicPartition(),
            clusterId,
            quorum.epoch(),
            quorum.localIdOrThrow()
        );
    }

    private VoteRequestData buildVoteRequest() {
        OffsetAndEpoch endOffset = endOffset();
        return VoteRequest.singletonRequest(
            log.topicPartition(),
            clusterId,
            quorum.epoch(),
            quorum.localIdOrThrow(),
            endOffset.epoch(),
            endOffset.offset()
        );
    }

    private FetchRequestData buildFetchRequest() {
        FetchRequestData request = RaftUtil.singletonFetchRequest(log.topicPartition(), log.topicId(), fetchPartition -> {
            fetchPartition
                .setCurrentLeaderEpoch(quorum.epoch())
                .setLastFetchedEpoch(log.lastFetchedEpoch())
                .setFetchOffset(log.endOffset().offset);
        });
        return request
            .setMaxBytes(MAX_FETCH_SIZE_BYTES)
            .setMaxWaitMs(fetchMaxWaitMs)
            .setClusterId(clusterId)
            .setReplicaState(new FetchRequestData.ReplicaState().setReplicaId(quorum.localIdOrSentinel()));
    }

    private long maybeSendAnyVoterFetch(long currentTimeMs) {
        OptionalInt readyVoterIdOpt = requestManager.findReadyVoter(currentTimeMs);
        if (readyVoterIdOpt.isPresent()) {
            return maybeSendRequest(
                currentTimeMs,
                readyVoterIdOpt.getAsInt(),
                this::buildFetchRequest
            );
        } else {
            return requestManager.backoffBeforeAvailableVoter(currentTimeMs);
        }
    }

    private FetchSnapshotRequestData buildFetchSnapshotRequest(OffsetAndEpoch snapshotId, long snapshotSize) {
        FetchSnapshotRequestData.SnapshotId requestSnapshotId = new FetchSnapshotRequestData.SnapshotId()
            .setEpoch(snapshotId.epoch())
            .setEndOffset(snapshotId.offset());

        FetchSnapshotRequestData request = FetchSnapshotRequest.singleton(
            clusterId,
            quorum().localIdOrSentinel(),
            log.topicPartition(),
            snapshotPartition -> snapshotPartition
                .setCurrentLeaderEpoch(quorum.epoch())
                .setSnapshotId(requestSnapshotId)
                .setPosition(snapshotSize)
        );

        return request.setReplicaId(quorum.localIdOrSentinel());
    }

    private FetchSnapshotResponseData.PartitionSnapshot addQuorumLeader(
        FetchSnapshotResponseData.PartitionSnapshot partitionSnapshot
    ) {
        partitionSnapshot.currentLeader()
            .setLeaderEpoch(quorum.epoch())
            .setLeaderId(quorum.leaderIdOrSentinel());

        return partitionSnapshot;
    }

    public boolean isRunning() {
        GracefulShutdown gracefulShutdown = shutdown.get();
        return gracefulShutdown == null || !gracefulShutdown.isFinished();
    }

    public boolean isShuttingDown() {
        GracefulShutdown gracefulShutdown = shutdown.get();
        return gracefulShutdown != null && !gracefulShutdown.isFinished();
    }

    private void appendBatch(
        LeaderState<T> state,
        BatchAccumulator.CompletedBatch<T> batch,
        long appendTimeMs
    ) {
        try {
            int epoch = state.epoch();
            LogAppendInfo info = appendAsLeader(batch.data);
            OffsetAndEpoch offsetAndEpoch = new OffsetAndEpoch(info.lastOffset, epoch);
            CompletableFuture<Long> future = appendPurgatory.await(
                offsetAndEpoch.offset() + 1, Integer.MAX_VALUE);

            future.whenComplete((commitTimeMs, exception) -> {
                if (exception != null) {
                    logger.debug("Failed to commit {} records up to last offset {}", batch.numRecords, offsetAndEpoch, exception);
                } else {
                    long elapsedTime = Math.max(0, commitTimeMs - appendTimeMs);
                    double elapsedTimePerRecord = (double) elapsedTime / batch.numRecords;
                    kafkaRaftMetrics.updateCommitLatency(elapsedTimePerRecord, appendTimeMs);
                    logger.debug("Completed commit of {} records up to last offset {}", batch.numRecords, offsetAndEpoch);
                    batch.records.ifPresent(records -> {
                        maybeFireHandleCommit(batch.baseOffset, epoch, batch.appendTimestamp(), batch.sizeInBytes(), records);
                    });
                }
            });
        } finally {
            batch.release();
        }
    }

    private long maybeAppendBatches(
        LeaderState<T> state,
        long currentTimeMs
    ) {
        long timeUntilDrain = state.accumulator().timeUntilDrain(currentTimeMs);
        if (timeUntilDrain <= 0) {
            List<BatchAccumulator.CompletedBatch<T>> batches = state.accumulator().drain();
            Iterator<BatchAccumulator.CompletedBatch<T>> iterator = batches.iterator();

            try {
                while (iterator.hasNext()) {
                    BatchAccumulator.CompletedBatch<T> batch = iterator.next();
                    appendBatch(state, batch, currentTimeMs);
                }
                flushLeaderLog(state, currentTimeMs);
            } finally {
                // Release and discard any batches which failed to be appended
                while (iterator.hasNext()) {
                    iterator.next().release();
                }
            }
        }
        return timeUntilDrain;
    }

    private long pollResigned(long currentTimeMs) {
        ResignedState state = quorum.resignedStateOrThrow();
        long endQuorumBackoffMs = maybeSendRequests(
            currentTimeMs,
            state.unackedVoters(),
            () -> buildEndQuorumEpochRequest(state)
        );

        GracefulShutdown shutdown = this.shutdown.get();
        final long stateTimeoutMs;
        if (shutdown != null) {
            // If we are shutting down, then we will remain in the resigned state
            // until either the shutdown expires or an election bumps the epoch
            stateTimeoutMs = shutdown.remainingTimeMs();
        } else if (state.hasElectionTimeoutExpired(currentTimeMs)) {
            transitionToCandidate(currentTimeMs);
            stateTimeoutMs = 0L;
        } else {
            stateTimeoutMs = state.remainingElectionTimeMs(currentTimeMs);
        }

        return Math.min(stateTimeoutMs, endQuorumBackoffMs);
    }

    private long pollLeader(long currentTimeMs) {
        LeaderState<T> state = quorum.leaderStateOrThrow();
        maybeFireLeaderChange(state);

        long timeUntilCheckQuorumExpires = state.timeUntilCheckQuorumExpires(currentTimeMs);
        if (shutdown.get() != null || state.isResignRequested() || timeUntilCheckQuorumExpires == 0) {
            transitionToResigned(state.nonLeaderVotersByDescendingFetchOffset());
            return 0L;
        }

        long timeUntilFlush = maybeAppendBatches(
            state,
            currentTimeMs
        );

        long timeUntilSend = maybeSendRequests(
            currentTimeMs,
            state.nonAcknowledgingVoters(),
            this::buildBeginQuorumEpochRequest
        );

        return Math.min(timeUntilFlush, Math.min(timeUntilSend, timeUntilCheckQuorumExpires));
    }

    private long maybeSendVoteRequests(
        CandidateState state,
        long currentTimeMs
    ) {
        // Continue sending Vote requests as long as we still have a chance to win the election
        if (!state.isVoteRejected()) {
            return maybeSendRequests(
                currentTimeMs,
                state.unrecordedVoters(),
                this::buildVoteRequest
            );
        }
        return Long.MAX_VALUE;
    }

    private long pollCandidate(long currentTimeMs) {
        CandidateState state = quorum.candidateStateOrThrow();
        GracefulShutdown shutdown = this.shutdown.get();

        if (shutdown != null) {
            // If we happen to shutdown while we are a candidate, we will continue
            // with the current election until one of the following conditions is met:
            //  1) we are elected as leader (which allows us to resign)
            //  2) another leader is elected
            //  3) the shutdown timer expires
            long minRequestBackoffMs = maybeSendVoteRequests(state, currentTimeMs);
            return Math.min(shutdown.remainingTimeMs(), minRequestBackoffMs);
        } else if (state.isBackingOff()) {
            if (state.isBackoffComplete(currentTimeMs)) {
                logger.info("Re-elect as candidate after election backoff has completed");
                transitionToCandidate(currentTimeMs);
                return 0L;
            }
            return state.remainingBackoffMs(currentTimeMs);
        } else if (state.hasElectionTimeoutExpired(currentTimeMs)) {
            long backoffDurationMs = binaryExponentialElectionBackoffMs(state.retries());
            logger.info("Election has timed out, backing off for {}ms before becoming a candidate again",
                backoffDurationMs);
            state.startBackingOff(currentTimeMs, backoffDurationMs);
            return backoffDurationMs;
        } else {
            long minRequestBackoffMs = maybeSendVoteRequests(state, currentTimeMs);
            return Math.min(minRequestBackoffMs, state.remainingElectionTimeMs(currentTimeMs));
        }
    }

    private long pollFollower(long currentTimeMs) {
        FollowerState state = quorum.followerStateOrThrow();
        if (quorum.isVoter()) {
            return pollFollowerAsVoter(state, currentTimeMs);
        } else {
            return pollFollowerAsObserver(state, currentTimeMs);
        }
    }

    private long pollFollowerAsVoter(FollowerState state, long currentTimeMs) {
        GracefulShutdown shutdown = this.shutdown.get();
        if (shutdown != null) {
            // If we are a follower, then we can shutdown immediately. We want to
            // skip the transition to candidate in any case.
            return 0;
        } else if (state.hasFetchTimeoutExpired(currentTimeMs)) {
            logger.info("Become candidate due to fetch timeout");
            transitionToCandidate(currentTimeMs);
            return 0L;
        } else {
            long backoffMs = maybeSendFetchOrFetchSnapshot(state, currentTimeMs);

            return Math.min(backoffMs, state.remainingFetchTimeMs(currentTimeMs));
        }
    }

    private long pollFollowerAsObserver(FollowerState state, long currentTimeMs) {
        if (state.hasFetchTimeoutExpired(currentTimeMs)) {
            return maybeSendAnyVoterFetch(currentTimeMs);
        } else {
            final long backoffMs;

            // If the current leader is backing off due to some failure or if the
            // request has timed out, then we attempt to send the Fetch to another
            // voter in order to discover if there has been a leader change.
            ConnectionState connection = requestManager.getOrCreate(state.leaderId());
            if (connection.hasRequestTimedOut(currentTimeMs)) {
                backoffMs = maybeSendAnyVoterFetch(currentTimeMs);
                connection.reset();
            } else if (connection.isBackingOff(currentTimeMs)) {
                backoffMs = maybeSendAnyVoterFetch(currentTimeMs);
            } else {
                backoffMs = maybeSendFetchOrFetchSnapshot(state, currentTimeMs);
            }

            return Math.min(backoffMs, state.remainingFetchTimeMs(currentTimeMs));
        }
    }

    private long maybeSendFetchOrFetchSnapshot(FollowerState state, long currentTimeMs) {
        final Supplier<ApiMessage> requestSupplier;

        if (state.fetchingSnapshot().isPresent()) {
            RawSnapshotWriter snapshot = state.fetchingSnapshot().get();
            long snapshotSize = snapshot.sizeInBytes();

            requestSupplier = () -> buildFetchSnapshotRequest(snapshot.snapshotId(), snapshotSize);
        } else {
            requestSupplier = this::buildFetchRequest;
        }

        return maybeSendRequest(currentTimeMs, state.leaderId(), requestSupplier);
    }

    private long pollVoted(long currentTimeMs) {
        VotedState state = quorum.votedStateOrThrow();
        GracefulShutdown shutdown = this.shutdown.get();

        if (shutdown != null) {
            // If shutting down, then remain in this state until either the
            // shutdown completes or an epoch bump forces another state transition
            return shutdown.remainingTimeMs();
        } else if (state.hasElectionTimeoutExpired(currentTimeMs)) {
            transitionToCandidate(currentTimeMs);
            return 0L;
        } else {
            return state.remainingElectionTimeMs(currentTimeMs);
        }
    }

    private long pollUnattached(long currentTimeMs) {
        UnattachedState state = quorum.unattachedStateOrThrow();
        if (quorum.isVoter()) {
            return pollUnattachedAsVoter(state, currentTimeMs);
        } else {
            return pollUnattachedAsObserver(state, currentTimeMs);
        }
    }

    private long pollUnattachedAsVoter(UnattachedState state, long currentTimeMs) {
        GracefulShutdown shutdown = this.shutdown.get();
        if (shutdown != null) {
            // If shutting down, then remain in this state until either the
            // shutdown completes or an epoch bump forces another state transition
            return shutdown.remainingTimeMs();
        } else if (state.hasElectionTimeoutExpired(currentTimeMs)) {
            transitionToCandidate(currentTimeMs);
            return 0L;
        } else {
            return state.remainingElectionTimeMs(currentTimeMs);
        }
    }

    private long pollUnattachedAsObserver(UnattachedState state, long currentTimeMs) {
        long fetchBackoffMs = maybeSendAnyVoterFetch(currentTimeMs);
        return Math.min(fetchBackoffMs, state.remainingElectionTimeMs(currentTimeMs));
    }

    private long pollCurrentState(long currentTimeMs) {
        if (quorum.isLeader()) {
            return pollLeader(currentTimeMs);
        } else if (quorum.isCandidate()) {
            return pollCandidate(currentTimeMs);
        } else if (quorum.isFollower()) {
            return pollFollower(currentTimeMs);
        } else if (quorum.isVoted()) {
            return pollVoted(currentTimeMs);
        } else if (quorum.isUnattached()) {
            return pollUnattached(currentTimeMs);
        } else if (quorum.isResigned()) {
            return pollResigned(currentTimeMs);
        } else {
            throw new IllegalStateException("Unexpected quorum state " + quorum);
        }
    }

    private void pollListeners() {
        // Apply all of the pending registration
        while (true) {
            Registration<T> registration = pendingRegistrations.poll();
            if (registration == null) {
                break;
            }

            processRegistration(registration);
        }

        // Check listener progress to see if reads are expected
        quorum.highWatermark().ifPresent(highWatermarkMetadata -> {
            updateListenersProgress(highWatermarkMetadata.offset);
        });

        // Notify the new listeners of the latest leader and epoch
        Optional<LeaderState<T>> leaderState = quorum.maybeLeaderState();
        if (leaderState.isPresent()) {
            maybeFireLeaderChange(leaderState.get());
        } else {
            maybeFireLeaderChange();
        }
    }

    private void processRegistration(Registration<T> registration) {
        Listener<T> listener = registration.listener();
        Registration.Ops ops = registration.ops();

        if (ops == Registration.Ops.REGISTER) {
            if (listenerContexts.putIfAbsent(listener, new ListenerContext(listener)) != null) {
                logger.error("Attempting to add a listener that already exists: {}", listenerName(listener));
            } else {
                logger.info("Registered the listener {}", listenerName(listener));
            }
        } else {
            if (listenerContexts.remove(listener) == null) {
                logger.error("Attempting to remove a listener that doesn't exists: {}", listenerName(listener));
            } else {
                logger.info("Unregistered the listener {}", listenerName(listener));
            }
        }
    }

    private boolean maybeCompleteShutdown(long currentTimeMs) {
        GracefulShutdown shutdown = this.shutdown.get();
        if (shutdown == null) {
            return false;
        }

        shutdown.update(currentTimeMs);
        if (shutdown.hasTimedOut()) {
            shutdown.failWithTimeout();
            return true;
        }

        if (quorum.isObserver()
            || quorum.isOnlyVoter()
            || quorum.hasRemoteLeader()
        ) {
            shutdown.complete();
            return true;
        }

        return false;
    }

    /**
     * A simple timer based log cleaner
     */
    private static class RaftMetadataLogCleanerManager {
        private final Logger logger;
        private final Timer timer;
        private final long delayMs;
        private final Runnable cleaner;

        RaftMetadataLogCleanerManager(Logger logger, Time time, long delayMs, Runnable cleaner) {
            this.logger = logger;
            this.timer = time.timer(delayMs);
            this.delayMs = delayMs;
            this.cleaner = cleaner;
        }

        public long maybeClean(long currentTimeMs) {
            timer.update(currentTimeMs);
            if (timer.isExpired()) {
                try {
                    cleaner.run();
                } catch (Throwable t) {
                    logger.error("Had an error during log cleaning", t);
                }
                timer.reset(delayMs);
            }
            return timer.remainingMs();
        }
    }

    private void wakeup() {
        messageQueue.wakeup();
    }

    /**
     * Handle an inbound request. The response will be returned through
     * {@link RaftRequest.Inbound#completion}.
     *
     * @param request The inbound request
     */
    public void handle(RaftRequest.Inbound request) {
        messageQueue.add(Objects.requireNonNull(request));
    }

    /**
     * Poll for new events. This allows the client to handle inbound
     * requests and send any needed outbound requests.
     */
    public void poll() {
        if (!isInitialized()) {
            throw new IllegalStateException("Replica needs to be initialized before polling");
        }

        long startPollTimeMs = time.milliseconds();
        if (maybeCompleteShutdown(startPollTimeMs)) {
            return;
        }

        long pollStateTimeoutMs = pollCurrentState(startPollTimeMs);
        long cleaningTimeoutMs = snapshotCleaner.maybeClean(startPollTimeMs);
        long pollTimeoutMs = Math.min(pollStateTimeoutMs, cleaningTimeoutMs);

        long startWaitTimeMs = time.milliseconds();
        kafkaRaftMetrics.updatePollStart(startWaitTimeMs);

        RaftMessage message = messageQueue.poll(pollTimeoutMs);

        long endWaitTimeMs = time.milliseconds();
        kafkaRaftMetrics.updatePollEnd(endWaitTimeMs);

        if (message != null) {
            handleInboundMessage(message, endWaitTimeMs);
        }

        pollListeners();
    }

    @Override
    public long scheduleAppend(int epoch, List<T> records) {
        return append(epoch, records, OptionalLong.empty(), false);
    }

    @Override
    public long scheduleAtomicAppend(int epoch, OptionalLong requiredBaseOffset, List<T> records) {
        return append(epoch, records, requiredBaseOffset, true);
    }

    private long append(int epoch, List<T> records, OptionalLong requiredBaseOffset, boolean isAtomic) {
        if (!isInitialized()) {
            throw new NotLeaderException("Append failed because the replica is not the current leader");
        }

        LeaderState<T> leaderState = quorum.<T>maybeLeaderState().orElseThrow(
            () -> new NotLeaderException("Append failed because the replica is not the current leader")
        );

        BatchAccumulator<T> accumulator = leaderState.accumulator();
        boolean isFirstAppend = accumulator.isEmpty();
        final long offset = accumulator.append(epoch, records, requiredBaseOffset, isAtomic);

        // Wakeup the network channel if either this is the first append
        // or the accumulator is ready to drain now. Checking for the first
        // append ensures that we give the IO thread a chance to observe
        // the linger timeout so that it can schedule its own wakeup in case
        // there are no additional appends.
        if (isFirstAppend || accumulator.needsDrain(time.milliseconds())) {
            wakeup();
        }
        return offset;
    }

    @Override
    public CompletableFuture<Void> shutdown(int timeoutMs) {
        logger.info("Beginning graceful shutdown");
        CompletableFuture<Void> shutdownComplete = new CompletableFuture<>();
        shutdown.set(new GracefulShutdown(timeoutMs, shutdownComplete));
        wakeup();
        return shutdownComplete;
    }

    @Override
    public void resign(int epoch) {
        if (epoch < 0) {
            throw new IllegalArgumentException("Attempt to resign from an invalid negative epoch " + epoch);
        } else if (!isInitialized()) {
            throw new IllegalStateException("Replica needs to be initialized before resigning");
        } else if (!quorum.isVoter()) {
            throw new IllegalStateException("Attempt to resign by a non-voter");
        }

        LeaderAndEpoch leaderAndEpoch = leaderAndEpoch();
        int currentEpoch = leaderAndEpoch.epoch();

        if (epoch > currentEpoch) {
            throw new IllegalArgumentException("Attempt to resign from epoch " + epoch +
                " which is larger than the current epoch " + currentEpoch);
        } else if (epoch < currentEpoch) {
            // If the passed epoch is smaller than the current epoch, then it might mean
            // that the listener has not been notified about a leader change that already
            // took place. In this case, we consider the call as already fulfilled and
            // take no further action.
            logger.debug("Ignoring call to resign from epoch {} since it is smaller than the " +
                "current epoch {}", epoch, currentEpoch);
        } else if (!leaderAndEpoch.isLeader(quorum.localIdOrThrow())) {
            throw new IllegalArgumentException("Cannot resign from epoch " + epoch +
                " since we are not the leader");
        } else {
            // Note that if we transition to another state before we have a chance to
            // request resignation, then we consider the call fulfilled.
            Optional<LeaderState<Object>> leaderStateOpt = quorum.maybeLeaderState();
            if (!leaderStateOpt.isPresent()) {
                logger.debug("Ignoring call to resign from epoch {} since this node is " +
                    "no longer the leader", epoch);
                return;
            }

            LeaderState<Object> leaderState = leaderStateOpt.get();
            if (leaderState.epoch() != epoch) {
                logger.debug("Ignoring call to resign from epoch {} since it is smaller than the " +
                    "current epoch {}", epoch, leaderState.epoch());
            } else {
                logger.info("Received user request to resign from the current epoch {}", currentEpoch);
                leaderState.requestResign();
                wakeup();
            }
        }
    }

    @Override
    public Optional<SnapshotWriter<T>> createSnapshot(
        OffsetAndEpoch snapshotId,
        long lastContainedLogTimestamp
    ) {
        if (!isInitialized()) {
            throw new IllegalStateException("Cannot create snapshot before the replica has been initialized");
        }

        return log.createNewSnapshot(snapshotId).map(writer -> {
            long lastContainedLogOffset = snapshotId.offset() - 1;

            RawSnapshotWriter wrappedWriter = new NotifyingRawSnapshotWriter(writer, offsetAndEpoch -> {
                // Trim the state in the internal listener up to the new snapshot
                partitionState.truncateOldEntries(offsetAndEpoch.offset());
            });

            return new RecordsSnapshotWriter.Builder()
                .setLastContainedLogTimestamp(lastContainedLogTimestamp)
                .setTime(time)
                .setMaxBatchSize(MAX_BATCH_SIZE_BYTES)
                .setMemoryPool(memoryPool)
                .setRawSnapshotWriter(wrappedWriter)
                .setKraftVersion(partitionState.kraftVersionAtOffset(lastContainedLogOffset))
                .setVoterSet(partitionState.voterSetAtOffset(lastContainedLogOffset))
                .build(serde);
        });
    }

    @Override
    public Optional<OffsetAndEpoch> latestSnapshotId() {
        return log.latestSnapshotId();
    }

    @Override
    public long logEndOffset() {
        return log.endOffset().offset;
    }

    @Override
    public void close() {
        log.flush(true);
        if (kafkaRaftMetrics != null) {
            kafkaRaftMetrics.close();
        }
        if (memoryPool instanceof BatchMemoryPool) {
            BatchMemoryPool batchMemoryPool = (BatchMemoryPool) memoryPool;
            batchMemoryPool.releaseRetained();
        }
    }

    @Override
    public OptionalLong highWatermark() {
        if (isInitialized() && quorum.highWatermark().isPresent()) {
            return OptionalLong.of(quorum.highWatermark().get().offset);
        } else {
            return OptionalLong.empty();
        }
    }

    // Visible only for test
    QuorumState quorum() {
        // It's okay to return null since this method is only called by tests
        return quorum;
    }

    private boolean isInitialized() {
        return partitionState != null && quorum != null && requestManager != null && kafkaRaftMetrics != null;
    }

    private class GracefulShutdown {
        final Timer finishTimer;
        final CompletableFuture<Void> completeFuture;

        public GracefulShutdown(long shutdownTimeoutMs,
                                CompletableFuture<Void> completeFuture) {
            this.finishTimer = time.timer(shutdownTimeoutMs);
            this.completeFuture = completeFuture;
        }

        public void update(long currentTimeMs) {
            finishTimer.update(currentTimeMs);
        }

        public boolean hasTimedOut() {
            return finishTimer.isExpired();
        }

        public boolean isFinished() {
            return completeFuture.isDone();
        }

        public long remainingTimeMs() {
            return finishTimer.remainingMs();
        }

        public void failWithTimeout() {
            logger.warn("Graceful shutdown timed out after {}ms", finishTimer.timeoutMs());
            completeFuture.completeExceptionally(
                new TimeoutException("Timeout expired before graceful shutdown completed"));
        }

        public void complete() {
            logger.info("Graceful shutdown completed");
            completeFuture.complete(null);
        }
    }

    private static final class Registration<T> {
        private final Ops ops;
        private final Listener<T> listener;

        private Registration(Ops ops, Listener<T> listener) {
            this.ops = ops;
            this.listener = listener;
        }

        private Ops ops() {
            return ops;
        }

        private Listener<T> listener() {
            return listener;
        }

        private enum Ops {
            REGISTER, UNREGISTER
        }

        private static <T> Registration<T> register(Listener<T> listener) {
            return new Registration<>(Ops.REGISTER, listener);
        }

        private static <T> Registration<T> unregister(Listener<T> listener) {
            return new Registration<>(Ops.UNREGISTER, listener);
        }
    }

    private final class ListenerContext implements CloseListener<BatchReader<T>> {
        private final RaftClient.Listener<T> listener;
        // This field is used only by the Raft IO thread
        private LeaderAndEpoch lastFiredLeaderChange = LeaderAndEpoch.UNKNOWN;

        // These fields are visible to both the Raft IO thread and the listener
        // and are protected through synchronization on this ListenerContext instance
        private BatchReader<T> lastSent = null;
        private long nextOffset = 0;

        private ListenerContext(Listener<T> listener) {
            this.listener = listener;
        }

        /**
         * Get the last acked offset, which is one greater than the offset of the
         * last record which was acked by the state machine.
         */
        private synchronized long nextOffset() {
            return nextOffset;
        }

        /**
         * Get the next expected offset, which might be larger than the last acked
         * offset if there are inflight batches which have not been acked yet.
         * Note that when fetching from disk, we may not know the last offset of
         * inflight data until it has been processed by the state machine. In this case,
         * we delay sending additional data until the state machine has read to the
         * end and the last offset is determined.
         */
        private synchronized OptionalLong nextExpectedOffset() {
            if (lastSent != null) {
                OptionalLong lastSentOffset = lastSent.lastOffset();
                if (lastSentOffset.isPresent()) {
                    return OptionalLong.of(lastSentOffset.getAsLong() + 1);
                } else {
                    return OptionalLong.empty();
                }
            } else {
                return OptionalLong.of(nextOffset);
            }
        }

        /**
         * This API is used when the Listener needs to be notified of a new snapshot. This happens
         * when the context's next offset is less than the log start offset.
         */
        private void fireHandleSnapshot(SnapshotReader<T> reader) {
            synchronized (this) {
                nextOffset = reader.snapshotId().offset();
                lastSent = null;
            }

            logger.debug("Notifying listener {} of snapshot {}", listenerName(), reader.snapshotId());
            listener.handleLoadSnapshot(reader);
        }

        /**
         * This API is used for committed records that have been received through
         * replication. In general, followers will write new data to disk before they
         * know whether it has been committed. Rather than retaining the uncommitted
         * data in memory, we let the state machine read the records from disk.
         */
        private void fireHandleCommit(long baseOffset, Records records) {
            fireHandleCommit(
                RecordsBatchReader.of(
                    baseOffset,
                    records,
                    serde,
                    BufferSupplier.create(),
                    MAX_BATCH_SIZE_BYTES,
                    this,
                    true /* Validate batch CRC*/
                )
            );
        }

        /**
         * This API is used for committed records originating from {@link #scheduleAppend(int, List)}
         * or {@link #scheduleAtomicAppend(int, OptionalLong, List)} on this instance. In this case,
         * we are able to save the original record objects, which saves the need to read them back
         * from disk. This is a nice optimization for the leader which is typically doing more work
         * than all of the * followers.
         */
        private void fireHandleCommit(
            long baseOffset,
            int epoch,
            long appendTimestamp,
            int sizeInBytes,
            List<T> records
        ) {
            Batch<T> batch = Batch.data(baseOffset, epoch, appendTimestamp, sizeInBytes, records);
            MemoryBatchReader<T> reader = MemoryBatchReader.of(Collections.singletonList(batch), this);
            fireHandleCommit(reader);
        }

        private String listenerName() {
            return KafkaRaftClient.listenerName(listener);
        }

        private void fireHandleCommit(BatchReader<T> reader) {
            synchronized (this) {
                this.lastSent = reader;
            }
            logger.debug(
                "Notifying listener {} of batch for baseOffset {} and lastOffset {}",
                listenerName(),
                reader.baseOffset(),
                reader.lastOffset()
            );
            listener.handleCommit(reader);
        }

        private void maybeFireLeaderChange(LeaderAndEpoch leaderAndEpoch) {
            if (shouldFireLeaderChange(leaderAndEpoch)) {
                lastFiredLeaderChange = leaderAndEpoch;
                logger.debug("Notifying listener {} of leader change {}", listenerName(), leaderAndEpoch);
                listener.handleLeaderChange(leaderAndEpoch);
            }
        }

        private boolean shouldFireLeaderChange(LeaderAndEpoch leaderAndEpoch) {
            if (leaderAndEpoch.equals(lastFiredLeaderChange)) {
                return false;
            } else if (leaderAndEpoch.epoch() > lastFiredLeaderChange.epoch()) {
                return true;
            } else {
                return leaderAndEpoch.leaderId().isPresent() &&
                    !lastFiredLeaderChange.leaderId().isPresent();
            }
        }

        private void maybeFireLeaderChange(LeaderAndEpoch leaderAndEpoch, long epochStartOffset) {
            // If this node is becoming the leader, then we can fire `handleLeaderChange` as soon
            // as the listener has caught up to the start of the leader epoch. This guarantees
            // that the state machine has seen the full committed state before it becomes
            // leader and begins writing to the log.
            //
            // Note that the raft client doesn't need to compare nextOffset against the high-watermark
            // to guarantee that the listener has caught up to the high-watermark. This is true because
            // the only way nextOffset can be greater than epochStartOffset is for the leader to have
            // established the new high-watermark (of at least epochStartOffset + 1) and for the listener
            // to have consumed up to that new high-watermark.
            if (shouldFireLeaderChange(leaderAndEpoch) && nextOffset() > epochStartOffset) {
                lastFiredLeaderChange = leaderAndEpoch;
                listener.handleLeaderChange(leaderAndEpoch);
            }
        }

        public synchronized void onClose(BatchReader<T> reader) {
            OptionalLong lastOffset = reader.lastOffset();

            if (lastOffset.isPresent()) {
                nextOffset = lastOffset.getAsLong() + 1;
            }

            if (lastSent == reader) {
                lastSent = null;
                wakeup();
            }
        }
    }
}<|MERGE_RESOLUTION|>--- conflicted
+++ resolved
@@ -396,17 +396,11 @@
 
         quorum = new QuorumState(
             nodeId,
-<<<<<<< HEAD
             nodeUuid,
-            partitionListener::lastVoterSet,
-            partitionListener::lastKraftVersion,
-            raftConfig.electionTimeoutMs(),
-            raftConfig.fetchTimeoutMs(),
-=======
-            partitionState.lastVoterSet().voterIds(),
+            partitionState::lastVoterSet,
+            partitionState::lastKraftVersion,
             quorumConfig.electionTimeoutMs(),
             quorumConfig.fetchTimeoutMs(),
->>>>>>> 66c37936
             quorumStateStore,
             time,
             logContext,
