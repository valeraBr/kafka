--- conflicted
+++ resolved
@@ -2089,13 +2089,8 @@
         return Math.min(fetchBackoffMs, state.remainingElectionTimeMs(currentTimeMs));
     }
 
-<<<<<<< HEAD
-    private long pollCurrentState(long currentTimeMs) throws IOException {
+    private long pollCurrentState(long currentTimeMs) {
         snapshotCleaner.maybeClean(currentTimeMs);
-=======
-    private long pollCurrentState(long currentTimeMs) {
-        maybeDeleteBeforeSnapshot();
->>>>>>> 4d43af4a
 
         if (quorum.isLeader()) {
             return pollLeader(currentTimeMs);
