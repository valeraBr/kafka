--- conflicted
+++ resolved
@@ -46,13 +46,8 @@
         String remoteLogMetadataManagerClass = useDefaultRemoteLogMetadataManagerClass ? DEFAULT_REMOTE_LOG_METADATA_MANAGER_CLASS_NAME : "dummy.remote.log.metadata.class";
         RemoteLogManagerConfig expectedRemoteLogManagerConfig
                 = new RemoteLogManagerConfig(true, "dummy.remote.storage.class", "dummy.remote.storage.class.path",
-<<<<<<< HEAD
-                                             "dummy.remote.log.metadata.class", "dummy.remote.log.metadata.class.path",
+                                             remoteLogMetadataManagerClass, "dummy.remote.log.metadata.class.path",
                                              "listener.name", 1024 * 1024L, 1024L, 1, 60000L, 100L, 60000L, 0.3, 10, 100, 100,
-=======
-                                             remoteLogMetadataManagerClass, "dummy.remote.log.metadata.class.path",
-                                             "listener.name", 1024 * 1024L, 1, 60000L, 100L, 60000L, 0.3, 10, 100, 100,
->>>>>>> 3f4816dd
                                              rsmPrefix, rsmProps, rlmmPrefix, rlmmProps);
 
         Map<String, Object> props = extractProps(expectedRemoteLogManagerConfig);
