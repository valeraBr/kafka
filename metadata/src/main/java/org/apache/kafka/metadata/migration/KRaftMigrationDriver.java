--- conflicted
+++ resolved
@@ -41,10 +41,7 @@
 import java.util.Collection;
 import java.util.EnumSet;
 import java.util.HashSet;
-<<<<<<< HEAD
-=======
 import java.util.Map;
->>>>>>> fd5b300b
 import java.util.Optional;
 import java.util.Set;
 import java.util.TreeMap;
@@ -121,11 +118,7 @@
         this.initialZkLoadHandler = initialZkLoadHandler;
         this.faultHandler = faultHandler;
         this.quorumFeatures = quorumFeatures;
-<<<<<<< HEAD
-        this.zkMetadataWriter = new KRaftMigrationZkWriter(zkMigrationClient, this::applyMigrationOperation);
-=======
         this.zkMetadataWriter = new KRaftMigrationZkWriter(zkMigrationClient);
->>>>>>> fd5b300b
     }
 
     public KRaftMigrationDriver(
@@ -159,20 +152,11 @@
     }
 
     private void recoverMigrationStateFromZK() {
-<<<<<<< HEAD
-        log.info("Recovering migration state from ZK");
-        applyMigrationOperation("Recovery", zkMigrationClient::getOrCreateMigrationRecoveryState);
-        String maybeDone = migrationLeadershipState.zkMigrationComplete() ? "done" : "not done";
-        log.info("Recovered migration state {}. ZK migration is {}.", migrationLeadershipState, maybeDone);
-
-        // Once we've recovered the migration state from ZK, install this class as a metadata published
-=======
         applyMigrationOperation("Recovering migration state from ZK", zkMigrationClient::getOrCreateMigrationRecoveryState);
         String maybeDone = migrationLeadershipState.initialZkMigrationComplete() ? "done" : "not done";
         log.info("Initial migration of ZK metadata is {}.", maybeDone);
 
         // Once we've recovered the migration state from ZK, install this class as a metadata publisher
->>>>>>> fd5b300b
         // by calling the initialZkLoadHandler.
         initialZkLoadHandler.accept(this);
 
@@ -248,19 +232,11 @@
         ZkMigrationLeadershipState beforeState = this.migrationLeadershipState;
         ZkMigrationLeadershipState afterState = migrationOp.apply(beforeState);
         if (afterState.loggableChangeSinceState(beforeState)) {
-<<<<<<< HEAD
-            log.info("{} transitioned migration state from {} to {}", name, beforeState, afterState);
-        } else if (afterState.equals(beforeState)) {
-            log.trace("{} kept migration state as {}", name, afterState);
-        } else {
-            log.trace("{} transitioned migration state from {} to {}", name, beforeState, afterState);
-=======
             log.info("{}. Transitioned migration state from {} to {}", name, beforeState, afterState);
         } else if (afterState.equals(beforeState)) {
             log.trace("{}. Kept migration state as {}", name, afterState);
         } else {
             log.trace("{}. Transitioned migration state from {} to {}", name, beforeState, afterState);
->>>>>>> fd5b300b
 
         }
         this.migrationLeadershipState = afterState;
@@ -462,27 +438,18 @@
             boolean isActive = leaderAndEpoch.isLeader(KRaftMigrationDriver.this.nodeId);
 
             if (!isActive) {
-<<<<<<< HEAD
-                applyMigrationOperation("KRaftLeaderEvent is not active", state ->
-=======
                 applyMigrationOperation("Became inactive migration driver", state ->
->>>>>>> fd5b300b
                     state.withNewKRaftController(
                         leaderAndEpoch.leaderId().orElse(ZkMigrationLeadershipState.EMPTY.kraftControllerId()),
                         leaderAndEpoch.epoch())
                 );
                 transitionTo(MigrationDriverState.INACTIVE);
             } else {
-<<<<<<< HEAD
-                // Apply the new KRaft state
-                applyMigrationOperation("KRaftLeaderEvent is active", state -> state.withNewKRaftController(nodeId, leaderAndEpoch.epoch()));
-=======
                 // Load the existing migration state and apply the new KRaft state
                 applyMigrationOperation("Became active migration driver", state -> {
                     ZkMigrationLeadershipState recoveredState = zkMigrationClient.getOrCreateMigrationRecoveryState(state);
                     return recoveredState.withNewKRaftController(nodeId, leaderAndEpoch.epoch());
                 });
->>>>>>> fd5b300b
 
                 // Before becoming the controller fo ZkBrokers, we need to make sure the
                 // Controller Quorum can handle migration.
@@ -518,11 +485,7 @@
                         }
                         break;
                     case MIGRATION:
-<<<<<<< HEAD
-                        if (!migrationLeadershipState.zkMigrationComplete()) {
-=======
                         if (!migrationLeadershipState.initialZkMigrationComplete()) {
->>>>>>> fd5b300b
                             log.error("KRaft controller indicates an active migration, but the ZK state does not.");
                             transitionTo(MigrationDriverState.INACTIVE);
                         } else {
@@ -544,11 +507,7 @@
         @Override
         public void run() throws Exception {
             if (migrationState == MigrationDriverState.BECOME_CONTROLLER) {
-<<<<<<< HEAD
-                applyMigrationOperation("BecomeZkLeaderEvent", zkMigrationClient::claimControllerLeadership);
-=======
                 applyMigrationOperation("Claiming ZK controller leadership", zkMigrationClient::claimControllerLeadership);
->>>>>>> fd5b300b
                 if (migrationLeadershipState.zkControllerEpochZkVersion() == -1) {
                     log.debug("Unable to claim leadership, will retry until we learn of a different KRaft leader");
                 } else {
@@ -595,11 +554,7 @@
                             log.info("Migrating {} records from ZK", batch.size());
                         }
                         CompletableFuture<?> future = zkRecordConsumer.acceptBatch(batch);
-<<<<<<< HEAD
-                        FutureUtils.waitWithLogging(KRaftMigrationDriver.this.log, KRaftMigrationDriver.this.logContext.logPrefix(),
-=======
                         FutureUtils.waitWithLogging(KRaftMigrationDriver.this.log, "",
->>>>>>> fd5b300b
                             "the metadata layer to commit migration record batch",
                             future, Deadline.fromDelay(time, METADATA_COMMIT_MAX_WAIT_MS, TimeUnit.MILLISECONDS), time);
                         count.addAndGet(batch.size());
@@ -609,11 +564,7 @@
                 }, brokersInMetadata::add);
                 CompletableFuture<OffsetAndEpoch> completeMigrationFuture = zkRecordConsumer.completeMigration();
                 OffsetAndEpoch offsetAndEpochAfterMigration = FutureUtils.waitWithLogging(
-<<<<<<< HEAD
-                    KRaftMigrationDriver.this.log, KRaftMigrationDriver.this.logContext.logPrefix(),
-=======
                     KRaftMigrationDriver.this.log, "",
->>>>>>> fd5b300b
                     "the metadata layer to complete the migration",
                     completeMigrationFuture, Deadline.fromDelay(time, METADATA_COMMIT_MAX_WAIT_MS, TimeUnit.MILLISECONDS), time);
                 log.info("Completed migration of metadata from Zookeeper to KRaft. A total of {} metadata records were " +
@@ -627,16 +578,11 @@
                 ZkMigrationLeadershipState newState = migrationLeadershipState.withKRaftMetadataOffsetAndEpoch(
                     offsetAndEpochAfterMigration.offset(),
                     offsetAndEpochAfterMigration.epoch());
-<<<<<<< HEAD
-                applyMigrationOperation("Finished migrating ZK data", state -> zkMigrationClient.setMigrationRecoveryState(newState));
-                transitionTo(MigrationDriverState.KRAFT_CONTROLLER_TO_BROKER_COMM);
-=======
                 applyMigrationOperation("Finished initial migration of ZK metadata to KRaft", state -> zkMigrationClient.setMigrationRecoveryState(newState));
                 // Even though we just migrated everything, we still pass through the SYNC_KRAFT_TO_ZK state. This
                 // accomplishes two things: ensuring we have consistent metadata state between KRaft and ZK, and
                 // exercising the snapshot handling code in KRaftMigrationZkWriter.
                 transitionTo(MigrationDriverState.SYNC_KRAFT_TO_ZK);
->>>>>>> fd5b300b
             } catch (Throwable t) {
                 zkRecordConsumer.abortMigration();
                 super.handleException(t);
@@ -729,26 +675,10 @@
                 completionHandler.accept(null);
                 return;
             }
-<<<<<<< HEAD
-            if (delta.featuresDelta() != null) {
-                propagator.setMetadataVersion(image.features().metadataVersion());
-            }
-=======
->>>>>>> fd5b300b
 
             if (image.highestOffsetAndEpoch().compareTo(migrationLeadershipState.offsetAndEpoch()) < 0) {
                 log.info("Ignoring {} {} which contains metadata that has already been written to ZK.", metadataType, provenance);
                 completionHandler.accept(null);
-<<<<<<< HEAD
-            }
-
-            if (isSnapshot) {
-                zkMetadataWriter.handleSnapshot(image);
-            } else {
-                zkMetadataWriter.handleDelta(prevImage, image, delta);
-            }
-
-=======
                 return;
             }
 
@@ -772,17 +702,11 @@
             applyMigrationOperation("Updating ZK migration state after " + metadataType,
                 state -> zkMigrationClient.setMigrationRecoveryState(zkStateAfterDualWrite));
 
->>>>>>> fd5b300b
             // TODO: Unhappy path: Probably relinquish leadership and let new controller
             //  retry the write?
             if (delta.topicsDelta() != null || delta.clusterDelta() != null) {
                 log.trace("Sending RPCs to brokers for metadata {}.", metadataType);
-<<<<<<< HEAD
-                propagator.sendRPCsToBrokersFromMetadataDelta(delta, image,
-                        migrationLeadershipState.zkControllerEpoch());
-=======
                 propagator.sendRPCsToBrokersFromMetadataDelta(delta, image, migrationLeadershipState.zkControllerEpoch());
->>>>>>> fd5b300b
             } else {
                 log.trace("Not sending RPCs to brokers for metadata {} since no relevant metadata has changed", metadataType);
             }
