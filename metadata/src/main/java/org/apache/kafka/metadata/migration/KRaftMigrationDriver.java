--- conflicted
+++ resolved
@@ -99,13 +99,8 @@
         this.zkMigrationClient = zkMigrationClient;
         this.propagator = propagator;
         this.time = Time.SYSTEM;
-<<<<<<< HEAD
-        this.logContext = new LogContext(String.format("[KRaftMigrationDriver nodeId=%d] ", nodeId));
+        this.logContext = new LogContext("[KRaftMigrationDriver id=" + nodeId + "] ");
         this.log = this.logContext.logger(KRaftMigrationDriver.class);
-=======
-        LogContext logContext = new LogContext("[KRaftMigrationDriver id=" + nodeId + "] ");
-        this.log = logContext.logger(KRaftMigrationDriver.class);
->>>>>>> ddd652c6
         this.migrationState = MigrationDriverState.UNINITIALIZED;
         this.migrationLeadershipState = ZkMigrationLeadershipState.EMPTY;
         this.eventQueue = new KafkaEventQueue(Time.SYSTEM, logContext, "controller-" + nodeId + "-migration-driver-");
