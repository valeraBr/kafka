--- conflicted
+++ resolved
@@ -84,23 +84,13 @@
         this.migrationClient = migrationClient;
     }
 
-<<<<<<< HEAD
     public void handleSnapshot(MetadataImage image, KRaftMigrationOperationConsumer operationConsumer) {
         handleTopicsSnapshot(image.topics(), operationConsumer);
         handleConfigsSnapshot(image.configs(), operationConsumer);
         handleClientQuotasSnapshot(image.clientQuotas(), image.scram(), operationConsumer);
         operationConsumer.accept(UPDATE_PRODUCER_ID, "Setting next producer ID", migrationState ->
-            migrationClient.writeProducerId(image.producerIds().highestSeenProducerId(), migrationState));
+            migrationClient.writeProducerId(image.producerIds().nextProducerId(), migrationState));
         handleAclsSnapshot(image.acls(), operationConsumer);
-=======
-    public void handleLoadSnapshot(MetadataImage image) {
-        handleTopicsSnapshot(image.topics());
-        handleConfigsSnapshot(image.configs());
-        handleClientQuotasSnapshot(image.clientQuotas(), image.scram());
-        operationConsumer.accept("Setting next producer ID", migrationState ->
-            migrationClient.writeProducerId(image.producerIds().nextProducerId(), migrationState));
-        handleAclsSnapshot(image.acls());
->>>>>>> fe303b9c
     }
 
     public void handleDelta(
@@ -115,13 +105,8 @@
         if (delta.configsDelta() != null) {
             handleConfigsDelta(image.configs(), delta.configsDelta(), operationConsumer);
         }
-<<<<<<< HEAD
-        if (delta.clientQuotasDelta() != null) {
+        if ((delta.clientQuotasDelta() != null) || (delta.scramDelta() != null)) {
             handleClientQuotasDelta(image, delta, operationConsumer);
-=======
-        if ((delta.clientQuotasDelta() != null) || (delta.scramDelta() != null)) {
-            handleClientQuotasDelta(image, delta);
->>>>>>> fe303b9c
         }
         if (delta.producerIdsDelta() != null) {
             operationConsumer.accept(UPDATE_PRODUCER_ID, "Setting next producer ID", migrationState ->
@@ -369,14 +354,9 @@
             users.forEach(userName -> {
                 Map<String, String> userScramMap = getScramCredentialStringsForUser(metadataImage.scram(), userName);
                 ClientQuotaEntity clientQuotaEntity = new ClientQuotaEntity(Collections.singletonMap(ClientQuotaEntity.USER, userName));
-<<<<<<< HEAD
-                if (metadataImage.clientQuotas() == null) {
-                    operationConsumer.accept(UPDATE_SCRAM_CREDENTIAL, "Updating scram credentials for " + clientQuotaEntity, migrationState ->
-=======
                 if ((metadataImage.clientQuotas() == null) ||
                     (metadataImage.clientQuotas().entities().get(clientQuotaEntity) == null)) {
-                    operationConsumer.accept("Updating client quota " + clientQuotaEntity, migrationState ->
->>>>>>> fe303b9c
+                    operationConsumer.accept(UPDATE_SCRAM_CREDENTIAL, "Updating scram credentials for " + clientQuotaEntity, migrationState ->
                         migrationClient.configClient().writeClientQuotas(clientQuotaEntity.entries(), Collections.emptyMap(), userScramMap, migrationState));
                 } else {
                     Map<String, Double> quotaMap = metadataImage.clientQuotas().entities().get(clientQuotaEntity).quotaMap();
