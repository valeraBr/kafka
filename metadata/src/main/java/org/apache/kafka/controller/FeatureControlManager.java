--- conflicted
+++ resolved
@@ -304,50 +304,7 @@
         }
     }
 
-<<<<<<< HEAD
     boolean isQuorumNodeId(int nodeId) {
         return quorumFeatures.isQuorumNodeId(nodeId);
-=======
-    class FeatureControlIterator implements Iterator<List<ApiMessageAndVersion>> {
-        private final Iterator<Entry<String, Short>> iterator;
-        private final MetadataVersion metadataVersion;
-        private boolean wroteVersion = false;
-
-        FeatureControlIterator(long epoch) {
-            this.iterator = finalizedVersions.entrySet(epoch).iterator();
-            this.metadataVersion = FeatureControlManager.this.metadataVersion.get(epoch);
-        }
-
-        @Override
-        public boolean hasNext() {
-            return needsWriteMetadataVersion() || iterator.hasNext();
-        }
-
-        private boolean needsWriteMetadataVersion() {
-            return !wroteVersion && metadataVersion.isAtLeast(minimumBootstrapVersion);
-        }
-
-        @Override
-        public List<ApiMessageAndVersion> next() {
-            // Write the metadata.version first
-            if (needsWriteMetadataVersion()) {
-                wroteVersion = true;
-                return Collections.singletonList(new ApiMessageAndVersion(new FeatureLevelRecord()
-                    .setName(MetadataVersion.FEATURE_NAME)
-                    .setFeatureLevel(metadataVersion.featureLevel()), FEATURE_LEVEL_RECORD.lowestSupportedVersion()));
-            }
-
-            // Then write the rest of the features
-            if (!iterator.hasNext()) throw new NoSuchElementException();
-            Entry<String, Short> entry = iterator.next();
-            return Collections.singletonList(new ApiMessageAndVersion(new FeatureLevelRecord()
-                .setName(entry.getKey())
-                .setFeatureLevel(entry.getValue()), (short) 0));
-        }
-    }
-
-    FeatureControlIterator iterator(long epoch) {
-        return new FeatureControlIterator(epoch);
->>>>>>> c034388a
     }
 }