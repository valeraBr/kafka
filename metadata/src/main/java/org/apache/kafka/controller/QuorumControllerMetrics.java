--- conflicted
+++ resolved
@@ -26,7 +26,6 @@
 import java.util.Objects;
 
 public final class QuorumControllerMetrics implements ControllerMetrics {
-<<<<<<< HEAD
     private final static MetricName ACTIVE_CONTROLLER_COUNT = new MetricName(
         "kafka.controller", "KafkaController", "ActiveControllerCount", null);
     private final static MetricName EVENT_QUEUE_TIME_MS = new MetricName(
@@ -46,24 +45,7 @@
     private final static MetricName PREFERRED_REPLICA_IMBALANCE_COUNT = new MetricName(
         "kafka.controller", "KafkaController", "PreferredReplicaImbalanceCount", null);
     
-=======
-    private final static MetricName ACTIVE_CONTROLLER_COUNT = getMetricName(
-        "KafkaController", "ActiveControllerCount");
-    private final static MetricName EVENT_QUEUE_TIME_MS = getMetricName(
-        "ControllerEventManager", "EventQueueTimeMs");
-    private final static MetricName EVENT_QUEUE_PROCESSING_TIME_MS = getMetricName(
-        "ControllerEventManager", "EventQueueProcessingTimeMs");
-    private final static MetricName GLOBAL_TOPIC_COUNT = getMetricName(
-        "KafkaController", "GlobalTopicCount");
-    private final static MetricName GLOBAL_PARTITION_COUNT = getMetricName(
-        "KafkaController", "GlobalPartitionCount");
-    private final static MetricName OFFLINE_PARTITION_COUNT = getMetricName(
-        "KafkaController", "OfflinePartitionsCount");
-    private final static MetricName PREFERRED_REPLICA_IMBALANCE_COUNT = getMetricName(
-        "KafkaController", "PreferredReplicaImbalanceCount");
-
     private final MetricsRegistry registry;
->>>>>>> 68223d32
     private volatile boolean active;
     private volatile int fencedBrokerCount;
     private volatile int activeBrokerCount;
