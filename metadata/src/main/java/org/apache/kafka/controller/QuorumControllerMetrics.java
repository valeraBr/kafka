/*
 * Licensed to the Apache Software Foundation (ASF) under one or more
 * contributor license agreements. See the NOTICE file distributed with
 * this work for additional information regarding copyright ownership.
 * The ASF licenses this file to You under the Apache License, Version 2.0
 * (the "License"); you may not use this file except in compliance with
 * the License. You may obtain a copy of the License at
 *
 *    http://www.apache.org/licenses/LICENSE-2.0
 *
 * Unless required by applicable law or agreed to in writing, software
 * distributed under the License is distributed on an "AS IS" BASIS,
 * WITHOUT WARRANTIES OR CONDITIONS OF ANY KIND, either express or implied.
 * See the License for the specific language governing permissions and
 * limitations under the License.
 */

package org.apache.kafka.controller;

import com.yammer.metrics.core.Gauge;
import com.yammer.metrics.core.Histogram;
import com.yammer.metrics.core.MetricName;
import com.yammer.metrics.core.MetricsRegistry;


public final class QuorumControllerMetrics implements ControllerMetrics {
    private final static MetricName ACTIVE_CONTROLLER_COUNT = new MetricName(
        "kafka.controller", "KafkaController", "ActiveControllerCount", null);
    private final static MetricName EVENT_QUEUE_TIME_MS = new MetricName(
        "kafka.controller", "ControllerEventManager", "EventQueueTimeMs", null);
    private final static MetricName EVENT_QUEUE_PROCESSING_TIME_MS = new MetricName(
        "kafka.controller", "ControllerEventManager", "EventQueueProcessingTimeMs", null);
<<<<<<< HEAD
    private final static MetricName EVENT_QUEUE_SIZE = new MetricName(
        "kafka.controller", "ControllerEventManager", "EventQueueSize", null);
    private final static MetricName OFFLINE_PARTITION_COUNT = new MetricName(
        "kafka.controller", "ReplicationControlManager", "OfflinePartitionCount", null);
    private final static MetricName PREFERRED_REPLICA_IMBALANCE_COUNT = new MetricName(
        "kafka.controller", "ReplicationControlManager", "PreferredReplicaImbalanceCount", null);
    

    private volatile boolean active;
    private volatile int offlinePartitions;
    private volatile int preferredReplicaImbalances;
    private volatile int queueSize;
    private final Gauge<Integer> activeControllerCount;
    private final Gauge<Integer> offlinePartitionCount;
    private final Gauge<Integer> preferredReplicaImbalanceCount;
    private final Gauge<Integer> eventQueueSize;
=======
    private final static MetricName GLOBAL_TOPIC_COUNT = new MetricName(
        "kafka.controller", "KafkaController", "GlobalTopicCount", null);
    private final static MetricName GLOBAL_PARTITION_COUNT = new MetricName(
        "kafka.controller", "KafkaController", "GlobalPartitionCount", null);

    private volatile boolean active;
    private volatile int globalTopicCount;
    private volatile int globalPartitionCount;
    private final Gauge<Integer> activeControllerCount;
    private final Gauge<Integer> globalPartitionCountGauge;
    private final Gauge<Integer> globalTopicCountGauge;
>>>>>>> 6d1ae8bc
    private final Histogram eventQueueTime;
    private final Histogram eventQueueProcessingTime;

    public QuorumControllerMetrics(MetricsRegistry registry) {
        this.active = false;
<<<<<<< HEAD
        this.offlinePartitions = 0;
        this.preferredReplicaImbalances = 0;
        this.queueSize = 0;
=======
        this.globalTopicCount = 0;
        this.globalPartitionCount = 0;
>>>>>>> 6d1ae8bc
        this.activeControllerCount = registry.newGauge(ACTIVE_CONTROLLER_COUNT, new Gauge<Integer>() {
            @Override
            public Integer value() {
                return active ? 1 : 0;
            }
        });
        this.eventQueueTime = registry.newHistogram(EVENT_QUEUE_TIME_MS, true);
        this.eventQueueProcessingTime = registry.newHistogram(EVENT_QUEUE_PROCESSING_TIME_MS, true);
<<<<<<< HEAD
        this.eventQueueSize = registry.newGauge(EVENT_QUEUE_SIZE, new Gauge<Integer>() {
            @Override
            public Integer value() {
                return queueSize;
            }
        });
        this.offlinePartitionCount = registry.newGauge(OFFLINE_PARTITION_COUNT, new Gauge<Integer>() {
            @Override
            public Integer value() {
                return offlinePartitions;
            }
        });
        this.preferredReplicaImbalanceCount = registry.newGauge(PREFERRED_REPLICA_IMBALANCE_COUNT, new Gauge<Integer>() {
            @Override
            public Integer value() {
                return preferredReplicaImbalances;
=======
        this.globalTopicCountGauge = registry.newGauge(GLOBAL_TOPIC_COUNT, new Gauge<Integer>() {
            @Override
            public Integer value() {
                return globalTopicCount;
            }
        });
        this.globalPartitionCountGauge = registry.newGauge(GLOBAL_PARTITION_COUNT, new Gauge<Integer>() {
            @Override
            public Integer value() {
                return globalPartitionCount;
>>>>>>> 6d1ae8bc
            }
        });
    }

    @Override
    public void setActive(boolean active) {
        this.active = active;
    }

    @Override
    public boolean active() {
        return this.active;
    }

    @Override
    public void updateEventQueueTime(long durationMs) {
        eventQueueTime.update(durationMs);
    }

    @Override
    public void updateEventQueueProcessingTime(long durationMs) {
        eventQueueTime.update(durationMs);
    }

    @Override
<<<<<<< HEAD
    public void setEventQueueSize(int queueSize) {
        this.queueSize = queueSize;
    }

    @Override
    public int eventQueueSize() {
        return this.queueSize;
    }

    @Override
    public void setOfflinePartitionCount(int offlinePartitions) {
        this.offlinePartitions = offlinePartitions;
    }

    @Override
    public int offlinePartitionCount() {
        return this.offlinePartitions;
    }

    @Override
    public void setPreferredReplicaImbalanceCount(int replicaImbalances) {
        this.preferredReplicaImbalances = replicaImbalances;
    }

    @Override
    public int preferredReplicaImbalanceCount() {
        return this.preferredReplicaImbalances;
=======
    public void setGlobalTopicsCount(int topicCount) {
        this.globalTopicCount = topicCount;
    }

    @Override
    public int globalTopicsCount() {
        return this.globalTopicCount;
    }

    @Override
    public void setGlobalPartitionCount(int partitionCount) {
        this.globalPartitionCount = partitionCount;
    }

    @Override
    public int globalPartitionCount() {
        return this.globalPartitionCount;
>>>>>>> 6d1ae8bc
    }
}<|MERGE_RESOLUTION|>--- conflicted
+++ resolved
@@ -30,24 +30,8 @@
         "kafka.controller", "ControllerEventManager", "EventQueueTimeMs", null);
     private final static MetricName EVENT_QUEUE_PROCESSING_TIME_MS = new MetricName(
         "kafka.controller", "ControllerEventManager", "EventQueueProcessingTimeMs", null);
-<<<<<<< HEAD
     private final static MetricName EVENT_QUEUE_SIZE = new MetricName(
         "kafka.controller", "ControllerEventManager", "EventQueueSize", null);
-    private final static MetricName OFFLINE_PARTITION_COUNT = new MetricName(
-        "kafka.controller", "ReplicationControlManager", "OfflinePartitionCount", null);
-    private final static MetricName PREFERRED_REPLICA_IMBALANCE_COUNT = new MetricName(
-        "kafka.controller", "ReplicationControlManager", "PreferredReplicaImbalanceCount", null);
-    
-
-    private volatile boolean active;
-    private volatile int offlinePartitions;
-    private volatile int preferredReplicaImbalances;
-    private volatile int queueSize;
-    private final Gauge<Integer> activeControllerCount;
-    private final Gauge<Integer> offlinePartitionCount;
-    private final Gauge<Integer> preferredReplicaImbalanceCount;
-    private final Gauge<Integer> eventQueueSize;
-=======
     private final static MetricName GLOBAL_TOPIC_COUNT = new MetricName(
         "kafka.controller", "KafkaController", "GlobalTopicCount", null);
     private final static MetricName GLOBAL_PARTITION_COUNT = new MetricName(
@@ -56,23 +40,19 @@
     private volatile boolean active;
     private volatile int globalTopicCount;
     private volatile int globalPartitionCount;
+    private volatile int queueSize;
     private final Gauge<Integer> activeControllerCount;
     private final Gauge<Integer> globalPartitionCountGauge;
     private final Gauge<Integer> globalTopicCountGauge;
->>>>>>> 6d1ae8bc
+    private final Gauge<Integer> eventQueueSize;
     private final Histogram eventQueueTime;
     private final Histogram eventQueueProcessingTime;
 
     public QuorumControllerMetrics(MetricsRegistry registry) {
         this.active = false;
-<<<<<<< HEAD
-        this.offlinePartitions = 0;
-        this.preferredReplicaImbalances = 0;
-        this.queueSize = 0;
-=======
         this.globalTopicCount = 0;
         this.globalPartitionCount = 0;
->>>>>>> 6d1ae8bc
+        this.queueSize = 0;
         this.activeControllerCount = registry.newGauge(ACTIVE_CONTROLLER_COUNT, new Gauge<Integer>() {
             @Override
             public Integer value() {
@@ -81,24 +61,12 @@
         });
         this.eventQueueTime = registry.newHistogram(EVENT_QUEUE_TIME_MS, true);
         this.eventQueueProcessingTime = registry.newHistogram(EVENT_QUEUE_PROCESSING_TIME_MS, true);
-<<<<<<< HEAD
         this.eventQueueSize = registry.newGauge(EVENT_QUEUE_SIZE, new Gauge<Integer>() {
             @Override
             public Integer value() {
                 return queueSize;
             }
         });
-        this.offlinePartitionCount = registry.newGauge(OFFLINE_PARTITION_COUNT, new Gauge<Integer>() {
-            @Override
-            public Integer value() {
-                return offlinePartitions;
-            }
-        });
-        this.preferredReplicaImbalanceCount = registry.newGauge(PREFERRED_REPLICA_IMBALANCE_COUNT, new Gauge<Integer>() {
-            @Override
-            public Integer value() {
-                return preferredReplicaImbalances;
-=======
         this.globalTopicCountGauge = registry.newGauge(GLOBAL_TOPIC_COUNT, new Gauge<Integer>() {
             @Override
             public Integer value() {
@@ -109,7 +77,6 @@
             @Override
             public Integer value() {
                 return globalPartitionCount;
->>>>>>> 6d1ae8bc
             }
         });
     }
@@ -135,7 +102,6 @@
     }
 
     @Override
-<<<<<<< HEAD
     public void setEventQueueSize(int queueSize) {
         this.queueSize = queueSize;
     }
@@ -146,24 +112,6 @@
     }
 
     @Override
-    public void setOfflinePartitionCount(int offlinePartitions) {
-        this.offlinePartitions = offlinePartitions;
-    }
-
-    @Override
-    public int offlinePartitionCount() {
-        return this.offlinePartitions;
-    }
-
-    @Override
-    public void setPreferredReplicaImbalanceCount(int replicaImbalances) {
-        this.preferredReplicaImbalances = replicaImbalances;
-    }
-
-    @Override
-    public int preferredReplicaImbalanceCount() {
-        return this.preferredReplicaImbalances;
-=======
     public void setGlobalTopicsCount(int topicCount) {
         this.globalTopicCount = topicCount;
     }
@@ -181,6 +129,5 @@
     @Override
     public int globalPartitionCount() {
         return this.globalPartitionCount;
->>>>>>> 6d1ae8bc
     }
 }