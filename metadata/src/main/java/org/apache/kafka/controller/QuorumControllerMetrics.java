--- conflicted
+++ resolved
@@ -30,44 +30,34 @@
         "kafka.controller", "ControllerEventManager", "EventQueueTimeMs", null);
     private final static MetricName EVENT_QUEUE_PROCESSING_TIME_MS = new MetricName(
         "kafka.controller", "ControllerEventManager", "EventQueueProcessingTimeMs", null);
-<<<<<<< HEAD
-    private final static MetricName OFFLINE_PARTITION_COUNT = new MetricName(
-        "kafka.controller", "ReplicationControlManager", "OfflinePartitionCount", null);
-    private final static MetricName PREFERRED_REPLICA_IMBALANCE_COUNT = new MetricName(
-        "kafka.controller", "ReplicationControlManager", "PreferredReplicaImbalanceCount", null);
-    
-
-    private volatile boolean active;
-    private volatile int offlinePartitions;
-    private volatile int preferredReplicaImbalances;
-    private final Gauge<Integer> activeControllerCount;
-    private final Gauge<Integer> offlinePartitionCount;
-    private final Gauge<Integer> preferredReplicaImbalanceCount;
-=======
     private final static MetricName GLOBAL_TOPIC_COUNT = new MetricName(
         "kafka.controller", "KafkaController", "GlobalTopicCount", null);
     private final static MetricName GLOBAL_PARTITION_COUNT = new MetricName(
         "kafka.controller", "KafkaController", "GlobalPartitionCount", null);
-
+    private final static MetricName OFFLINE_PARTITION_COUNT = new MetricName(
+        "kafka.controller", "KafkaController", "OfflinePartitionCount", null);
+    private final static MetricName PREFERRED_REPLICA_IMBALANCE_COUNT = new MetricName(
+        "kafka.controller", "KafkaController", "PreferredReplicaImbalanceCount", null);
+    
     private volatile boolean active;
     private volatile int globalTopicCount;
     private volatile int globalPartitionCount;
+    private volatile int offlinePartitionCount;
+    private volatile int preferredReplicaImbalanceCount;
     private final Gauge<Integer> activeControllerCount;
     private final Gauge<Integer> globalPartitionCountGauge;
     private final Gauge<Integer> globalTopicCountGauge;
->>>>>>> e69571ae
+    private final Gauge<Integer> offlinePartitionCountGauge;
+    private final Gauge<Integer> preferredReplicaImbalanceCountGauge;
     private final Histogram eventQueueTime;
     private final Histogram eventQueueProcessingTime;
 
     public QuorumControllerMetrics(MetricsRegistry registry) {
         this.active = false;
-<<<<<<< HEAD
-        this.offlinePartitions = 0;
-        this.preferredReplicaImbalances = 0;
-=======
         this.globalTopicCount = 0;
         this.globalPartitionCount = 0;
->>>>>>> e69571ae
+        this.offlinePartitionCount = 0;
+        this.preferredReplicaImbalanceCount = 0;
         this.activeControllerCount = registry.newGauge(ACTIVE_CONTROLLER_COUNT, new Gauge<Integer>() {
             @Override
             public Integer value() {
@@ -76,18 +66,6 @@
         });
         this.eventQueueTime = registry.newHistogram(EVENT_QUEUE_TIME_MS, true);
         this.eventQueueProcessingTime = registry.newHistogram(EVENT_QUEUE_PROCESSING_TIME_MS, true);
-<<<<<<< HEAD
-        this.offlinePartitionCount = registry.newGauge(OFFLINE_PARTITION_COUNT, new Gauge<Integer>() {
-            @Override
-            public Integer value() {
-                return offlinePartitions;
-            }
-        });
-        this.preferredReplicaImbalanceCount = registry.newGauge(PREFERRED_REPLICA_IMBALANCE_COUNT, new Gauge<Integer>() {
-            @Override
-            public Integer value() {
-                return preferredReplicaImbalances;
-=======
         this.globalTopicCountGauge = registry.newGauge(GLOBAL_TOPIC_COUNT, new Gauge<Integer>() {
             @Override
             public Integer value() {
@@ -98,7 +76,18 @@
             @Override
             public Integer value() {
                 return globalPartitionCount;
->>>>>>> e69571ae
+            }
+        });
+        this.offlinePartitionCountGauge = registry.newGauge(OFFLINE_PARTITION_COUNT, new Gauge<Integer>() {
+            @Override
+            public Integer value() {
+                return offlinePartitionCount;
+            }
+        });
+        this.preferredReplicaImbalanceCountGauge = registry.newGauge(PREFERRED_REPLICA_IMBALANCE_COUNT, new Gauge<Integer>() {
+            @Override
+            public Integer value() {
+                return preferredReplicaImbalanceCount;
             }
         });
     }
@@ -123,26 +112,6 @@
         eventQueueTime.update(durationMs);
     }
 
-    @Override
-<<<<<<< HEAD
-    public void setOfflinePartitionCount(int offlinePartitions) {
-        this.offlinePartitions = offlinePartitions;
-    }
-
-    @Override
-    public int offlinePartitionCount() {
-        return this.offlinePartitions;
-    }
-
-    @Override
-    public void setPreferredReplicaImbalanceCount(int replicaImbalances) {
-        this.preferredReplicaImbalances = replicaImbalances;
-    }
-
-    @Override
-    public int preferredReplicaImbalanceCount() {
-        return this.preferredReplicaImbalances;
-=======
     public void setGlobalTopicsCount(int topicCount) {
         this.globalTopicCount = topicCount;
     }
@@ -160,6 +129,25 @@
     @Override
     public int globalPartitionCount() {
         return this.globalPartitionCount;
->>>>>>> e69571ae
+    }
+
+    @Override
+    public void setOfflinePartitionCount(int offlinePartitions) {
+        this.offlinePartitionCount = offlinePartitions;
+    }
+
+    @Override
+    public int offlinePartitionCount() {
+        return this.offlinePartitionCount;
+    }
+
+    @Override
+    public void setPreferredReplicaImbalanceCount(int replicaImbalances) {
+        this.preferredReplicaImbalanceCount = replicaImbalances;
+    }
+
+    @Override
+    public int preferredReplicaImbalanceCount() {
+        return this.preferredReplicaImbalanceCount;
     }
 }