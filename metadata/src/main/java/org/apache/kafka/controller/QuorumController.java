--- conflicted
+++ resolved
@@ -430,31 +430,8 @@
 
     public static final String CONTROLLER_THREAD_SUFFIX = "QuorumControllerEventHandler";
 
-<<<<<<< HEAD
-    private static final String ACTIVE_CONTROLLER_EXCEPTION_TEXT_PREFIX =
-        "The active controller appears to be node ";
-
-    private NotControllerException newNotControllerException() {
-        OptionalInt latestController = raftClient.leaderAndEpoch().leaderId();
-        if (latestController.isPresent()) {
-            return new NotControllerException(ACTIVE_CONTROLLER_EXCEPTION_TEXT_PREFIX +
-                latestController.getAsInt() + ".");
-        } else {
-            return new NotControllerException("No controller appears to be active.");
-        }
-    }
-
-    private NotControllerException newPreMigrationException() {
-        OptionalInt latestController = raftClient.leaderAndEpoch().leaderId();
-        if (latestController.isPresent()) {
-            return new NotControllerException("The controller is in pre-migration mode.");
-        } else {
-            return new NotControllerException("No controller appears to be active.");
-        }
-=======
     private OptionalInt latestController() {
         return raftClient.leaderAndEpoch().leaderId();
->>>>>>> fd5b300b
     }
 
     /**
@@ -723,19 +700,11 @@
             }
             int controllerEpoch = curClaimEpoch;
             if (!isActiveController(controllerEpoch)) {
-<<<<<<< HEAD
-                throw newNotControllerException();
-=======
                 throw ControllerExceptions.newWrongControllerException(latestController());
             }
             if (featureControl.inPreMigrationMode() && !flags.contains(RUNS_IN_PREMIGRATION)) {
                 log.info("Cannot run write operation {} in pre-migration mode. Returning NOT_CONTROLLER.", name);
                 throw ControllerExceptions.newPreMigrationException(latestController());
->>>>>>> fd5b300b
-            }
-            if (featureControl.inPreMigrationMode() && !flags.contains(RUNS_IN_PREMIGRATION)) {
-                log.info("Cannot run write operation {} in pre-migration mode. Returning NOT_CONTROLLER.", name);
-                throw newPreMigrationException();
             }
             startProcessingTimeNs = OptionalLong.of(now);
             ControllerResult<T> result = op.generateRecordsAndResult();
@@ -1348,12 +1317,8 @@
             raftClient.resign(curClaimEpoch);
             curClaimEpoch = -1;
             controllerMetrics.setActive(false);
-<<<<<<< HEAD
-            deferredEventQueue.failAll(newNotControllerException());
-=======
             deferredEventQueue.failAll(ControllerExceptions.
                     newWrongControllerException(OptionalInt.empty()));
->>>>>>> fd5b300b
 
             if (!snapshotRegistry.hasSnapshot(lastCommittedOffset)) {
                 throw new RuntimeException("Unable to find last committed offset " +
@@ -2168,16 +2133,12 @@
                     }
                 }
             },
-<<<<<<< HEAD
-            EnumSet.of(RUNS_IN_PREMIGRATION));
-=======
             EnumSet.of(RUNS_IN_PREMIGRATION)).whenComplete((__, t) -> {
                 if (ControllerExceptions.isTimeoutException(t)) {
                     replicationControl.processExpiredBrokerHeartbeat(request);
                     controllerMetrics.incrementTimedOutHeartbeats();
                 }
             });
->>>>>>> fd5b300b
     }
 
     @Override
