/*
 * Licensed to the Apache Software Foundation (ASF) under one or more
 * contributor license agreements. See the NOTICE file distributed with
 * this work for additional information regarding copyright ownership.
 * The ASF licenses this file to You under the Apache License, Version 2.0
 * (the "License"); you may not use this file except in compliance with
 * the License. You may obtain a copy of the License at
 *
 *    http://www.apache.org/licenses/LICENSE-2.0
 *
 * Unless required by applicable law or agreed to in writing, software
 * distributed under the License is distributed on an "AS IS" BASIS,
 * WITHOUT WARRANTIES OR CONDITIONS OF ANY KIND, either express or implied.
 * See the License for the specific language governing permissions and
 * limitations under the License.
 */

package org.apache.kafka.controller;

import org.apache.kafka.clients.admin.AlterConfigOp.OpType;
import org.apache.kafka.clients.admin.FeatureUpdate;
import org.apache.kafka.common.Uuid;
import org.apache.kafka.common.acl.AclBinding;
import org.apache.kafka.common.acl.AclBindingFilter;
import org.apache.kafka.common.config.ConfigDef;
import org.apache.kafka.common.config.ConfigResource;
import org.apache.kafka.common.errors.ApiException;
import org.apache.kafka.common.errors.BrokerIdNotRegisteredException;
import org.apache.kafka.common.errors.InvalidRequestException;
import org.apache.kafka.common.errors.NotControllerException;
import org.apache.kafka.common.errors.UnknownServerException;
import org.apache.kafka.common.errors.UnknownTopicOrPartitionException;
import org.apache.kafka.common.message.AllocateProducerIdsRequestData;
import org.apache.kafka.common.message.AllocateProducerIdsResponseData;
import org.apache.kafka.common.message.AlterIsrRequestData;
import org.apache.kafka.common.message.AlterIsrResponseData;
import org.apache.kafka.common.message.AlterPartitionReassignmentsRequestData;
import org.apache.kafka.common.message.AlterPartitionReassignmentsResponseData;
import org.apache.kafka.common.message.BrokerHeartbeatRequestData;
import org.apache.kafka.common.message.BrokerRegistrationRequestData;
import org.apache.kafka.common.message.CreatePartitionsRequestData.CreatePartitionsTopic;
import org.apache.kafka.common.message.CreatePartitionsResponseData.CreatePartitionsTopicResult;
import org.apache.kafka.common.message.CreateTopicsRequestData;
import org.apache.kafka.common.message.CreateTopicsResponseData;
import org.apache.kafka.common.message.ElectLeadersRequestData;
import org.apache.kafka.common.message.ElectLeadersResponseData;
import org.apache.kafka.common.message.ListPartitionReassignmentsRequestData;
import org.apache.kafka.common.message.ListPartitionReassignmentsResponseData;
<<<<<<< HEAD
import org.apache.kafka.common.message.UpdateFeaturesRequestData;
import org.apache.kafka.common.message.UpdateFeaturesResponseData;
=======
import org.apache.kafka.common.metadata.AccessControlEntryRecord;
>>>>>>> 71cbff62
import org.apache.kafka.common.metadata.ConfigRecord;
import org.apache.kafka.common.metadata.ClientQuotaRecord;
import org.apache.kafka.common.metadata.FeatureLevelRecord;
import org.apache.kafka.common.metadata.FenceBrokerRecord;
import org.apache.kafka.common.metadata.MetadataRecordType;
import org.apache.kafka.common.metadata.PartitionChangeRecord;
import org.apache.kafka.common.metadata.PartitionRecord;
import org.apache.kafka.common.metadata.ProducerIdsRecord;
import org.apache.kafka.common.metadata.RegisterBrokerRecord;
import org.apache.kafka.common.metadata.RemoveAccessControlEntryRecord;
import org.apache.kafka.common.metadata.RemoveTopicRecord;
import org.apache.kafka.common.metadata.TopicRecord;
import org.apache.kafka.common.metadata.UnfenceBrokerRecord;
import org.apache.kafka.common.metadata.UnregisterBrokerRecord;
import org.apache.kafka.common.protocol.ApiMessage;
import org.apache.kafka.common.quota.ClientQuotaAlteration;
import org.apache.kafka.common.quota.ClientQuotaEntity;
import org.apache.kafka.common.requests.ApiError;
import org.apache.kafka.common.utils.LogContext;
import org.apache.kafka.common.utils.Time;
import org.apache.kafka.common.utils.Utils;
import org.apache.kafka.controller.SnapshotGenerator.Section;
<<<<<<< HEAD
import org.apache.kafka.metadata.MetadataVersion;
=======
import org.apache.kafka.metadata.authorizer.ClusterMetadataAuthorizer;
import org.apache.kafka.server.authorizer.AclCreateResult;
import org.apache.kafka.server.authorizer.AclDeleteResult;
>>>>>>> 71cbff62
import org.apache.kafka.server.common.ApiMessageAndVersion;
import org.apache.kafka.metadata.BrokerHeartbeatReply;
import org.apache.kafka.metadata.BrokerRegistrationReply;
import org.apache.kafka.metadata.FinalizedControllerFeatures;
import org.apache.kafka.queue.EventQueue;
import org.apache.kafka.queue.EventQueue.EarliestDeadlineFunction;
import org.apache.kafka.queue.KafkaEventQueue;
import org.apache.kafka.raft.Batch;
import org.apache.kafka.raft.BatchReader;
import org.apache.kafka.raft.LeaderAndEpoch;
import org.apache.kafka.raft.OffsetAndEpoch;
import org.apache.kafka.raft.RaftClient;
import org.apache.kafka.server.policy.AlterConfigPolicy;
import org.apache.kafka.server.policy.CreateTopicPolicy;
import org.apache.kafka.snapshot.SnapshotReader;
import org.apache.kafka.snapshot.SnapshotWriter;
import org.apache.kafka.timeline.SnapshotRegistry;
import org.slf4j.Logger;

import java.util.Arrays;
import java.util.Collection;
import java.util.Collections;
import java.util.HashMap;
import java.util.List;
import java.util.Map.Entry;
import java.util.Map;
import java.util.Optional;
import java.util.OptionalInt;
import java.util.OptionalLong;
import java.util.Random;
import java.util.concurrent.CompletableFuture;
import java.util.concurrent.CountDownLatch;
import java.util.concurrent.RejectedExecutionException;
import java.util.concurrent.TimeUnit;
import java.util.function.Consumer;
import java.util.function.Supplier;
import java.util.stream.Collectors;

import static java.util.concurrent.TimeUnit.MICROSECONDS;
import static java.util.concurrent.TimeUnit.MILLISECONDS;
import static java.util.concurrent.TimeUnit.NANOSECONDS;


/**
 * QuorumController implements the main logic of the KRaft (Kafka Raft Metadata) mode controller.
 *
 * The node which is the leader of the metadata log becomes the active controller.  All
 * other nodes remain in standby mode.  Standby controllers cannot create new metadata log
 * entries.  They just replay the metadata log entries that the current active controller
 * has created.
 *
 * The QuorumController is single-threaded.  A single event handler thread performs most
 * operations.  This avoids the need for complex locking.
 *
 * The controller exposes an asynchronous, futures-based API to the world.  This reflects
 * the fact that the controller may have several operations in progress at any given
 * point.  The future associated with each operation will not be completed until the
 * results of the operation have been made durable to the metadata log.
 *
 * The QuorumController uses the "metadata.version" feature flag as a mechanism to control
 * the usage of new log record schemas. Starting with 3.2, this version must be set before
 * the controller can fully initialize.
 */
public final class QuorumController implements Controller {
    /**
     * A builder class which creates the QuorumController.
     */
    static public class Builder {
        private final int nodeId;
        private final String clusterId;
        private Time time = Time.SYSTEM;
        private String threadNamePrefix = null;
        private LogContext logContext = null;
        private Map<ConfigResource.Type, ConfigDef> configDefs = Collections.emptyMap();
        private RaftClient<ApiMessageAndVersion> raftClient = null;
        private QuorumFeatures quorumFeatures = null;
        private short defaultReplicationFactor = 3;
        private int defaultNumPartitions = 1;
        private ReplicaPlacer replicaPlacer = new StripedReplicaPlacer(new Random());
        private long snapshotMaxNewRecordBytes = Long.MAX_VALUE;
        private long sessionTimeoutNs = NANOSECONDS.convert(18, TimeUnit.SECONDS);
        private ControllerMetrics controllerMetrics = null;
        private Optional<CreateTopicPolicy> createTopicPolicy = Optional.empty();
        private Optional<AlterConfigPolicy> alterConfigPolicy = Optional.empty();
        private ConfigurationValidator configurationValidator = ConfigurationValidator.NO_OP;
<<<<<<< HEAD
        private MetadataVersion initialMetadataVersion = null;
=======
        private Optional<ClusterMetadataAuthorizer> authorizer = Optional.empty();
>>>>>>> 71cbff62

        public Builder(int nodeId, String clusterId) {
            this.nodeId = nodeId;
            this.clusterId = clusterId;
        }

        public Builder setTime(Time time) {
            this.time = time;
            return this;
        }

        public Builder setThreadNamePrefix(String threadNamePrefix) {
            this.threadNamePrefix = threadNamePrefix;
            return this;
        }

        public Builder setLogContext(LogContext logContext) {
            this.logContext = logContext;
            return this;
        }

        public Builder setConfigDefs(Map<ConfigResource.Type, ConfigDef> configDefs) {
            this.configDefs = configDefs;
            return this;
        }

        public Builder setRaftClient(RaftClient<ApiMessageAndVersion> logManager) {
            this.raftClient = logManager;
            return this;
        }

        public Builder setQuorumFeatures(QuorumFeatures quorumFeatures) {
            this.quorumFeatures = quorumFeatures;
            return this;
        }

        public Builder setDefaultReplicationFactor(short defaultReplicationFactor) {
            this.defaultReplicationFactor = defaultReplicationFactor;
            return this;
        }

        public Builder setDefaultNumPartitions(int defaultNumPartitions) {
            this.defaultNumPartitions = defaultNumPartitions;
            return this;
        }

        public Builder setReplicaPlacer(ReplicaPlacer replicaPlacer) {
            this.replicaPlacer = replicaPlacer;
            return this;
        }

        public Builder setSnapshotMaxNewRecordBytes(long value) {
            this.snapshotMaxNewRecordBytes = value;
            return this;
        }

        public Builder setSessionTimeoutNs(long sessionTimeoutNs) {
            this.sessionTimeoutNs = sessionTimeoutNs;
            return this;
        }

        public Builder setMetrics(ControllerMetrics controllerMetrics) {
            this.controllerMetrics = controllerMetrics;
            return this;
        }

        public Builder setInitialMetadataVersion(MetadataVersion metadataVersion) {
            this.initialMetadataVersion = metadataVersion;
            return this;
        }

        public Builder setCreateTopicPolicy(Optional<CreateTopicPolicy> createTopicPolicy) {
            this.createTopicPolicy = createTopicPolicy;
            return this;
        }

        public Builder setAlterConfigPolicy(Optional<AlterConfigPolicy> alterConfigPolicy) {
            this.alterConfigPolicy = alterConfigPolicy;
            return this;
        }

        public Builder setConfigurationValidator(ConfigurationValidator configurationValidator) {
            this.configurationValidator = configurationValidator;
            return this;
        }

        public Builder setAuthorizer(ClusterMetadataAuthorizer authorizer) {
            this.authorizer = Optional.of(authorizer);
            return this;
        }

        @SuppressWarnings("unchecked")
        public QuorumController build() throws Exception {
            if (raftClient == null) {
                throw new RuntimeException("You must set a raft client.");
            }
            if (initialMetadataVersion == null || initialMetadataVersion.equals(MetadataVersion.UNINITIALIZED)) {
                throw new RuntimeException("You must set an initial metadata.version in meta.properties");
            }
            if (quorumFeatures == null) {
                throw new RuntimeException("You must specify the quorum features");
            }
            if (threadNamePrefix == null) {
                threadNamePrefix = String.format("Node%d_", nodeId);
            }
            if (logContext == null) {
                logContext = new LogContext(String.format("[Controller %d] ", nodeId));
            }
            if (controllerMetrics == null) {
                controllerMetrics = (ControllerMetrics) Class.forName(
                    "org.apache.kafka.controller.MockControllerMetrics").getConstructor().newInstance();
            }

            KafkaEventQueue queue = null;
            try {
                queue = new KafkaEventQueue(time, logContext, threadNamePrefix + "QuorumController");
                return new QuorumController(logContext, nodeId, clusterId, queue, time,
                    configDefs, raftClient, quorumFeatures, defaultReplicationFactor,
                    defaultNumPartitions, replicaPlacer, snapshotMaxNewRecordBytes,
                    sessionTimeoutNs, controllerMetrics, createTopicPolicy,
<<<<<<< HEAD
                    alterConfigPolicy, configurationValidator, initialMetadataVersion);
=======
                    alterConfigPolicy, configurationValidator, authorizer);
>>>>>>> 71cbff62
            } catch (Exception e) {
                Utils.closeQuietly(queue, "event queue");
                throw e;
            }
        }
    }

    /**
     * Checks that a configuration resource exists.
     *
     * This object must be used only from the controller event thread.
     */
    class ConfigResourceExistenceChecker implements Consumer<ConfigResource> {
        @Override
        public void accept(ConfigResource configResource) {
            switch (configResource.type()) {
                case BROKER_LOGGER:
                    break;
                case BROKER:
                    // Cluster configs are always allowed.
                    if (configResource.name().isEmpty()) break;

                    // Otherwise, check that the broker ID is valid.
                    int brokerId;
                    try {
                        brokerId = Integer.parseInt(configResource.name());
                    } catch (NumberFormatException e) {
                        throw new InvalidRequestException("Invalid broker name " +
                            configResource.name());
                    }
                    if (!clusterControl.brokerRegistrations().containsKey(brokerId)) {
                        throw new BrokerIdNotRegisteredException("No broker with id " +
                            brokerId + " found.");
                    }
                    break;
                case TOPIC:
                    if (replicationControl.getTopicId(configResource.name()) == null) {
                        throw new UnknownTopicOrPartitionException("The topic '" +
                            configResource.name() + "' does not exist.");
                    }
                    break;
                default:
                    break;
            }
        }
    }

    public static final String CONTROLLER_THREAD_SUFFIX = "QuorumControllerEventHandler";

    private static final String ACTIVE_CONTROLLER_EXCEPTION_TEXT_PREFIX =
        "The active controller appears to be node ";

    private NotControllerException newNotControllerException() {
        OptionalInt latestController = raftClient.leaderAndEpoch().leaderId();
        if (latestController.isPresent()) {
            return new NotControllerException(ACTIVE_CONTROLLER_EXCEPTION_TEXT_PREFIX +
                latestController.getAsInt());
        } else {
            return new NotControllerException("No controller appears to be active.");
        }
    }

    public static int exceptionToApparentController(NotControllerException e) {
        if (e.getMessage().startsWith(ACTIVE_CONTROLLER_EXCEPTION_TEXT_PREFIX)) {
            return Integer.parseInt(e.getMessage().substring(
                ACTIVE_CONTROLLER_EXCEPTION_TEXT_PREFIX.length()));
        } else {
            return -1;
        }
    }

    private void handleEventEnd(String name, long startProcessingTimeNs) {
        long endProcessingTime = time.nanoseconds();
        long deltaNs = endProcessingTime - startProcessingTimeNs;
        log.debug("Processed {} in {} us", name,
            MICROSECONDS.convert(deltaNs, NANOSECONDS));
        controllerMetrics.updateEventQueueProcessingTime(NANOSECONDS.toMillis(deltaNs));
    }

    private Throwable handleEventException(String name,
                                           OptionalLong startProcessingTimeNs,
                                           Throwable exception) {
        if (!startProcessingTimeNs.isPresent()) {
            log.info("unable to start processing {} because of {}.", name,
                exception.getClass().getSimpleName());
            if (exception instanceof ApiException) {
                return exception;
            } else {
                return new UnknownServerException(exception);
            }
        }
        long endProcessingTime = time.nanoseconds();
        long deltaNs = endProcessingTime - startProcessingTimeNs.getAsLong();
        long deltaUs = MICROSECONDS.convert(deltaNs, NANOSECONDS);
        if (exception instanceof ApiException) {
            log.info("{}: failed with {} in {} us", name,
                exception.getClass().getSimpleName(), deltaUs);
            return exception;
        }
        log.warn("{}: failed with unknown server exception {} at epoch {} in {} us.  " +
            "Reverting to last committed offset {}.",
            this, exception.getClass().getSimpleName(), curClaimEpoch, deltaUs,
            lastCommittedOffset, exception);
        raftClient.resign(curClaimEpoch);
        renounce();
        return new UnknownServerException(exception);
    }

    /**
     * A controller event for handling internal state changes, such as Raft inputs.
     */
    class ControlEvent implements EventQueue.Event {
        private final String name;
        private final Runnable handler;
        private final long eventCreatedTimeNs = time.nanoseconds();
        private OptionalLong startProcessingTimeNs = OptionalLong.empty();

        ControlEvent(String name, Runnable handler) {
            this.name = name;
            this.handler = handler;
        }

        @Override
        public void run() throws Exception {
            long now = time.nanoseconds();
            controllerMetrics.updateEventQueueTime(NANOSECONDS.toMillis(now - eventCreatedTimeNs));
            startProcessingTimeNs = OptionalLong.of(now);
            log.debug("Executing {}.", this);
            handler.run();
            handleEventEnd(this.toString(), startProcessingTimeNs.getAsLong());
        }

        @Override
        public void handleException(Throwable exception) {
            handleEventException(name, startProcessingTimeNs, exception);
        }

        @Override
        public String toString() {
            return name;
        }
    }

    private void appendControlEvent(String name, Runnable handler) {
        ControlEvent event = new ControlEvent(name, handler);
        queue.append(event);
    }

    private static final String GENERATE_SNAPSHOT = "generateSnapshot";

    private static final int MAX_BATCHES_PER_GENERATE_CALL = 10;

    class SnapshotGeneratorManager implements Runnable {
        private SnapshotGenerator generator = null;

        void createSnapshotGenerator(long committedOffset, int committedEpoch, long committedTimestamp) {
            if (generator != null) {
                throw new RuntimeException("Snapshot generator already exists.");
            }
            if (!snapshotRegistry.hasSnapshot(committedOffset)) {
                throw new RuntimeException(
                    String.format(
                        "Cannot generate a snapshot at committed offset %s because it does not exists in the snapshot registry.",
                        committedOffset
                    )
                );
            }
            Optional<SnapshotWriter<ApiMessageAndVersion>> writer = raftClient.createSnapshot(
                committedOffset,
                committedEpoch,
                committedTimestamp
            );
            if (writer.isPresent()) {
                generator = new SnapshotGenerator(
                    logContext,
                    writer.get(),
                    MAX_BATCHES_PER_GENERATE_CALL,
                    Arrays.asList(
                        new Section("features", featureControl.iterator(committedOffset)),
                        new Section("cluster", clusterControl.iterator(committedOffset)),
                        new Section("replication", replicationControl.iterator(committedOffset)),
                        new Section("configuration", configurationControl.iterator(committedOffset)),
                        new Section("clientQuotas", clientQuotaControlManager.iterator(committedOffset)),
                        new Section("producerIds", producerIdControlManager.iterator(committedOffset)),
                        new Section("acls", aclControlManager.iterator(committedOffset))
                    )
                );
                reschedule(0);
            } else {
                log.info(
                    "Skipping generation of snapshot for committed offset {} and epoch {} since it already exists",
                    committedOffset,
                    committedEpoch
                );
            }
        }

        void cancel() {
            if (generator == null) return;
            log.error("Cancelling snapshot {}", generator.lastContainedLogOffset());
            generator.writer().close();
            generator = null;

            // Delete every in-memory snapshot up to the committed offset. They are not needed since this
            // snapshot generation was canceled.
            snapshotRegistry.deleteSnapshotsUpTo(lastCommittedOffset);

            queue.cancelDeferred(GENERATE_SNAPSHOT);
        }

        void reschedule(long delayNs) {
            ControlEvent event = new ControlEvent(GENERATE_SNAPSHOT, this);
            queue.scheduleDeferred(event.name,
                new EarliestDeadlineFunction(time.nanoseconds() + delayNs), event);
        }

        @Override
        public void run() {
            if (generator == null) {
                log.debug("No snapshot is in progress.");
                return;
            }
            OptionalLong nextDelay;
            try {
                nextDelay = generator.generateBatches();
            } catch (Exception e) {
                log.error("Error while generating snapshot {}", generator.lastContainedLogOffset(), e);
                generator.writer().close();
                generator = null;
                return;
            }
            if (!nextDelay.isPresent()) {
                log.info("Finished generating snapshot {}.", generator.lastContainedLogOffset());
                generator.writer().close();
                generator = null;

                // Delete every in-memory snapshot up to the committed offset. They are not needed since this
                // snapshot generation finished.
                snapshotRegistry.deleteSnapshotsUpTo(lastCommittedOffset);
                return;
            }
            reschedule(nextDelay.getAsLong());
        }

        OptionalLong snapshotLastOffsetFromLog() {
            if (generator == null) {
                return OptionalLong.empty();
            }
            return OptionalLong.of(generator.lastContainedLogOffset());
        }
    }

    /**
     * A controller event that reads the committed internal state in order to expose it
     * to an API.
     */
    class ControllerReadEvent<T> implements EventQueue.Event {
        private final String name;
        private final CompletableFuture<T> future;
        private final Supplier<T> handler;
        private final long eventCreatedTimeNs = time.nanoseconds();
        private OptionalLong startProcessingTimeNs = OptionalLong.empty();

        ControllerReadEvent(String name, Supplier<T> handler) {
            this.name = name;
            this.future = new CompletableFuture<T>();
            this.handler = handler;
        }

        CompletableFuture<T> future() {
            return future;
        }

        @Override
        public void run() throws Exception {
            long now = time.nanoseconds();
            controllerMetrics.updateEventQueueTime(NANOSECONDS.toMillis(now - eventCreatedTimeNs));
            startProcessingTimeNs = OptionalLong.of(now);
            T value = handler.get();
            handleEventEnd(this.toString(), startProcessingTimeNs.getAsLong());
            future.complete(value);
        }

        @Override
        public void handleException(Throwable exception) {
            future.completeExceptionally(
                handleEventException(name, startProcessingTimeNs, exception));
        }

        @Override
        public String toString() {
            return name + "(" + System.identityHashCode(this) + ")";
        }
    }

    // VisibleForTesting
    ReplicationControlManager replicationControl() {
        return replicationControl;
    }

    // VisibleForTesting
    <T> CompletableFuture<T> appendReadEvent(String name, Supplier<T> handler) {
        ControllerReadEvent<T> event = new ControllerReadEvent<T>(name, handler);
        queue.append(event);
        return event.future();
    }

    <T> CompletableFuture<T> appendReadEvent(String name, long deadlineNs, Supplier<T> handler) {
        ControllerReadEvent<T> event = new ControllerReadEvent<T>(name, handler);
        queue.appendWithDeadline(deadlineNs, event);
        return event.future();
    }

    interface ControllerWriteOperation<T> {
        /**
         * Generate the metadata records needed to implement this controller write
         * operation.  In general, this operation should not modify the "hard state" of
         * the controller.  That modification will happen later on, when we replay the
         * records generated by this function.
         *
         * There are cases where this function modifies the "soft state" of the
         * controller.  Mainly, this happens when we process cluster heartbeats.
         *
         * This function also generates an RPC result.  In general, if the RPC resulted in
         * an error, the RPC result will be an error, and the generated record list will
         * be empty.  This would happen if we tried to create a topic with incorrect
         * parameters, for example.  Of course, partial errors are possible for batch
         * operations.
         *
         * @return              A result containing a list of records, and the RPC result.
         */
        ControllerResult<T> generateRecordsAndResult() throws Exception;

        /**
         * Once we've passed the records to the Raft layer, we will invoke this function
         * with the end offset at which those records were placed.  If there were no
         * records to write, we'll just pass the last write offset.
         */
        default void processBatchEndOffset(long offset) {}
    }

    /**
     * A controller event that modifies the controller state.
     */
    class ControllerWriteEvent<T> implements EventQueue.Event, DeferredEvent {
        private final String name;
        private final CompletableFuture<T> future;
        private final ControllerWriteOperation<T> op;
        private final long eventCreatedTimeNs = time.nanoseconds();
        private OptionalLong startProcessingTimeNs = OptionalLong.empty();
        private ControllerResultAndOffset<T> resultAndOffset;

        ControllerWriteEvent(String name, ControllerWriteOperation<T> op) {
            this.name = name;
            this.future = new CompletableFuture<T>();
            this.op = op;
            this.resultAndOffset = null;
        }

        CompletableFuture<T> future() {
            return future;
        }

        @Override
        public void run() throws Exception {
            long now = time.nanoseconds();
            controllerMetrics.updateEventQueueTime(NANOSECONDS.toMillis(now - eventCreatedTimeNs));
            int controllerEpoch = curClaimEpoch;
            if (controllerEpoch == -1) {
                throw newNotControllerException();
            }
            startProcessingTimeNs = OptionalLong.of(now);
            ControllerResult<T> result = op.generateRecordsAndResult();
            if (result.records().isEmpty()) {
                op.processBatchEndOffset(writeOffset);
                // If the operation did not return any records, then it was actually just
                // a read after all, and not a read + write.  However, this read was done
                // from the latest in-memory state, which might contain uncommitted data.
                OptionalLong maybeOffset = purgatory.highestPendingOffset();
                if (!maybeOffset.isPresent()) {
                    // If the purgatory is empty, there are no pending operations and no
                    // uncommitted state.  We can return immediately.
                    resultAndOffset = ControllerResultAndOffset.of(-1, result);
                    log.debug("Completing read-only operation {} immediately because " +
                        "the purgatory is empty.", this);
                    complete(null);
                    return;
                }
                // If there are operations in the purgatory, we want to wait for the latest
                // one to complete before returning our result to the user.
                resultAndOffset = ControllerResultAndOffset.of(maybeOffset.getAsLong(), result);
                log.debug("Read-only operation {} will be completed when the log " +
                    "reaches offset {}", this, resultAndOffset.offset());
            } else {
                // If the operation returned a batch of records, those records need to be
                // written before we can return our result to the user.  Here, we hand off
                // the batch of records to the raft client.  They will be written out
                // asynchronously.
                final long offset;
                if (result.isAtomic()) {
                    offset = raftClient.scheduleAtomicAppend(controllerEpoch, result.records());
                } else {
                    offset = raftClient.scheduleAppend(controllerEpoch, result.records());
                }
                op.processBatchEndOffset(offset);
                writeOffset = offset;
                resultAndOffset = ControllerResultAndOffset.of(offset, result);
                for (ApiMessageAndVersion message : result.records()) {
                    replay(message.message(), Optional.empty(), offset);
                }
                snapshotRegistry.getOrCreateSnapshot(offset);
                log.debug("Read-write operation {} will be completed when the log " +
                    "reaches offset {}.", this, resultAndOffset.offset());
            }
            purgatory.add(resultAndOffset.offset(), this);
        }

        @Override
        public void handleException(Throwable exception) {
            complete(exception);
        }

        @Override
        public void complete(Throwable exception) {
            if (exception == null) {
                handleEventEnd(this.toString(), startProcessingTimeNs.getAsLong());
                future.complete(resultAndOffset.response());
            } else {
                future.completeExceptionally(
                    handleEventException(name, startProcessingTimeNs, exception));
            }
        }

        @Override
        public String toString() {
            return name + "(" + System.identityHashCode(this) + ")";
        }
    }

    private <T> CompletableFuture<T> appendWriteEvent(String name,
                                                      long deadlineNs,
                                                      ControllerWriteOperation<T> op) {
        ControllerWriteEvent<T> event = new ControllerWriteEvent<>(name, op);
        queue.appendWithDeadline(deadlineNs, event);
        return event.future();
    }

    private <T> CompletableFuture<T> appendWriteEvent(String name,
                                                      ControllerWriteOperation<T> op) {
        ControllerWriteEvent<T> event = new ControllerWriteEvent<>(name, op);
        queue.append(event);
        return event.future();
    }

    private <T> CompletableFuture<T> prependWriteEvent(String name,
                                                       ControllerWriteOperation<T> op) {
        ControllerWriteEvent<T> event = new ControllerWriteEvent<>(name, op);
        queue.prepend(event);
        return event.future();
    }

    class QuorumMetaLogListener implements RaftClient.Listener<ApiMessageAndVersion> {

        @Override
        public void handleCommit(BatchReader<ApiMessageAndVersion> reader) {
            appendRaftEvent("handleCommit[baseOffset=" + reader.baseOffset() + "]", () -> {
                try {
                    boolean isActiveController = curClaimEpoch != -1;
                    long processedRecordsSize = 0;
                    while (reader.hasNext()) {
                        Batch<ApiMessageAndVersion> batch = reader.next();
                        long offset = batch.lastOffset();
                        int epoch = batch.epoch();
                        List<ApiMessageAndVersion> messages = batch.records();

                        if (isActiveController) {
                            // If the controller is active, the records were already replayed,
                            // so we don't need to do it here.
                            log.debug("Completing purgatory items up to offset {} and epoch {}.", offset, epoch);

                            // Complete any events in the purgatory that were waiting for this offset.
                            purgatory.completeUpTo(offset);

                            // Delete all the in-memory snapshots that we no longer need.
                            // If we are writing a new snapshot, then we need to keep that around;
                            // otherwise, we should delete up to the current committed offset.
                            snapshotRegistry.deleteSnapshotsUpTo(
                                snapshotGeneratorManager.snapshotLastOffsetFromLog().orElse(offset));

                        } else {
                            // If the controller is a standby, replay the records that were
                            // created by the active controller.
                            if (log.isDebugEnabled()) {
                                if (log.isTraceEnabled()) {
                                    log.trace("Replaying commits from the active node up to " +
                                        "offset {} and epoch {}: {}.", offset, epoch, messages.stream()
                                        .map(ApiMessageAndVersion::toString)
                                        .collect(Collectors.joining(", ")));
                                } else {
                                    log.debug("Replaying commits from the active node up to " +
                                        "offset {} and epoch {}.", offset, epoch);
                                }
                            }
                            for (ApiMessageAndVersion messageAndVersion : messages) {
                                replay(messageAndVersion.message(), Optional.empty(), offset);
                            }
                        }

                        lastCommittedOffset = offset;
                        lastCommittedEpoch = epoch;
                        lastCommittedTimestamp = batch.appendTimestamp();
                        processedRecordsSize += batch.sizeInBytes();
                    }

                    maybeGenerateSnapshot(processedRecordsSize);
                } finally {
                    reader.close();
                }
            });
        }

        @Override
        public void handleSnapshot(SnapshotReader<ApiMessageAndVersion> reader) {
            appendRaftEvent(String.format("handleSnapshot[snapshotId=%s]", reader.snapshotId()), () -> {
                try {
                    boolean isActiveController = curClaimEpoch != -1;
                    if (isActiveController) {
                        throw new IllegalStateException(
                            String.format(
                                "Asked to load snapshot (%s) when it is the active controller (%s)",
                                reader.snapshotId(),
                                curClaimEpoch
                            )
                        );
                    }
                    log.info("Starting to replay snapshot ({}), from last commit offset ({}) and epoch ({})",
                        reader.snapshotId(), lastCommittedOffset, lastCommittedEpoch);

                    resetState();

                    while (reader.hasNext()) {
                        Batch<ApiMessageAndVersion> batch = reader.next();
                        long offset = batch.lastOffset();
                        List<ApiMessageAndVersion> messages = batch.records();

                        if (log.isDebugEnabled()) {
                            if (log.isTraceEnabled()) {
                                log.trace(
                                    "Replaying snapshot ({}) batch with last offset of {}: {}",
                                    reader.snapshotId(),
                                    offset,
                                    messages
                                      .stream()
                                      .map(ApiMessageAndVersion::toString)
                                      .collect(Collectors.joining(", "))
                                );
                            } else {
                                log.debug(
                                    "Replaying snapshot ({}) batch with last offset of {}",
                                    reader.snapshotId(),
                                    offset
                                );
                            }
                        }

                        for (ApiMessageAndVersion messageAndVersion : messages) {
                            replay(messageAndVersion.message(), Optional.of(reader.snapshotId()), offset);
                        }
                    }

                    lastCommittedOffset = reader.lastContainedLogOffset();
                    lastCommittedEpoch = reader.lastContainedLogEpoch();
                    lastCommittedTimestamp = reader.lastContainedLogTimestamp();
                    snapshotRegistry.getOrCreateSnapshot(lastCommittedOffset);
                    authorizer.ifPresent(a -> a.loadSnapshot(aclControlManager.idToAcl()));
                } finally {
                    reader.close();
                }
            });
        }

        @Override
        public void handleLeaderChange(LeaderAndEpoch newLeader) {
            if (newLeader.isLeader(nodeId)) {
                final int newEpoch = newLeader.epoch();
                appendRaftEvent("handleLeaderChange[" + newEpoch + "]", () -> {
                    int curEpoch = curClaimEpoch;
                    if (curEpoch != -1) {
                        throw new RuntimeException("Tried to claim controller epoch " +
                            newEpoch + ", but we never renounced controller epoch " +
                            curEpoch);
                    }
                    log.info(
                        "Becoming the active controller at epoch {}, committed offset {}, committed epoch {}, and metadata.version {}",
                        newEpoch, lastCommittedOffset, lastCommittedEpoch, activeMetadataVersion
                    );

                    curClaimEpoch = newEpoch;
                    controllerMetrics.setActive(true);
                    writeOffset = lastCommittedOffset;
                    clusterControl.activate();

                    // Check if we need to bootstrap a metadata.version into the log. This must happen before we can
                    // write any records to the log since we need the metadata.version to determine the correct
                    // record version
                    if (activeMetadataVersion == MetadataVersion.UNINITIALIZED.version()) {
                        final CompletableFuture<Map<String, ApiError>> future;
                        if (initialMetadataVersion == MetadataVersion.UNINITIALIZED) {
                            future = new CompletableFuture<>();
                            future.completeExceptionally(
                                new IllegalStateException("Cannot become leader without an initial metadata.version to use."));
                        } else if (initialMetadataVersion == MetadataVersion.V1) {
                            future = prependWriteEvent("initializeMetadataVersion", () -> {
                                log.info("Upgrading from KRaft preview. Initializing metadata.version to 1");
                                return featureControl.initializeMetadataVersion(MetadataVersion.V1.version());
                            });
                        } else {
                            future = prependWriteEvent("initializeMetadataVersion", () -> {
                                log.info("Initializing metadata.version to {}", initialMetadataVersion.version());
                                return featureControl.initializeMetadataVersion(initialMetadataVersion.version());
                            });
                        }
                        future.whenComplete((result, exception) -> {
                            if (exception != null) {
                                log.error("Failed to initialize metadata.version", exception);
                                renounce();
                            }
                        });
                    }

                    // Before switching to active, create an in-memory snapshot at the last committed offset. This is
                    // required because the active controller assumes that there is always an in-memory snapshot at the
                    // last committed offset.
                    snapshotRegistry.getOrCreateSnapshot(lastCommittedOffset);
                });
            } else if (curClaimEpoch != -1) {
                appendRaftEvent("handleRenounce[" + curClaimEpoch + "]", () -> {
                    log.warn("Renouncing the leadership at oldEpoch {} due to a metadata " +
                            "log event. Reverting to last committed offset {}.", curClaimEpoch,
                        lastCommittedOffset);
                    renounce();
                });
            }
        }

        @Override
        public void beginShutdown() {
            queue.beginShutdown("MetaLogManager.Listener");
        }

        private void appendRaftEvent(String name, Runnable runnable) {
            appendControlEvent(name, () -> {
                if (this != metaLogListener) {
                    log.debug("Ignoring {} raft event from an old registration", name);
                } else {
                    runnable.run();
                }
            });
        }
    }

    /**
     * A callback for changes to feature levels including metadata.version. This is called synchronously from
     * {@link FeatureControlManager#replay(FeatureLevelRecord)} which is part of a ControllerWriteEvent. It is safe
     * to modify controller state here. By the time this listener is called, a FeatureLevelRecord has been committed and
     * the in-memory state of FeatureControlManager has been updated.
     */
    class QuorumFeatureListener implements FeatureLevelListener {
        @Override
        public void handle(String featureName, short finalizedMaxVersion) {
            log.debug("Feature flag {} finalized {}", featureName, finalizedMaxVersion);
            boolean isActiveController = curClaimEpoch != -1;
            boolean isFeatureSupported = featureControl.canSupportVersion(featureName, finalizedMaxVersion);
            if (featureName.equals(MetadataVersion.FEATURE_NAME)) {
                if (!isFeatureSupported) {
                    if (isActiveController) {
                        // TODO if we get here, somehow the active controller wrote an unsupported version to the log
                        //      how could this happen? What should we do?
                        log.error("Active controller cannot support metadata.version {}", finalizedMaxVersion);
                    } else {
                        log.error("Standby controller cannot support metadata.version {}, shutting down.", finalizedMaxVersion);
                        beginShutdown();
                    }
                } else {
                    log.info("Setting our metadata.version to {}", finalizedMaxVersion);
                    activeMetadataVersion = finalizedMaxVersion;
                    // TODO other synchronous controller stuff here.
                }
            }
            // In the future, handle other feature flags that are relevant to the controller here.
        }
    }

    private void renounce() {
        curClaimEpoch = -1;
        controllerMetrics.setActive(false);
        purgatory.failAll(newNotControllerException());

        if (snapshotRegistry.hasSnapshot(lastCommittedOffset)) {
            newBytesSinceLastSnapshot = 0;
            snapshotRegistry.revertToSnapshot(lastCommittedOffset);
            authorizer.ifPresent(a -> a.loadSnapshot(aclControlManager.idToAcl()));
        } else {
            resetState();
            raftClient.unregister(metaLogListener);
            metaLogListener = new QuorumMetaLogListener();
            raftClient.register(metaLogListener);
        }

        writeOffset = -1;
        clusterControl.deactivate();
        cancelMaybeFenceReplicas();
    }

    private <T> void scheduleDeferredWriteEvent(String name, long deadlineNs,
                                                ControllerWriteOperation<T> op) {
        ControllerWriteEvent<T> event = new ControllerWriteEvent<>(name, op);
        queue.scheduleDeferred(name, new EarliestDeadlineFunction(deadlineNs), event);
        event.future.exceptionally(e -> {
            if (e instanceof UnknownServerException && e.getCause() != null &&
                    e.getCause() instanceof RejectedExecutionException) {
                log.error("Cancelling deferred write event {} because the event queue " +
                    "is now closed.", name);
                return null;
            } else if (e instanceof NotControllerException) {
                log.debug("Cancelling deferred write event {} because this controller " +
                    "is no longer active.", name);
                return null;
            }
            log.error("Unexpected exception while executing deferred write event {}. " +
                "Rescheduling for a minute from now.", name, e);
            scheduleDeferredWriteEvent(name,
                deadlineNs + NANOSECONDS.convert(1, TimeUnit.MINUTES), op);
            return null;
        });
    }

    static final String MAYBE_FENCE_REPLICAS = "maybeFenceReplicas";

    private void rescheduleMaybeFenceStaleBrokers() {
        long nextCheckTimeNs = clusterControl.heartbeatManager().nextCheckTimeNs();
        if (nextCheckTimeNs == Long.MAX_VALUE) {
            cancelMaybeFenceReplicas();
            return;
        }
        scheduleDeferredWriteEvent(MAYBE_FENCE_REPLICAS, nextCheckTimeNs, () -> {
            ControllerResult<Void> result = replicationControl.maybeFenceOneStaleBroker();
            // This following call ensures that if there are multiple brokers that
            // are currently stale, then fencing for them is scheduled immediately
            rescheduleMaybeFenceStaleBrokers();
            return result;
        });
    }

    private void cancelMaybeFenceReplicas() {
        queue.cancelDeferred(MAYBE_FENCE_REPLICAS);
    }

    @SuppressWarnings("unchecked")
    private void replay(ApiMessage message, Optional<OffsetAndEpoch> snapshotId, long offset) {
        try {
            MetadataRecordType type = MetadataRecordType.fromId(message.apiKey());
            switch (type) {
                case REGISTER_BROKER_RECORD:
                    clusterControl.replay((RegisterBrokerRecord) message);
                    break;
                case UNREGISTER_BROKER_RECORD:
                    clusterControl.replay((UnregisterBrokerRecord) message);
                    break;
                case TOPIC_RECORD:
                    replicationControl.replay((TopicRecord) message);
                    break;
                case PARTITION_RECORD:
                    replicationControl.replay((PartitionRecord) message);
                    break;
                case CONFIG_RECORD:
                    configurationControl.replay((ConfigRecord) message);
                    break;
                case PARTITION_CHANGE_RECORD:
                    replicationControl.replay((PartitionChangeRecord) message);
                    break;
                case FENCE_BROKER_RECORD:
                    clusterControl.replay((FenceBrokerRecord) message);
                    break;
                case UNFENCE_BROKER_RECORD:
                    clusterControl.replay((UnfenceBrokerRecord) message);
                    break;
                case REMOVE_TOPIC_RECORD:
                    replicationControl.replay((RemoveTopicRecord) message);
                    break;
                case FEATURE_LEVEL_RECORD:
                    featureControl.replay((FeatureLevelRecord) message);
                    break;
                case CLIENT_QUOTA_RECORD:
                    clientQuotaControlManager.replay((ClientQuotaRecord) message);
                    break;
                case PRODUCER_IDS_RECORD:
                    producerIdControlManager.replay((ProducerIdsRecord) message);
                    break;
                case ACCESS_CONTROL_ENTRY_RECORD:
                    aclControlManager.replay((AccessControlEntryRecord) message, snapshotId);
                    break;
                case REMOVE_ACCESS_CONTROL_ENTRY_RECORD:
                    aclControlManager.replay((RemoveAccessControlEntryRecord) message, snapshotId);
                    break;
                default:
                    throw new RuntimeException("Unhandled record type " + type);
            }
        } catch (Exception e) {
            if (snapshotId.isPresent()) {
                log.error("Error replaying record {} from snapshot {} at last offset {}.",
                    message.toString(), snapshotId.get(), offset, e);
            } else {
                log.error("Error replaying record {} at last offset {}.",
                    message.toString(), offset, e);
            }
        }
    }

    private void maybeGenerateSnapshot(long batchSizeInBytes) {
        newBytesSinceLastSnapshot += batchSizeInBytes;
        if (newBytesSinceLastSnapshot >= snapshotMaxNewRecordBytes &&
            snapshotGeneratorManager.generator == null
        ) {
            boolean isActiveController = curClaimEpoch != -1;
            if (!isActiveController) {
                // The active controller creates in-memory snapshot every time an uncommitted
                // batch gets appended. The in-active controller can be more efficient and only
                // create an in-memory snapshot when needed.
                snapshotRegistry.getOrCreateSnapshot(lastCommittedOffset);
            }

            log.info("Generating a snapshot that includes (epoch={}, offset={}) after {} committed bytes since the last snapshot.",
                lastCommittedEpoch, lastCommittedOffset, newBytesSinceLastSnapshot);

            snapshotGeneratorManager.createSnapshotGenerator(lastCommittedOffset, lastCommittedEpoch, lastCommittedTimestamp);
            newBytesSinceLastSnapshot = 0;
        }
    }

    /**
     * Clear all data structures and reset all KRaft state.
     */
    private void resetState() {
        snapshotGeneratorManager.cancel();
        snapshotRegistry.reset();

        newBytesSinceLastSnapshot = 0;
        lastCommittedOffset = -1;
        lastCommittedEpoch = -1;
        lastCommittedTimestamp = -1;
        activeMetadataVersion = MetadataVersion.UNINITIALIZED.version();
    }

    private final LogContext logContext;

    private final Logger log;

    /**
     * The ID of this controller node.
     */
    private final int nodeId;

    /**
     * The ID of this cluster.
     */
    private final String clusterId;

    /**
     * The single-threaded queue that processes all of our events.
     * It also processes timeouts.
     */
    private final KafkaEventQueue queue;

    /**
     * The Kafka clock object to use.
     */
    private final Time time;

    /**
     * The controller metrics.
     */
    private final ControllerMetrics controllerMetrics;

    /**
     * A registry for snapshot data.  This must be accessed only by the event queue thread.
     */
    private final SnapshotRegistry snapshotRegistry;

    /**
     * The purgatory which holds deferred operations which are waiting for the metadata
     * log's high water mark to advance.  This must be accessed only by the event queue thread.
     */
    private final ControllerPurgatory purgatory;

    /**
     * A predicate that returns information about whether a ConfigResource exists.
     */
    private final Consumer<ConfigResource> resourceExists;

    /**
     * An object which stores the controller's dynamic configuration.
     * This must be accessed only by the event queue thread.
     */
    private final ConfigurationControlManager configurationControl;

    /**
     * An object which stores the controller's dynamic client quotas.
     * This must be accessed only by the event queue thread.
     */
    private final ClientQuotaControlManager clientQuotaControlManager;

    /**
     * An object which stores the controller's view of the cluster.
     * This must be accessed only by the event queue thread.
     */
    private final ClusterControlManager clusterControl;

    /**
     * TODO
     */
    private final QuorumFeatureListener featureListener;

    /**
     * An object which stores the controller's view of the cluster features.
     * This must be accessed only by the event queue thread.
     */
    private final FeatureControlManager featureControl;

    /**
     * An object which stores the controller's view of the latest producer ID
     * that has been generated. This must be accessed only by the event queue thread.
     */
    private final ProducerIdControlManager producerIdControlManager;

    /**
     * An object which stores the controller's view of topics and partitions.
     * This must be accessed only by the event queue thread.
     */
    private final ReplicationControlManager replicationControl;

    /**
     * The ClusterMetadataAuthorizer, if one is configured. Note that this will still be
     * Optional.empty() if an Authorizer is configured that doesn't use __cluster_metadata.
     */
    private final Optional<ClusterMetadataAuthorizer> authorizer;

    /**
     * Manages the standard ACLs in the cluster.
     * This must be accessed only by the event queue thread.
     */
    private final AclControlManager aclControlManager;

    /**
     * Manages generating controller snapshots.
     */
    private final SnapshotGeneratorManager snapshotGeneratorManager = new SnapshotGeneratorManager();

    /**
     * The interface that we use to mutate the Raft log.
     */
    private final RaftClient<ApiMessageAndVersion> raftClient;

    /**
     * The interface that receives callbacks from the Raft log.  These callbacks are
     * invoked from the Raft thread(s), not from the controller thread. Control events
     * from this callbacks need to compare against this value to verify that the event
     * was not from a previous registration.
     */
    private QuorumMetaLogListener metaLogListener;

    /**
     * If this controller is active, this is the non-negative controller epoch.
     * Otherwise, this is -1.  This variable must be modified only from the controller
     * thread, but it can be read from other threads.
     */
    private volatile int curClaimEpoch;

    /**
     * The last offset we have committed, or -1 if we have not committed any offsets.
     */
    private long lastCommittedOffset = -1;

    /**
     * The epoch of the last offset we have committed, or -1 if we have not committed any offsets.
     */
    private int lastCommittedEpoch = -1;

    /**
     * The timestamp in milliseconds of the last batch we have committed, or -1 if we have not commmitted any offset.
     */
    private long lastCommittedTimestamp = -1;

    /**
     * If we have called scheduleWrite, this is the last offset we got back from it.
     */
    private long writeOffset;

    /**
     * Maximum number of bytes processed through handling commits before generating a snapshot.
     */
    private final long snapshotMaxNewRecordBytes;

    /**
     * Number of bytes processed through handling commits since the last snapshot was generated.
     */
    private long newBytesSinceLastSnapshot = 0;

    private final MetadataVersion initialMetadataVersion;

    private short activeMetadataVersion = MetadataVersion.UNINITIALIZED.version();


    private QuorumController(LogContext logContext,
                             int nodeId,
                             String clusterId,
                             KafkaEventQueue queue,
                             Time time,
                             Map<ConfigResource.Type, ConfigDef> configDefs,
                             RaftClient<ApiMessageAndVersion> raftClient,
                             QuorumFeatures quorumFeatures,
                             short defaultReplicationFactor,
                             int defaultNumPartitions,
                             ReplicaPlacer replicaPlacer,
                             long snapshotMaxNewRecordBytes,
                             long sessionTimeoutNs,
                             ControllerMetrics controllerMetrics,
                             Optional<CreateTopicPolicy> createTopicPolicy,
                             Optional<AlterConfigPolicy> alterConfigPolicy,
                             ConfigurationValidator configurationValidator,
<<<<<<< HEAD
                             MetadataVersion initialMetadataVersion) {
=======
                             Optional<ClusterMetadataAuthorizer> authorizer) {
>>>>>>> 71cbff62
        this.logContext = logContext;
        this.log = logContext.logger(QuorumController.class);
        this.nodeId = nodeId;
        this.clusterId = clusterId;
        this.queue = queue;
        this.time = time;
        this.controllerMetrics = controllerMetrics;
        this.snapshotRegistry = new SnapshotRegistry(logContext);
        this.featureListener = new QuorumFeatureListener();
        this.purgatory = new ControllerPurgatory();
        this.resourceExists = new ConfigResourceExistenceChecker();
        this.configurationControl = new ConfigurationControlManager(logContext,
            snapshotRegistry, configDefs, alterConfigPolicy, configurationValidator);
        this.clientQuotaControlManager = new ClientQuotaControlManager(snapshotRegistry);
        this.clusterControl = new ClusterControlManager(logContext, clusterId, time,
            snapshotRegistry, sessionTimeoutNs, replicaPlacer, controllerMetrics, this::activeMetadataVersion);
        this.featureControl = new FeatureControlManager(quorumFeatures, snapshotRegistry, this::activeMetadataVersion);
        this.producerIdControlManager = new ProducerIdControlManager(clusterControl, snapshotRegistry);
        this.snapshotMaxNewRecordBytes = snapshotMaxNewRecordBytes;
        this.replicationControl = new ReplicationControlManager(snapshotRegistry,
            logContext, defaultReplicationFactor, defaultNumPartitions,
            configurationControl, clusterControl, controllerMetrics, createTopicPolicy);
        this.authorizer = authorizer;
        authorizer.ifPresent(a -> a.setAclMutator(this));
        this.aclControlManager = new AclControlManager(snapshotRegistry, authorizer);
        this.raftClient = raftClient;
        this.initialMetadataVersion = initialMetadataVersion;
        this.metaLogListener = new QuorumMetaLogListener();
        this.curClaimEpoch = -1;
        this.writeOffset = -1L;

        resetState();

        this.raftClient.register(metaLogListener);
        this.featureControl.register("quorumController", featureListener);
    }

    @Override
    public CompletableFuture<AlterIsrResponseData> alterIsr(AlterIsrRequestData request) {
        if (request.topics().isEmpty()) {
            return CompletableFuture.completedFuture(new AlterIsrResponseData());
        }
        return appendWriteEvent("alterIsr", () ->
            replicationControl.alterIsr(request));
    }

    @Override
    public CompletableFuture<CreateTopicsResponseData>
            createTopics(CreateTopicsRequestData request) {
        if (request.topics().isEmpty()) {
            return CompletableFuture.completedFuture(new CreateTopicsResponseData());
        }
        return appendWriteEvent("createTopics",
            time.nanoseconds() + NANOSECONDS.convert(request.timeoutMs(), MILLISECONDS),
            () -> replicationControl.createTopics(request));
    }

    @Override
    public CompletableFuture<Void> unregisterBroker(int brokerId) {
        return appendWriteEvent("unregisterBroker",
            () -> replicationControl.unregisterBroker(brokerId));
    }

    @Override
    public CompletableFuture<Map<String, ResultOrError<Uuid>>> findTopicIds(long deadlineNs,
                                                                            Collection<String> names) {
        if (names.isEmpty()) return CompletableFuture.completedFuture(Collections.emptyMap());
        return appendReadEvent("findTopicIds", deadlineNs,
            () -> replicationControl.findTopicIds(lastCommittedOffset, names));
    }

    @Override
    public CompletableFuture<Map<String, Uuid>> findAllTopicIds(long deadlineNs) {
        return appendReadEvent("findAllTopicIds", deadlineNs,
            () -> replicationControl.findAllTopicIds(lastCommittedOffset));
    }

    @Override
    public CompletableFuture<Map<Uuid, ResultOrError<String>>> findTopicNames(long deadlineNs,
                                                                              Collection<Uuid> ids) {
        if (ids.isEmpty()) return CompletableFuture.completedFuture(Collections.emptyMap());
        return appendReadEvent("findTopicNames", deadlineNs,
            () -> replicationControl.findTopicNames(lastCommittedOffset, ids));
    }

    @Override
    public CompletableFuture<Map<Uuid, ApiError>> deleteTopics(long deadlineNs,
                                                               Collection<Uuid> ids) {
        if (ids.isEmpty()) return CompletableFuture.completedFuture(Collections.emptyMap());
        return appendWriteEvent("deleteTopics", deadlineNs,
            () -> replicationControl.deleteTopics(ids));
    }

    @Override
    public CompletableFuture<Map<ConfigResource, ResultOrError<Map<String, String>>>>
            describeConfigs(Map<ConfigResource, Collection<String>> resources) {
        return appendReadEvent("describeConfigs", () ->
            configurationControl.describeConfigs(lastCommittedOffset, resources));
    }

    @Override
    public CompletableFuture<ElectLeadersResponseData>
            electLeaders(ElectLeadersRequestData request) {
        // If topicPartitions is null, we will try to trigger a new leader election on
        // all partitions (!).  But if it's empty, there is nothing to do.
        if (request.topicPartitions() != null && request.topicPartitions().isEmpty()) {
            return CompletableFuture.completedFuture(new ElectLeadersResponseData());
        }
        return appendWriteEvent("electLeaders",
            time.nanoseconds() + NANOSECONDS.convert(request.timeoutMs(), MILLISECONDS),
            () -> replicationControl.electLeaders(request));
    }

    @Override
    public CompletableFuture<FinalizedControllerFeatures> finalizedFeatures() {
        return appendReadEvent("getFinalizedFeatures",
            () -> featureControl.finalizedFeatures(lastCommittedOffset));
    }

    @Override
    public CompletableFuture<Map<ConfigResource, ApiError>> incrementalAlterConfigs(
        Map<ConfigResource, Map<String, Entry<OpType, String>>> configChanges,
        boolean validateOnly) {
        if (configChanges.isEmpty()) {
            return CompletableFuture.completedFuture(Collections.emptyMap());
        }
        return appendWriteEvent("incrementalAlterConfigs", () -> {
            ControllerResult<Map<ConfigResource, ApiError>> result =
                configurationControl.incrementalAlterConfigs(configChanges, resourceExists);
            if (validateOnly) {
                return result.withoutRecords();
            } else {
                return result;
            }
        });
    }

    @Override
    public CompletableFuture<AlterPartitionReassignmentsResponseData>
            alterPartitionReassignments(AlterPartitionReassignmentsRequestData request) {
        if (request.topics().isEmpty()) {
            return CompletableFuture.completedFuture(new AlterPartitionReassignmentsResponseData());
        }
        return appendWriteEvent("alterPartitionReassignments",
            time.nanoseconds() + NANOSECONDS.convert(request.timeoutMs(), MILLISECONDS),
            () -> replicationControl.alterPartitionReassignments(request));
    }

    @Override
    public CompletableFuture<ListPartitionReassignmentsResponseData>
            listPartitionReassignments(ListPartitionReassignmentsRequestData request) {
        if (request.topics() != null && request.topics().isEmpty()) {
            return CompletableFuture.completedFuture(
                new ListPartitionReassignmentsResponseData().setErrorMessage(null));
        }
        return appendReadEvent("listPartitionReassignments",
            time.nanoseconds() + NANOSECONDS.convert(request.timeoutMs(), MILLISECONDS),
            () -> replicationControl.listPartitionReassignments(request.topics()));
    }

    @Override
    public CompletableFuture<Map<ConfigResource, ApiError>> legacyAlterConfigs(
            Map<ConfigResource, Map<String, String>> newConfigs, boolean validateOnly) {
        if (newConfigs.isEmpty()) {
            return CompletableFuture.completedFuture(Collections.emptyMap());
        }
        return appendWriteEvent("legacyAlterConfigs", () -> {
            ControllerResult<Map<ConfigResource, ApiError>> result =
                configurationControl.legacyAlterConfigs(newConfigs, resourceExists);
            if (validateOnly) {
                return result.withoutRecords();
            } else {
                return result;
            }
        });
    }

    @Override
    public CompletableFuture<BrokerHeartbeatReply>
            processBrokerHeartbeat(BrokerHeartbeatRequestData request) {
        return appendWriteEvent("processBrokerHeartbeat",
            new ControllerWriteOperation<BrokerHeartbeatReply>() {
                private final int brokerId = request.brokerId();
                private boolean inControlledShutdown = false;

                @Override
                public ControllerResult<BrokerHeartbeatReply> generateRecordsAndResult() {
                    ControllerResult<BrokerHeartbeatReply> result = replicationControl.
                        processBrokerHeartbeat(request, lastCommittedOffset);
                    inControlledShutdown = result.response().inControlledShutdown();
                    rescheduleMaybeFenceStaleBrokers();
                    return result;
                }

                @Override
                public void processBatchEndOffset(long offset) {
                    if (inControlledShutdown) {
                        clusterControl.heartbeatManager().
                            updateControlledShutdownOffset(brokerId, offset);
                    }
                }
            });
    }

    @Override
    public CompletableFuture<BrokerRegistrationReply>
            registerBroker(BrokerRegistrationRequestData request) {
        return appendWriteEvent("registerBroker", () -> {
            ControllerResult<BrokerRegistrationReply> result = clusterControl.
                registerBroker(request, writeOffset + 1, featureControl.
                    finalizedFeatures(Long.MAX_VALUE));
            rescheduleMaybeFenceStaleBrokers();
            return result;
        });
    }

    @Override
    public CompletableFuture<Map<ClientQuotaEntity, ApiError>> alterClientQuotas(
            Collection<ClientQuotaAlteration> quotaAlterations, boolean validateOnly) {
        if (quotaAlterations.isEmpty()) {
            return CompletableFuture.completedFuture(Collections.emptyMap());
        }
        return appendWriteEvent("alterClientQuotas", () -> {
            ControllerResult<Map<ClientQuotaEntity, ApiError>> result =
                clientQuotaControlManager.alterClientQuotas(quotaAlterations);
            if (validateOnly) {
                return result.withoutRecords();
            } else {
                return result;
            }
        });
    }

    @Override
    public CompletableFuture<AllocateProducerIdsResponseData> allocateProducerIds(
            AllocateProducerIdsRequestData request) {
        return appendWriteEvent("allocateProducerIds",
            () -> producerIdControlManager.generateNextProducerId(request.brokerId(), request.brokerEpoch()))
            .thenApply(result -> new AllocateProducerIdsResponseData()
                    .setProducerIdStart(result.firstProducerId())
                    .setProducerIdLen(result.size()));
    }

    @Override
    public CompletableFuture<UpdateFeaturesResponseData> updateFeatures(
            UpdateFeaturesRequestData request) {
        return appendWriteEvent("updateFeatures", () -> {
            Map<String, Short> updates = new HashMap<>();
            Map<String, FeatureControlManager.DowngradeType> downgrades = new HashMap<>();
            request.featureUpdates().forEach(featureUpdate -> {
                String featureName = featureUpdate.feature();
                if (featureUpdate.downgradeType() == FeatureUpdate.DowngradeType.SAFE.code()) {
                    downgrades.put(featureName, FeatureControlManager.DowngradeType.SAFE);
                } else if (featureUpdate.downgradeType() == FeatureUpdate.DowngradeType.UNSAFE.code()) {
                    downgrades.put(featureName, FeatureControlManager.DowngradeType.UNSAFE);
                } else {
                    downgrades.put(featureName, FeatureControlManager.DowngradeType.NONE);

                }
                updates.put(featureName, featureUpdate.maxVersionLevel());
            });
            return featureControl.updateFeatures(updates, downgrades, clusterControl.brokerSupportedVersions(),
                request.validateOnly());
        }).thenApply(result -> {
            UpdateFeaturesResponseData responseData = new UpdateFeaturesResponseData();
            responseData.setResults(new UpdateFeaturesResponseData.UpdatableFeatureResultCollection(result.size()));
            result.forEach((featureName, error) -> responseData.results().add(
                new UpdateFeaturesResponseData.UpdatableFeatureResult()
                    .setFeature(featureName)
                    .setErrorCode(error.error().code())
                    .setErrorMessage(error.message())));
            return responseData;
        });
    }

    @Override
    public CompletableFuture<List<CreatePartitionsTopicResult>>
            createPartitions(long deadlineNs, List<CreatePartitionsTopic> topics) {
        if (topics.isEmpty()) {
            return CompletableFuture.completedFuture(Collections.emptyList());
        }
        return appendWriteEvent("createPartitions", deadlineNs,
            () -> replicationControl.createPartitions(topics));
    }

    @Override
    public CompletableFuture<Long> beginWritingSnapshot() {
        CompletableFuture<Long> future = new CompletableFuture<>();
        appendControlEvent("beginWritingSnapshot", () -> {
            if (snapshotGeneratorManager.generator == null) {
                snapshotGeneratorManager.createSnapshotGenerator(
                    lastCommittedOffset,
                    lastCommittedEpoch,
                    lastCommittedTimestamp
                );
            }
            future.complete(snapshotGeneratorManager.generator.lastContainedLogOffset());
        });
        return future;
    }

    @Override
    public CompletableFuture<List<AclCreateResult>> createAcls(List<AclBinding> aclBindings) {
        return appendWriteEvent("createAcls", () -> aclControlManager.createAcls(aclBindings));
    }

    @Override
    public CompletableFuture<List<AclDeleteResult>> deleteAcls(List<AclBindingFilter> filters) {
        return appendWriteEvent("deleteAcls", () -> aclControlManager.deleteAcls(filters));
    }

    @Override
    public CompletableFuture<Void> waitForReadyBrokers(int minBrokers) {
        final CompletableFuture<Void> future = new CompletableFuture<>();
        appendControlEvent("waitForReadyBrokers", () -> {
            clusterControl.addReadyBrokersFuture(future, minBrokers);
        });
        return future;
    }

    @Override
    public void beginShutdown() {
        queue.beginShutdown("QuorumController#beginShutdown");
    }

    public int nodeId() {
        return nodeId;
    }

    public String clusterId() {
        return clusterId;
    }

    @Override
    public int curClaimEpoch() {
        return curClaimEpoch;
    }

    private MetadataVersion activeMetadataVersion() {
        return MetadataVersion.fromValue(activeMetadataVersion);
    }

    @Override
    public void close() throws InterruptedException {
        queue.close();
        controllerMetrics.close();
    }

    // VisibleForTesting
    CountDownLatch pause() {
        final CountDownLatch latch = new CountDownLatch(1);
        appendControlEvent("pause", () -> {
            try {
                latch.await();
            } catch (InterruptedException e) {
                log.info("Interrupted while waiting for unpause.", e);
            }
        });
        return latch;
    }

    // VisibleForTesting
    Time time() {
        return time;
    }
}<|MERGE_RESOLUTION|>--- conflicted
+++ resolved
@@ -46,12 +46,9 @@
 import org.apache.kafka.common.message.ElectLeadersResponseData;
 import org.apache.kafka.common.message.ListPartitionReassignmentsRequestData;
 import org.apache.kafka.common.message.ListPartitionReassignmentsResponseData;
-<<<<<<< HEAD
 import org.apache.kafka.common.message.UpdateFeaturesRequestData;
 import org.apache.kafka.common.message.UpdateFeaturesResponseData;
-=======
 import org.apache.kafka.common.metadata.AccessControlEntryRecord;
->>>>>>> 71cbff62
 import org.apache.kafka.common.metadata.ConfigRecord;
 import org.apache.kafka.common.metadata.ClientQuotaRecord;
 import org.apache.kafka.common.metadata.FeatureLevelRecord;
@@ -74,14 +71,11 @@
 import org.apache.kafka.common.utils.Time;
 import org.apache.kafka.common.utils.Utils;
 import org.apache.kafka.controller.SnapshotGenerator.Section;
-<<<<<<< HEAD
-import org.apache.kafka.metadata.MetadataVersion;
-=======
 import org.apache.kafka.metadata.authorizer.ClusterMetadataAuthorizer;
 import org.apache.kafka.server.authorizer.AclCreateResult;
 import org.apache.kafka.server.authorizer.AclDeleteResult;
->>>>>>> 71cbff62
 import org.apache.kafka.server.common.ApiMessageAndVersion;
+import org.apache.kafka.metadata.MetadataVersion;
 import org.apache.kafka.metadata.BrokerHeartbeatReply;
 import org.apache.kafka.metadata.BrokerRegistrationReply;
 import org.apache.kafka.metadata.FinalizedControllerFeatures;
@@ -166,11 +160,8 @@
         private Optional<CreateTopicPolicy> createTopicPolicy = Optional.empty();
         private Optional<AlterConfigPolicy> alterConfigPolicy = Optional.empty();
         private ConfigurationValidator configurationValidator = ConfigurationValidator.NO_OP;
-<<<<<<< HEAD
+        private Optional<ClusterMetadataAuthorizer> authorizer = Optional.empty();
         private MetadataVersion initialMetadataVersion = null;
-=======
-        private Optional<ClusterMetadataAuthorizer> authorizer = Optional.empty();
->>>>>>> 71cbff62
 
         public Builder(int nodeId, String clusterId) {
             this.nodeId = nodeId;
@@ -291,11 +282,7 @@
                     configDefs, raftClient, quorumFeatures, defaultReplicationFactor,
                     defaultNumPartitions, replicaPlacer, snapshotMaxNewRecordBytes,
                     sessionTimeoutNs, controllerMetrics, createTopicPolicy,
-<<<<<<< HEAD
-                    alterConfigPolicy, configurationValidator, initialMetadataVersion);
-=======
-                    alterConfigPolicy, configurationValidator, authorizer);
->>>>>>> 71cbff62
+                    alterConfigPolicy, configurationValidator, authorizer, initialMetadataVersion);
             } catch (Exception e) {
                 Utils.closeQuietly(queue, "event queue");
                 throw e;
@@ -1326,11 +1313,8 @@
                              Optional<CreateTopicPolicy> createTopicPolicy,
                              Optional<AlterConfigPolicy> alterConfigPolicy,
                              ConfigurationValidator configurationValidator,
-<<<<<<< HEAD
+                             Optional<ClusterMetadataAuthorizer> authorizer,
                              MetadataVersion initialMetadataVersion) {
-=======
-                             Optional<ClusterMetadataAuthorizer> authorizer) {
->>>>>>> 71cbff62
         this.logContext = logContext;
         this.log = logContext.logger(QuorumController.class);
         this.nodeId = nodeId;
