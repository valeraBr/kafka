--- conflicted
+++ resolved
@@ -17,24 +17,6 @@
 
 package org.apache.kafka.controller;
 
-<<<<<<< HEAD
-=======
-import java.util.Arrays;
-import java.util.Collection;
-import java.util.Collections;
-import java.util.List;
-import java.util.Map.Entry;
-import java.util.Map;
-import java.util.Optional;
-import java.util.OptionalLong;
-import java.util.Random;
-import java.util.concurrent.CompletableFuture;
-import java.util.concurrent.RejectedExecutionException;
-import java.util.concurrent.TimeUnit;
-import java.util.function.Function;
-import java.util.function.Supplier;
-import java.util.stream.Collectors;
->>>>>>> 33d0445b
 import org.apache.kafka.clients.admin.AlterConfigOp.OpType;
 import org.apache.kafka.common.Uuid;
 import org.apache.kafka.common.config.ConfigDef;
@@ -85,6 +67,7 @@
 import org.apache.kafka.timeline.SnapshotRegistry;
 import org.slf4j.Logger;
 
+import java.util.Arrays;
 import java.util.Collection;
 import java.util.Collections;
 import java.util.List;
@@ -92,10 +75,12 @@
 import java.util.Map.Entry;
 import java.util.Optional;
 import java.util.OptionalInt;
+import java.util.OptionalLong;
 import java.util.Random;
 import java.util.concurrent.CompletableFuture;
 import java.util.concurrent.RejectedExecutionException;
 import java.util.concurrent.TimeUnit;
+import java.util.function.Function;
 import java.util.function.Supplier;
 import java.util.stream.Collectors;
 
@@ -235,15 +220,9 @@
             try {
                 queue = new KafkaEventQueue(time, logContext, threadNamePrefix);
                 return new QuorumController(logContext, nodeId, queue, time, configDefs,
-<<<<<<< HEAD
                     raftClient, supportedFeatures, defaultReplicationFactor,
-                    defaultNumPartitions, replicaPlacementPolicy, sessionTimeoutNs,
-                    controllerMetrics);
-=======
-                    logManager, supportedFeatures, defaultReplicationFactor,
                     defaultNumPartitions, replicaPlacementPolicy, snapshotWriterBuilder,
                     snapshotReader, sessionTimeoutNs, controllerMetrics);
->>>>>>> 33d0445b
             } catch (Exception e) {
                 Utils.closeQuietly(queue, "event queue");
                 throw e;
@@ -656,13 +635,8 @@
                                 "offset {}.", offset);
                         }
                     }
-<<<<<<< HEAD
                     for (ApiMessageAndVersion messageAndVersion : messages) {
-                        replay(messageAndVersion.message(), offset);
-=======
-                    for (ApiMessage message : messages) {
-                        replay(message, -1, offset);
->>>>>>> 33d0445b
+                        replay(messageAndVersion.message(), -1, offset);
                     }
                 } else {
                     // If the controller is active, the records were already replayed,
@@ -711,24 +685,11 @@
                     writeOffset = lastCommittedOffset;
                     clusterControl.activate();
                 });
-<<<<<<< HEAD
             } else if (curClaimEpoch != -1) {
                 appendControlEvent("handleRenounce[" + curClaimEpoch + "]", () -> {
-                    log.info("Renouncing the leadership at oldEpoch {} due to a metadata " +
+                    log.warn("Renouncing the leadership at oldEpoch {} due to a metadata " +
                             "log event. Reverting to last committed offset {}.", curClaimEpoch,
                         lastCommittedOffset);
-=======
-            }
-        }
-
-        @Override
-        public void handleRenounce(long oldEpoch) {
-            appendControlEvent("handleRenounce[" + oldEpoch + "]", () -> {
-                if (curClaimEpoch == oldEpoch) {
-                    log.warn("Renouncing the leadership at oldEpoch {} due to a metadata " +
-                             "log event. Reverting to last committed offset {}.", curClaimEpoch,
-                             lastCommittedOffset);
->>>>>>> 33d0445b
                     renounce();
                 });
             }
@@ -957,12 +918,8 @@
                              Function<Long, SnapshotWriter> snapshotWriterBuilder,
                              SnapshotReader snapshotReader,
                              long sessionTimeoutNs,
-<<<<<<< HEAD
                              ControllerMetrics controllerMetrics) {
-=======
-                             ControllerMetrics controllerMetrics) throws Exception {
         this.logContext = logContext;
->>>>>>> 33d0445b
         this.log = logContext.logger(QuorumController.class);
         this.nodeId = nodeId;
         this.queue = queue;
@@ -982,13 +939,7 @@
             configurationControl, clusterControl);
         this.raftClient = raftClient;
         this.metaLogListener = new QuorumMetaLogListener();
-<<<<<<< HEAD
         this.curClaimEpoch = -1;
-        this.lastCommittedOffset = -1L;
-        this.writeOffset = -1L;
-        this.raftClient.register(metaLogListener);
-=======
-        this.curClaimEpoch = -1L;
         this.lastCommittedOffset = snapshotReader.epoch();
         this.writeOffset = -1L;
 
@@ -1000,8 +951,7 @@
             }
         }
         snapshotRegistry.createSnapshot(lastCommittedOffset);
-        this.logManager.register(metaLogListener);
->>>>>>> 33d0445b
+        this.raftClient.register(metaLogListener);
     }
 
     @Override
