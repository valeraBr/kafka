--- conflicted
+++ resolved
@@ -279,8 +279,6 @@
      */
     private final int defaultNumPartitions;
 
-    private int preferredReplicaImbalanceCount;
-
     /**
      * A count of the total number of partitions in the cluster.
      */
@@ -330,11 +328,7 @@
         this.configurationControl = configurationControl;
         this.controllerMetrics = controllerMetrics;
         this.clusterControl = clusterControl;
-<<<<<<< HEAD
-        this.preferredReplicaImbalanceCount = 0;
-=======
         this.globalPartitionCount = 0;
->>>>>>> 6d1ae8bc
         this.topicsByName = new TimelineHashMap<>(snapshotRegistry, 0);
         this.topics = new TimelineHashMap<>(snapshotRegistry, 0);
         this.brokersToIsrs = new BrokersToIsrs(snapshotRegistry);
@@ -371,11 +365,6 @@
             brokersToIsrs.update(record.topicId(), record.partitionId(), prevPartInfo.isr,
                 newPartInfo.isr, prevPartInfo.leader, newPartInfo.leader);
         }
-        if (newPartInfo.leader != newPartInfo.preferredReplica()) {
-            preferredReplicaImbalanceCount++;
-        }
-        controllerMetrics.setOfflinePartitionCount(brokersToIsrs.offlinePartitionCount());
-        controllerMetrics.setPreferredReplicaImbalanceCount(preferredReplicaImbalanceCount);
     }
 
     public void replay(PartitionChangeRecord record) {
@@ -397,12 +386,6 @@
         String topicPart = topicInfo.name + "-" + record.partitionId() + " with topic ID " +
             record.topicId();
         newPartitionInfo.maybeLogPartitionChange(log, topicPart, prevPartitionInfo);
-        if ((newPartitionInfo.leader != newPartitionInfo.preferredReplica()) && 
-                (prevPartitionInfo.leader == prevPartitionInfo.preferredReplica())) {
-            preferredReplicaImbalanceCount++;
-        }
-        controllerMetrics.setOfflinePartitionCount(brokersToIsrs.offlinePartitionCount());
-        controllerMetrics.setPreferredReplicaImbalanceCount(preferredReplicaImbalanceCount);
     }
 
     public void replay(RemoveTopicRecord record) {
@@ -422,23 +405,11 @@
             for (int i = 0; i < partition.isr.length; i++) {
                 brokersToIsrs.removeTopicEntryForBroker(topic.id, partition.isr[i]);
             }
-<<<<<<< HEAD
-            if (partition.leader != partition.preferredReplica()) {
-                preferredReplicaImbalanceCount--;
-            }
-=======
             globalPartitionCount--;
->>>>>>> 6d1ae8bc
-        }
-        brokersToIsrs.updateMetricsForTopicRemoval(topic.id);
+        }
         brokersToIsrs.removeTopicEntryForBroker(topic.id, NO_LEADER);
-<<<<<<< HEAD
-        controllerMetrics.setOfflinePartitionCount(brokersToIsrs.offlinePartitionCount());
-        controllerMetrics.setPreferredReplicaImbalanceCount(preferredReplicaImbalanceCount);
-=======
         controllerMetrics.setGlobalTopicsCount(topics.size());
         controllerMetrics.setGlobalPartitionCount(globalPartitionCount);
->>>>>>> 6d1ae8bc
         log.info("Removed topic {} with ID {}.", topic.name, record.topicId());
     }
 
