/*
 * Licensed to the Apache Software Foundation (ASF) under one or more
 * contributor license agreements. See the NOTICE file distributed with
 * this work for additional information regarding copyright ownership.
 * The ASF licenses this file to You under the Apache License, Version 2.0
 * (the "License"); you may not use this file except in compliance with
 * the License. You may obtain a copy of the License at
 *
 *    http://www.apache.org/licenses/LICENSE-2.0
 *
 * Unless required by applicable law or agreed to in writing, software
 * distributed under the License is distributed on an "AS IS" BASIS,
 * WITHOUT WARRANTIES OR CONDITIONS OF ANY KIND, either express or implied.
 * See the License for the specific language governing permissions and
 * limitations under the License.
 */

package org.apache.kafka.controller;

import org.apache.kafka.clients.admin.AlterConfigOp;
import org.apache.kafka.common.Uuid;
import org.apache.kafka.common.config.ConfigResource;
import org.apache.kafka.common.message.AllocateProducerIdsRequestData;
import org.apache.kafka.common.message.AllocateProducerIdsResponseData;
import org.apache.kafka.common.message.AlterPartitionRequestData;
import org.apache.kafka.common.message.AlterPartitionResponseData;
import org.apache.kafka.common.message.AlterPartitionReassignmentsRequestData;
import org.apache.kafka.common.message.AlterPartitionReassignmentsResponseData;
import org.apache.kafka.common.message.BrokerHeartbeatRequestData;
import org.apache.kafka.common.message.BrokerRegistrationRequestData;
import org.apache.kafka.common.message.CreatePartitionsRequestData.CreatePartitionsTopic;
import org.apache.kafka.common.message.CreatePartitionsResponseData.CreatePartitionsTopicResult;
import org.apache.kafka.common.message.CreateTopicsRequestData;
import org.apache.kafka.common.message.CreateTopicsResponseData;
import org.apache.kafka.common.message.ElectLeadersRequestData;
import org.apache.kafka.common.message.ElectLeadersResponseData;
import org.apache.kafka.common.message.ListPartitionReassignmentsRequestData;
import org.apache.kafka.common.message.ListPartitionReassignmentsResponseData;
import org.apache.kafka.common.message.UpdateFeaturesRequestData;
import org.apache.kafka.common.message.UpdateFeaturesResponseData;
import org.apache.kafka.common.quota.ClientQuotaAlteration;
import org.apache.kafka.common.quota.ClientQuotaEntity;
import org.apache.kafka.common.requests.ApiError;
import org.apache.kafka.metadata.BrokerHeartbeatReply;
import org.apache.kafka.metadata.BrokerRegistrationReply;
import org.apache.kafka.metadata.FinalizedControllerFeatures;
import org.apache.kafka.metadata.authorizer.AclMutator;

import java.util.Collection;
import java.util.List;
import java.util.Map;
import java.util.Set;
import java.util.concurrent.CompletableFuture;


public interface Controller extends AclMutator, AutoCloseable {
    /**
     * Change partition information.
     *
     * @param context       The controller request context.
     * @param request       The AlterPartitionRequest data.
     *
     * @return              A future yielding the response.
     */
    CompletableFuture<AlterPartitionResponseData> alterPartition(
        ControllerRequestContext context,
        AlterPartitionRequestData request
    );

    /**
     * Create a batch of topics.
     *
     * @param context       The controller request context.
     * @param request       The CreateTopicsRequest data.
     * @param describable   The topics which we have DESCRIBE permission on.
     *
     * @return              A future yielding the response.
     */
    CompletableFuture<CreateTopicsResponseData> createTopics(
        ControllerRequestContext context,
        CreateTopicsRequestData request,
        Set<String> describable
    );

    /**
     * Unregister a broker.
     *
     * @param context       The controller request context.
     * @param brokerId      The broker id to unregister.
     *
     * @return              A future that is completed successfully when the broker is
     *                      unregistered.
     */
    CompletableFuture<Void> unregisterBroker(
        ControllerRequestContext context,
        int brokerId
    );

    /**
     * Find the ids for topic names.
     *
     * @param context       The controller request context.
     * @param topicNames    The topic names to resolve.
     * @return              A future yielding a map from topic name to id.
     */
    CompletableFuture<Map<String, ResultOrError<Uuid>>> findTopicIds(
        ControllerRequestContext context,
        Collection<String> topicNames
    );

    /**
     * Find the ids for all topic names. Note that this function should only be used for
     * integration tests.
     *
     * @param context       The controller request context.
     * @return              A future yielding a map from topic name to id.
     */
    CompletableFuture<Map<String, Uuid>> findAllTopicIds(
        ControllerRequestContext context
    );

    /**
     * Find the names for topic ids.
     *
     * @param context       The controller request context.
     * @param topicIds      The topic ids to resolve.
     * @return              A future yielding a map from topic id to name.
     */
    CompletableFuture<Map<Uuid, ResultOrError<String>>> findTopicNames(
        ControllerRequestContext context,
        Collection<Uuid> topicIds
    );

    /**
     * Delete a batch of topics.
     *
     * @param context       The controller request context.
     * @param topicIds      The IDs of the topics to delete.
     *
     * @return              A future yielding the response.
     */
    CompletableFuture<Map<Uuid, ApiError>> deleteTopics(
        ControllerRequestContext context,
        Collection<Uuid> topicIds
    );

    /**
     * Describe the current configuration of various resources.
     *
     * @param context       The controller request context.
     * @param resources     A map from resources to the collection of config keys that we
     *                      want to describe for each.  If the collection is empty, then
     *                      all configuration keys will be described.
     *
     * @return              A future yielding a map from config resources to results.
     */
    CompletableFuture<Map<ConfigResource, ResultOrError<Map<String, String>>>> describeConfigs(
        ControllerRequestContext context,
        Map<ConfigResource, Collection<String>> resources
    );

    /**
     * Elect new partition leaders.
     *
     * @param context       The controller request context.
     * @param request       The request.
     *
     * @return              A future yielding the elect leaders response.
     */
    CompletableFuture<ElectLeadersResponseData> electLeaders(
        ControllerRequestContext context,
        ElectLeadersRequestData request
    );

    /**
     * Get the current finalized feature ranges for each feature.
     *
     * @param context       The controller request context.
     *
     * @return              A future yielding the feature ranges.
     */
<<<<<<< HEAD
    CompletableFuture<FeatureMapAndEpoch> finalizedFeatures(
        ControllerRequestContext context
    );
=======
    CompletableFuture<FinalizedControllerFeatures> finalizedFeatures();
>>>>>>> 2d2926cf

    /**
     * Perform some incremental configuration changes.
     *
     * @param context       The controller request context.
     * @param configChanges The changes.
     * @param validateOnly  True if we should validate the changes but not apply them.
     *
     * @return              A future yielding a map from config resources to error results.
     */
    CompletableFuture<Map<ConfigResource, ApiError>> incrementalAlterConfigs(
        ControllerRequestContext context,
        Map<ConfigResource, Map<String, Map.Entry<AlterConfigOp.OpType, String>>> configChanges,
        boolean validateOnly
    );

    /**
     * Start or stop some partition reassignments.
     *
     * @param context       The controller request context.
     * @param request       The alter partition reassignments request.
     *
     * @return              A future yielding the results.
     */
    CompletableFuture<AlterPartitionReassignmentsResponseData> alterPartitionReassignments(
        ControllerRequestContext context,
        AlterPartitionReassignmentsRequestData request
    );

    /**
     * List ongoing partition reassignments.
     *
     * @param context       The controller request context.
     * @param request       The list partition reassignments request.
     *
     * @return              A future yielding the results.
     */
    CompletableFuture<ListPartitionReassignmentsResponseData> listPartitionReassignments(
        ControllerRequestContext context,
        ListPartitionReassignmentsRequestData request
    );

    /**
     * Perform some configuration changes using the legacy API.
     *
     * @param context       The controller request context.
     * @param newConfigs    The new configuration maps to apply.
     * @param validateOnly  True if we should validate the changes but not apply them.
     *
     * @return              A future yielding a map from config resources to error results.
     */
    CompletableFuture<Map<ConfigResource, ApiError>> legacyAlterConfigs(
        ControllerRequestContext context,
        Map<ConfigResource, Map<String, String>> newConfigs,
        boolean validateOnly
    );

    /**
     * Process a heartbeat from a broker.
     *
     * @param context       The controller request context.
     * @param request      The broker heartbeat request.
     *
     * @return             A future yielding the broker heartbeat reply.
     */
    CompletableFuture<BrokerHeartbeatReply> processBrokerHeartbeat(
        ControllerRequestContext context,
        BrokerHeartbeatRequestData request
    );

    /**
     * Attempt to register the given broker.
     *
     * @param context       The controller request context.
     * @param request      The registration request.
     *
     * @return             A future yielding the broker registration reply.
     */
    CompletableFuture<BrokerRegistrationReply> registerBroker(
        ControllerRequestContext context,
        BrokerRegistrationRequestData request
    );

    /**
     * Wait for the given number of brokers to be registered and unfenced.
     * This is for testing.
     *
     * @param minBrokers    The minimum number of brokers to wait for.
     * @return              A future which is completed when the given number of brokers
     *                      is reached.
     */
    CompletableFuture<Void> waitForReadyBrokers(int minBrokers);

    /**
     * Perform some client quota changes
     *
     * @param context           The controller request context.
     * @param quotaAlterations  The list of quotas to alter
     * @param validateOnly      True if we should validate the changes but not apply them.
     *
     * @return                  A future yielding a map of quota entities to error results.
     */
    CompletableFuture<Map<ClientQuotaEntity, ApiError>> alterClientQuotas(
        ControllerRequestContext context,
        Collection<ClientQuotaAlteration> quotaAlterations,
        boolean validateOnly
    );

    /**
     * Allocate a block of producer IDs for transactional and idempotent producers
     *
     * @param context   The controller request context.
     * @param request   The allocate producer IDs request
     *
     * @return          A future which yields a new producer ID block as a response
     */
    CompletableFuture<AllocateProducerIdsResponseData> allocateProducerIds(
        ControllerRequestContext context,
        AllocateProducerIdsRequestData request
    );

    /**
     * Update a set of feature flags
     * @param request   The update features request
     * @return          A future which yields the result of the action
     */
    CompletableFuture<UpdateFeaturesResponseData> updateFeatures(
        UpdateFeaturesRequestData request
    );

    /**
     * Begin writing a controller snapshot.  If there was already an ongoing snapshot, it
     * simply returns information about that snapshot rather than starting a new one.
     *
     * @return              A future yielding the epoch of the snapshot.
     */
    CompletableFuture<Long> beginWritingSnapshot();

    /**
     * Create partitions on certain topics.
     *
     * @param topics        The list of topics to create partitions for.
     * @return              A future yielding per-topic results.
     */
    CompletableFuture<List<CreatePartitionsTopicResult>> createPartitions(
        ControllerRequestContext context,
        List<CreatePartitionsTopic> topics
    );

    /**
     * Begin shutting down, but don't block.  You must still call close to clean up all
     * resources.
     */
    void beginShutdown();

    /**
     * If this controller is active, this is the non-negative controller epoch.
     * Otherwise, this is -1.
     */
    int curClaimEpoch();

    /**
     * Returns true if this controller is currently active.
     */
    default boolean isActive() {
        return curClaimEpoch() != -1;
    }

    /**
     * Blocks until we have shut down and freed all resources.
     */
    void close() throws InterruptedException;
}<|MERGE_RESOLUTION|>--- conflicted
+++ resolved
@@ -179,13 +179,9 @@
      *
      * @return              A future yielding the feature ranges.
      */
-<<<<<<< HEAD
-    CompletableFuture<FeatureMapAndEpoch> finalizedFeatures(
+    CompletableFuture<FinalizedControllerFeatures> finalizedFeatures(
         ControllerRequestContext context
     );
-=======
-    CompletableFuture<FinalizedControllerFeatures> finalizedFeatures();
->>>>>>> 2d2926cf
 
     /**
      * Perform some incremental configuration changes.
@@ -309,10 +305,14 @@
 
     /**
      * Update a set of feature flags
+     *
+     * @param context   The controller request context.
      * @param request   The update features request
+     *
      * @return          A future which yields the result of the action
      */
     CompletableFuture<UpdateFeaturesResponseData> updateFeatures(
+        ControllerRequestContext context,
         UpdateFeaturesRequestData request
     );
 
