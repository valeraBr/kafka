/*
 * Licensed to the Apache Software Foundation (ASF) under one or more
 * contributor license agreements. See the NOTICE file distributed with
 * this work for additional information regarding copyright ownership.
 * The ASF licenses this file to You under the Apache License, Version 2.0
 * (the "License"); you may not use this file except in compliance with
 * the License. You may obtain a copy of the License at
 *
 *    http://www.apache.org/licenses/LICENSE-2.0
 *
 * Unless required by applicable law or agreed to in writing, software
 * distributed under the License is distributed on an "AS IS" BASIS,
 * WITHOUT WARRANTIES OR CONDITIONS OF ANY KIND, either express or implied.
 * See the License for the specific language governing permissions and
 * limitations under the License.
 */

package org.apache.kafka.image;

import org.apache.kafka.common.metadata.FeatureLevelRecord;
import org.apache.kafka.image.writer.ImageWriterOptions;
import org.apache.kafka.image.writer.RecordListWriter;
import org.apache.kafka.metadata.RecordTestUtils;
import org.apache.kafka.metadata.migration.ZkMigrationState;
import org.apache.kafka.server.common.ApiMessageAndVersion;
import org.apache.kafka.server.common.MetadataVersion;
import org.junit.jupiter.api.Test;
import org.junit.jupiter.api.Timeout;

import java.util.ArrayList;
import java.util.Collections;
import java.util.HashMap;
import java.util.List;
import java.util.Map;
import java.util.Optional;

import static org.junit.jupiter.api.Assertions.assertEquals;
import static org.junit.jupiter.api.Assertions.assertFalse;
import static org.junit.jupiter.api.Assertions.assertTrue;


@Timeout(value = 40)
public class FeaturesImageTest {
    public final static FeaturesImage IMAGE1;
    public final static List<ApiMessageAndVersion> DELTA1_RECORDS;
    final static FeaturesDelta DELTA1;
    final static FeaturesImage IMAGE2;
    final static List<ApiMessageAndVersion> DELTA2_RECORDS;
    final static FeaturesDelta DELTA2;
    final static FeaturesImage IMAGE3;

    static {
        Map<String, Short> map1 = new HashMap<>();
        map1.put("foo", (short) 2);
        map1.put("bar", (short) 1);
<<<<<<< HEAD
        IMAGE1 = new FeaturesImage(map1, MetadataVersion.latest(), ZkMigrationState.NONE);
=======
        map1.put("baz", (short) 8);
        IMAGE1 = new FeaturesImage(map1, MetadataVersion.latestTesting(), ZkMigrationState.NONE);
>>>>>>> 82920ffa

        DELTA1_RECORDS = new ArrayList<>();
        // change feature level
        DELTA1_RECORDS.add(new ApiMessageAndVersion(new FeatureLevelRecord().
            setName("foo").setFeatureLevel((short) 3),
            (short) 0));
        // remove feature
        DELTA1_RECORDS.add(new ApiMessageAndVersion(new FeatureLevelRecord().
            setName("bar").setFeatureLevel((short) 0),
            (short) 0));
        // add feature
        DELTA1_RECORDS.add(new ApiMessageAndVersion(new FeatureLevelRecord().
            setName("baz").setFeatureLevel((short) 8),
            (short) 0));

        DELTA1 = new FeaturesDelta(IMAGE1);
        RecordTestUtils.replayAll(DELTA1, DELTA1_RECORDS);

        Map<String, Short> map2 = new HashMap<>();
        map2.put("foo", (short) 3);
<<<<<<< HEAD
        map2.put("baz", (short) 8);
        IMAGE2 = new FeaturesImage(map2, MetadataVersion.latest(), ZkMigrationState.NONE);

        DELTA2_RECORDS = new ArrayList<>();
        // remove all features
        DELTA2_RECORDS.add(new ApiMessageAndVersion(new FeatureLevelRecord().
            setName("foo").setFeatureLevel((short) 0),
            (short) 0));
        DELTA2_RECORDS.add(new ApiMessageAndVersion(new FeatureLevelRecord().
            setName("baz").setFeatureLevel((short) 0),
            (short) 0));
        // add feature back with different feature level
        DELTA2_RECORDS.add(new ApiMessageAndVersion(new FeatureLevelRecord().
            setName("bar").setFeatureLevel((short) 1),
            (short) 0));

        DELTA2 = new FeaturesDelta(IMAGE2);
        RecordTestUtils.replayAll(DELTA2, DELTA2_RECORDS);

        Map<String, Short> map3 = Collections.singletonMap("bar", (short) 1);
        IMAGE3 = new FeaturesImage(map3, MetadataVersion.latest(), ZkMigrationState.NONE);
=======
        IMAGE2 = new FeaturesImage(map2, MetadataVersion.latestTesting(), ZkMigrationState.NONE);
>>>>>>> 82920ffa
    }

    @Test
    public void testEmptyImageRoundTrip() {
        testToImage(FeaturesImage.EMPTY);
    }

    @Test
    public void testImage1RoundTrip() {
        testToImage(IMAGE1);
    }

    @Test
    public void testApplyDelta1() {
        assertEquals(IMAGE2, DELTA1.apply());
        // check image1 + delta1 = image2, since records for image1 + delta1 might differ from records from image2
        List<ApiMessageAndVersion> records = getImageRecords(IMAGE1);
        records.addAll(DELTA1_RECORDS);
        testToImage(IMAGE2, records);
    }

    @Test
    public void testImage2RoundTrip() {
        testToImage(IMAGE2);
    }

    @Test
    public void testImage3RoundTrip() {
        testToImage(IMAGE3);
    }

    @Test
    public void testApplyDelta2() {
        assertEquals(IMAGE3, DELTA2.apply());
        // check image2 + delta2 = image3, since records for image2 + delta2 might differ from records from image3
        List<ApiMessageAndVersion> records = getImageRecords(IMAGE2);
        records.addAll(DELTA2_RECORDS);
        testToImage(IMAGE3, records);
    }

    private static void testToImage(FeaturesImage image) {
        testToImage(image, Optional.empty());
    }

    private static void testToImage(FeaturesImage image, Optional<List<ApiMessageAndVersion>> fromRecords) {
        testToImage(image, fromRecords.orElseGet(() -> getImageRecords(image)));
    }

    private static void testToImage(FeaturesImage image, List<ApiMessageAndVersion> fromRecords) {
        // test from empty image stopping each of the various intermediate images along the way
        new RecordTestUtils.TestThroughAllIntermediateImagesLeadingToFinalImageHelper<>(
            () -> FeaturesImage.EMPTY,
            FeaturesDelta::new
        ).test(image, fromRecords);
    }

    private static List<ApiMessageAndVersion> getImageRecords(FeaturesImage image) {
        RecordListWriter writer = new RecordListWriter();
        image.write(writer, new ImageWriterOptions.Builder().setMetadataVersion(image.metadataVersion()).build());
        return writer.records();
    }

    @Test
    public void testEmpty() {
        assertTrue(FeaturesImage.EMPTY.isEmpty());
        assertFalse(new FeaturesImage(Collections.singletonMap("foo", (short) 1),
            FeaturesImage.EMPTY.metadataVersion(), FeaturesImage.EMPTY.zkMigrationState()).isEmpty());
        assertFalse(new FeaturesImage(FeaturesImage.EMPTY.finalizedVersions(),
            MetadataVersion.IBP_3_3_IV0, FeaturesImage.EMPTY.zkMigrationState()).isEmpty());
        assertFalse(new FeaturesImage(FeaturesImage.EMPTY.finalizedVersions(),
            FeaturesImage.EMPTY.metadataVersion(), ZkMigrationState.MIGRATION).isEmpty());
    }
}<|MERGE_RESOLUTION|>--- conflicted
+++ resolved
@@ -53,12 +53,7 @@
         Map<String, Short> map1 = new HashMap<>();
         map1.put("foo", (short) 2);
         map1.put("bar", (short) 1);
-<<<<<<< HEAD
-        IMAGE1 = new FeaturesImage(map1, MetadataVersion.latest(), ZkMigrationState.NONE);
-=======
-        map1.put("baz", (short) 8);
         IMAGE1 = new FeaturesImage(map1, MetadataVersion.latestTesting(), ZkMigrationState.NONE);
->>>>>>> 82920ffa
 
         DELTA1_RECORDS = new ArrayList<>();
         // change feature level
@@ -79,9 +74,8 @@
 
         Map<String, Short> map2 = new HashMap<>();
         map2.put("foo", (short) 3);
-<<<<<<< HEAD
         map2.put("baz", (short) 8);
-        IMAGE2 = new FeaturesImage(map2, MetadataVersion.latest(), ZkMigrationState.NONE);
+        IMAGE2 = new FeaturesImage(map2, MetadataVersion.latestTesting(), ZkMigrationState.NONE);
 
         DELTA2_RECORDS = new ArrayList<>();
         // remove all features
@@ -100,10 +94,7 @@
         RecordTestUtils.replayAll(DELTA2, DELTA2_RECORDS);
 
         Map<String, Short> map3 = Collections.singletonMap("bar", (short) 1);
-        IMAGE3 = new FeaturesImage(map3, MetadataVersion.latest(), ZkMigrationState.NONE);
-=======
-        IMAGE2 = new FeaturesImage(map2, MetadataVersion.latestTesting(), ZkMigrationState.NONE);
->>>>>>> 82920ffa
+        IMAGE3 = new FeaturesImage(map3, MetadataVersion.latestTesting(), ZkMigrationState.NONE);
     }
 
     @Test
