/*
 * Licensed to the Apache Software Foundation (ASF) under one or more
 * contributor license agreements. See the NOTICE file distributed with
 * this work for additional information regarding copyright ownership.
 * The ASF licenses this file to You under the Apache License, Version 2.0
 * (the "License"); you may not use this file except in compliance with
 * the License. You may obtain a copy of the License at
 *
 *    http://www.apache.org/licenses/LICENSE-2.0
 *
 * Unless required by applicable law or agreed to in writing, software
 * distributed under the License is distributed on an "AS IS" BASIS,
 * WITHOUT WARRANTIES OR CONDITIONS OF ANY KIND, either express or implied.
 * See the License for the specific language governing permissions and
 * limitations under the License.
 */

package org.apache.kafka.controller;

import java.util.Arrays;
import java.util.Collections;
import java.util.HashMap;
import java.util.Iterator;
import java.util.List;
import java.util.Map;
import java.util.Optional;
import java.util.OptionalLong;
import java.util.Set;
import java.util.Spliterator;
import java.util.Spliterators;
import java.util.concurrent.CompletableFuture;
import java.util.concurrent.CountDownLatch;
import java.util.concurrent.ExecutionException;
import java.util.concurrent.Future;
import java.util.concurrent.TimeUnit;
import java.util.concurrent.atomic.AtomicLong;
import java.util.stream.Collectors;
import java.util.stream.IntStream;
import java.util.stream.StreamSupport;

import org.apache.kafka.common.Uuid;
import org.apache.kafka.common.errors.BrokerIdNotRegisteredException;
import org.apache.kafka.common.errors.UnknownTopicOrPartitionException;
import org.apache.kafka.common.utils.Utils;
import org.apache.kafka.common.config.ConfigResource;
import org.apache.kafka.common.errors.TimeoutException;
import org.apache.kafka.common.message.AllocateProducerIdsRequestData;
import org.apache.kafka.common.message.AlterPartitionRequestData;
import org.apache.kafka.common.message.AlterPartitionReassignmentsRequestData.ReassignableTopic;
import org.apache.kafka.common.message.AlterPartitionReassignmentsRequestData;
import org.apache.kafka.common.message.AlterPartitionReassignmentsResponseData;
import org.apache.kafka.common.message.BrokerHeartbeatRequestData;
import org.apache.kafka.common.message.BrokerRegistrationRequestData.Listener;
import org.apache.kafka.common.message.BrokerRegistrationRequestData.ListenerCollection;
import org.apache.kafka.common.message.BrokerRegistrationRequestData;
import org.apache.kafka.common.message.CreatePartitionsRequestData.CreatePartitionsTopic;
import org.apache.kafka.common.message.CreatePartitionsResponseData.CreatePartitionsTopicResult;
import org.apache.kafka.common.message.CreateTopicsRequestData.CreatableReplicaAssignment;
import org.apache.kafka.common.message.CreateTopicsRequestData.CreatableReplicaAssignmentCollection;
import org.apache.kafka.common.message.CreateTopicsRequestData;
import org.apache.kafka.common.message.CreateTopicsRequestData.CreatableTopic;
import org.apache.kafka.common.message.CreateTopicsRequestData.CreatableTopicCollection;
import org.apache.kafka.common.message.CreateTopicsResponseData;
import org.apache.kafka.common.message.ElectLeadersRequestData;
import org.apache.kafka.common.message.ElectLeadersResponseData;
import org.apache.kafka.common.message.ListPartitionReassignmentsRequestData;
import org.apache.kafka.common.message.ListPartitionReassignmentsResponseData;
import org.apache.kafka.common.metadata.FeatureLevelRecord;
import org.apache.kafka.common.metadata.PartitionRecord;
import org.apache.kafka.common.metadata.ProducerIdsRecord;
import org.apache.kafka.common.metadata.RegisterBrokerRecord;
import org.apache.kafka.common.metadata.RegisterBrokerRecord.BrokerEndpoint;
import org.apache.kafka.common.metadata.RegisterBrokerRecord.BrokerEndpointCollection;
import org.apache.kafka.common.metadata.TopicRecord;
import org.apache.kafka.common.protocol.Errors;
import org.apache.kafka.common.requests.ApiError;
import org.apache.kafka.common.utils.BufferSupplier;
import org.apache.kafka.controller.QuorumController.ConfigResourceExistenceChecker;
import org.apache.kafka.metadata.BrokerHeartbeatReply;
import org.apache.kafka.metadata.BrokerRegistrationReply;
import org.apache.kafka.metadata.MetadataRecordSerde;
import org.apache.kafka.metadata.MetadataVersion;
import org.apache.kafka.metadata.PartitionRegistration;
import org.apache.kafka.metadata.RecordTestUtils;
import org.apache.kafka.metalog.LocalLogManagerTestEnv;
import org.apache.kafka.raft.Batch;
import org.apache.kafka.server.common.ApiMessageAndVersion;
import org.apache.kafka.snapshot.SnapshotReader;
import org.apache.kafka.snapshot.RawSnapshotReader;
import org.apache.kafka.snapshot.RecordsSnapshotReader;
import org.apache.kafka.test.TestUtils;
import org.junit.jupiter.api.Test;
import org.junit.jupiter.api.Timeout;

import static java.util.concurrent.TimeUnit.HOURS;
import static org.apache.kafka.clients.admin.AlterConfigOp.OpType.SET;
import static org.apache.kafka.common.config.ConfigResource.Type.BROKER;
import static org.apache.kafka.common.config.ConfigResource.Type.TOPIC;
import static org.apache.kafka.controller.ConfigurationControlManagerTest.BROKER0;
import static org.apache.kafka.controller.ConfigurationControlManagerTest.SCHEMA;
import static org.apache.kafka.controller.ConfigurationControlManagerTest.entry;
import static org.junit.jupiter.api.Assertions.assertEquals;
import static org.junit.jupiter.api.Assertions.assertFalse;
import static org.junit.jupiter.api.Assertions.assertNotEquals;
import static org.junit.jupiter.api.Assertions.assertSame;
import static org.junit.jupiter.api.Assertions.assertThrows;
import static org.junit.jupiter.api.Assertions.assertTrue;


@Timeout(value = 40)
public class QuorumControllerTest {

    /**
     * Test creating a new QuorumController and closing it.
     */
    @Test
    public void testCreateAndClose() throws Throwable {
        MockControllerMetrics metrics = new MockControllerMetrics();
        try (
            LocalLogManagerTestEnv logEnv = new LocalLogManagerTestEnv(1, Optional.empty());
            QuorumControllerTestEnv controlEnv =
                new QuorumControllerTestEnv(logEnv, builder -> builder.setMetrics(metrics))
        ) {
        }
        assertTrue(metrics.isClosed(), "metrics were not closed");
    }

    /**
     * Test setting some configuration values and reading them back.
     */
    @Test
    public void testConfigurationOperations() throws Throwable {
        try (
            LocalLogManagerTestEnv logEnv = new LocalLogManagerTestEnv(1, Optional.empty());
            QuorumControllerTestEnv controlEnv = new QuorumControllerTestEnv(logEnv, b -> {
                b.setConfigSchema(SCHEMA);
            })
        ) {
            controlEnv.activeController().registerBroker(new BrokerRegistrationRequestData().
                setBrokerId(0).setClusterId(logEnv.clusterId())).get();
            testConfigurationOperations(controlEnv.activeController());
        }
    }

    private void testConfigurationOperations(QuorumController controller) throws Throwable {
        assertEquals(Collections.singletonMap(BROKER0, ApiError.NONE),
            controller.incrementalAlterConfigs(Collections.singletonMap(
                BROKER0, Collections.singletonMap("baz", entry(SET, "123"))), true).get());
        assertEquals(Collections.singletonMap(BROKER0,
            new ResultOrError<>(Collections.emptyMap())),
            controller.describeConfigs(Collections.singletonMap(
                BROKER0, Collections.emptyList())).get());
        assertEquals(Collections.singletonMap(BROKER0, ApiError.NONE),
            controller.incrementalAlterConfigs(Collections.singletonMap(
                BROKER0, Collections.singletonMap("baz", entry(SET, "123"))), false).get());
        assertEquals(Collections.singletonMap(BROKER0, new ResultOrError<>(Collections.
                singletonMap("baz", "123"))),
            controller.describeConfigs(Collections.singletonMap(
                BROKER0, Collections.emptyList())).get());
    }

    /**
     * Test that an incrementalAlterConfigs operation doesn't complete until the records
     * can be written to the metadata log.
     */
    @Test
    public void testDelayedConfigurationOperations() throws Throwable {
        try (
            LocalLogManagerTestEnv logEnv = new LocalLogManagerTestEnv(1, Optional.empty());
            QuorumControllerTestEnv controlEnv = new QuorumControllerTestEnv(logEnv, b -> {
                b.setConfigSchema(SCHEMA);
            })
        ) {
            controlEnv.activeController().registerBroker(new BrokerRegistrationRequestData().
                setBrokerId(0).setClusterId(logEnv.clusterId())).get();
            testDelayedConfigurationOperations(logEnv, controlEnv.activeController());
        }
    }

    private void testDelayedConfigurationOperations(LocalLogManagerTestEnv logEnv,
                                                    QuorumController controller)
                                                    throws Throwable {
        logEnv.logManagers().forEach(m -> m.setMaxReadOffset(2L));
        CompletableFuture<Map<ConfigResource, ApiError>> future1 =
            controller.incrementalAlterConfigs(Collections.singletonMap(
                BROKER0, Collections.singletonMap("baz", entry(SET, "123"))), false);
        assertFalse(future1.isDone());
        assertEquals(Collections.singletonMap(BROKER0,
            new ResultOrError<>(Collections.emptyMap())),
            controller.describeConfigs(Collections.singletonMap(
                BROKER0, Collections.emptyList())).get());
        logEnv.logManagers().forEach(m -> m.setMaxReadOffset(3L));
        assertEquals(Collections.singletonMap(BROKER0, ApiError.NONE), future1.get());
    }

    @Test
    public void testFenceMultipleBrokers() throws Throwable {
        List<Integer> allBrokers = Arrays.asList(1, 2, 3, 4, 5);
        List<Integer> brokersToKeepUnfenced = Arrays.asList(1);
        List<Integer> brokersToFence = Arrays.asList(2, 3, 4, 5);
        short replicationFactor = (short) allBrokers.size();
        short numberOfPartitions = (short) allBrokers.size();
        long sessionTimeoutMillis = 1000;

        try (
<<<<<<< HEAD
                LocalLogManagerTestEnv logEnv = new LocalLogManagerTestEnv(1, Optional.empty());
                QuorumControllerTestEnv controlEnv = new QuorumControllerTestEnv(
                logEnv, b -> b.setConfigDefs(CONFIGS), Optional.of(sessionTimeoutMillis), MetadataVersion.V1);
=======
            LocalLogManagerTestEnv logEnv = new LocalLogManagerTestEnv(1, Optional.empty());
            QuorumControllerTestEnv controlEnv = new QuorumControllerTestEnv(logEnv, b -> {
                b.setConfigSchema(SCHEMA);
            }, OptionalLong.of(sessionTimeoutMillis), OptionalLong.empty());
>>>>>>> 1bdd35d8
        ) {
            ListenerCollection listeners = new ListenerCollection();
            listeners.add(new Listener().setName("PLAINTEXT").setHost("localhost").setPort(9092));
            QuorumController active = controlEnv.activeController();
            Map<Integer, Long> brokerEpochs = new HashMap<>();

            for (Integer brokerId : allBrokers) {
                CompletableFuture<BrokerRegistrationReply> reply = active.registerBroker(
                    new BrokerRegistrationRequestData().
                        setBrokerId(brokerId).
                        setClusterId(active.clusterId()).
                        setIncarnationId(Uuid.randomUuid()).
                        setListeners(listeners));
                brokerEpochs.put(brokerId, reply.get().epoch());
            }

            // Brokers are only registered and should still be fenced
            allBrokers.forEach(brokerId -> {
                assertFalse(active.replicationControl().isBrokerUnfenced(brokerId),
                    "Broker " + brokerId + " should have been fenced");
            });

            // Unfence all brokers and create a topic foo
            sendBrokerheartbeat(active, allBrokers, brokerEpochs);
            CreateTopicsRequestData createTopicsRequestData = new CreateTopicsRequestData().setTopics(
                new CreatableTopicCollection(Collections.singleton(
                    new CreatableTopic().setName("foo").setNumPartitions(numberOfPartitions).
                        setReplicationFactor(replicationFactor)).iterator()));
            CreateTopicsResponseData createTopicsResponseData = active.createTopics(createTopicsRequestData).get();
            assertEquals(Errors.NONE, Errors.forCode(createTopicsResponseData.topics().find("foo").errorCode()));
            Uuid topicIdFoo = createTopicsResponseData.topics().find("foo").topicId();

            // Fence some of the brokers
            TestUtils.waitForCondition(() -> {
                    sendBrokerheartbeat(active, brokersToKeepUnfenced, brokerEpochs);
                    for (Integer brokerId : brokersToFence) {
                        if (active.replicationControl().isBrokerUnfenced(brokerId)) {
                            return false;
                        }
                    }
                    return true;
                }, sessionTimeoutMillis * 3,
                "Fencing of brokers did not process within expected time"
            );

            // Send another heartbeat to the brokers we want to keep alive
            sendBrokerheartbeat(active, brokersToKeepUnfenced, brokerEpochs);

            // At this point only the brokers we want fenced should be fenced.
            brokersToKeepUnfenced.forEach(brokerId -> {
                assertTrue(active.replicationControl().isBrokerUnfenced(brokerId),
                    "Broker " + brokerId + " should have been unfenced");
            });
            brokersToFence.forEach(brokerId -> {
                assertFalse(active.replicationControl().isBrokerUnfenced(brokerId),
                    "Broker " + brokerId + " should have been fenced");
            });

            // Verify the isr and leaders for the topic partition
            int[] expectedIsr = {1};
            int[] isrFoo = active.replicationControl().getPartition(topicIdFoo, 0).isr;

            assertTrue(Arrays.equals(isrFoo, expectedIsr),
                "The ISR for topic foo was " + Arrays.toString(isrFoo) +
                    ". It is expected to be " + Arrays.toString(expectedIsr));

            int fooLeader = active.replicationControl().getPartition(topicIdFoo, 0).leader;
            assertEquals(expectedIsr[0], fooLeader);

            // Check that there are imbalaned partitions
            assertTrue(active.replicationControl().arePartitionLeadersImbalanced());
        }
    }

    @Test
    public void testBalancePartitionLeaders() throws Throwable {
        List<Integer> allBrokers = Arrays.asList(1, 2, 3);
        List<Integer> brokersToKeepUnfenced = Arrays.asList(1, 2);
        List<Integer> brokersToFence = Arrays.asList(3);
        short replicationFactor = (short) allBrokers.size();
        short numberOfPartitions = (short) allBrokers.size();
        long sessionTimeoutMillis = 1000;
        long leaderImbalanceCheckIntervalNs = 1_000_000_000;

        try (
            LocalLogManagerTestEnv logEnv = new LocalLogManagerTestEnv(1, Optional.empty());
            QuorumControllerTestEnv controlEnv = new QuorumControllerTestEnv(logEnv, b -> {
                b.setConfigSchema(SCHEMA);
            }, OptionalLong.of(sessionTimeoutMillis), OptionalLong.of(leaderImbalanceCheckIntervalNs));
        ) {
            ListenerCollection listeners = new ListenerCollection();
            listeners.add(new Listener().setName("PLAINTEXT").setHost("localhost").setPort(9092));
            QuorumController active = controlEnv.activeController();
            Map<Integer, Long> brokerEpochs = new HashMap<>();

            for (Integer brokerId : allBrokers) {
                CompletableFuture<BrokerRegistrationReply> reply = active.registerBroker(
                    new BrokerRegistrationRequestData().
                        setBrokerId(brokerId).
                        setClusterId(active.clusterId()).
                        setIncarnationId(Uuid.randomUuid()).
                        setListeners(listeners));
                brokerEpochs.put(brokerId, reply.get().epoch());
            }

            // Brokers are only registered and should still be fenced
            allBrokers.forEach(brokerId -> {
                assertFalse(active.replicationControl().isBrokerUnfenced(brokerId),
                    "Broker " + brokerId + " should have been fenced");
            });

            // Unfence all brokers and create a topic foo
            sendBrokerheartbeat(active, allBrokers, brokerEpochs);
            CreateTopicsRequestData createTopicsRequestData = new CreateTopicsRequestData().setTopics(
                new CreatableTopicCollection(Collections.singleton(
                    new CreatableTopic().setName("foo").setNumPartitions(numberOfPartitions).
                        setReplicationFactor(replicationFactor)).iterator()));
            CreateTopicsResponseData createTopicsResponseData = active.createTopics(createTopicsRequestData).get();
            assertEquals(Errors.NONE, Errors.forCode(createTopicsResponseData.topics().find("foo").errorCode()));
            Uuid topicIdFoo = createTopicsResponseData.topics().find("foo").topicId();

            // Fence some of the brokers
            TestUtils.waitForCondition(
                () -> {
                    sendBrokerheartbeat(active, brokersToKeepUnfenced, brokerEpochs);
                    for (Integer brokerId : brokersToFence) {
                        if (active.replicationControl().isBrokerUnfenced(brokerId)) {
                            return false;
                        }
                    }
                    return true;
                },
                sessionTimeoutMillis * 3,
                "Fencing of brokers did not process within expected time"
            );

            // Send another heartbeat to the brokers we want to keep alive
            sendBrokerheartbeat(active, brokersToKeepUnfenced, brokerEpochs);

            // At this point only the brokers we want fenced should be fenced.
            brokersToKeepUnfenced.forEach(brokerId -> {
                assertTrue(active.replicationControl().isBrokerUnfenced(brokerId),
                    "Broker " + brokerId + " should have been unfenced");
            });
            brokersToFence.forEach(brokerId -> {
                assertFalse(active.replicationControl().isBrokerUnfenced(brokerId),
                    "Broker " + brokerId + " should have been fenced");
            });

            // Check that there are imbalaned partitions
            assertTrue(active.replicationControl().arePartitionLeadersImbalanced());

            // Re-register all fenced brokers
            for (Integer brokerId : brokersToFence) {
                CompletableFuture<BrokerRegistrationReply> reply = active.registerBroker(
                    new BrokerRegistrationRequestData().
                        setBrokerId(brokerId).
                        setClusterId(active.clusterId()).
                        setIncarnationId(Uuid.randomUuid()).
                        setListeners(listeners));
                brokerEpochs.put(brokerId, reply.get().epoch());
            }

            // Unfence all brokers
            sendBrokerheartbeat(active, allBrokers, brokerEpochs);

            // Let the unfenced broker, 3, join the ISR partition 2
            Set<TopicIdPartition> imbalancedPartitions = active.replicationControl().imbalancedPartitions();
            assertEquals(1, imbalancedPartitions.size());
            int imbalancedPartitionId = imbalancedPartitions.iterator().next().partitionId();
            PartitionRegistration partitionRegistration = active.replicationControl().getPartition(topicIdFoo, imbalancedPartitionId);
            AlterPartitionRequestData.PartitionData partitionData = new AlterPartitionRequestData.PartitionData()
                .setPartitionIndex(imbalancedPartitionId)
                .setLeaderEpoch(partitionRegistration.leaderEpoch)
                .setPartitionEpoch(partitionRegistration.partitionEpoch)
                .setNewIsr(Arrays.asList(1, 2, 3));

            AlterPartitionRequestData.TopicData topicData = new AlterPartitionRequestData.TopicData()
                .setName("foo");
            topicData.partitions().add(partitionData);

            AlterPartitionRequestData alterPartitionRequest = new AlterPartitionRequestData()
                .setBrokerId(partitionRegistration.leader)
                .setBrokerEpoch(brokerEpochs.get(partitionRegistration.leader));
            alterPartitionRequest.topics().add(topicData);

            active.alterPartition(alterPartitionRequest).get();

            // Check that partitions are balanced
            AtomicLong lastHeartbeat = new AtomicLong(active.time().milliseconds());
            TestUtils.waitForCondition(
                () -> {
                    if (active.time().milliseconds() > lastHeartbeat.get() + (sessionTimeoutMillis / 2)) {
                        lastHeartbeat.set(active.time().milliseconds());
                        sendBrokerheartbeat(active, allBrokers, brokerEpochs);
                    }
                    return !active.replicationControl().arePartitionLeadersImbalanced();
                },
                TimeUnit.MILLISECONDS.convert(leaderImbalanceCheckIntervalNs * 10, TimeUnit.NANOSECONDS),
                "Leaders where not balanced after unfencing all of the brokers"
            );
        }
    }

    @Test
    public void testUnregisterBroker() throws Throwable {
        try (LocalLogManagerTestEnv logEnv = new LocalLogManagerTestEnv(1, Optional.empty())) {
            try (QuorumControllerTestEnv controlEnv = new QuorumControllerTestEnv(logEnv, b -> {
                b.setConfigSchema(SCHEMA);
            })) {
                ListenerCollection listeners = new ListenerCollection();
                listeners.add(new Listener().setName("PLAINTEXT").
                    setHost("localhost").setPort(9092));
                QuorumController active = controlEnv.activeController();
                CompletableFuture<BrokerRegistrationReply> reply = active.registerBroker(
                    new BrokerRegistrationRequestData().
                        setBrokerId(0).
                        setClusterId(active.clusterId()).
                        setIncarnationId(Uuid.fromString("kxAT73dKQsitIedpiPtwBA")).
                        setFeatures(brokerFeatures()).
                        setListeners(listeners));
                assertEquals(2L, reply.get().epoch());
                CreateTopicsRequestData createTopicsRequestData =
                    new CreateTopicsRequestData().setTopics(
                        new CreatableTopicCollection(Collections.singleton(
                            new CreatableTopic().setName("foo").setNumPartitions(1).
                                setReplicationFactor((short) 1)).iterator()));
                assertEquals(Errors.INVALID_REPLICATION_FACTOR.code(), active.createTopics(
                    createTopicsRequestData).get().topics().find("foo").errorCode());
                assertEquals("Unable to replicate the partition 1 time(s): All brokers " +
                    "are currently fenced.", active.createTopics(
                    createTopicsRequestData).get().topics().find("foo").errorMessage());
                assertEquals(new BrokerHeartbeatReply(true, false, false, false),
                    active.processBrokerHeartbeat(new BrokerHeartbeatRequestData().
                            setWantFence(false).setBrokerEpoch(2L).setBrokerId(0).
                            setCurrentMetadataOffset(100000L)).get());
                assertEquals(Errors.NONE.code(), active.createTopics(
                    createTopicsRequestData).get().topics().find("foo").errorCode());
                CompletableFuture<TopicIdPartition> topicPartitionFuture = active.appendReadEvent(
                    "debugGetPartition", () -> {
                        Iterator<TopicIdPartition> iterator = active.
                            replicationControl().brokersToIsrs().iterator(0, true);
                        assertTrue(iterator.hasNext());
                        return iterator.next();
                    });
                assertEquals(0, topicPartitionFuture.get().partitionId());
                active.unregisterBroker(0).get();
                topicPartitionFuture = active.appendReadEvent(
                    "debugGetPartition", () -> {
                        Iterator<TopicIdPartition> iterator = active.
                            replicationControl().brokersToIsrs().partitionsWithNoLeader();
                        assertTrue(iterator.hasNext());
                        return iterator.next();
                    });
                assertEquals(0, topicPartitionFuture.get().partitionId());
            }
        }
    }

    private BrokerRegistrationRequestData.FeatureCollection brokerFeatures() {
        BrokerRegistrationRequestData.FeatureCollection features = new BrokerRegistrationRequestData.FeatureCollection();
        features.add(new BrokerRegistrationRequestData.Feature()
            .setName("metadata.version")
            .setMinSupportedVersion((short) 0)
            .setMaxSupportedVersion((short) 1));
        return features;
    }

    @Test
    public void testSnapshotSaveAndLoad() throws Throwable {
        final int numBrokers = 4;
        Map<Integer, Long> brokerEpochs = new HashMap<>();
        RawSnapshotReader reader = null;
        Uuid fooId;
        try (LocalLogManagerTestEnv logEnv = new LocalLogManagerTestEnv(3, Optional.empty())) {
            try (QuorumControllerTestEnv controlEnv = new QuorumControllerTestEnv(logEnv, b -> {
                b.setConfigSchema(SCHEMA);
            })) {
                QuorumController active = controlEnv.activeController();
                for (int i = 0; i < numBrokers; i++) {
                    BrokerRegistrationReply reply = active.registerBroker(
                        new BrokerRegistrationRequestData().
                            setBrokerId(i).
                            setRack(null).
                            setClusterId(active.clusterId()).
                            setIncarnationId(Uuid.fromString("kxAT73dKQsitIedpiPtwB" + i)).
                            setListeners(new ListenerCollection(Arrays.asList(new Listener().
                                setName("PLAINTEXT").setHost("localhost").
                                setPort(9092 + i)).iterator()))).get();
                    brokerEpochs.put(i, reply.epoch());
                }
                for (int i = 0; i < numBrokers - 1; i++) {
                    assertEquals(new BrokerHeartbeatReply(true, false, false, false),
                        active.processBrokerHeartbeat(new BrokerHeartbeatRequestData().
                            setWantFence(false).setBrokerEpoch(brokerEpochs.get(i)).
                            setBrokerId(i).setCurrentMetadataOffset(100000L)).get());
                }
                CreateTopicsResponseData fooData = active.createTopics(
                    new CreateTopicsRequestData().setTopics(
                        new CreatableTopicCollection(Collections.singleton(
                            new CreatableTopic().setName("foo").setNumPartitions(-1).
                                setReplicationFactor((short) -1).
                                setAssignments(new CreatableReplicaAssignmentCollection(
                                    Arrays.asList(new CreatableReplicaAssignment().
                                        setPartitionIndex(0).
                                        setBrokerIds(Arrays.asList(0, 1, 2)),
                                    new CreatableReplicaAssignment().
                                        setPartitionIndex(1).
                                        setBrokerIds(Arrays.asList(1, 2, 0))).
                                            iterator()))).iterator()))).get();
                fooId = fooData.topics().find("foo").topicId();
                active.allocateProducerIds(
                    new AllocateProducerIdsRequestData().setBrokerId(0).setBrokerEpoch(brokerEpochs.get(0))).get();
                long snapshotLogOffset = active.beginWritingSnapshot().get();
                reader = logEnv.waitForSnapshot(snapshotLogOffset);
                SnapshotReader<ApiMessageAndVersion> snapshot = createSnapshotReader(reader);
                assertEquals(snapshotLogOffset, snapshot.lastContainedLogOffset());
                checkSnapshotContent(expectedSnapshotContent(fooId, brokerEpochs), snapshot);
            }
        }

        try (LocalLogManagerTestEnv logEnv = new LocalLogManagerTestEnv(3, Optional.of(reader))) {
            try (QuorumControllerTestEnv controlEnv = new QuorumControllerTestEnv(logEnv, b -> {
                b.setConfigSchema(SCHEMA);
            })) {
                QuorumController active = controlEnv.activeController();
                long snapshotLogOffset = active.beginWritingSnapshot().get();
                SnapshotReader<ApiMessageAndVersion> snapshot = createSnapshotReader(
                    logEnv.waitForSnapshot(snapshotLogOffset)
                );
                assertEquals(snapshotLogOffset, snapshot.lastContainedLogOffset());
                checkSnapshotContent(expectedSnapshotContent(fooId, brokerEpochs), snapshot);
            }
        }
    }

    @Test
    public void testSnapshotConfiguration() throws Throwable {
        final int numBrokers = 4;
        final int maxNewRecordBytes = 4;
        Map<Integer, Long> brokerEpochs = new HashMap<>();
        Uuid fooId;
        try (LocalLogManagerTestEnv logEnv = new LocalLogManagerTestEnv(3, Optional.empty())) {
            try (QuorumControllerTestEnv controlEnv = new QuorumControllerTestEnv(logEnv, b -> {
                b.setConfigSchema(SCHEMA);
                b.setSnapshotMaxNewRecordBytes(maxNewRecordBytes);
            })) {
                QuorumController active = controlEnv.activeController();
                for (int i = 0; i < numBrokers; i++) {
                    BrokerRegistrationReply reply = active.registerBroker(
                        new BrokerRegistrationRequestData().
                            setBrokerId(i).
                            setRack(null).
                            setClusterId(active.clusterId()).
                            setIncarnationId(Uuid.fromString("kxAT73dKQsitIedpiPtwB" + i)).
                            setListeners(new ListenerCollection(Arrays.asList(new Listener().
                                setName("PLAINTEXT").setHost("localhost").
                                setPort(9092 + i)).iterator()))).get();
                    brokerEpochs.put(i, reply.epoch());
                }
                for (int i = 0; i < numBrokers - 1; i++) {
                    assertEquals(new BrokerHeartbeatReply(true, false, false, false),
                        active.processBrokerHeartbeat(new BrokerHeartbeatRequestData().
                            setWantFence(false).setBrokerEpoch(brokerEpochs.get(i)).
                            setBrokerId(i).setCurrentMetadataOffset(100000L)).get());
                }
                CreateTopicsResponseData fooData = active.createTopics(
                    new CreateTopicsRequestData().setTopics(
                        new CreatableTopicCollection(Collections.singleton(
                            new CreatableTopic().setName("foo").setNumPartitions(-1).
                                setReplicationFactor((short) -1).
                                setAssignments(new CreatableReplicaAssignmentCollection(
                                    Arrays.asList(new CreatableReplicaAssignment().
                                        setPartitionIndex(0).
                                        setBrokerIds(Arrays.asList(0, 1, 2)),
                                    new CreatableReplicaAssignment().
                                        setPartitionIndex(1).
                                        setBrokerIds(Arrays.asList(1, 2, 0))).
                                            iterator()))).iterator()))).get();
                fooId = fooData.topics().find("foo").topicId();
                active.allocateProducerIds(
                    new AllocateProducerIdsRequestData().setBrokerId(0).setBrokerEpoch(brokerEpochs.get(0))).get();

                SnapshotReader<ApiMessageAndVersion> snapshot = createSnapshotReader(logEnv.waitForLatestSnapshot());
                checkSnapshotSubcontent(
                    expectedSnapshotContent(fooId, brokerEpochs),
                    snapshot
                );
            }
        }
    }

    @Test
    public void testSnapshotOnlyAfterConfiguredMinBytes() throws Throwable {
        final int numBrokers = 4;
        final int maxNewRecordBytes = 1000;
        Map<Integer, Long> brokerEpochs = new HashMap<>();
        try (LocalLogManagerTestEnv logEnv = new LocalLogManagerTestEnv(3, Optional.empty())) {
            try (QuorumControllerTestEnv controlEnv = new QuorumControllerTestEnv(logEnv, b -> {
                b.setConfigSchema(SCHEMA);
                b.setSnapshotMaxNewRecordBytes(maxNewRecordBytes);
            })) {
                QuorumController active = controlEnv.activeController();
                for (int i = 0; i < numBrokers; i++) {
                    BrokerRegistrationReply reply = active.registerBroker(
                        new BrokerRegistrationRequestData().
                            setBrokerId(i).
                            setRack(null).
                            setClusterId(active.clusterId()).
                            setIncarnationId(Uuid.fromString("kxAT73dKQsitIedpiPtwB" + i)).
                            setListeners(new ListenerCollection(Arrays.asList(new Listener().
                                setName("PLAINTEXT").setHost("localhost").
                                setPort(9092 + i)).iterator()))).get();
                    brokerEpochs.put(i, reply.epoch());
                    assertEquals(new BrokerHeartbeatReply(true, false, false, false),
                        active.processBrokerHeartbeat(new BrokerHeartbeatRequestData().
                            setWantFence(false).setBrokerEpoch(brokerEpochs.get(i)).
                            setBrokerId(i).setCurrentMetadataOffset(100000L)).get());
                }

                assertTrue(logEnv.appendedBytes() < maxNewRecordBytes,
                    String.format("%s appended bytes is not less than %s max new record bytes",
                        logEnv.appendedBytes(),
                        maxNewRecordBytes));

                // Keep creating topic until we reached the max bytes limit
                int counter = 0;
                while (logEnv.appendedBytes() < maxNewRecordBytes) {
                    counter += 1;
                    String topicName = String.format("foo-%s", counter);
                    active.createTopics(new CreateTopicsRequestData().setTopics(
                            new CreatableTopicCollection(Collections.singleton(
                                new CreatableTopic().setName(topicName).setNumPartitions(-1).
                                    setReplicationFactor((short) -1).
                                    setAssignments(new CreatableReplicaAssignmentCollection(
                                        Arrays.asList(new CreatableReplicaAssignment().
                                            setPartitionIndex(0).
                                            setBrokerIds(Arrays.asList(0, 1, 2)),
                                        new CreatableReplicaAssignment().
                                            setPartitionIndex(1).
                                            setBrokerIds(Arrays.asList(1, 2, 0))).
                                                iterator()))).iterator()))).get();
                }
                logEnv.waitForLatestSnapshot();
            }
        }
    }

    private SnapshotReader<ApiMessageAndVersion> createSnapshotReader(RawSnapshotReader reader) {
        return RecordsSnapshotReader.of(
            reader,
            new MetadataRecordSerde(),
            BufferSupplier.create(),
            Integer.MAX_VALUE
        );
    }

    private List<ApiMessageAndVersion> expectedSnapshotContent(Uuid fooId, Map<Integer, Long> brokerEpochs) {
        return Arrays.asList(
            new ApiMessageAndVersion(new TopicRecord().
                setName("foo").setTopicId(fooId), (short) 0),
            new ApiMessageAndVersion(new PartitionRecord().setPartitionId(0).
                setTopicId(fooId).setReplicas(Arrays.asList(0, 1, 2)).
                setIsr(Arrays.asList(0, 1, 2)).setRemovingReplicas(Collections.emptyList()).
                setAddingReplicas(Collections.emptyList()).setLeader(0).setLeaderEpoch(0).
                setPartitionEpoch(0), (short) 0),
            new ApiMessageAndVersion(new PartitionRecord().setPartitionId(1).
                setTopicId(fooId).setReplicas(Arrays.asList(1, 2, 0)).
                setIsr(Arrays.asList(1, 2, 0)).setRemovingReplicas(Collections.emptyList()).
                setAddingReplicas(Collections.emptyList()).setLeader(1).setLeaderEpoch(0).
                setPartitionEpoch(0), (short) 0),
            new ApiMessageAndVersion(new RegisterBrokerRecord().
                setBrokerId(0).setBrokerEpoch(brokerEpochs.get(0)).
                setIncarnationId(Uuid.fromString("kxAT73dKQsitIedpiPtwB0")).
                setEndPoints(
                    new BrokerEndpointCollection(
                        Arrays.asList(
                            new BrokerEndpoint().setName("PLAINTEXT").setHost("localhost").
                            setPort(9092).setSecurityProtocol((short) 0)).iterator())).
                setRack(null).
                setFenced(false), (short) 0),
            new ApiMessageAndVersion(new RegisterBrokerRecord().
                setBrokerId(1).setBrokerEpoch(brokerEpochs.get(1)).
                setIncarnationId(Uuid.fromString("kxAT73dKQsitIedpiPtwB1")).
                setEndPoints(
                    new BrokerEndpointCollection(
                        Arrays.asList(
                            new BrokerEndpoint().setName("PLAINTEXT").setHost("localhost").
                            setPort(9093).setSecurityProtocol((short) 0)).iterator())).
                setRack(null).
                setFenced(false), (short) 0),
            new ApiMessageAndVersion(new RegisterBrokerRecord().
                setBrokerId(2).setBrokerEpoch(brokerEpochs.get(2)).
                setIncarnationId(Uuid.fromString("kxAT73dKQsitIedpiPtwB2")).
                setEndPoints(
                    new BrokerEndpointCollection(
                        Arrays.asList(
                            new BrokerEndpoint().setName("PLAINTEXT").setHost("localhost").
                            setPort(9094).setSecurityProtocol((short) 0)).iterator())).
                setRack(null).
                setFenced(false), (short) 0),
            new ApiMessageAndVersion(new RegisterBrokerRecord().
                setBrokerId(3).setBrokerEpoch(brokerEpochs.get(3)).
                setIncarnationId(Uuid.fromString("kxAT73dKQsitIedpiPtwB3")).
                setEndPoints(new BrokerEndpointCollection(Arrays.asList(
                    new BrokerEndpoint().setName("PLAINTEXT").setHost("localhost").
                        setPort(9095).setSecurityProtocol((short) 0)).iterator())).
                setRack(null), (short) 0),
            new ApiMessageAndVersion(new ProducerIdsRecord().
                setBrokerId(0).
                setBrokerEpoch(brokerEpochs.get(0)).
                setNextProducerId(1000), (short) 0),
            new ApiMessageAndVersion(new FeatureLevelRecord().
                setName("metadata.version").
                setFeatureLevel((short) 1), (short) 0)
        );
    }

    private void checkSnapshotContent(
        List<ApiMessageAndVersion> expected,
        Iterator<Batch<ApiMessageAndVersion>> iterator
    ) throws Exception {
        RecordTestUtils.assertBatchIteratorContains(
            Arrays.asList(expected),
            Arrays.asList(
                StreamSupport.stream(Spliterators.spliteratorUnknownSize(iterator, Spliterator.ORDERED), false)
                             .flatMap(batch ->  batch.records().stream())
                             .collect(Collectors.toList())
            ).iterator()
        );
    }

    /**
     * This function checks that the iterator is a subset of the expected list.
     *
     * This is needed because when generating snapshots through configuration is difficult to control exactly when a
     * snapshot will be generated and which committed offset will be included in the snapshot.
     */
    private void checkSnapshotSubcontent(
        List<ApiMessageAndVersion> expected,
        Iterator<Batch<ApiMessageAndVersion>> iterator
    ) throws Exception {
        RecordTestUtils.deepSortRecords(expected);

        List<ApiMessageAndVersion> actual = StreamSupport
            .stream(Spliterators.spliteratorUnknownSize(iterator, Spliterator.ORDERED), false)
            .flatMap(batch ->  batch.records().stream())
            .collect(Collectors.toList());

        RecordTestUtils.deepSortRecords(actual);

        int expectedIndex = 0;
        for (ApiMessageAndVersion current : actual) {
            while (expectedIndex < expected.size() && !expected.get(expectedIndex).equals(current)) {
                expectedIndex += 1;
            }
            expectedIndex += 1;
        }

        System.err.println(expected);
        System.err.println(actual);

        assertTrue(
            expectedIndex <= expected.size(),
            String.format("actual is not a subset of expected: expected = %s; actual = %s", expected, actual)
        );
    }

    /**
     * Test that certain controller operations time out if they stay on the controller
     * queue for too long.
     */
    @Test
    public void testTimeouts() throws Throwable {
        try (LocalLogManagerTestEnv logEnv = new LocalLogManagerTestEnv(1, Optional.empty())) {
            try (QuorumControllerTestEnv controlEnv = new QuorumControllerTestEnv(logEnv, b -> {
                b.setConfigSchema(SCHEMA);
            })) {
                QuorumController controller = controlEnv.activeController();
                CountDownLatch countDownLatch = controller.pause();
                CompletableFuture<CreateTopicsResponseData> createFuture =
                    controller.createTopics(new CreateTopicsRequestData().setTimeoutMs(0).
                        setTopics(new CreatableTopicCollection(Collections.singleton(
                            new CreatableTopic().setName("foo")).iterator())));
                long now = controller.time().nanoseconds();
                CompletableFuture<Map<Uuid, ApiError>> deleteFuture =
                    controller.deleteTopics(now, Collections.singletonList(Uuid.ZERO_UUID));
                CompletableFuture<Map<String, ResultOrError<Uuid>>> findTopicIdsFuture =
                    controller.findTopicIds(now, Collections.singletonList("foo"));
                CompletableFuture<Map<Uuid, ResultOrError<String>>> findTopicNamesFuture =
                    controller.findTopicNames(now, Collections.singletonList(Uuid.ZERO_UUID));
                CompletableFuture<List<CreatePartitionsTopicResult>> createPartitionsFuture =
                    controller.createPartitions(now, Collections.singletonList(
                        new CreatePartitionsTopic()));
                CompletableFuture<ElectLeadersResponseData> electLeadersFuture =
                    controller.electLeaders(new ElectLeadersRequestData().setTimeoutMs(0).
                        setTopicPartitions(null));
                CompletableFuture<AlterPartitionReassignmentsResponseData> alterReassignmentsFuture =
                    controller.alterPartitionReassignments(
                        new AlterPartitionReassignmentsRequestData().setTimeoutMs(0).
                            setTopics(Collections.singletonList(new ReassignableTopic())));
                CompletableFuture<ListPartitionReassignmentsResponseData> listReassignmentsFuture =
                    controller.listPartitionReassignments(
                        new ListPartitionReassignmentsRequestData().setTopics(null).setTimeoutMs(0));
                while (controller.time().nanoseconds() == now) {
                    Thread.sleep(0, 10);
                }
                countDownLatch.countDown();
                assertYieldsTimeout(createFuture);
                assertYieldsTimeout(deleteFuture);
                assertYieldsTimeout(findTopicIdsFuture);
                assertYieldsTimeout(findTopicNamesFuture);
                assertYieldsTimeout(createPartitionsFuture);
                assertYieldsTimeout(electLeadersFuture);
                assertYieldsTimeout(alterReassignmentsFuture);
                assertYieldsTimeout(listReassignmentsFuture);
            }
        }
    }

    private static void assertYieldsTimeout(Future<?> future) {
        assertEquals(TimeoutException.class, assertThrows(ExecutionException.class,
            () -> future.get()).getCause().getClass());
    }

    /**
     * Test that certain controller operations finish immediately without putting an event
     * on the controller queue, if there is nothing to do.
     */
    @Test
    public void testEarlyControllerResults() throws Throwable {
        try (LocalLogManagerTestEnv logEnv = new LocalLogManagerTestEnv(1, Optional.empty())) {
            try (QuorumControllerTestEnv controlEnv = new QuorumControllerTestEnv(logEnv, b -> {
                b.setConfigSchema(SCHEMA);
            })) {
                QuorumController controller = controlEnv.activeController();
                CountDownLatch countDownLatch = controller.pause();
                CompletableFuture<CreateTopicsResponseData> createFuture =
                    controller.createTopics(new CreateTopicsRequestData().setTimeoutMs(120000));
                long deadlineMs = controller.time().nanoseconds() + HOURS.toNanos(1);
                CompletableFuture<Map<Uuid, ApiError>> deleteFuture =
                    controller.deleteTopics(deadlineMs, Collections.emptyList());
                CompletableFuture<Map<String, ResultOrError<Uuid>>> findTopicIdsFuture =
                    controller.findTopicIds(deadlineMs, Collections.emptyList());
                CompletableFuture<Map<Uuid, ResultOrError<String>>> findTopicNamesFuture =
                    controller.findTopicNames(deadlineMs, Collections.emptyList());
                CompletableFuture<List<CreatePartitionsTopicResult>> createPartitionsFuture =
                    controller.createPartitions(deadlineMs, Collections.emptyList());
                CompletableFuture<ElectLeadersResponseData> electLeadersFuture =
                    controller.electLeaders(new ElectLeadersRequestData().setTimeoutMs(120000));
                CompletableFuture<AlterPartitionReassignmentsResponseData> alterReassignmentsFuture =
                    controller.alterPartitionReassignments(
                        new AlterPartitionReassignmentsRequestData().setTimeoutMs(12000));
                createFuture.get();
                deleteFuture.get();
                findTopicIdsFuture.get();
                findTopicNamesFuture.get();
                createPartitionsFuture.get();
                electLeadersFuture.get();
                alterReassignmentsFuture.get();
                countDownLatch.countDown();
            }
        }
    }

    @Test
    public void testMissingInMemorySnapshot() throws Exception {
        int numBrokers = 3;
        int numPartitions = 3;
        String topicName = "topic-name";

        try (LocalLogManagerTestEnv logEnv = new LocalLogManagerTestEnv(1, Optional.empty());
            QuorumControllerTestEnv controlEnv = new QuorumControllerTestEnv(logEnv, b -> {
                b.setConfigSchema(SCHEMA);
            })) {
            QuorumController controller = controlEnv.activeController();

            Map<Integer, Long> brokerEpochs = registerBrokers(controller, numBrokers);

            // Create a lot of partitions
            List<CreatableReplicaAssignment> partitions = IntStream
                .range(0, numPartitions)
                .mapToObj(partitionIndex -> new CreatableReplicaAssignment()
                    .setPartitionIndex(partitionIndex)
                    .setBrokerIds(Arrays.asList(0, 1, 2))
                )
                .collect(Collectors.toList());

            Uuid topicId = controller.createTopics(
                new CreateTopicsRequestData()
                    .setTopics(
                        new CreatableTopicCollection(
                            Collections.singleton(
                                new CreatableTopic()
                                    .setName(topicName)
                                    .setNumPartitions(-1)
                                    .setReplicationFactor((short) -1)
                                    .setAssignments(new CreatableReplicaAssignmentCollection(partitions.iterator()))
                            ).iterator()
                        )
                    )
            ).get().topics().find(topicName).topicId();

            // Create a lot of alter isr
            List<AlterPartitionRequestData.PartitionData> alterPartitions = IntStream
                .range(0, numPartitions)
                .mapToObj(partitionIndex -> {
                    PartitionRegistration partitionRegistration = controller.replicationControl().getPartition(
                        topicId,
                        partitionIndex
                    );

                    return new AlterPartitionRequestData.PartitionData()
                        .setPartitionIndex(partitionIndex)
                        .setLeaderEpoch(partitionRegistration.leaderEpoch)
                        .setPartitionEpoch(partitionRegistration.partitionEpoch)
                        .setNewIsr(Arrays.asList(0, 1));
                })
                .collect(Collectors.toList());

            AlterPartitionRequestData.TopicData topicData = new AlterPartitionRequestData.TopicData()
                .setName(topicName);
            topicData.partitions().addAll(alterPartitions);

            int leaderId = 0;
            AlterPartitionRequestData alterPartitionRequest = new AlterPartitionRequestData()
                .setBrokerId(leaderId)
                .setBrokerEpoch(brokerEpochs.get(leaderId));
            alterPartitionRequest.topics().add(topicData);

            logEnv.logManagers().get(0).resignAfterNonAtomicCommit();

            int oldClaimEpoch = controller.curClaimEpoch();
            assertThrows(
                ExecutionException.class,
                () -> controller.alterPartition(alterPartitionRequest).get()
            );

            // Wait for the controller to become active again
            assertSame(controller, controlEnv.activeController());
            assertTrue(
                oldClaimEpoch < controller.curClaimEpoch(),
                String.format("oldClaimEpoch = %s, newClaimEpoch = %s", oldClaimEpoch, controller.curClaimEpoch())
            );

            // Since the alterPartition partially failed we expect to see
            // some partitions to still have 2 in the ISR.
            int partitionsWithReplica2 = Utils.toList(
                controller
                    .replicationControl()
                    .brokersToIsrs()
                    .partitionsWithBrokerInIsr(2)
            ).size();
            int partitionsWithReplica0 = Utils.toList(
                controller
                    .replicationControl()
                    .brokersToIsrs()
                    .partitionsWithBrokerInIsr(0)
            ).size();

            assertEquals(numPartitions, partitionsWithReplica0);
            assertNotEquals(0, partitionsWithReplica2);
            assertTrue(
                partitionsWithReplica0 > partitionsWithReplica2,
                String.format(
                    "partitionsWithReplica0 = %s, partitionsWithReplica2 = %s",
                    partitionsWithReplica0,
                    partitionsWithReplica2
                )
            );
        }
    }

    private Map<Integer, Long> registerBrokers(QuorumController controller, int numBrokers) throws Exception {
        Map<Integer, Long> brokerEpochs = new HashMap<>();
        for (int brokerId = 0; brokerId < numBrokers; brokerId++) {
            BrokerRegistrationReply reply = controller.registerBroker(
                new BrokerRegistrationRequestData()
                    .setBrokerId(brokerId)
                    .setRack(null)
                    .setClusterId(controller.clusterId())
                    .setIncarnationId(Uuid.fromString("kxAT73dKQsitIedpiPtwB" + brokerId))
                    .setListeners(
                        new ListenerCollection(
                            Arrays.asList(
                                new Listener()
                                .setName("PLAINTEXT")
                                .setHost("localhost")
                                .setPort(9092 + brokerId)
                                ).iterator()
                            )
                        )
                    ).get();
            brokerEpochs.put(brokerId, reply.epoch());

            // Send heartbeat to unfence
            controller.processBrokerHeartbeat(
                new BrokerHeartbeatRequestData()
                    .setWantFence(false)
                    .setBrokerEpoch(brokerEpochs.get(brokerId))
                    .setBrokerId(brokerId)
                    .setCurrentMetadataOffset(100000L)
            ).get();
        }

        return brokerEpochs;
    }

    private void sendBrokerheartbeat(
        QuorumController controller,
        List<Integer> brokers,
        Map<Integer, Long> brokerEpochs
    ) throws Exception {
        if (brokers.isEmpty()) {
            return;
        }
        for (Integer brokerId : brokers) {
            BrokerHeartbeatReply reply = controller.processBrokerHeartbeat(
                new BrokerHeartbeatRequestData()
                    .setWantFence(false)
                    .setBrokerEpoch(brokerEpochs.get(brokerId))
                    .setBrokerId(brokerId)
                    .setCurrentMetadataOffset(100000)
            ).get();
            assertEquals(new BrokerHeartbeatReply(true, false, false, false), reply);
        }
    }

    @Test
    public void testConfigResourceExistenceChecker() throws Throwable {
        try (LocalLogManagerTestEnv logEnv = new LocalLogManagerTestEnv(3, Optional.empty())) {
            try (QuorumControllerTestEnv controlEnv = new QuorumControllerTestEnv(logEnv, b -> {
                b.setConfigSchema(SCHEMA);
            })) {
                QuorumController active = controlEnv.activeController();
                registerBrokers(active, 5);
                active.createTopics(new CreateTopicsRequestData().
                    setTopics(new CreatableTopicCollection(Collections.singleton(
                        new CreatableTopic().setName("foo").
                            setReplicationFactor((short) 3).
                            setNumPartitions(1)).iterator()))).get();
                ConfigResourceExistenceChecker checker =
                    active.new ConfigResourceExistenceChecker();
                // A ConfigResource with type=BROKER and name=(empty string) represents
                // the default broker resource. It is used to set cluster configs.
                checker.accept(new ConfigResource(BROKER, ""));

                // Broker 3 exists, so we can set a configuration for it.
                checker.accept(new ConfigResource(BROKER, "3"));

                // Broker 10 does not exist, so this should throw an exception.
                assertThrows(BrokerIdNotRegisteredException.class,
                    () -> checker.accept(new ConfigResource(BROKER, "10")));

                // Topic foo exists, so we can set a configuration for it.
                checker.accept(new ConfigResource(TOPIC, "foo"));

                // Topic bar does not exist, so this should throw an exception.
                assertThrows(UnknownTopicOrPartitionException.class,
                    () -> checker.accept(new ConfigResource(TOPIC, "bar")));
            }
        }
    }
}<|MERGE_RESOLUTION|>--- conflicted
+++ resolved
@@ -203,16 +203,10 @@
         long sessionTimeoutMillis = 1000;
 
         try (
-<<<<<<< HEAD
-                LocalLogManagerTestEnv logEnv = new LocalLogManagerTestEnv(1, Optional.empty());
-                QuorumControllerTestEnv controlEnv = new QuorumControllerTestEnv(
-                logEnv, b -> b.setConfigDefs(CONFIGS), Optional.of(sessionTimeoutMillis), MetadataVersion.V1);
-=======
             LocalLogManagerTestEnv logEnv = new LocalLogManagerTestEnv(1, Optional.empty());
             QuorumControllerTestEnv controlEnv = new QuorumControllerTestEnv(logEnv, b -> {
                 b.setConfigSchema(SCHEMA);
-            }, OptionalLong.of(sessionTimeoutMillis), OptionalLong.empty());
->>>>>>> 1bdd35d8
+            }, OptionalLong.of(sessionTimeoutMillis), OptionalLong.empty(), MetadataVersion.V1);
         ) {
             ListenerCollection listeners = new ListenerCollection();
             listeners.add(new Listener().setName("PLAINTEXT").setHost("localhost").setPort(9092));
@@ -301,7 +295,7 @@
             LocalLogManagerTestEnv logEnv = new LocalLogManagerTestEnv(1, Optional.empty());
             QuorumControllerTestEnv controlEnv = new QuorumControllerTestEnv(logEnv, b -> {
                 b.setConfigSchema(SCHEMA);
-            }, OptionalLong.of(sessionTimeoutMillis), OptionalLong.of(leaderImbalanceCheckIntervalNs));
+            }, OptionalLong.of(sessionTimeoutMillis), OptionalLong.of(leaderImbalanceCheckIntervalNs), MetadataVersion.V1);
         ) {
             ListenerCollection listeners = new ListenerCollection();
             listeners.add(new Listener().setName("PLAINTEXT").setHost("localhost").setPort(9092));
