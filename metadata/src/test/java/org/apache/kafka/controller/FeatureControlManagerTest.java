/*
 * Licensed to the Apache Software Foundation (ASF) under one or more
 * contributor license agreements. See the NOTICE file distributed with
 * this work for additional information regarding copyright ownership.
 * The ASF licenses this file to You under the Apache License, Version 2.0
 * (the "License"); you may not use this file except in compliance with
 * the License. You may obtain a copy of the License at
 *
 *    http://www.apache.org/licenses/LICENSE-2.0
 *
 * Unless required by applicable law or agreed to in writing, software
 * distributed under the License is distributed on an "AS IS" BASIS,
 * WITHOUT WARRANTIES OR CONDITIONS OF ANY KIND, either express or implied.
 * See the License for the specific language governing permissions and
 * limitations under the License.
 */

package org.apache.kafka.controller;

import java.util.ArrayList;
import java.util.Arrays;
import java.util.Collections;
import java.util.HashMap;
import java.util.List;
import java.util.Map;
import java.util.Optional;

import org.apache.kafka.clients.ApiVersions;
import org.apache.kafka.clients.admin.FeatureUpdate;
import org.apache.kafka.common.metadata.FeatureLevelRecord;
import org.apache.kafka.common.protocol.Errors;
import org.apache.kafka.common.requests.ApiError;
import org.apache.kafka.common.utils.LogContext;
import org.apache.kafka.metadata.FinalizedControllerFeatures;
import org.apache.kafka.metadata.RecordTestUtils;
import org.apache.kafka.metadata.VersionRange;
import org.apache.kafka.server.common.ApiMessageAndVersion;
import org.apache.kafka.server.common.MetadataVersion;
import org.apache.kafka.timeline.SnapshotRegistry;
import org.junit.jupiter.api.Test;
import org.junit.jupiter.api.Timeout;

import static java.util.Collections.emptyList;
import static org.junit.jupiter.api.Assertions.assertEquals;


@Timeout(value = 40)
public class FeatureControlManagerTest {

    @SuppressWarnings("unchecked")
    private static Map<String, VersionRange> rangeMap(Object... args) {
        Map<String, VersionRange> result = new HashMap<>();
        for (int i = 0; i < args.length; i += 3) {
            String feature = (String) args[i];
            Number low = (Number) args[i + 1];
            Number high = (Number) args[i + 2];
            result.put(feature, VersionRange.of(low.shortValue(), high.shortValue()));
        }
        return result;
    }

    private static Map<String, Short> versionMap(Object... args) {
        Map<String, Short> result = new HashMap<>();
        for (int i = 0; i < args.length; i += 2) {
            String feature = (String) args[i];
            Number ver = (Number) args[i + 1];
            result.put(feature, ver.shortValue());
        }
        return result;
    }

    public static QuorumFeatures features(Object... args) {
        Map<String, VersionRange> features = QuorumFeatures.defaultFeatureMap();
        features.putAll(rangeMap(args));
        return new QuorumFeatures(0, new ApiVersions(), features, emptyList());
    }

    private static Map<String, Short> updateMap(Object... args) {
        Map<String, Short> result = new HashMap<>();
        for (int i = 0; i < args.length; i += 2) {
            String feature = (String) args[i];
            Number ver = (Number) args[i + 1];
            result.put(feature, ver.shortValue());
        }
        return result;
    }

    @Test
    public void testUpdateFeatures() {
        SnapshotRegistry snapshotRegistry = new SnapshotRegistry(new LogContext());
        FeatureControlManager manager = new FeatureControlManager.Builder().
            setQuorumFeatures(features("foo", 1, 2)).
            setSnapshotRegistry(snapshotRegistry).
            build();
        snapshotRegistry.getOrCreateSnapshot(-1);
        assertEquals(new FinalizedControllerFeatures(Collections.emptyMap(), -1),
            manager.finalizedFeatures(-1));
        assertEquals(ControllerResult.atomicOf(emptyList(), Collections.
                singletonMap("foo", new ApiError(Errors.INVALID_UPDATE_VERSION,
                    "Invalid update version 3 for feature foo. Local controller 0 only supports versions 1-2"))),
            manager.updateFeatures(updateMap("foo", 3),
                Collections.singletonMap("foo", FeatureUpdate.UpgradeType.SAFE_DOWNGRADE),
                Collections.emptyMap(), false));
        ControllerResult<Map<String, ApiError>> result = manager.updateFeatures(
                updateMap("foo", 2, "bar", 1), Collections.emptyMap(),
                Collections.emptyMap(), false);
        Map<String, ApiError> expectedMap = new HashMap<>();
        expectedMap.put("foo", ApiError.NONE);
        expectedMap.put("bar", new ApiError(Errors.INVALID_UPDATE_VERSION,
                "Invalid update version 1 for feature bar. Local controller 0 does not support this feature."));
        assertEquals(expectedMap, result.response());
        List<ApiMessageAndVersion> expectedMessages = new ArrayList<>();
        expectedMessages.add(new ApiMessageAndVersion(new FeatureLevelRecord().
            setName("foo").setFeatureLevel((short) 2),
            (short) 0));
        assertEquals(expectedMessages, result.records());
    }

    @Test
    public void testReplay() {
        LogContext logContext = new LogContext();
        SnapshotRegistry snapshotRegistry = new SnapshotRegistry(logContext);
        FeatureLevelRecord record = new FeatureLevelRecord().
            setName("foo").setFeatureLevel((short) 2);

        snapshotRegistry.getOrCreateSnapshot(-1);
        FeatureControlManager manager = new FeatureControlManager.Builder().
                setLogContext(logContext).
                setQuorumFeatures(features("foo", 1, 2)).
                setSnapshotRegistry(snapshotRegistry).
                build();
        manager.replay(record);
        snapshotRegistry.getOrCreateSnapshot(123);
        assertEquals(new FinalizedControllerFeatures(versionMap("foo", 2), 123),
            manager.finalizedFeatures(123));
    }

    @Test
    public void testUpdateFeaturesErrorCases() {
        LogContext logContext = new LogContext();
        SnapshotRegistry snapshotRegistry = new SnapshotRegistry(logContext);
        FeatureControlManager manager = new FeatureControlManager.Builder().
            setLogContext(logContext).
            setQuorumFeatures(features("foo", 1, 5, "bar", 1, 2)).
            setSnapshotRegistry(snapshotRegistry).
            build();

        assertEquals(
            ControllerResult.atomicOf(
                emptyList(),
                Collections.singletonMap(
                    "foo",
                    new ApiError(
                        Errors.INVALID_UPDATE_VERSION,
                        "Invalid update version 3 for feature foo. Broker 5 does not support this feature."
                    )
                )
            ),
            manager.updateFeatures(
                updateMap("foo", 3),
                Collections.singletonMap("foo", FeatureUpdate.UpgradeType.SAFE_DOWNGRADE),
                Collections.singletonMap(5, rangeMap()),
                false)
        );

        ControllerResult<Map<String, ApiError>> result = manager.updateFeatures(
            updateMap("foo", 3), Collections.emptyMap(), Collections.emptyMap(), false);
        assertEquals(Collections.singletonMap("foo", ApiError.NONE), result.response());
        manager.replay((FeatureLevelRecord) result.records().get(0).message());
        snapshotRegistry.getOrCreateSnapshot(3);

        assertEquals(ControllerResult.atomicOf(emptyList(), Collections.
                singletonMap("foo", new ApiError(Errors.INVALID_UPDATE_VERSION,
                    "Invalid update version 2 for feature foo. Can't downgrade the version of this feature " +
                    "without setting the upgrade type to either safe or unsafe downgrade."))),
            manager.updateFeatures(updateMap("foo", 2),
                Collections.emptyMap(), Collections.emptyMap(), false));

        assertEquals(
            ControllerResult.atomicOf(
                Collections.singletonList(
                    new ApiMessageAndVersion(
                        new FeatureLevelRecord()
                            .setName("foo")
                            .setFeatureLevel((short) 2),
                        (short) 0
                    )
                ),
                Collections.singletonMap("foo", ApiError.NONE)
            ),
            manager.updateFeatures(
                updateMap("foo", 2),
                Collections.singletonMap("foo", FeatureUpdate.UpgradeType.SAFE_DOWNGRADE),
                Collections.emptyMap(),
                false)
        );
    }

    @Test
    public void testFeatureControlIterator() throws Exception {
        LogContext logContext = new LogContext();
        SnapshotRegistry snapshotRegistry = new SnapshotRegistry(logContext);
        FeatureControlManager manager = new FeatureControlManager.Builder().
            setLogContext(logContext).
            setQuorumFeatures(features("foo", 1, 5, "bar", 1, 2)).
            setSnapshotRegistry(snapshotRegistry).
            build();
        ControllerResult<Map<String, ApiError>> result = manager.
            updateFeatures(updateMap("foo", 5, "bar", 1),
                Collections.emptyMap(), Collections.emptyMap(), false);
        RecordTestUtils.replayAll(manager, result.records());
        RecordTestUtils.assertBatchIteratorContains(Arrays.asList(
            Arrays.asList(new ApiMessageAndVersion(new FeatureLevelRecord().
                setName("foo").
                setFeatureLevel((short) 5), (short) 0)),
            Arrays.asList(new ApiMessageAndVersion(new FeatureLevelRecord().
                setName("bar").
                setFeatureLevel((short) 1), (short) 0))),
            manager.iterator(Long.MAX_VALUE));
    }

    @Test
<<<<<<< HEAD
    public void testInitializeMetadataVersion() {
        // Default QuorumFeatures
        checkMetadataVersion(features(), MetadataVersion.IBP_3_0_IV0, Errors.NONE);
        checkMetadataVersion(features(), MetadataVersion.latest(), Errors.NONE);
        checkMetadataVersion(features(), MetadataVersion.UNINITIALIZED, Errors.INVALID_UPDATE_VERSION);
        checkMetadataVersion(features(), MetadataVersion.IBP_2_7_IV1, Errors.INVALID_UPDATE_VERSION);

        // Increased QuorumFeatures
        QuorumFeatures features = features(MetadataVersion.FEATURE_NAME, MetadataVersion.IBP_3_2_IV0.featureLevel(), MetadataVersion.IBP_3_3_IV1.featureLevel());
        checkMetadataVersion(features, MetadataVersion.IBP_3_0_IV0, Errors.INVALID_UPDATE_VERSION);

        // Empty QuorumFeatures
        features = new QuorumFeatures(0, new ApiVersions(), Collections.emptyMap(), Collections.emptyList());
        checkMetadataVersion(features, MetadataVersion.latest(), Errors.INVALID_UPDATE_VERSION);
        checkMetadataVersion(features, MetadataVersion.IBP_3_0_IV0, Errors.INVALID_UPDATE_VERSION);
    }

    @Test
    public void reInitializeMetadataVersion() {
        LogContext logContext = new LogContext();
        SnapshotRegistry snapshotRegistry = new SnapshotRegistry(logContext);
        FeatureControlManager manager = new FeatureControlManager(logContext, features(), snapshotRegistry);
        ControllerResult<Map<String, ApiError>> result = manager.initializeMetadataVersion(MetadataVersion.IBP_3_0_IV0.featureLevel());
        Errors actual = result.response().get(MetadataVersion.FEATURE_NAME).error();
        assertEquals(Errors.NONE, actual);
        RecordTestUtils.replayAll(manager, result.records());

        result = manager.initializeMetadataVersion(MetadataVersion.latest().featureLevel());
        actual = result.response().get(MetadataVersion.FEATURE_NAME).error();
        assertEquals(Errors.INVALID_UPDATE_VERSION, actual);
    }

    public void checkMetadataVersion(QuorumFeatures features, MetadataVersion version, Errors expected) {
        LogContext logContext = new LogContext();
        SnapshotRegistry snapshotRegistry = new SnapshotRegistry(logContext);
        FeatureControlManager manager = new FeatureControlManager(logContext, features, snapshotRegistry);
        ControllerResult<Map<String, ApiError>> result = manager.initializeMetadataVersion(version.featureLevel());
        Errors actual = result.response().get(MetadataVersion.FEATURE_NAME).error();
        assertEquals(expected, actual);
=======
    public void testApplyMetadataVersionChangeRecord() {
        QuorumFeatures features = features(MetadataVersion.FEATURE_NAME,
                MetadataVersion.IBP_3_0_IV0.featureLevel(), MetadataVersion.IBP_3_3_IV0.featureLevel());
        FeatureControlManager manager = new FeatureControlManager.Builder().
            setQuorumFeatures(features).build();
        manager.replay(new FeatureLevelRecord().
            setName(MetadataVersion.FEATURE_NAME).
            setFeatureLevel(MetadataVersion.IBP_3_0_IV0.featureLevel()));
        assertEquals(MetadataVersion.IBP_3_0_IV0, manager.metadataVersion());
>>>>>>> 0ca9cd4d
    }

    @Test
    public void testDowngradeMetadataVersion() {
<<<<<<< HEAD
        LogContext logContext = new LogContext();
        SnapshotRegistry snapshotRegistry = new SnapshotRegistry(logContext);
        QuorumFeatures features = features(MetadataVersion.FEATURE_NAME, MetadataVersion.IBP_3_2_IV0.featureLevel(), MetadataVersion.IBP_3_3_IV1.featureLevel());
        FeatureControlManager manager = new FeatureControlManager(logContext, features, snapshotRegistry);
        ControllerResult<Map<String, ApiError>> result = manager.initializeMetadataVersion(MetadataVersion.IBP_3_3_IV1.featureLevel());
        RecordTestUtils.replayAll(manager, result.records());
        assertEquals(MetadataVersion.IBP_3_3_IV1, manager.metadataVersion());
=======
        QuorumFeatures features = features(MetadataVersion.FEATURE_NAME,
                MetadataVersion.IBP_3_2_IV0.featureLevel(), MetadataVersion.IBP_3_3_IV0.featureLevel());
        FeatureControlManager manager = new FeatureControlManager.Builder().
            setQuorumFeatures(features).
            setMetadataVersion(MetadataVersion.IBP_3_3_IV0).
            build();
        assertEquals(manager.metadataVersion(), MetadataVersion.IBP_3_3_IV0);
>>>>>>> 0ca9cd4d

        ControllerResult<Map<String, ApiError>> result;
        result = manager.updateFeatures(
            Collections.singletonMap(MetadataVersion.FEATURE_NAME, MetadataVersion.IBP_3_2_IV0.featureLevel()),
            Collections.singletonMap(MetadataVersion.FEATURE_NAME, FeatureUpdate.UpgradeType.UPGRADE),
            Collections.emptyMap(),
            true);
        assertEquals(Errors.INVALID_UPDATE_VERSION, result.response().get(MetadataVersion.FEATURE_NAME).error());


        result = manager.updateFeatures(
            Collections.singletonMap(MetadataVersion.FEATURE_NAME, MetadataVersion.IBP_3_2_IV0.featureLevel()),
            Collections.singletonMap(MetadataVersion.FEATURE_NAME, FeatureUpdate.UpgradeType.SAFE_DOWNGRADE),
            Collections.emptyMap(),
            true);
        assertEquals(Errors.INVALID_UPDATE_VERSION, result.response().get(MetadataVersion.FEATURE_NAME).error());

        result = manager.updateFeatures(
                Collections.singletonMap(MetadataVersion.FEATURE_NAME, MetadataVersion.IBP_3_0_IV0.featureLevel()),
                Collections.singletonMap(MetadataVersion.FEATURE_NAME, FeatureUpdate.UpgradeType.SAFE_DOWNGRADE),
                Collections.emptyMap(),
                true);
        assertEquals(Errors.INVALID_UPDATE_VERSION, result.response().get(MetadataVersion.FEATURE_NAME).error());
        assertEquals("Invalid update version 1 for feature metadata.version. Local controller 0 only supports versions 4-5",
            result.response().get(MetadataVersion.FEATURE_NAME).message());
    }

    @Test
    public void testCreateFeatureLevelRecords() {
        Map<String, VersionRange> localSupportedFeatures = new HashMap<>();
        localSupportedFeatures.put(MetadataVersion.FEATURE_NAME, VersionRange.of(
                MetadataVersion.IBP_3_0_IV0.featureLevel(), MetadataVersion.latest().featureLevel()));
        localSupportedFeatures.put("foo", VersionRange.of(0, 2));
        FeatureControlManager manager = new FeatureControlManager.Builder().
                setQuorumFeatures(new QuorumFeatures(0, new ApiVersions(), localSupportedFeatures, emptyList())).
                build();
        ControllerResult<Map<String, ApiError>> result  = manager.updateFeatures(
                Collections.singletonMap("foo", (short) 1),
                Collections.singletonMap("foo", FeatureUpdate.UpgradeType.UPGRADE),
                Collections.singletonMap(1, Collections.singletonMap("foo", VersionRange.of(0, 3))),
                false);
        assertEquals(ControllerResult.atomicOf(Arrays.asList(new ApiMessageAndVersion(
                new FeatureLevelRecord().setName("foo").setFeatureLevel((short) 1), (short) 0)),
                        Collections.singletonMap("foo", ApiError.NONE)), result);
        RecordTestUtils.replayAll(manager, result.records());
        assertEquals(Optional.of((short) 1), manager.finalizedFeatures(Long.MAX_VALUE).get("foo"));

        ControllerResult<Map<String, ApiError>> result2  = manager.updateFeatures(
                Collections.singletonMap("foo", (short) 0),
                Collections.singletonMap("foo", FeatureUpdate.UpgradeType.UNSAFE_DOWNGRADE),
                Collections.singletonMap(1, Collections.singletonMap("foo", VersionRange.of(0, 3))),
                false);
        assertEquals(ControllerResult.atomicOf(Arrays.asList(new ApiMessageAndVersion(
                        new FeatureLevelRecord().setName("foo").setFeatureLevel((short) 0), (short) 0)),
                Collections.singletonMap("foo", ApiError.NONE)), result2);
        RecordTestUtils.replayAll(manager, result2.records());
        assertEquals(Optional.empty(), manager.finalizedFeatures(Long.MAX_VALUE).get("foo"));
    }
}<|MERGE_RESOLUTION|>--- conflicted
+++ resolved
@@ -220,47 +220,6 @@
     }
 
     @Test
-<<<<<<< HEAD
-    public void testInitializeMetadataVersion() {
-        // Default QuorumFeatures
-        checkMetadataVersion(features(), MetadataVersion.IBP_3_0_IV0, Errors.NONE);
-        checkMetadataVersion(features(), MetadataVersion.latest(), Errors.NONE);
-        checkMetadataVersion(features(), MetadataVersion.UNINITIALIZED, Errors.INVALID_UPDATE_VERSION);
-        checkMetadataVersion(features(), MetadataVersion.IBP_2_7_IV1, Errors.INVALID_UPDATE_VERSION);
-
-        // Increased QuorumFeatures
-        QuorumFeatures features = features(MetadataVersion.FEATURE_NAME, MetadataVersion.IBP_3_2_IV0.featureLevel(), MetadataVersion.IBP_3_3_IV1.featureLevel());
-        checkMetadataVersion(features, MetadataVersion.IBP_3_0_IV0, Errors.INVALID_UPDATE_VERSION);
-
-        // Empty QuorumFeatures
-        features = new QuorumFeatures(0, new ApiVersions(), Collections.emptyMap(), Collections.emptyList());
-        checkMetadataVersion(features, MetadataVersion.latest(), Errors.INVALID_UPDATE_VERSION);
-        checkMetadataVersion(features, MetadataVersion.IBP_3_0_IV0, Errors.INVALID_UPDATE_VERSION);
-    }
-
-    @Test
-    public void reInitializeMetadataVersion() {
-        LogContext logContext = new LogContext();
-        SnapshotRegistry snapshotRegistry = new SnapshotRegistry(logContext);
-        FeatureControlManager manager = new FeatureControlManager(logContext, features(), snapshotRegistry);
-        ControllerResult<Map<String, ApiError>> result = manager.initializeMetadataVersion(MetadataVersion.IBP_3_0_IV0.featureLevel());
-        Errors actual = result.response().get(MetadataVersion.FEATURE_NAME).error();
-        assertEquals(Errors.NONE, actual);
-        RecordTestUtils.replayAll(manager, result.records());
-
-        result = manager.initializeMetadataVersion(MetadataVersion.latest().featureLevel());
-        actual = result.response().get(MetadataVersion.FEATURE_NAME).error();
-        assertEquals(Errors.INVALID_UPDATE_VERSION, actual);
-    }
-
-    public void checkMetadataVersion(QuorumFeatures features, MetadataVersion version, Errors expected) {
-        LogContext logContext = new LogContext();
-        SnapshotRegistry snapshotRegistry = new SnapshotRegistry(logContext);
-        FeatureControlManager manager = new FeatureControlManager(logContext, features, snapshotRegistry);
-        ControllerResult<Map<String, ApiError>> result = manager.initializeMetadataVersion(version.featureLevel());
-        Errors actual = result.response().get(MetadataVersion.FEATURE_NAME).error();
-        assertEquals(expected, actual);
-=======
     public void testApplyMetadataVersionChangeRecord() {
         QuorumFeatures features = features(MetadataVersion.FEATURE_NAME,
                 MetadataVersion.IBP_3_0_IV0.featureLevel(), MetadataVersion.IBP_3_3_IV0.featureLevel());
@@ -270,20 +229,10 @@
             setName(MetadataVersion.FEATURE_NAME).
             setFeatureLevel(MetadataVersion.IBP_3_0_IV0.featureLevel()));
         assertEquals(MetadataVersion.IBP_3_0_IV0, manager.metadataVersion());
->>>>>>> 0ca9cd4d
     }
 
     @Test
     public void testDowngradeMetadataVersion() {
-<<<<<<< HEAD
-        LogContext logContext = new LogContext();
-        SnapshotRegistry snapshotRegistry = new SnapshotRegistry(logContext);
-        QuorumFeatures features = features(MetadataVersion.FEATURE_NAME, MetadataVersion.IBP_3_2_IV0.featureLevel(), MetadataVersion.IBP_3_3_IV1.featureLevel());
-        FeatureControlManager manager = new FeatureControlManager(logContext, features, snapshotRegistry);
-        ControllerResult<Map<String, ApiError>> result = manager.initializeMetadataVersion(MetadataVersion.IBP_3_3_IV1.featureLevel());
-        RecordTestUtils.replayAll(manager, result.records());
-        assertEquals(MetadataVersion.IBP_3_3_IV1, manager.metadataVersion());
-=======
         QuorumFeatures features = features(MetadataVersion.FEATURE_NAME,
                 MetadataVersion.IBP_3_2_IV0.featureLevel(), MetadataVersion.IBP_3_3_IV0.featureLevel());
         FeatureControlManager manager = new FeatureControlManager.Builder().
@@ -291,7 +240,6 @@
             setMetadataVersion(MetadataVersion.IBP_3_3_IV0).
             build();
         assertEquals(manager.metadataVersion(), MetadataVersion.IBP_3_3_IV0);
->>>>>>> 0ca9cd4d
 
         ControllerResult<Map<String, ApiError>> result;
         result = manager.updateFeatures(
@@ -303,7 +251,7 @@
 
 
         result = manager.updateFeatures(
-            Collections.singletonMap(MetadataVersion.FEATURE_NAME, MetadataVersion.IBP_3_2_IV0.featureLevel()),
+            Collections.singletonMap(MetadataVersion.FEATURE_NAME, MetadataVersion.IBP_3_1_IV0.featureLevel()),
             Collections.singletonMap(MetadataVersion.FEATURE_NAME, FeatureUpdate.UpgradeType.SAFE_DOWNGRADE),
             Collections.emptyMap(),
             true);
