--- conflicted
+++ resolved
@@ -157,27 +157,8 @@
         final LogContext logContext = new LogContext();
         final MockTime time = new MockTime();
         final MockRandom random = new MockRandom();
-<<<<<<< HEAD
-        final FeatureControlManager featureControl = new FeatureControlManager.Builder().
-            setSnapshotRegistry(snapshotRegistry).
-            setQuorumFeatures(new QuorumFeatures(0, new ApiVersions(),
-                QuorumFeatures.defaultFeatureMap(),
-                Collections.singletonList(0))).
-            setMetadataVersion(MetadataVersion.latest()).
-            setZkMigrationBootstrap(NO_OP_MIGRATION_BOOTSTRAP).
-            build();
-        final ClusterControlManager clusterControl = new ClusterControlManager.Builder().
-            setLogContext(logContext).
-            setTime(time).
-            setSnapshotRegistry(snapshotRegistry).
-            setSessionTimeoutNs(TimeUnit.MILLISECONDS.convert(BROKER_SESSION_TIMEOUT_MS, TimeUnit.NANOSECONDS)).
-            setReplicaPlacer(new StripedReplicaPlacer(random)).
-            setFeatureControlManager(featureControl).
-            build();
-=======
         final FeatureControlManager featureControl;
         final ClusterControlManager clusterControl;
->>>>>>> 887d0555
         final ConfigurationControlManager configurationControl = new ConfigurationControlManager.Builder().
             setSnapshotRegistry(snapshotRegistry).
             build();
