--- conflicted
+++ resolved
@@ -36,25 +36,22 @@
 import org.apache.kafka.common.message.CreatePartitionsRequestData.CreatePartitionsAssignment;
 import org.apache.kafka.common.message.CreatePartitionsRequestData.CreatePartitionsTopic;
 import org.apache.kafka.common.message.CreatePartitionsResponseData.CreatePartitionsTopicResult;
-import org.apache.kafka.common.message.CreateTopicsRequestData;
 import org.apache.kafka.common.message.CreateTopicsRequestData.CreatableReplicaAssignment;
 import org.apache.kafka.common.message.CreateTopicsRequestData.CreatableTopic;
 import org.apache.kafka.common.message.CreateTopicsRequestData.CreatableTopicCollection;
+import org.apache.kafka.common.message.CreateTopicsRequestData;
+import org.apache.kafka.common.message.CreateTopicsResponseData.CreatableTopicResult;
 import org.apache.kafka.common.message.CreateTopicsResponseData;
-<<<<<<< HEAD
-import org.apache.kafka.common.message.CreateTopicsResponseData.CreatableTopicResult;
-import org.apache.kafka.common.message.ListPartitionReassignmentsRequestData.ListPartitionReassignmentsTopics;
-import org.apache.kafka.common.message.ListPartitionReassignmentsResponseData;
-import org.apache.kafka.common.message.ListPartitionReassignmentsResponseData.OngoingPartitionReassignment;
-import org.apache.kafka.common.message.ListPartitionReassignmentsResponseData.OngoingTopicReassignment;
-=======
 import org.apache.kafka.common.message.ElectLeadersRequestData;
 import org.apache.kafka.common.message.ElectLeadersRequestData.TopicPartitions;
 import org.apache.kafka.common.message.ElectLeadersRequestData.TopicPartitionsCollection;
 import org.apache.kafka.common.message.ElectLeadersResponseData;
 import org.apache.kafka.common.message.ElectLeadersResponseData.PartitionResult;
 import org.apache.kafka.common.message.ElectLeadersResponseData.ReplicaElectionResult;
->>>>>>> 301a07f4
+import org.apache.kafka.common.message.ListPartitionReassignmentsRequestData.ListPartitionReassignmentsTopics;
+import org.apache.kafka.common.message.ListPartitionReassignmentsResponseData.OngoingPartitionReassignment;
+import org.apache.kafka.common.message.ListPartitionReassignmentsResponseData.OngoingTopicReassignment;
+import org.apache.kafka.common.message.ListPartitionReassignmentsResponseData;
 import org.apache.kafka.common.metadata.PartitionChangeRecord;
 import org.apache.kafka.common.metadata.PartitionRecord;
 import org.apache.kafka.common.metadata.RegisterBrokerRecord;
@@ -162,21 +159,6 @@
             return topicResult;
         }
 
-<<<<<<< HEAD
-        void registerBrokers(Integer... brokerIds) throws Exception {
-            for (int brokerId : brokerIds) {
-                RegisterBrokerRecord brokerRecord = new RegisterBrokerRecord().
-                    setBrokerEpoch(brokerId + 100).setBrokerId(brokerId);
-                brokerRecord.endPoints().add(new RegisterBrokerRecord.BrokerEndpoint().
-                    setSecurityProtocol(SecurityProtocol.PLAINTEXT.id).
-                    setPort((short) 9092 + brokerId).
-                    setName("PLAINTEXT").
-                    setHost("localhost"));
-                replay(Collections.singletonList(new ApiMessageAndVersion(brokerRecord, (short) 0)));
-            }
-        }
-
-=======
         void createPartitions(int count, String name,
                 int[][] replicas, short expectedErrorCode) throws Exception {
             assertFalse(replicas.length == 0);
@@ -209,7 +191,6 @@
             }
         }
 
->>>>>>> 301a07f4
         void unfenceBrokers(Integer... brokerIds) throws Exception {
             for (int brokerId : brokerIds) {
                 ControllerResult<BrokerHeartbeatReply> result = replicationControl.
@@ -222,7 +203,6 @@
                 replay(result.records());
             }
         }
-<<<<<<< HEAD
 
         long currentBrokerEpoch(int brokerId) {
             Map<Integer, BrokerRegistration> registrations = clusterControl.brokerRegistrations();
@@ -236,8 +216,6 @@
                 getPartition(topicIdPartition.topicId(), topicIdPartition.partitionId());
             return (partition.leader < 0) ? OptionalInt.empty() : OptionalInt.of(partition.leader);
         }
-=======
->>>>>>> 301a07f4
     }
 
     @Test
@@ -255,10 +233,7 @@
                 setErrorMessage("Unable to replicate the partition 3 time(s): All " +
                     "brokers are currently fenced."));
         assertEquals(expectedResponse, result.response());
-<<<<<<< HEAD
-=======
-
->>>>>>> 301a07f4
+
         ctx.registerBrokers(0, 1, 2);
         ctx.unfenceBrokers(0, 1, 2);
         ControllerResult<CreateTopicsResponseData> result2 =
@@ -271,7 +246,7 @@
         assertEquals(expectedResponse2, result2.response());
         ctx.replay(result2.records());
         assertEquals(new PartitionRegistration(new int[] {1, 2, 0},
-            new int[] {1, 2, 0}, new int[] {}, new int[] {}, 1, 0, 0),
+            new int[] {1, 2, 0}, Replicas.NONE, Replicas.NONE, 1, 0, 0),
             replicationControl.getPartition(
                 ((TopicRecord) result2.records().get(0).message()).topicId(), 0));
         ControllerResult<CreateTopicsResponseData> result3 =
@@ -286,8 +261,7 @@
             Arrays.asList(new ApiMessageAndVersion(new PartitionRecord().
                     setPartitionId(0).setTopicId(fooId).
                     setReplicas(Arrays.asList(1, 2, 0)).setIsr(Arrays.asList(1, 2, 0)).
-                    setRemovingReplicas(Collections.emptyList()).
-                    setAddingReplicas(Collections.emptyList()).setLeader(1).
+                    setRemovingReplicas(Collections.emptyList()).setAddingReplicas(Collections.emptyList()).setLeader(1).
                     setLeaderEpoch(0).setPartitionEpoch(0), (short) 0),
                 new ApiMessageAndVersion(new TopicRecord().
                     setTopicId(fooId).setName("foo"), (short) 0))),
@@ -301,15 +275,10 @@
         CreateTopicsRequestData request = new CreateTopicsRequestData();
         request.topics().add(new CreatableTopic().setName("foo").
             setNumPartitions(1).setReplicationFactor((short) -1));
-<<<<<<< HEAD
+
         ctx.registerBrokers(0, 1, 2);
         ctx.unfenceBrokers(0, 1, 2);
-=======
-
-        ctx.registerBrokers(0, 1, 2);
-        ctx.unfenceBrokers(0, 1, 2);
-
->>>>>>> 301a07f4
+
         List<Uuid> topicsToDelete = new ArrayList<>();
 
         ControllerResult<CreateTopicsResponseData> result =
@@ -330,8 +299,7 @@
         assertEquals(4, ctx.metrics.globalPartitionCount());
 
         topicsToDelete.add(result.response().topics().find("baz").topicId());
-        ControllerResult<Map<Uuid, ApiError>> deleteResult =
-            replicationControl.deleteTopics(topicsToDelete);
+        ControllerResult<Map<Uuid, ApiError>> deleteResult = replicationControl.deleteTopics(topicsToDelete);
         RecordTestUtils.replayAll(replicationControl, deleteResult.records());
         assertEquals(1, ctx.metrics.globalTopicsCount());
         assertEquals(1, ctx.metrics.globalPartitionCount());
@@ -349,10 +317,7 @@
         ReplicationControlManager replicationControl = ctx.replicationControl;
         ctx.registerBrokers(0, 1, 2, 3);
         ctx.unfenceBrokers(0, 1, 2, 3);
-<<<<<<< HEAD
-=======
-
->>>>>>> 301a07f4
+
         CreatableTopicResult foo = ctx.createTestTopic("foo", new int[][] {
             new int[] {0, 2}, new int[] {0, 1}});
 
@@ -423,13 +388,8 @@
     public void testRemoveLeaderships() throws Exception {
         ReplicationControlTestContext ctx = new ReplicationControlTestContext();
         ReplicationControlManager replicationControl = ctx.replicationControl;
-<<<<<<< HEAD
-        ctx.registerBrokers(0, 1, 2, 3, 4, 5);
-        ctx.unfenceBrokers(0, 1, 2, 3, 4, 5);
-=======
         ctx.registerBrokers(0, 1, 2, 3);
         ctx.unfenceBrokers(0, 1, 2, 3);
->>>>>>> 301a07f4
         CreatableTopicResult result = ctx.createTestTopic("foo",
             new int[][] {
                 new int[] {0, 1, 2},
@@ -540,9 +500,9 @@
         TopicIdPartition topicIdPartition,
         List<Integer> newIsr
     ) {
-        PartitionRegistration partitionControl = replicationControl.getPartition(
-            topicIdPartition.topicId(), topicIdPartition.partitionId());
-        return new PartitionData()
+        PartitionRegistration partitionControl =
+            replicationControl.getPartition(topicIdPartition.topicId(), topicIdPartition.partitionId());
+        return new AlterIsrRequestData.PartitionData()
             .setPartitionIndex(0)
             .setLeaderEpoch(partitionControl.leaderEpoch)
             .setCurrentIsrVersion(partitionControl.partitionEpoch)
@@ -554,13 +514,13 @@
         int brokerId,
         long brokerEpoch,
         String topic,
-        PartitionData partitionData
+        AlterIsrRequestData.PartitionData partitionData
     ) throws Exception {
         AlterIsrRequestData request = new AlterIsrRequestData()
             .setBrokerId(brokerId)
             .setBrokerEpoch(brokerEpoch);
 
-        TopicData topicData = new TopicData()
+        AlterIsrRequestData.TopicData topicData = new AlterIsrRequestData.TopicData()
             .setName(topic);
         request.topics().add(topicData);
         topicData.partitions().add(partitionData);
