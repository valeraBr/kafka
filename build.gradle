// Licensed to the Apache Software Foundation (ASF) under one or more
// contributor license agreements.  See the NOTICE file distributed with
// this work for additional information regarding copyright ownership.
// The ASF licenses this file to You under the Apache License, Version 2.0
// (the "License"); you may not use this file except in compliance with
// the License.  You may obtain a copy of the License at
//
//    http://www.apache.org/licenses/LICENSE-2.0
//
// Unless required by applicable law or agreed to in writing, software
// distributed under the License is distributed on an "AS IS" BASIS,
// WITHOUT WARRANTIES OR CONDITIONS OF ANY KIND, either express or implied.
// See the License for the specific language governing permissions and
// limitations under the License.

import org.ajoberstar.grgit.Grgit
import org.gradle.api.JavaVersion

import java.nio.charset.StandardCharsets

buildscript {
  repositories {
    mavenCentral()
  }
  apply from: "$rootDir/gradle/dependencies.gradle"

  dependencies {
    // For Apache Rat plugin to ignore non-Git files
    classpath "org.ajoberstar.grgit:grgit-core:$versions.grgit"
  }
}

plugins {
  id 'com.github.ben-manes.versions' version '0.48.0'
  id 'idea'
  id 'jacoco'
  id 'java-library'
  id 'org.owasp.dependencycheck' version '8.2.1'
  id 'org.nosphere.apache.rat' version "0.8.1"
  id "io.swagger.core.v3.swagger-gradle-plugin" version "${swaggerVersion}"

  // When updating the spotbugs gradle plugin, check if it already
  // includes spotbugs version 4.7.4, in which case CVE-2022-42920 can
  // be dropped from gradle/resources/dependencycheck-suppressions.xml
  id "com.github.spotbugs" version '5.1.3' apply false
  id 'org.scoverage' version '7.0.1' apply false
  id 'com.github.johnrengelman.shadow' version '8.1.1' apply false
  id 'com.diffplug.spotless' version '6.14.0' apply false // 6.14.1 and newer require Java 11 at compile time, so we can't upgrade until AK 4.0
}

ext {
  gradleVersion = versions.gradle
  minJavaVersion = 8
  buildVersionFileName = "kafka-version.properties"

  defaultMaxHeapSize = "2g"
  defaultJvmArgs = ["-Xss4m", "-XX:+UseParallelGC"]

  // "JEP 403: Strongly Encapsulate JDK Internals" causes some tests to fail when they try
  // to access internals (often via mocking libraries). We use `--add-opens` as a workaround
  // for now and we'll fix it properly (where possible) via KAFKA-13275.
  if (JavaVersion.current().isCompatibleWith(JavaVersion.VERSION_16))
    defaultJvmArgs.addAll(
      "--add-opens=java.base/java.io=ALL-UNNAMED",
      "--add-opens=java.base/java.lang=ALL-UNNAMED",
      "--add-opens=java.base/java.nio=ALL-UNNAMED",
      "--add-opens=java.base/java.nio.file=ALL-UNNAMED",
      "--add-opens=java.base/java.util=ALL-UNNAMED",
      "--add-opens=java.base/java.util.concurrent=ALL-UNNAMED",
      "--add-opens=java.base/java.util.regex=ALL-UNNAMED",
      "--add-opens=java.base/java.util.stream=ALL-UNNAMED",
      "--add-opens=java.base/java.text=ALL-UNNAMED",
      "--add-opens=java.base/java.time=ALL-UNNAMED",
      "--add-opens=java.security.jgss/sun.security.krb5=ALL-UNNAMED"
    )

  maxTestForks = project.hasProperty('maxParallelForks') ? maxParallelForks.toInteger() : Runtime.runtime.availableProcessors()
  maxScalacThreads = project.hasProperty('maxScalacThreads') ? maxScalacThreads.toInteger() :
      Math.min(Runtime.runtime.availableProcessors(), 8)
  userIgnoreFailures = project.hasProperty('ignoreFailures') ? ignoreFailures : false

  userMaxTestRetries = project.hasProperty('maxTestRetries') ? maxTestRetries.toInteger() : 0
  userMaxTestRetryFailures = project.hasProperty('maxTestRetryFailures') ? maxTestRetryFailures.toInteger() : 0

  skipSigning = project.hasProperty('skipSigning') && skipSigning.toBoolean()
  shouldSign = !skipSigning && !version.endsWith("SNAPSHOT")

  mavenUrl = project.hasProperty('mavenUrl') ? project.mavenUrl : ''
  mavenUsername = project.hasProperty('mavenUsername') ? project.mavenUsername : ''
  mavenPassword = project.hasProperty('mavenPassword') ? project.mavenPassword : ''

  userShowStandardStreams = project.hasProperty("showStandardStreams") ? showStandardStreams : null

  userTestLoggingEvents = project.hasProperty("testLoggingEvents") ? Arrays.asList(testLoggingEvents.split(",")) : null

  userEnableTestCoverage = project.hasProperty("enableTestCoverage") ? enableTestCoverage : false

  userKeepAliveModeString = project.hasProperty("keepAliveMode") ? keepAliveMode : "daemon"
  userKeepAliveMode = KeepAliveMode.values().find(m -> m.name().toLowerCase().equals(userKeepAliveModeString))
  if (userKeepAliveMode == null) {
    def keepAliveValues = KeepAliveMode.values().collect(m -> m.name.toLowerCase())
    throw new GradleException("Unexpected value for keepAliveMode property. Expected one of $keepAliveValues, but received: $userKeepAliveModeString")
  }

  // See README.md for details on this option and the reasoning for the default
  userScalaOptimizerMode = project.hasProperty("scalaOptimizerMode") ? scalaOptimizerMode : "inline-kafka"
  def scalaOptimizerValues = ["none", "method", "inline-kafka", "inline-scala"]
  if (!scalaOptimizerValues.contains(userScalaOptimizerMode))
    throw new GradleException("Unexpected value for scalaOptimizerMode property. Expected one of $scalaOptimizerValues, but received: $userScalaOptimizerMode")

  generatedDocsDir = new File("${project.rootDir}/docs/generated")
  repo = file("$rootDir/.git").isDirectory() ? Grgit.open(currentDir: project.getRootDir()) : null

  commitId = determineCommitId()
}

allprojects {

  repositories {
    mavenCentral()
  }

  dependencyUpdates {
    revision="release"
    resolutionStrategy {
      componentSelection { rules ->
        rules.all { ComponentSelection selection ->
          boolean rejected = ['snap', 'alpha', 'beta', 'rc', 'cr', 'm'].any { qualifier ->
            selection.candidate.version ==~ /(?i).*[.-]${qualifier}[.\d-]*/
          }
          if (rejected) {
            selection.reject('Release candidate')
          }
        }
      }
    }
  }

  configurations.all {
    // zinc is the Scala incremental compiler, it has a configuration for its own dependencies
    // that are unrelated to the project dependencies, we should not change them
    if (name != "zinc") {
      resolutionStrategy {
        force(
          // be explicit about the javassist dependency version instead of relying on the transitive version
          libs.javassist,
          // ensure we have a single version in the classpath despite transitive dependencies
          libs.scalaLibrary,
          libs.scalaReflect,
          libs.jacksonAnnotations,
          // be explicit about the Netty dependency version instead of relying on the version set by
          // ZooKeeper (potentially older and containing CVEs)
          libs.nettyHandler,
          libs.nettyTransportNativeEpoll,
	  // be explicit about the reload4j version instead of relying on the transitive versions
	  libs.log4j
        )
      }
    }
  }
  task printAllDependencies(type: DependencyReportTask) {}
}

def determineCommitId() {
  def takeFromHash = 16
  if (project.hasProperty('commitId')) {
    commitId.take(takeFromHash)
  } else if (repo != null) {
    repo.head().id.take(takeFromHash)
  } else {
    "unknown"
  }
}

apply from: file('wrapper.gradle')

if (repo != null) {
  rat {
    dependsOn subprojects.collect {
      it.tasks.matching {
        it.name == "processMessages" || it.name == "processTestMessages"
      }
    }

    verbose.set(true)
    reportDir.set(project.file('build/rat'))
    stylesheet.set(file('gradle/resources/rat-output-to-html.xsl'))

    // Exclude everything under the directory that git should be ignoring via .gitignore or that isn't checked in. These
    // restrict us only to files that are checked in or are staged.
    excludes = new ArrayList<String>(repo.clean(ignore: false, directories: true, dryRun: true))
    // And some of the files that we have checked in should also be excluded from this check
    excludes.addAll([
        '**/.git/**',
        '**/build/**',
        'CONTRIBUTING.md',
        'PULL_REQUEST_TEMPLATE.md',
        'gradlew',
        'gradlew.bat',
        'gradle/wrapper/gradle-wrapper.properties',
        'trogdor/README.md',
        '**/README.md',
        '**/id_rsa',
        '**/id_rsa.pub',
        'checkstyle/suppressions.xml',
        'streams/quickstart/java/src/test/resources/projects/basic/goal.txt',
        'streams/streams-scala/logs/*',
        'licenses/*',
        '**/generated/**',
        'clients/src/test/resources/serializedData/*'
    ])
  }
} else {
  rat.enabled = false
}
println("Starting build with version $version (commit id ${commitId == null ? "null" : commitId.take(8)}) using Gradle $gradleVersion, Java ${JavaVersion.current()} and Scala ${versions.scala}")
println("Build properties: maxParallelForks=$maxTestForks, maxScalacThreads=$maxScalacThreads, maxTestRetries=$userMaxTestRetries")

subprojects {

  // enable running :dependencies task recursively on all subprojects
  // eg: ./gradlew allDeps
  task allDeps(type: DependencyReportTask) {}
  // enable running :dependencyInsight task recursively on all subprojects
  // eg: ./gradlew allDepInsight --configuration runtime --dependency com.fasterxml.jackson.core:jackson-databind
  task allDepInsight(type: DependencyInsightReportTask) {showingAllVariants = false} doLast {}

  apply plugin: 'java-library'
  apply plugin: 'checkstyle'
  apply plugin: "com.github.spotbugs"

  // We use the shadow plugin for the jmh-benchmarks module and the `-all` jar can get pretty large, so
  // don't publish it
  def shouldPublish = !project.name.equals('jmh-benchmarks')

  if (shouldPublish) {
    apply plugin: 'maven-publish'
    apply plugin: 'signing'

    // Add aliases for the task names used by the maven plugin for backwards compatibility
    // The maven plugin was replaced by the maven-publish plugin in Gradle 7.0
    tasks.register('install').configure { dependsOn(publishToMavenLocal) }
    tasks.register('uploadArchives').configure { dependsOn(publish) }
  }

  // apply the eclipse plugin only to subprojects that hold code. 'connect' is just a folder.
  if (!project.name.equals('connect')) {
    apply plugin: 'eclipse'
    fineTuneEclipseClasspathFile(eclipse, project)
  }

  java {
    consistentResolution {
      // resolve the compileClasspath and then "inject" the result of resolution as strict constraints into the runtimeClasspath
      useCompileClasspathVersions()
    }
  }

  tasks.withType(JavaCompile) {
    options.encoding = 'UTF-8'
    options.compilerArgs << "-Xlint:all"
    // temporary exclusions until all the warnings are fixed
    if (!project.path.startsWith(":connect"))
      options.compilerArgs << "-Xlint:-rawtypes"
    options.compilerArgs << "-Xlint:-serial"
    options.compilerArgs << "-Xlint:-try"
    options.compilerArgs << "-Werror"

    // --release is the recommended way to select the target release, but it's only supported in Java 9 so we also
    // set --source and --target via `sourceCompatibility` and `targetCompatibility` a couple of lines below
    if (JavaVersion.current().isJava9Compatible())
      options.release = minJavaVersion
    // --source/--target 8 is deprecated in Java 20, suppress warning until Java 8 support is dropped in Kafka 4.0
    if (JavaVersion.current().isCompatibleWith(JavaVersion.VERSION_20))
      options.compilerArgs << "-Xlint:-options"
  }

  // We should only set this if Java version is < 9 (--release is recommended for >= 9), but the Scala plugin for IntelliJ sets
  // `-target` incorrectly if this is unset
  sourceCompatibility = minJavaVersion
  targetCompatibility = minJavaVersion

  if (shouldPublish) {

    publishing {
      repositories {
        // To test locally, invoke gradlew with `-PmavenUrl=file:///some/local/path`
        maven {
          url = mavenUrl
          credentials {
            username = mavenUsername
            password = mavenPassword
          }
        }
      }
      publications {
        mavenJava(MavenPublication) {
          from components.java

          afterEvaluate {
            ["srcJar", "javadocJar", "scaladocJar", "testJar", "testSrcJar"].forEach { taskName ->
              def task = tasks.findByName(taskName)
              if (task != null)
                artifact task
            }

            artifactId = archivesBaseName
            pom {
              name = 'Apache Kafka'
              url = 'https://kafka.apache.org'
              licenses {
                license {
                  name = 'The Apache License, Version 2.0'
                  url = 'http://www.apache.org/licenses/LICENSE-2.0.txt'
                  distribution = 'repo'
                }
              }
            }
          }
        }
      }
    }

    if (shouldSign) {
      signing {
        sign publishing.publications.mavenJava
      }
    }
  }

  // Remove the relevant project name once it's converted to JUnit 5
  def shouldUseJUnit5 = !(["runtime"].contains(it.project.name))

  def testLoggingEvents = ["passed", "skipped", "failed"]
  def testShowStandardStreams = false
  def testExceptionFormat = 'full'
  // Gradle built-in logging only supports sending test output to stdout, which generates a lot
  // of noise, especially for passing tests. We really only want output for failed tests. This
  // hooks into the output and logs it (so we don't have to buffer it all in memory) and only
  // saves the output for failing tests. Directory and filenames are such that you can, e.g.,
  // create a Jenkins rule to collect failed test output.
  def logTestStdout = {
    def testId = { TestDescriptor descriptor ->
      "${descriptor.className}.${descriptor.name}".toString()
    }

    def logFiles = new HashMap<String, File>()
    def logStreams = new HashMap<String, FileOutputStream>()
    beforeTest { TestDescriptor td ->
      def tid = testId(td)
      // truncate the file name if it's too long
      def logFile = new File(
              "${projectDir}/build/reports/testOutput/${tid.substring(0, Math.min(tid.size(),240))}.test.stdout"
      )
      logFile.parentFile.mkdirs()
      logFiles.put(tid, logFile)
      logStreams.put(tid, new FileOutputStream(logFile))
    }
    onOutput { TestDescriptor td, TestOutputEvent toe ->
      def tid = testId(td)
      // Some output can happen outside the context of a specific test (e.g. at the class level)
      // and beforeTest/afterTest seems to not be invoked for these cases (and similarly, there's
      // a TestDescriptor hierarchy that includes the thread executing the test, Gradle tasks,
      // etc). We see some of these in practice and it seems like something buggy in the Gradle
      // test runner since we see it *before* any tests and it is frequently not related to any
      // code in the test (best guess is that it is tail output from last test). We won't have
      // an output file for these, so simply ignore them. If they become critical for debugging,
      // they can be seen with showStandardStreams.
      if (td.name == td.className || td.className == null) {
        // silently ignore output unrelated to specific test methods
        return
      } else if (logStreams.get(tid) == null) {
        println "WARNING: unexpectedly got output for a test [${tid}]" +
                " that we didn't previously see in the beforeTest hook." +
                " Message for debugging: [" + toe.message + "]."
        return
      }
      try {
        logStreams.get(tid).write(toe.message.getBytes(StandardCharsets.UTF_8))
      } catch (Exception e) {
        println "ERROR: Failed to write output for test ${tid}"
        e.printStackTrace()
      }
    }
    afterTest { TestDescriptor td, TestResult tr ->
      def tid = testId(td)
      try {
        logStreams.get(tid).close()
        if (tr.resultType != TestResult.ResultType.FAILURE) {
          logFiles.get(tid).delete()
        } else {
          def file = logFiles.get(tid)
          println "${tid} failed, log available in ${file}"
        }
      } catch (Exception e) {
        println "ERROR: Failed to close stdout file for ${tid}"
        e.printStackTrace()
      } finally {
        logFiles.remove(tid)
        logStreams.remove(tid)
      }
    }
  }

  // The suites are for running sets of tests in IDEs.
  // Gradle will run each test class, so we exclude the suites to avoid redundantly running the tests twice.
  def testsToExclude = ['**/*Suite.class']
  // Exclude PowerMock tests when running with Java 16 or newer until a version of PowerMock that supports the relevant versions is released
  // The relevant issues are https://github.com/powermock/powermock/issues/1094 and https://github.com/powermock/powermock/issues/1099
  if (JavaVersion.current().isCompatibleWith(JavaVersion.VERSION_16)) {
    testsToExclude.addAll([
      // connect tests
<<<<<<< HEAD
      "**/ConnectorPluginsResourceTest.*",
      "**/DistributedHerderTest.*", "**/FileOffsetBakingStoreTest.*",
      "**/ErrorHandlingTaskTest.*", "**/KafkaConfigBackingStoreTest.*", "**/KafkaOffsetBackingStoreTest.*",
      "**/KafkaBasedLogTest.*", "**/OffsetStorageWriterTest.*",
      "**/SourceTaskOffsetCommitterTest.*",
      "**/WorkerSinkTaskTest.*", "**/WorkerSinkTaskThreadedTest.*",
      "**/WorkerSourceTaskTest.*", "**/AbstractWorkerSourceTaskTest.*", "**/ExactlyOnceWorkerSourceTaskTest.*",
      "**/WorkerTaskTest.*"
=======
      "**/KafkaConfigBackingStoreTest.*",
      "**/StandaloneHerderTest.*",
      "**/WorkerSinkTaskTest.*"
>>>>>>> 84a58d75
    ])
  }

  test {
    maxParallelForks = maxTestForks
    ignoreFailures = userIgnoreFailures

    maxHeapSize = defaultMaxHeapSize
    jvmArgs = defaultJvmArgs

    testLogging {
      events = userTestLoggingEvents ?: testLoggingEvents
      showStandardStreams = userShowStandardStreams ?: testShowStandardStreams
      exceptionFormat = testExceptionFormat
      displayGranularity = 0
    }
    logTestStdout.rehydrate(delegate, owner, this)()

    exclude testsToExclude

    if (shouldUseJUnit5)
      useJUnitPlatform()

    retry {
      maxRetries = userMaxTestRetries
      maxFailures = userMaxTestRetryFailures
    }
  }

  task integrationTest(type: Test, dependsOn: compileJava) {
    maxParallelForks = maxTestForks
    ignoreFailures = userIgnoreFailures

    // Increase heap size for integration tests
    maxHeapSize = "2560m"
    jvmArgs = defaultJvmArgs


    testLogging {
      events = userTestLoggingEvents ?: testLoggingEvents
      showStandardStreams = userShowStandardStreams ?: testShowStandardStreams
      exceptionFormat = testExceptionFormat
      displayGranularity = 0
    }
    logTestStdout.rehydrate(delegate, owner, this)()

    exclude testsToExclude

    if (shouldUseJUnit5) {
      if (project.name == 'streams') {
        useJUnitPlatform {
          includeTags "integration"
          includeTags "org.apache.kafka.test.IntegrationTest"
	  // Both engines are needed to run JUnit 4 tests alongside JUnit 5 tests.
          // junit-vintage (JUnit 4) can be removed once the JUnit 4 migration is complete.
          includeEngines "junit-vintage", "junit-jupiter"
        }
      } else {
        useJUnitPlatform {
          includeTags "integration"
        }
      }
    } else {
      useJUnit {
        includeCategories 'org.apache.kafka.test.IntegrationTest'
      }
    }

    retry {
      maxRetries = userMaxTestRetries
      maxFailures = userMaxTestRetryFailures
    }
  }

  task unitTest(type: Test, dependsOn: compileJava) {
    maxParallelForks = maxTestForks
    ignoreFailures = userIgnoreFailures

    maxHeapSize = defaultMaxHeapSize
    jvmArgs = defaultJvmArgs

    testLogging {
      events = userTestLoggingEvents ?: testLoggingEvents
      showStandardStreams = userShowStandardStreams ?: testShowStandardStreams
      exceptionFormat = testExceptionFormat
      displayGranularity = 0
    }
    logTestStdout.rehydrate(delegate, owner, this)()

    exclude testsToExclude

    if (shouldUseJUnit5) {
      if (project.name == 'streams') {
        useJUnitPlatform {
          excludeTags "integration"
          excludeTags "org.apache.kafka.test.IntegrationTest"
	  // Both engines are needed to run JUnit 4 tests alongside JUnit 5 tests.
          // junit-vintage (JUnit 4) can be removed once the JUnit 4 migration is complete.
          includeEngines "junit-vintage", "junit-jupiter"
        }
      } else {
        useJUnitPlatform {
          excludeTags "integration"
        }
      }
    } else {
      useJUnit {
        excludeCategories 'org.apache.kafka.test.IntegrationTest'
      }
    }

    retry {
      maxRetries = userMaxTestRetries
      maxFailures = userMaxTestRetryFailures
    }
  }

  // remove test output from all test types
  tasks.withType(Test).all { t ->
    cleanTest {
      delete t.reports.junitXml.outputLocation
      delete t.reports.html.outputLocation
    }
  }

  jar {
    from "$rootDir/LICENSE"
    from "$rootDir/NOTICE"
  }

  task srcJar(type: Jar) {
    archiveClassifier = 'sources'
    from "$rootDir/LICENSE"
    from "$rootDir/NOTICE"
    from sourceSets.main.allSource
  }

  task javadocJar(type: Jar, dependsOn: javadoc) {
    archiveClassifier = 'javadoc'
    from "$rootDir/LICENSE"
    from "$rootDir/NOTICE"
    from javadoc.destinationDir
  }

  task docsJar(dependsOn: javadocJar)

  javadoc {
    options.charSet = 'UTF-8'
    options.docEncoding = 'UTF-8'
    options.encoding = 'UTF-8'
    options.memberLevel = JavadocMemberLevel.PUBLIC  // Document only public members/API
    // Turn off doclint for now, see https://blog.joda.org/2014/02/turning-off-doclint-in-jdk-8-javadoc.html for rationale
    options.addStringOption('Xdoclint:none', '-quiet')

    // The URL structure was changed to include the locale after Java 8
    if (JavaVersion.current().isJava11Compatible())
      options.links "https://docs.oracle.com/en/java/javase/${JavaVersion.current().majorVersion}/docs/api/"
    else
      options.links "https://docs.oracle.com/javase/8/docs/api/"
  }

  task systemTestLibs(dependsOn: jar)

  if (!sourceSets.test.allSource.isEmpty()) {
    task testJar(type: Jar) {
      archiveClassifier = 'test'
      from "$rootDir/LICENSE"
      from "$rootDir/NOTICE"
      from sourceSets.test.output
    }

    task testSrcJar(type: Jar, dependsOn: testJar) {
      archiveClassifier = 'test-sources'
      from "$rootDir/LICENSE"
      from "$rootDir/NOTICE"
      from sourceSets.test.allSource
    }

  }

  plugins.withType(ScalaPlugin) {

    scala {
      zincVersion = versions.zinc
    }

    task scaladocJar(type:Jar, dependsOn: scaladoc) {
      archiveClassifier = 'scaladoc'
      from "$rootDir/LICENSE"
      from "$rootDir/NOTICE"
      from scaladoc.destinationDir
    }

    //documentation task should also trigger building scala doc jar
    docsJar.dependsOn scaladocJar

  }

  tasks.withType(ScalaCompile) {

    scalaCompileOptions.keepAliveMode = userKeepAliveMode

    scalaCompileOptions.additionalParameters = [
      "-deprecation",
      "-unchecked",
      "-encoding", "utf8",
      "-Xlog-reflective-calls",
      "-feature",
      "-language:postfixOps",
      "-language:implicitConversions",
      "-language:existentials",
      "-Ybackend-parallelism", maxScalacThreads.toString(),
      "-Xlint:constant",
      "-Xlint:delayedinit-select",
      "-Xlint:doc-detached",
      "-Xlint:missing-interpolator",
      "-Xlint:nullary-unit",
      "-Xlint:option-implicit",
      "-Xlint:package-object-classes",
      "-Xlint:poly-implicit-overload",
      "-Xlint:private-shadow",
      "-Xlint:stars-align",
      "-Xlint:type-parameter-shadow",
      "-Xlint:unused"
    ]

    // See README.md for details on this option and the meaning of each value
    if (userScalaOptimizerMode.equals("method"))
      scalaCompileOptions.additionalParameters += ["-opt:l:method"]
    else if (userScalaOptimizerMode.startsWith("inline-")) {
      List<String> inlineFrom = ["-opt-inline-from:org.apache.kafka.**"]
      if (project.name.equals('core'))
        inlineFrom.add("-opt-inline-from:kafka.**")
      if (userScalaOptimizerMode.equals("inline-scala"))
        inlineFrom.add("-opt-inline-from:scala.**")

      scalaCompileOptions.additionalParameters += ["-opt:l:inline"]
      scalaCompileOptions.additionalParameters += inlineFrom
    }

    if (versions.baseScala != '2.12') {
      scalaCompileOptions.additionalParameters += ["-opt-warnings", "-Xlint:strict-unsealed-patmat"]
      // Scala 2.13.2 introduces compiler warnings suppression, which is a pre-requisite for -Xfatal-warnings
      scalaCompileOptions.additionalParameters += ["-Xfatal-warnings"]
    }

    // these options are valid for Scala versions < 2.13 only
    // Scala 2.13 removes them, see https://github.com/scala/scala/pull/6502 and https://github.com/scala/scala/pull/5969
    if (versions.baseScala == '2.12') {
      scalaCompileOptions.additionalParameters += [
        "-Xlint:by-name-right-associative",
        "-Xlint:nullary-override",
        "-Xlint:unsound-match"
      ]
    }

    // Scalac 2.12 `-release` requires Java 9 or higher, but Scala 2.13 doesn't have that restriction
    if (versions.baseScala == "2.13" || JavaVersion.current().isJava9Compatible())
      scalaCompileOptions.additionalParameters += ["-release", String.valueOf(minJavaVersion)]

    configure(scalaCompileOptions.forkOptions) {
      memoryMaximumSize = defaultMaxHeapSize
      jvmArgs = defaultJvmArgs
    }
  }

  checkstyle {
    configDirectory = rootProject.layout.projectDirectory.dir("checkstyle")
    configProperties = checkstyleConfigProperties("import-control.xml")
    toolVersion = versions.checkstyle
  }

  configure(checkstyleMain) {
    group = 'Verification'
    description = 'Run checkstyle on all main Java sources'
  }

  configure(checkstyleTest) {
    group = 'Verification'
    description = 'Run checkstyle on all test Java sources'
  }

  test.dependsOn('checkstyleMain', 'checkstyleTest')

  spotbugs {
    toolVersion = versions.spotbugs
    excludeFilter = file("$rootDir/gradle/spotbugs-exclude.xml")
    ignoreFailures = false
  }
  test.dependsOn('spotbugsMain')

  tasks.withType(com.github.spotbugs.snom.SpotBugsTask) {
    reports {
      // Continue supporting `xmlFindBugsReport` for compatibility
      xml.enabled(project.hasProperty('xmlSpotBugsReport') || project.hasProperty('xmlFindBugsReport'))
      html.enabled(!project.hasProperty('xmlSpotBugsReport') && !project.hasProperty('xmlFindBugsReport'))
    }
    maxHeapSize = defaultMaxHeapSize
    jvmArgs = defaultJvmArgs
  }

  // Ignore core since its a scala project
  if (it.path != ':core') {
    if (userEnableTestCoverage) {
      apply plugin: "jacoco"

      jacoco {
        toolVersion = versions.jacoco
      }

      // NOTE: Jacoco Gradle plugin does not support "offline instrumentation" this means that classes mocked by PowerMock
      // may report 0 coverage, since the source was modified after initial instrumentation.
      // See https://github.com/jacoco/jacoco/issues/51
      jacocoTestReport {
        dependsOn tasks.test
        sourceSets sourceSets.main
        reports {
          html.required = true
          xml.required = true
          csv.required = false
        }
      }

    }
  }

  if (userEnableTestCoverage) {
    def coverageGen = it.path == ':core' ? 'reportScoverage' : 'jacocoTestReport'
    task reportCoverage(dependsOn: [coverageGen])
  }

  dependencyCheck {
    suppressionFile = "$rootDir/gradle/resources/dependencycheck-suppressions.xml"
    skipProjects = [ ":jmh-benchmarks", ":trogdor" ]
  }
}

gradle.taskGraph.whenReady { taskGraph ->
  taskGraph.getAllTasks().findAll { it.name.contains('spotbugsScoverage') || it.name.contains('spotbugsTest') }.each { task ->
    task.enabled = false
  }
}

def fineTuneEclipseClasspathFile(eclipse, project) {
  eclipse.classpath.file {
    beforeMerged { cp ->
      cp.entries.clear()
      // for the core project add the directories defined under test/scala as separate source directories
      if (project.name.equals('core')) {
        cp.entries.add(new org.gradle.plugins.ide.eclipse.model.SourceFolder("src/test/scala/integration", null))
        cp.entries.add(new org.gradle.plugins.ide.eclipse.model.SourceFolder("src/test/scala/other", null))
        cp.entries.add(new org.gradle.plugins.ide.eclipse.model.SourceFolder("src/test/scala/unit", null))
      }
    }
    whenMerged { cp ->
      // for the core project exclude the separate sub-directories defined under test/scala. These are added as source dirs above
      if (project.name.equals('core')) {
        cp.entries.findAll { it.kind == "src" && it.path.equals("src/test/scala") }*.excludes = ["integration/", "other/", "unit/"]
      }
      /*
       * Set all eclipse build output to go to 'build_eclipse' directory. This is to ensure that gradle and eclipse use different
       * build output directories, and also avoid using the eclpise default of 'bin' which clashes with some of our script directories.
       * https://discuss.gradle.org/t/eclipse-generated-files-should-be-put-in-the-same-place-as-the-gradle-generated-files/6986/2
       */
      cp.entries.findAll { it.kind == "output" }*.path = "build_eclipse"
      /*
       * Some projects have explicitly added test output dependencies. These are required for the gradle build but not required
       * in Eclipse since the dependent projects are added as dependencies. So clean up these from the generated classpath.
       */
      cp.entries.removeAll { it.kind == "lib" && it.path.matches(".*/build/(classes|resources)/test") }
    }
  }
}

def checkstyleConfigProperties(configFileName) {
  [importControlFile: "$configFileName"]
}

// Aggregates all jacoco results into the root project directory
if (userEnableTestCoverage) {
  task jacocoRootReport(type: org.gradle.testing.jacoco.tasks.JacocoReport) {
    def javaProjects = subprojects.findAll { it.path != ':core' }

    description = 'Generates an aggregate report from all subprojects'
    dependsOn(javaProjects.test)

    additionalSourceDirs.from = javaProjects.sourceSets.main.allSource.srcDirs
    sourceDirectories.from = javaProjects.sourceSets.main.allSource.srcDirs
    classDirectories.from = javaProjects.sourceSets.main.output
    executionData.from = javaProjects.jacocoTestReport.executionData

    reports {
      html.required = true
      xml.required = true
    }
    // workaround to ignore projects that don't have any tests at all
    onlyIf = { true }
    doFirst {
      executionData = files(executionData.findAll { it.exists() })
    }
  }
}

if (userEnableTestCoverage) {
  task reportCoverage(dependsOn: ['jacocoRootReport', 'core:reportCoverage'])
}

def connectPkgs = [
    'connect:api',
    'connect:basic-auth-extension',
    'connect:file',
    'connect:json',
    'connect:runtime',
    'connect:test-plugins',
    'connect:transforms',
    'connect:mirror',
    'connect:mirror-client'
]

tasks.create(name: "jarConnect", dependsOn: connectPkgs.collect { it + ":jar" }) {}

tasks.create(name: "testConnect", dependsOn: connectPkgs.collect { it + ":test" }) {}

project(':core') {
  apply plugin: 'scala'

  // scaladoc generation is configured at the sub-module level with an artifacts
  // block (cf. see streams-scala). If scaladoc generation is invoked explicitly
  // for the `core` module, this ensures the generated jar doesn't include scaladoc
  // files since the `core` module doesn't include public APIs.
  scaladoc {
    enabled = false
  }
  if (userEnableTestCoverage)
    apply plugin: "org.scoverage"
  archivesBaseName = "kafka_${versions.baseScala}"

  configurations {
    generator
  }

  dependencies {
    // `core` is often used in users' tests, define the following dependencies as `api` for backwards compatibility
    // even though the `core` module doesn't expose any public API
    api project(':clients')
    api libs.scalaLibrary

    implementation project(':server-common')
    implementation project(':group-coordinator')
    implementation project(':metadata')
    implementation project(':storage:storage-api')
    implementation project(':tools:tools-api')
    implementation project(':raft')
    implementation project(':storage')


    implementation libs.argparse4j
    implementation libs.commonsValidator
    implementation libs.jacksonDatabind
    implementation libs.jacksonModuleScala
    implementation libs.jacksonDataformatCsv
    implementation libs.jacksonJDK8Datatypes
    implementation libs.joptSimple
    implementation libs.jose4j
    implementation libs.metrics
    implementation libs.scalaCollectionCompat
    implementation libs.scalaJava8Compat
    // only needed transitively, but set it explicitly to ensure it has the same version as scala-library
    implementation libs.scalaReflect
    implementation libs.scalaLogging
    implementation libs.slf4jApi
    implementation(libs.zookeeper) {
      // Dropwizard Metrics are required by ZooKeeper as of v3.6.0,
      // but the library should *not* be used in Kafka code
      implementation libs.dropwizardMetrics
      exclude module: 'slf4j-log4j12'
      exclude module: 'log4j'
      // Both Kafka and Zookeeper use slf4j. ZooKeeper moved from log4j to logback in v3.8.0, but Kafka relies on reload4j.
      // We are removing Zookeeper's dependency on logback so we have a singular logging backend.
      exclude module: 'logback-classic'
      exclude module: 'logback-core'
    }
    // ZooKeeperMain depends on commons-cli but declares the dependency as `provided`
    implementation libs.commonsCli

    compileOnly libs.log4j

    testImplementation project(':clients').sourceSets.test.output
    testImplementation project(':group-coordinator').sourceSets.test.output
    testImplementation project(':metadata').sourceSets.test.output
    testImplementation project(':raft').sourceSets.test.output
    testImplementation project(':server-common').sourceSets.test.output
    testImplementation project(':storage:storage-api').sourceSets.test.output
    testImplementation libs.bcpkix
    testImplementation libs.mockitoCore
    testImplementation(libs.apacheda) {
      exclude group: 'xml-apis', module: 'xml-apis'
      // `mina-core` is a transitive dependency for `apacheds` and `apacheda`.
      // It is safer to use from `apacheds` since that is the implementation.
      exclude module: 'mina-core'
    }
    testImplementation libs.apachedsCoreApi
    testImplementation libs.apachedsInterceptorKerberos
    testImplementation libs.apachedsProtocolShared
    testImplementation libs.apachedsProtocolKerberos
    testImplementation libs.apachedsProtocolLdap
    testImplementation libs.apachedsLdifPartition
    testImplementation libs.apachedsMavibotPartition
    testImplementation libs.apachedsJdbmPartition
    testImplementation libs.junitJupiter
    testImplementation libs.slf4jlog4j
    testImplementation(libs.jfreechart) {
      exclude group: 'junit', module: 'junit'
    }
    testImplementation libs.caffeine
    
    generator project(':generator')
  }

  if (userEnableTestCoverage) {
    scoverage {
      scoverageVersion = versions.scoverage
      reportDir = file("${rootProject.buildDir}/scoverage")
      highlighting = false
      minimumRate = 0.0
    }
  }

  configurations {
    // manually excludes some unnecessary dependencies
    implementation.exclude module: 'javax'
    implementation.exclude module: 'jline'
    implementation.exclude module: 'jms'
    implementation.exclude module: 'jmxri'
    implementation.exclude module: 'jmxtools'
    implementation.exclude module: 'mail'
    // To prevent a UniqueResourceException due the same resource existing in both
    // org.apache.directory.api/api-all and org.apache.directory.api/api-ldap-schema-data
    testImplementation.exclude module: 'api-ldap-schema-data'
  }

  tasks.create(name: "copyDependantLibs", type: Copy) {
    from (configurations.testRuntimeClasspath) {
      include('slf4j-log4j12*')
      include('reload4j*jar')
    }
    from (configurations.runtimeClasspath) {
      exclude('kafka-clients*')
    }
    into "$buildDir/dependant-libs-${versions.scala}"
    duplicatesStrategy 'exclude'
  }

  task processMessages(type:JavaExec) {
    mainClass = "org.apache.kafka.message.MessageGenerator"
    classpath = configurations.generator
    args = [ "-p", "kafka.internals.generated",
             "-o", "src/generated/java/kafka/internals/generated",
             "-i", "src/main/resources/common/message",
             "-m", "MessageDataGenerator"
    ]
    inputs.dir("src/main/resources/common/message")
        .withPropertyName("messages")
        .withPathSensitivity(PathSensitivity.RELATIVE)
    outputs.cacheIf { true }
    outputs.dir("src/generated/java/kafka/internals/generated")
  }

  compileJava.dependsOn 'processMessages'
  srcJar.dependsOn 'processMessages'

  task genProtocolErrorDocs(type: JavaExec) {
    classpath = sourceSets.main.runtimeClasspath
    mainClass = 'org.apache.kafka.common.protocol.Errors'
    if( !generatedDocsDir.exists() ) { generatedDocsDir.mkdirs() }
    standardOutput = new File(generatedDocsDir, "protocol_errors.html").newOutputStream()
  }

  task genProtocolTypesDocs(type: JavaExec) {
    classpath = sourceSets.main.runtimeClasspath
    mainClass = 'org.apache.kafka.common.protocol.types.Type'
    if( !generatedDocsDir.exists() ) { generatedDocsDir.mkdirs() }
    standardOutput = new File(generatedDocsDir, "protocol_types.html").newOutputStream()
  }

  task genProtocolApiKeyDocs(type: JavaExec) {
    classpath = sourceSets.main.runtimeClasspath
    mainClass = 'org.apache.kafka.common.protocol.ApiKeys'
    if( !generatedDocsDir.exists() ) { generatedDocsDir.mkdirs() }
    standardOutput = new File(generatedDocsDir, "protocol_api_keys.html").newOutputStream()
  }

  task genProtocolMessageDocs(type: JavaExec) {
    classpath = sourceSets.main.runtimeClasspath
    mainClass = 'org.apache.kafka.common.protocol.Protocol'
    if( !generatedDocsDir.exists() ) { generatedDocsDir.mkdirs() }
    standardOutput = new File(generatedDocsDir, "protocol_messages.html").newOutputStream()
  }

  task genAdminClientConfigDocs(type: JavaExec) {
    classpath = sourceSets.main.runtimeClasspath
    mainClass = 'org.apache.kafka.clients.admin.AdminClientConfig'
    if( !generatedDocsDir.exists() ) { generatedDocsDir.mkdirs() }
    standardOutput = new File(generatedDocsDir, "admin_client_config.html").newOutputStream()
  }

  task genProducerConfigDocs(type: JavaExec) {
    classpath = sourceSets.main.runtimeClasspath
    mainClass = 'org.apache.kafka.clients.producer.ProducerConfig'
    if( !generatedDocsDir.exists() ) { generatedDocsDir.mkdirs() }
    standardOutput = new File(generatedDocsDir, "producer_config.html").newOutputStream()
  }

  task genConsumerConfigDocs(type: JavaExec) {
    classpath = sourceSets.main.runtimeClasspath
    mainClass = 'org.apache.kafka.clients.consumer.ConsumerConfig'
    if( !generatedDocsDir.exists() ) { generatedDocsDir.mkdirs() }
    standardOutput = new File(generatedDocsDir, "consumer_config.html").newOutputStream()
  }

  task genKafkaConfigDocs(type: JavaExec) {
    classpath = sourceSets.main.runtimeClasspath
    mainClass = 'kafka.server.KafkaConfig'
    if( !generatedDocsDir.exists() ) { generatedDocsDir.mkdirs() }
    standardOutput = new File(generatedDocsDir, "kafka_config.html").newOutputStream()
  }

  task genTopicConfigDocs(type: JavaExec) {
    classpath = sourceSets.main.runtimeClasspath
    mainClass = 'org.apache.kafka.storage.internals.log.LogConfig'
    if( !generatedDocsDir.exists() ) { generatedDocsDir.mkdirs() }
    standardOutput = new File(generatedDocsDir, "topic_config.html").newOutputStream()
  }

  task genConsumerMetricsDocs(type: JavaExec) {
    classpath = sourceSets.test.runtimeClasspath
    mainClass = 'org.apache.kafka.clients.consumer.internals.ConsumerMetrics'
    if( !generatedDocsDir.exists() ) { generatedDocsDir.mkdirs() }
    standardOutput = new File(generatedDocsDir, "consumer_metrics.html").newOutputStream()
  }

  task genProducerMetricsDocs(type: JavaExec) {
    classpath = sourceSets.test.runtimeClasspath
    mainClass = 'org.apache.kafka.clients.producer.internals.ProducerMetrics'
    if( !generatedDocsDir.exists() ) { generatedDocsDir.mkdirs() }
    standardOutput = new File(generatedDocsDir, "producer_metrics.html").newOutputStream()
  }

  task siteDocsTar(dependsOn: ['genProtocolErrorDocs', 'genProtocolTypesDocs', 'genProtocolApiKeyDocs', 'genProtocolMessageDocs',
                               'genAdminClientConfigDocs', 'genProducerConfigDocs', 'genConsumerConfigDocs',
                               'genKafkaConfigDocs', 'genTopicConfigDocs',
                               ':connect:runtime:genConnectConfigDocs', ':connect:runtime:genConnectTransformationDocs',
                               ':connect:runtime:genConnectPredicateDocs',
                               ':connect:runtime:genSinkConnectorConfigDocs', ':connect:runtime:genSourceConnectorConfigDocs',
                               ':streams:genStreamsConfigDocs', 'genConsumerMetricsDocs', 'genProducerMetricsDocs',
                               ':connect:runtime:genConnectMetricsDocs', ':connect:runtime:genConnectOpenAPIDocs',
                               ':connect:mirror:genMirrorSourceConfigDocs', ':connect:mirror:genMirrorCheckpointConfigDocs',
                               ':connect:mirror:genMirrorHeartbeatConfigDocs', ':connect:mirror:genMirrorConnectorConfigDocs',
                               ':storage:genRemoteLogManagerConfigDoc', ':storage:genRemoteLogMetadataManagerConfigDoc'], type: Tar) {
    archiveClassifier = 'site-docs'
    compression = Compression.GZIP
    from project.file("$rootDir/docs")
    into 'site-docs'
    duplicatesStrategy 'exclude'
  }

  tasks.create(name: "releaseTarGz", dependsOn: configurations.archives.artifacts, type: Tar) {
    into "kafka_${versions.baseScala}-${archiveVersion.get()}"
    compression = Compression.GZIP
    from(project.file("$rootDir/bin")) { into "bin/" }
    from(project.file("$rootDir/config")) { into "config/" }
    from(project.file("$rootDir/licenses")) { into "licenses/" }
    from "$rootDir/LICENSE-binary" rename {String filename -> filename.replace("-binary", "")}
    from "$rootDir/NOTICE-binary" rename {String filename -> filename.replace("-binary", "")}
    from(configurations.runtimeClasspath) { into("libs/") }
    from(configurations.archives.artifacts.files) { into("libs/") }
    from(project.siteDocsTar) { into("site-docs/") }
    from(project(':tools').jar) { into("libs/") }
    from(project(':tools').configurations.runtimeClasspath) { into("libs/") }
    from(project(':trogdor').jar) { into("libs/") }
    from(project(':trogdor').configurations.runtimeClasspath) { into("libs/") }
    from(project(':shell').jar) { into("libs/") }
    from(project(':shell').configurations.runtimeClasspath) { into("libs/") }
    from(project(':connect:api').jar) { into("libs/") }
    from(project(':connect:api').configurations.runtimeClasspath) { into("libs/") }
    from(project(':connect:runtime').jar) { into("libs/") }
    from(project(':connect:runtime').configurations.runtimeClasspath) { into("libs/") }
    from(project(':connect:transforms').jar) { into("libs/") }
    from(project(':connect:transforms').configurations.runtimeClasspath) { into("libs/") }
    from(project(':connect:json').jar) { into("libs/") }
    from(project(':connect:json').configurations.runtimeClasspath) { into("libs/") }
    from(project(':connect:file').jar) { into("libs/") }
    from(project(':connect:file').configurations.runtimeClasspath) { into("libs/") }
    from(project(':connect:basic-auth-extension').jar) { into("libs/") }
    from(project(':connect:basic-auth-extension').configurations.runtimeClasspath) { into("libs/") }
    from(project(':connect:mirror').jar) { into("libs/") }
    from(project(':connect:mirror').configurations.runtimeClasspath) { into("libs/") }
    from(project(':connect:mirror-client').jar) { into("libs/") }
    from(project(':connect:mirror-client').configurations.runtimeClasspath) { into("libs/") }
    from(project(':streams').jar) { into("libs/") }
    from(project(':streams').configurations.runtimeClasspath) { into("libs/") }
    from(project(':streams:streams-scala').jar) { into("libs/") }
    from(project(':streams:streams-scala').configurations.runtimeClasspath) { into("libs/") }
    from(project(':streams:test-utils').jar) { into("libs/") }
    from(project(':streams:test-utils').configurations.runtimeClasspath) { into("libs/") }
    from(project(':streams:examples').jar) { into("libs/") }
    from(project(':streams:examples').configurations.runtimeClasspath) { into("libs/") }
    from(project(':tools:tools-api').jar) { into("libs/") }
    from(project(':tools:tools-api').configurations.runtimeClasspath) { into("libs/") }
    duplicatesStrategy 'exclude'
  }

  jar {
    dependsOn('copyDependantLibs')
  }

  jar.manifest {
    attributes(
      'Version': "${version}"
    )
  }

  tasks.create(name: "copyDependantTestLibs", type: Copy) {
    from (configurations.testRuntimeClasspath) {
      include('*.jar')
    }
    into "$buildDir/dependant-testlibs"
    //By default gradle does not handle test dependencies between the sub-projects
    //This line is to include clients project test jar to dependant-testlibs
    from (project(':clients').testJar ) { "$buildDir/dependant-testlibs" }
    duplicatesStrategy 'exclude'
  }

  systemTestLibs.dependsOn('jar', 'testJar', 'copyDependantTestLibs')

  checkstyle {
    configProperties = checkstyleConfigProperties("import-control-core.xml")
  }

  sourceSets {
    // Set java/scala source folders in the `scala` block to enable joint compilation
    main {
      java {
        srcDirs = []
      }
      scala {
        srcDirs = ["src/generated/java", "src/main/java", "src/main/scala"]
      }
    }
    test {
      java {
        srcDirs = []
      }
      scala {
        srcDirs = ["src/test/java", "src/test/scala"]
      }
    }
  }
}

project(':metadata') {
  archivesBaseName = "kafka-metadata"

  configurations {
    generator
  }

  dependencies {
    implementation project(':server-common')
    implementation project(':clients')
    implementation project(':raft')
    implementation libs.jacksonDatabind
    implementation libs.jacksonJDK8Datatypes
    implementation libs.metrics
    compileOnly libs.log4j
    testImplementation libs.junitJupiter
    testImplementation libs.jqwik
    testImplementation libs.hamcrest
    testImplementation libs.mockitoCore
    testImplementation libs.slf4jlog4j
    testImplementation project(':clients').sourceSets.test.output
    testImplementation project(':raft').sourceSets.test.output
    testImplementation project(':server-common').sourceSets.test.output
    generator project(':generator')
  }

  task processMessages(type:JavaExec) {
    mainClass = "org.apache.kafka.message.MessageGenerator"
    classpath = configurations.generator
    args = [ "-p", "org.apache.kafka.common.metadata",
             "-o", "src/generated/java/org/apache/kafka/common/metadata",
             "-i", "src/main/resources/common/metadata",
             "-m", "MessageDataGenerator", "JsonConverterGenerator",
             "-t", "MetadataRecordTypeGenerator", "MetadataJsonConvertersGenerator"
           ]
    inputs.dir("src/main/resources/common/metadata")
        .withPropertyName("messages")
        .withPathSensitivity(PathSensitivity.RELATIVE)
    outputs.cacheIf { true }
    outputs.dir("src/generated/java/org/apache/kafka/common/metadata")
  }

  compileJava.dependsOn 'processMessages'
  srcJar.dependsOn 'processMessages'

  sourceSets {
    main {
      java {
        srcDirs = ["src/generated/java", "src/main/java"]
      }
    }
    test {
      java {
        srcDirs = ["src/generated/java", "src/test/java"]
      }
    }
  }

  javadoc {
    enabled = false
  }

  checkstyle {
    configProperties = checkstyleConfigProperties("import-control-metadata.xml")
  }
}

project(':group-coordinator') {
  archivesBaseName = "kafka-group-coordinator"

  configurations {
    generator
  }

  dependencies {
    implementation project(':server-common')
    implementation project(':clients')
    implementation project(':metadata')
    implementation libs.slf4jApi
    implementation libs.metrics

    testImplementation project(':clients').sourceSets.test.output
    testImplementation project(':server-common').sourceSets.test.output
    testImplementation libs.junitJupiter
    testImplementation libs.mockitoCore

    testRuntimeOnly libs.slf4jlog4j

    generator project(':generator')
  }

  sourceSets {
    main {
      java {
        srcDirs = ["src/generated/java", "src/main/java"]
      }
    }
    test {
      java {
        srcDirs = ["src/generated/java", "src/test/java"]
      }
    }
  }

  javadoc {
    enabled = false
  }

  task processMessages(type:JavaExec) {
    mainClass = "org.apache.kafka.message.MessageGenerator"
    classpath = configurations.generator
    args = [ "-p", "org.apache.kafka.coordinator.group.generated",
             "-o", "src/generated/java/org/apache/kafka/coordinator/group/generated",
             "-i", "src/main/resources/common/message",
             "-m", "MessageDataGenerator"
    ]
    inputs.dir("src/main/resources/common/message")
        .withPropertyName("messages")
        .withPathSensitivity(PathSensitivity.RELATIVE)
    outputs.cacheIf { true }
    outputs.dir("src/generated/java/org/apache/kafka/coordinator/group/generated")
  }

  compileJava.dependsOn 'processMessages'
  srcJar.dependsOn 'processMessages'
}

project(':examples') {
  archivesBaseName = "kafka-examples"

  dependencies {
    implementation project(':clients')
  }

  javadoc {
    enabled = false
  }

  checkstyle {
    configProperties = checkstyleConfigProperties("import-control-core.xml")
  }
}

project(':generator') {
  dependencies {
    implementation libs.argparse4j
    implementation libs.jacksonDatabind
    implementation libs.jacksonJDK8Datatypes
    implementation libs.jacksonJaxrsJsonProvider
    testImplementation libs.junitJupiter
  }

  javadoc {
    enabled = false
  }
}

project(':clients') {
  archivesBaseName = "kafka-clients"

  configurations {
    generator
  }

  dependencies {
    implementation libs.zstd
    implementation libs.lz4
    implementation libs.snappy
    implementation libs.slf4jApi

    compileOnly libs.jacksonDatabind // for SASL/OAUTHBEARER bearer token parsing
    compileOnly libs.jacksonJDK8Datatypes
    compileOnly libs.jose4j          // for SASL/OAUTHBEARER JWT validation; only used by broker

    testImplementation libs.bcpkix
    testImplementation libs.jacksonJaxrsJsonProvider
    testImplementation libs.jose4j
    testImplementation libs.junitJupiter
    testImplementation libs.log4j
    testImplementation libs.mockitoCore

    testRuntimeOnly libs.slf4jlog4j
    testRuntimeOnly libs.jacksonDatabind
    testRuntimeOnly libs.jacksonJDK8Datatypes

    generator project(':generator')
  }

  task createVersionFile() {
    def receiptFile = file("$buildDir/kafka/$buildVersionFileName")
    inputs.property "commitId", commitId
    inputs.property "version", version
    outputs.file receiptFile

    doLast {
      def data = [
        commitId: commitId,
        version: version,
      ]

      receiptFile.parentFile.mkdirs()
      def content = data.entrySet().collect { "$it.key=$it.value" }.sort().join("\n")
      receiptFile.setText(content, "ISO-8859-1")
    }
  }

  jar {
    dependsOn createVersionFile
    from("$buildDir") {
        include "kafka/$buildVersionFileName"
    }
  }

  clean.doFirst {
    delete "$buildDir/kafka/"
  }

  task processMessages(type:JavaExec) {
    mainClass = "org.apache.kafka.message.MessageGenerator"
    classpath = configurations.generator
    args = [ "-p", "org.apache.kafka.common.message",
             "-o", "src/generated/java/org/apache/kafka/common/message",
             "-i", "src/main/resources/common/message",
             "-t", "ApiMessageTypeGenerator",
             "-m", "MessageDataGenerator", "JsonConverterGenerator"
           ]
    inputs.dir("src/main/resources/common/message")
        .withPropertyName("messages")
        .withPathSensitivity(PathSensitivity.RELATIVE)
    outputs.cacheIf { true }
    outputs.dir("src/generated/java/org/apache/kafka/common/message")
  }

  task processTestMessages(type:JavaExec) {
    mainClass = "org.apache.kafka.message.MessageGenerator"
    classpath = configurations.generator
    args = [ "-p", "org.apache.kafka.common.message",
             "-o", "src/generated-test/java/org/apache/kafka/common/message",
             "-i", "src/test/resources/common/message",
             "-m", "MessageDataGenerator", "JsonConverterGenerator"
           ]
    inputs.dir("src/test/resources/common/message")
        .withPropertyName("testMessages")
        .withPathSensitivity(PathSensitivity.RELATIVE)
    outputs.cacheIf { true }
    outputs.dir("src/generated-test/java/org/apache/kafka/common/message")
  }

  sourceSets {
    main {
      java {
        srcDirs = ["src/generated/java", "src/main/java"]
      }
    }
    test {
      java {
        srcDirs = ["src/generated-test/java", "src/test/java"]
      }
    }
  }

  compileJava.dependsOn 'processMessages'
  srcJar.dependsOn 'processMessages'

  compileTestJava.dependsOn 'processTestMessages'

  javadoc {
    include "**/org/apache/kafka/clients/admin/*"
    include "**/org/apache/kafka/clients/consumer/*"
    include "**/org/apache/kafka/clients/producer/*"
    include "**/org/apache/kafka/common/*"
    include "**/org/apache/kafka/common/acl/*"
    include "**/org/apache/kafka/common/annotation/*"
    include "**/org/apache/kafka/common/errors/*"
    include "**/org/apache/kafka/common/header/*"
    include "**/org/apache/kafka/common/metrics/*"
    include "**/org/apache/kafka/common/metrics/stats/*"
    include "**/org/apache/kafka/common/quota/*"
    include "**/org/apache/kafka/common/resource/*"
    include "**/org/apache/kafka/common/serialization/*"
    include "**/org/apache/kafka/common/config/*"
    include "**/org/apache/kafka/common/config/provider/*"
    include "**/org/apache/kafka/common/security/auth/*"
    include "**/org/apache/kafka/common/security/plain/*"
    include "**/org/apache/kafka/common/security/scram/*"
    include "**/org/apache/kafka/common/security/token/delegation/*"
    include "**/org/apache/kafka/common/security/oauthbearer/*"
    include "**/org/apache/kafka/common/security/oauthbearer/secured/*"
    include "**/org/apache/kafka/server/authorizer/*"
    include "**/org/apache/kafka/server/policy/*"
    include "**/org/apache/kafka/server/quota/*"
  }
}

project(':raft') {
  archivesBaseName = "kafka-raft"

  configurations {
    generator
  }

  dependencies {
    implementation project(':server-common')
    implementation project(':clients')
    implementation libs.slf4jApi
    implementation libs.jacksonDatabind

    testImplementation project(':server-common')
    testImplementation project(':clients')
    testImplementation project(':clients').sourceSets.test.output
    testImplementation libs.junitJupiter
    testImplementation libs.mockitoCore
    testImplementation libs.jqwik

    testRuntimeOnly libs.slf4jlog4j

    generator project(':generator')
  }

  task createVersionFile() {
    def receiptFile = file("$buildDir/kafka/$buildVersionFileName")
    inputs.property "commitId", commitId
    inputs.property "version", version
    outputs.file receiptFile

    doLast {
      def data = [
        commitId: commitId,
        version: version,
      ]

      receiptFile.parentFile.mkdirs()
      def content = data.entrySet().collect { "$it.key=$it.value" }.sort().join("\n")
      receiptFile.setText(content, "ISO-8859-1")
    }
  }

  task processMessages(type:JavaExec) {
    mainClass = "org.apache.kafka.message.MessageGenerator"
    classpath = configurations.generator
    args = [ "-p", "org.apache.kafka.raft.generated",
             "-o", "src/generated/java/org/apache/kafka/raft/generated",
             "-i", "src/main/resources/common/message",
             "-m", "MessageDataGenerator", "JsonConverterGenerator"]
    inputs.dir("src/main/resources/common/message")
        .withPropertyName("messages")
        .withPathSensitivity(PathSensitivity.RELATIVE)
    outputs.cacheIf { true }
    outputs.dir("src/generated/java/org/apache/kafka/raft/generated")
  }

  sourceSets {
    main {
      java {
        srcDirs = ["src/generated/java", "src/main/java"]
      }
    }
    test {
      java {
        srcDirs = ["src/generated/java", "src/test/java"]
      }
    }
  }

  compileJava.dependsOn 'processMessages'
  srcJar.dependsOn 'processMessages'

  jar {
    dependsOn createVersionFile
    from("$buildDir") {
        include "kafka/$buildVersionFileName"
    }
  }

  test {
    useJUnitPlatform {
      includeEngines 'jqwik', 'junit-jupiter'
    }
  }

  clean.doFirst {
    delete "$buildDir/kafka/"
  }

  javadoc {
    enabled = false
  }
}

project(':server-common') {
  archivesBaseName = "kafka-server-common"

  dependencies {
    api project(':clients')
    implementation libs.slf4jApi
    implementation libs.metrics
    implementation libs.joptSimple
    implementation libs.jacksonDatabind
    implementation libs.pcollections

    testImplementation project(':clients')
    testImplementation project(':clients').sourceSets.test.output
    testImplementation libs.junitJupiter
    testImplementation libs.mockitoCore
    testImplementation libs.hamcrest

    testRuntimeOnly libs.slf4jlog4j
  }

  task createVersionFile() {
    def receiptFile = file("$buildDir/kafka/$buildVersionFileName")
    inputs.property "commitId", commitId
    inputs.property "version", version
    outputs.file receiptFile

    doLast {
      def data = [
              commitId: commitId,
              version: version,
      ]

      receiptFile.parentFile.mkdirs()
      def content = data.entrySet().collect { "$it.key=$it.value" }.sort().join("\n")
      receiptFile.setText(content, "ISO-8859-1")
    }
  }

  sourceSets {
    main {
      java {
        srcDirs = ["src/main/java"]
      }
    }
    test {
      java {
        srcDirs = ["src/test/java"]
      }
    }
  }

  jar {
    dependsOn createVersionFile
    from("$buildDir") {
      include "kafka/$buildVersionFileName"
    }
  }

  clean.doFirst {
    delete "$buildDir/kafka/"
  }

  checkstyle {
    configProperties = checkstyleConfigProperties("import-control-server-common.xml")
  }
}

project(':storage:storage-api') {
  archivesBaseName = "kafka-storage-api"

  dependencies {
    implementation project(':clients')
    implementation project(':server-common')
    implementation libs.metrics
    implementation libs.slf4jApi

    testImplementation project(':clients')
    testImplementation project(':clients').sourceSets.test.output
    testImplementation libs.junitJupiter
    testImplementation libs.mockitoCore

    testRuntimeOnly libs.slf4jlog4j
  }

  task createVersionFile() {
    def receiptFile = file("$buildDir/kafka/$buildVersionFileName")
    inputs.property "commitId", commitId
    inputs.property "version", version
    outputs.file receiptFile

    doLast {
      def data = [
              commitId: commitId,
              version: version,
      ]

      receiptFile.parentFile.mkdirs()
      def content = data.entrySet().collect { "$it.key=$it.value" }.sort().join("\n")
      receiptFile.setText(content, "ISO-8859-1")
    }
  }

  sourceSets {
    main {
      java {
        srcDirs = ["src/main/java"]
      }
    }
    test {
      java {
        srcDirs = ["src/test/java"]
      }
    }
  }

  jar {
    dependsOn createVersionFile
    from("$buildDir") {
      include "kafka/$buildVersionFileName"
    }
  }

  clean.doFirst {
    delete "$buildDir/kafka/"
  }

  javadoc {
    include "**/org/apache/kafka/server/log/remote/storage/*"
  }

  checkstyle {
    configProperties = checkstyleConfigProperties("import-control-storage.xml")
  }
}

project(':storage') {
  archivesBaseName = "kafka-storage"

  configurations {
    generator
  }

  dependencies {
    implementation project(':storage:storage-api')
    implementation project(':server-common')
    implementation project(':clients')
    implementation libs.caffeine
    implementation libs.slf4jApi
    implementation libs.jacksonDatabind
    implementation libs.metrics

    testImplementation project(':clients')
    testImplementation project(':clients').sourceSets.test.output
    testImplementation project(':core')
    testImplementation project(':core').sourceSets.test.output
    testImplementation project(':server-common')
    testImplementation project(':server-common').sourceSets.test.output
    testImplementation libs.hamcrest
    testImplementation libs.junitJupiter
    testImplementation libs.mockitoCore
    testImplementation libs.bcpkix

    testRuntimeOnly libs.slf4jlog4j

    generator project(':generator')
  }

  task createVersionFile() {
    def receiptFile = file("$buildDir/kafka/$buildVersionFileName")
    inputs.property "commitId", commitId
    inputs.property "version", version
    outputs.file receiptFile

    doLast {
      def data = [
              commitId: commitId,
              version: version,
      ]

      receiptFile.parentFile.mkdirs()
      def content = data.entrySet().collect { "$it.key=$it.value" }.sort().join("\n")
      receiptFile.setText(content, "ISO-8859-1")
    }
  }

  task processMessages(type:JavaExec) {
    mainClass = "org.apache.kafka.message.MessageGenerator"
    classpath = configurations.generator
    args = [ "-p", " org.apache.kafka.server.log.remote.metadata.storage.generated",
             "-o", "src/generated/java/org/apache/kafka/server/log/remote/metadata/storage/generated",
             "-i", "src/main/resources/message",
             "-m", "MessageDataGenerator", "JsonConverterGenerator",
             "-t", "MetadataRecordTypeGenerator", "MetadataJsonConvertersGenerator" ]
    inputs.dir("src/main/resources/message")
        .withPropertyName("messages")
        .withPathSensitivity(PathSensitivity.RELATIVE)
    outputs.cacheIf { true }
    outputs.dir("src/generated/java/org/apache/kafka/server/log/remote/metadata/storage/generated")
  }

  task genRemoteLogManagerConfigDoc(type: JavaExec) {
    classpath = sourceSets.main.runtimeClasspath
    mainClass = 'org.apache.kafka.server.log.remote.storage.RemoteLogManagerConfig'
    if( !generatedDocsDir.exists() ) { generatedDocsDir.mkdirs() }
    standardOutput = new File(generatedDocsDir, "remote_log_manager_config.html").newOutputStream()
  }

  task genRemoteLogMetadataManagerConfigDoc(type: JavaExec) {
    classpath = sourceSets.main.runtimeClasspath
    mainClass = 'org.apache.kafka.server.log.remote.metadata.storage.TopicBasedRemoteLogMetadataManagerConfig'
    if( !generatedDocsDir.exists() ) { generatedDocsDir.mkdirs() }
    standardOutput = new File(generatedDocsDir, "remote_log_metadata_manager_config.html").newOutputStream()
  }

  sourceSets {
    main {
      java {
        srcDirs = ["src/generated/java", "src/main/java"]
      }
    }
    test {
      java {
        srcDirs = ["src/generated/java", "src/test/java"]
      }
    }
  }

  compileJava.dependsOn 'processMessages'
  srcJar.dependsOn 'processMessages'

  jar {
    dependsOn createVersionFile
    from("$buildDir") {
      include "kafka/$buildVersionFileName"
    }
  }

  test {
    useJUnitPlatform {
      includeEngines 'junit-jupiter'
    }
  }

  clean.doFirst {
    delete "$buildDir/kafka/"
  }

  javadoc {
    enabled = false
  }

  checkstyle {
    configProperties = checkstyleConfigProperties("import-control-storage.xml")
  }
}

project(':tools:tools-api') {
  archivesBaseName = "kafka-tools-api"

  dependencies {
    implementation project(':clients')
    testImplementation libs.junitJupiter
  }

  task createVersionFile() {
    def receiptFile = file("$buildDir/kafka/$buildVersionFileName")
    inputs.property "commitId", commitId
    inputs.property "version", version
    outputs.file receiptFile

    doLast {
      def data = [
              commitId: commitId,
              version: version,
      ]

      receiptFile.parentFile.mkdirs()
      def content = data.entrySet().collect { "$it.key=$it.value" }.sort().join("\n")
      receiptFile.setText(content, "ISO-8859-1")
    }
  }

  sourceSets {
    main {
      java {
        srcDirs = ["src/main/java"]
      }
    }
    test {
      java {
        srcDirs = ["src/test/java"]
      }
    }
  }

  jar {
    dependsOn createVersionFile
    from("$buildDir") {
      include "kafka/$buildVersionFileName"
    }
  }

  clean.doFirst {
    delete "$buildDir/kafka/"
  }

  javadoc {
    include "**/org/apache/kafka/tools/api/*"
  }
}

project(':tools') {
  archivesBaseName = "kafka-tools"
  dependencies {
    implementation project(':clients')
    implementation project(':storage')
    implementation project(':server-common')
    implementation project(':connect:runtime')
    implementation project(':log4j-appender')
    implementation project(':tools:tools-api')
    implementation libs.argparse4j
    implementation libs.slf4jApi
    implementation libs.log4j
    implementation libs.joptSimple

    implementation libs.jose4j                    // for SASL/OAUTHBEARER JWT validation
    implementation libs.jacksonJaxrsJsonProvider

    testImplementation project(':clients')
    testImplementation project(':clients').sourceSets.test.output
    testImplementation project(':core')
    testImplementation project(':core').sourceSets.test.output
    testImplementation project(':server-common')
    testImplementation project(':server-common').sourceSets.test.output
    testImplementation project(':connect:api')
    testImplementation project(':connect:runtime')
    testImplementation project(':connect:runtime').sourceSets.test.output
    testImplementation project(':storage:storage-api').sourceSets.main.output
    testImplementation libs.junitJupiter
    testImplementation libs.mockitoCore
    testImplementation libs.mockitoJunitJupiter // supports MockitoExtension
    testImplementation libs.bcpkix // required by the clients test module, but we have to specify it explicitly as gradle does not include the transitive test dependency automatically
    testRuntimeOnly libs.slf4jlog4j
  }

  javadoc {
    enabled = false
  }

  tasks.create(name: "copyDependantLibs", type: Copy) {
    from (configurations.testRuntimeClasspath) {
      include('slf4j-log4j12*')
      include('reload4j*jar')
    }
    from (configurations.runtimeClasspath) {
      exclude('kafka-clients*')
    }
    into "$buildDir/dependant-libs-${versions.scala}"
    duplicatesStrategy 'exclude'
  }

  jar {
    dependsOn 'copyDependantLibs'
  }
}

project(':trogdor') {
  archivesBaseName = "trogdor"

  dependencies {
    implementation project(':clients')
    implementation project(':log4j-appender')
    implementation libs.argparse4j
    implementation libs.jacksonDatabind
    implementation libs.jacksonJDK8Datatypes
    implementation libs.slf4jApi
    implementation libs.log4j

    implementation libs.jacksonJaxrsJsonProvider
    implementation libs.jerseyContainerServlet
    implementation libs.jerseyHk2
    implementation libs.jaxbApi // Jersey dependency that was available in the JDK before Java 9
    implementation libs.activation // Jersey dependency that was available in the JDK before Java 9
    implementation libs.jettyServer
    implementation libs.jettyServlet
    implementation libs.jettyServlets

    testImplementation project(':clients')
    testImplementation libs.junitJupiter
    testImplementation project(':clients').sourceSets.test.output
    testImplementation libs.mockitoCore

    testRuntimeOnly libs.slf4jlog4j
  }

  javadoc {
    enabled = false
  }

  tasks.create(name: "copyDependantLibs", type: Copy) {
    from (configurations.testRuntimeClasspath) {
      include('slf4j-log4j12*')
      include('reload4j*jar')
    }
    from (configurations.runtimeClasspath) {
      exclude('kafka-clients*')
    }
    into "$buildDir/dependant-libs-${versions.scala}"
    duplicatesStrategy 'exclude'
  }

  jar {
    dependsOn 'copyDependantLibs'
  }
}

project(':shell') {
  archivesBaseName = "kafka-shell"

  dependencies {
    implementation libs.argparse4j
    implementation libs.jacksonDatabind
    implementation libs.jacksonJDK8Datatypes
    implementation libs.jline
    implementation libs.slf4jApi
    implementation project(':server-common')
    implementation project(':clients')
    implementation project(':core')
    implementation project(':log4j-appender')
    implementation project(':metadata')
    implementation project(':raft')

    implementation libs.jose4j                    // for SASL/OAUTHBEARER JWT validation
    implementation libs.jacksonJaxrsJsonProvider

    testImplementation project(':clients')
    testImplementation libs.junitJupiter

    testRuntimeOnly libs.slf4jlog4j
  }

  javadoc {
    enabled = false
  }

  tasks.create(name: "copyDependantLibs", type: Copy) {
    from (configurations.testRuntimeClasspath) {
      include('jline-*jar')
    }
    from (configurations.runtimeClasspath) {
      include('jline-*jar')
    }
    into "$buildDir/dependant-libs-${versions.scala}"
    duplicatesStrategy 'exclude'
  }

  jar {
    dependsOn 'copyDependantLibs'
  }
}

project(':streams') {
  archivesBaseName = "kafka-streams"
  ext.buildStreamsVersionFileName = "kafka-streams-version.properties"

  configurations {
    generator
  }

  dependencies {
    api project(':clients')
    // `org.rocksdb.Options` is part of Kafka Streams public api via `RocksDBConfigSetter`
    api libs.rocksDBJni

    implementation libs.slf4jApi
    implementation libs.jacksonAnnotations
    implementation libs.jacksonDatabind

    // testCompileOnly prevents streams from exporting a dependency on test-utils, which would cause a dependency cycle
    testCompileOnly project(':streams:test-utils')

    testImplementation project(':clients').sourceSets.test.output
    testImplementation project(':core')
    testImplementation project(':tools')
    testImplementation project(':core').sourceSets.test.output
    testImplementation project(':server-common').sourceSets.test.output
    testImplementation libs.log4j
    testImplementation libs.junitJupiter
    testImplementation libs.junitVintageEngine
    testImplementation libs.easymock
    testImplementation libs.powermockJunit4
    testImplementation libs.powermockEasymock
    testImplementation libs.bcpkix
    testImplementation libs.hamcrest
    testImplementation libs.mockitoCore
    testImplementation libs.mockitoJunitJupiter // supports MockitoExtension

    testRuntimeOnly project(':streams:test-utils')
    testRuntimeOnly libs.slf4jlog4j

    generator project(':generator')
  }

  task processMessages(type:JavaExec) {
    mainClass = "org.apache.kafka.message.MessageGenerator"
    classpath = configurations.generator
    args = [ "-p", "org.apache.kafka.streams.internals.generated",
             "-o", "src/generated/java/org/apache/kafka/streams/internals/generated",
             "-i", "src/main/resources/common/message",
             "-m", "MessageDataGenerator"
           ]
    inputs.dir("src/main/resources/common/message")
        .withPropertyName("messages")
        .withPathSensitivity(PathSensitivity.RELATIVE)
    outputs.cacheIf { true }
    outputs.dir("src/generated/java/org/apache/kafka/streams/internals/generated")
  }

  sourceSets {
    main {
      java {
        srcDirs = ["src/generated/java", "src/main/java"]
      }
    }
    test {
      java {
        srcDirs = ["src/generated/java", "src/test/java"]
      }
    }
  }

  compileJava.dependsOn 'processMessages'
  srcJar.dependsOn 'processMessages'

  javadoc {
    include "**/org/apache/kafka/streams/**"
    exclude "**/org/apache/kafka/streams/internals/**", "**/org/apache/kafka/streams/**/internals/**"
  }

  tasks.create(name: "copyDependantLibs", type: Copy) {
    from (configurations.runtimeClasspath) {
      exclude('kafka-clients*')
    }
    into "$buildDir/dependant-libs-${versions.scala}"
    duplicatesStrategy 'exclude'
  }

  task createStreamsVersionFile() {
    def receiptFile = file("$buildDir/kafka/$buildStreamsVersionFileName")
    inputs.property "commitId", commitId
    inputs.property "version", version
    outputs.file receiptFile

    doLast {
      def data = [
              commitId: commitId,
              version: version,
      ]

      receiptFile.parentFile.mkdirs()
      def content = data.entrySet().collect { "$it.key=$it.value" }.sort().join("\n")
      receiptFile.setText(content, "ISO-8859-1")
    }
  }

  jar {
    dependsOn 'createStreamsVersionFile'
    from("$buildDir") {
      include "kafka/$buildStreamsVersionFileName"
    }
    dependsOn 'copyDependantLibs'
  }

  systemTestLibs {
    dependsOn testJar
  }

  task genStreamsConfigDocs(type: JavaExec) {
    classpath = sourceSets.main.runtimeClasspath
    mainClass = 'org.apache.kafka.streams.StreamsConfig'
    if( !generatedDocsDir.exists() ) { generatedDocsDir.mkdirs() }
    standardOutput = new File(generatedDocsDir, "streams_config.html").newOutputStream()
  }

  task testAll(
    dependsOn: [
            ':streams:test',
            ':streams:test-utils:test',
            ':streams:streams-scala:test',
            ':streams:upgrade-system-tests-0100:test',
            ':streams:upgrade-system-tests-0101:test',
            ':streams:upgrade-system-tests-0102:test',
            ':streams:upgrade-system-tests-0110:test',
            ':streams:upgrade-system-tests-10:test',
            ':streams:upgrade-system-tests-11:test',
            ':streams:upgrade-system-tests-20:test',
            ':streams:upgrade-system-tests-21:test',
            ':streams:upgrade-system-tests-22:test',
            ':streams:upgrade-system-tests-23:test',
            ':streams:upgrade-system-tests-24:test',
            ':streams:upgrade-system-tests-25:test',
            ':streams:upgrade-system-tests-26:test',
            ':streams:upgrade-system-tests-27:test',
            ':streams:upgrade-system-tests-28:test',
            ':streams:upgrade-system-tests-30:test',
            ':streams:upgrade-system-tests-31:test',
            ':streams:upgrade-system-tests-32:test',
            ':streams:upgrade-system-tests-33:test',
            ':streams:examples:test'
    ]
  )
}

project(':streams:streams-scala') {
  apply plugin: 'scala'
  archivesBaseName = "kafka-streams-scala_${versions.baseScala}"
  dependencies {
    api project(':streams')

    api libs.scalaLibrary
    api libs.scalaCollectionCompat

    testImplementation project(':core')
    testImplementation project(':core').sourceSets.test.output
    testImplementation project(':server-common').sourceSets.test.output
    testImplementation project(':streams').sourceSets.test.output
    testImplementation project(':clients').sourceSets.test.output
    testImplementation project(':streams:test-utils')

    testImplementation libs.junitJupiter
    testImplementation libs.easymock
    testImplementation libs.hamcrest
    testRuntimeOnly libs.slf4jlog4j
  }

  javadoc {
    include "**/org/apache/kafka/streams/scala/**"
  }

  scaladoc {
    scalaDocOptions.additionalParameters = ["-no-link-warnings"]
  }

  tasks.create(name: "copyDependantLibs", type: Copy) {
    from (configurations.runtimeClasspath) {
      exclude('kafka-streams*')
    }
    into "$buildDir/dependant-libs-${versions.scala}"
    duplicatesStrategy 'exclude'
  }

  jar {
    dependsOn 'copyDependantLibs'
  }

  // spotless 6.14 requires Java 11 at runtime
  if (JavaVersion.current().isJava11Compatible()) {
    apply plugin: 'com.diffplug.spotless'
    spotless {
      scala {
        target '**/*.scala'
        scalafmt("$versions.scalafmt").configFile('../../checkstyle/.scalafmt.conf').scalaMajorVersion(versions.baseScala)
        licenseHeaderFile '../../checkstyle/java.header', 'package'
      }
    }
  }
}

project(':streams:test-utils') {
  archivesBaseName = "kafka-streams-test-utils"

  dependencies {
    api project(':streams')
    api project(':clients')

    implementation libs.slf4jApi

    testImplementation project(':clients').sourceSets.test.output
    testImplementation libs.junitJupiter
    testImplementation libs.mockitoCore
    testImplementation libs.hamcrest

    testRuntimeOnly libs.slf4jlog4j
  }

  javadoc {
    include "**/org/apache/kafka/streams/test/**"
  }

  tasks.create(name: "copyDependantLibs", type: Copy) {
    from (configurations.runtimeClasspath) {
      exclude('kafka-streams*')
    }
    into "$buildDir/dependant-libs-${versions.scala}"
    duplicatesStrategy 'exclude'
  }

  jar {
    dependsOn 'copyDependantLibs'
  }

}

project(':streams:examples') {
  archivesBaseName = "kafka-streams-examples"

  dependencies {
    // this dependency should be removed after we unify data API
    implementation(project(':connect:json')) {
      // this transitive dependency is not used in Streams, and it breaks SBT builds
      exclude module: 'javax.ws.rs-api'
    }

    implementation project(':streams')

    implementation libs.slf4jlog4j

    testImplementation project(':streams:test-utils')
    testImplementation project(':clients').sourceSets.test.output // for org.apache.kafka.test.IntegrationTest
    testImplementation libs.junitJupiter
    testImplementation libs.hamcrest
  }

  javadoc {
    enabled = false
  }

  tasks.create(name: "copyDependantLibs", type: Copy) {
    from (configurations.runtimeClasspath) {
      exclude('kafka-streams*')
    }
    into "$buildDir/dependant-libs-${versions.scala}"
    duplicatesStrategy 'exclude'
  }

  jar {
    dependsOn 'copyDependantLibs'
  }
}

project(':streams:upgrade-system-tests-0100') {
  archivesBaseName = "kafka-streams-upgrade-system-tests-0100"

  dependencies {
    testImplementation(libs.kafkaStreams_0100) {
      exclude group: 'org.slf4j', module: 'slf4j-log4j12'
      exclude group: 'log4j', module: 'log4j'
    }
    testRuntimeOnly libs.junitJupiter
  }

  systemTestLibs {
    dependsOn testJar
  }
}

project(':streams:upgrade-system-tests-0101') {
  archivesBaseName = "kafka-streams-upgrade-system-tests-0101"

  dependencies {
    testImplementation(libs.kafkaStreams_0101) {
      exclude group: 'org.slf4j', module: 'slf4j-log4j12'
      exclude group: 'log4j', module: 'log4j'
    }
    testRuntimeOnly libs.junitJupiter
  }

  systemTestLibs {
    dependsOn testJar
  }
}

project(':streams:upgrade-system-tests-0102') {
  archivesBaseName = "kafka-streams-upgrade-system-tests-0102"

  dependencies {
    testImplementation libs.kafkaStreams_0102
    testRuntimeOnly libs.junitJupiter
  }

  systemTestLibs {
    dependsOn testJar
  }
}

project(':streams:upgrade-system-tests-0110') {
  archivesBaseName = "kafka-streams-upgrade-system-tests-0110"

  dependencies {
    testImplementation libs.kafkaStreams_0110
    testRuntimeOnly libs.junitJupiter
  }

  systemTestLibs {
    dependsOn testJar
  }
}

project(':streams:upgrade-system-tests-10') {
  archivesBaseName = "kafka-streams-upgrade-system-tests-10"

  dependencies {
    testImplementation libs.kafkaStreams_10
    testRuntimeOnly libs.junitJupiter
  }

  systemTestLibs {
    dependsOn testJar
  }
}

project(':streams:upgrade-system-tests-11') {
  archivesBaseName = "kafka-streams-upgrade-system-tests-11"

  dependencies {
    testImplementation libs.kafkaStreams_11
    testRuntimeOnly libs.junitJupiter
  }

  systemTestLibs {
    dependsOn testJar
  }
}

project(':streams:upgrade-system-tests-20') {
  archivesBaseName = "kafka-streams-upgrade-system-tests-20"

  dependencies {
    testImplementation libs.kafkaStreams_20
    testRuntimeOnly libs.junitJupiter
  }

  systemTestLibs {
    dependsOn testJar
  }
}

project(':streams:upgrade-system-tests-21') {
  archivesBaseName = "kafka-streams-upgrade-system-tests-21"

  dependencies {
    testImplementation libs.kafkaStreams_21
    testRuntimeOnly libs.junitJupiter
  }

  systemTestLibs {
    dependsOn testJar
  }
}

project(':streams:upgrade-system-tests-22') {
  archivesBaseName = "kafka-streams-upgrade-system-tests-22"

  dependencies {
    testImplementation libs.kafkaStreams_22
    testRuntimeOnly libs.junitJupiter
  }

  systemTestLibs {
    dependsOn testJar
  }
}

project(':streams:upgrade-system-tests-23') {
  archivesBaseName = "kafka-streams-upgrade-system-tests-23"

  dependencies {
    testImplementation libs.kafkaStreams_23
    testRuntimeOnly libs.junitJupiter
  }

  systemTestLibs {
    dependsOn testJar
  }
}

project(':streams:upgrade-system-tests-24') {
  archivesBaseName = "kafka-streams-upgrade-system-tests-24"

  dependencies {
    testImplementation libs.kafkaStreams_24
    testRuntimeOnly libs.junitJupiter
  }

  systemTestLibs {
    dependsOn testJar
  }
}

project(':streams:upgrade-system-tests-25') {
  archivesBaseName = "kafka-streams-upgrade-system-tests-25"

  dependencies {
    testImplementation libs.kafkaStreams_25
    testRuntimeOnly libs.junitJupiter
  }

  systemTestLibs {
    dependsOn testJar
  }
}

project(':streams:upgrade-system-tests-26') {
  archivesBaseName = "kafka-streams-upgrade-system-tests-26"

  dependencies {
    testImplementation libs.kafkaStreams_26
    testRuntimeOnly libs.junitJupiter
  }

  systemTestLibs {
    dependsOn testJar
  }
}

project(':streams:upgrade-system-tests-27') {
  archivesBaseName = "kafka-streams-upgrade-system-tests-27"

  dependencies {
    testImplementation libs.kafkaStreams_27
    testRuntimeOnly libs.junitJupiter
  }

  systemTestLibs {
    dependsOn testJar
  }
}

project(':streams:upgrade-system-tests-28') {
  archivesBaseName = "kafka-streams-upgrade-system-tests-28"

  dependencies {
    testImplementation libs.kafkaStreams_28
    testRuntimeOnly libs.junitJupiter
  }

  systemTestLibs {
    dependsOn testJar
  }
}

project(':streams:upgrade-system-tests-30') {
  archivesBaseName = "kafka-streams-upgrade-system-tests-30"

  dependencies {
    testImplementation libs.kafkaStreams_30
    testRuntimeOnly libs.junitJupiter
  }

  systemTestLibs {
    dependsOn testJar
  }
}

project(':streams:upgrade-system-tests-31') {
  archivesBaseName = "kafka-streams-upgrade-system-tests-31"

  dependencies {
    testImplementation libs.kafkaStreams_31
    testRuntimeOnly libs.junitJupiter
  }

  systemTestLibs {
    dependsOn testJar
  }
}

project(':streams:upgrade-system-tests-32') {
  archivesBaseName = "kafka-streams-upgrade-system-tests-32"

  dependencies {
    testImplementation libs.kafkaStreams_32
    testRuntimeOnly libs.junitJupiter
  }

  systemTestLibs {
    dependsOn testJar
  }
}

project(':streams:upgrade-system-tests-33') {
  archivesBaseName = "kafka-streams-upgrade-system-tests-33"

  dependencies {
    testImplementation libs.kafkaStreams_33
    testRuntimeOnly libs.junitJupiter
  }

  systemTestLibs {
    dependsOn testJar
  }
}

project(':jmh-benchmarks') {

  apply plugin: 'com.github.johnrengelman.shadow'

  shadowJar {
    archiveBaseName = 'kafka-jmh-benchmarks'
  }

  dependencies {
    implementation(project(':core')) {
      // jmh requires jopt 4.x while `core` depends on 5.0, they are not binary compatible
      exclude group: 'net.sf.jopt-simple', module: 'jopt-simple'
    }
    implementation project(':server-common')
    implementation project(':clients')
    implementation project(':group-coordinator')
    implementation project(':metadata')
    implementation project(':storage')
    implementation project(':streams')
    implementation project(':core')
    implementation project(':connect:api')
    implementation project(':connect:transforms')
    implementation project(':clients').sourceSets.test.output
    implementation project(':core').sourceSets.test.output
    implementation project(':server-common').sourceSets.test.output

    implementation libs.jmhCore
    annotationProcessor libs.jmhGeneratorAnnProcess
    implementation libs.jmhCoreBenchmarks
    implementation libs.jacksonDatabind
    implementation libs.metrics
    implementation libs.mockitoCore
    implementation libs.slf4jlog4j
    implementation libs.scalaLibrary
    implementation libs.scalaJava8Compat
  }

  tasks.withType(JavaCompile) {
    // Suppress warning caused by code generated by jmh: `warning: [cast] redundant cast to long`
    options.compilerArgs << "-Xlint:-cast"
  }

  jar {
    manifest {
      attributes "Main-Class": "org.openjdk.jmh.Main"
    }
  }

  checkstyle {
    configProperties = checkstyleConfigProperties("import-control-jmh-benchmarks.xml")
  }

  task jmh(type: JavaExec, dependsOn: [':jmh-benchmarks:clean', ':jmh-benchmarks:shadowJar']) {

    mainClass = "-jar"

    doFirst {
      if (System.getProperty("jmhArgs")) {
          args System.getProperty("jmhArgs").split(' ')
      }
      args = [shadowJar.archivePath, *args]
    }
  }

  javadoc {
     enabled = false
  }
}

project(':log4j-appender') {
  archivesBaseName = "kafka-log4j-appender"

  dependencies {
    implementation project(':clients')
    implementation libs.slf4jlog4j

    testImplementation project(':clients').sourceSets.test.output
    testImplementation libs.junitJupiter
    testImplementation libs.hamcrest
    testImplementation libs.mockitoCore
  }

  javadoc {
    enabled = false
  }

}

project(':connect:api') {
  archivesBaseName = "connect-api"

  dependencies {
    api project(':clients')
    implementation libs.slf4jApi
    implementation libs.jaxrsApi

    testImplementation libs.junitJupiter
    testRuntimeOnly libs.slf4jlog4j
    testImplementation project(':clients').sourceSets.test.output
  }

  javadoc {
    include "**/org/apache/kafka/connect/**" // needed for the `aggregatedJavadoc` task
  }

  tasks.create(name: "copyDependantLibs", type: Copy) {
    from (configurations.testRuntimeClasspath) {
      include('slf4j-log4j12*')
      include('reload4j*jar')
    }
    from (configurations.runtimeClasspath) {
      exclude('kafka-clients*')
      exclude('connect-*')
    }
    into "$buildDir/dependant-libs"
    duplicatesStrategy 'exclude'
  }

  jar {
    dependsOn copyDependantLibs
  }
}

project(':connect:transforms') {
  archivesBaseName = "connect-transforms"

  dependencies {
    api project(':connect:api')

    implementation libs.slf4jApi

    testImplementation libs.easymock
    testImplementation libs.junitJupiter

    testRuntimeOnly libs.slf4jlog4j
    testImplementation project(':clients').sourceSets.test.output
  }

  javadoc {
    enabled = false
  }

  tasks.create(name: "copyDependantLibs", type: Copy) {
    from (configurations.testRuntimeClasspath) {
      include('slf4j-log4j12*')
      include('reload4j*jar')
    }
    from (configurations.runtimeClasspath) {
      exclude('kafka-clients*')
      exclude('connect-*')
    }
    into "$buildDir/dependant-libs"
    duplicatesStrategy 'exclude'
  }

  jar {
    dependsOn copyDependantLibs
  }
}

project(':connect:json') {
  archivesBaseName = "connect-json"

  dependencies {
    api project(':connect:api')

    api libs.jacksonDatabind
    api libs.jacksonJDK8Datatypes

    implementation libs.slf4jApi

    testImplementation libs.easymock
    testImplementation libs.junitJupiter

    testRuntimeOnly libs.slf4jlog4j
    testImplementation project(':clients').sourceSets.test.output
  }

  javadoc {
    enabled = false
  }

  tasks.create(name: "copyDependantLibs", type: Copy) {
    from (configurations.testRuntimeClasspath) {
      include('slf4j-log4j12*')
      include('reload4j*jar')
    }
    from (configurations.runtimeClasspath) {
      exclude('kafka-clients*')
      exclude('connect-*')
    }
    into "$buildDir/dependant-libs"
    duplicatesStrategy 'exclude'
  }

  jar {
    dependsOn copyDependantLibs
  }
}

project(':connect:runtime') {
  configurations {
    swagger
  }

  archivesBaseName = "connect-runtime"

  dependencies {
    // connect-runtime is used in tests, use `api` for modules below for backwards compatibility even though
    // applications should generally not depend on `connect-runtime`
    api project(':connect:api')
    api project(':clients')
    api project(':connect:json')
    api project(':connect:transforms')

    implementation libs.slf4jApi
    implementation libs.log4j
    implementation libs.jose4j                    // for SASL/OAUTHBEARER JWT validation
    implementation libs.jacksonAnnotations
    implementation libs.jacksonJaxrsJsonProvider
    implementation libs.jerseyContainerServlet
    implementation libs.jerseyHk2
    implementation libs.jaxbApi // Jersey dependency that was available in the JDK before Java 9
    implementation libs.activation // Jersey dependency that was available in the JDK before Java 9
    implementation libs.jettyServer
    implementation libs.jettyServlet
    implementation libs.jettyServlets
    implementation libs.jettyClient
    implementation libs.reflections
    implementation libs.mavenArtifact
    implementation libs.swaggerAnnotations

    // We use this library to generate OpenAPI docs for the REST API, but we don't want or need it at compile
    // or run time. So, we add it to a separate configuration, which we use later on during docs generation
    swagger libs.swaggerJaxrs2

    testImplementation project(':clients').sourceSets.test.output
    testImplementation project(':core')
    testImplementation project(':metadata')
    testImplementation project(':core').sourceSets.test.output
    testImplementation project(':server-common')
    testImplementation project(':connect:test-plugins')

    testImplementation libs.easymock
    testImplementation libs.junitJupiterApi
    testImplementation libs.junitVintageEngine
    testImplementation libs.powermockJunit4
    testImplementation libs.powermockEasymock
    testImplementation libs.mockitoCore
    testImplementation libs.httpclient

    testRuntimeOnly libs.slf4jlog4j
    testRuntimeOnly libs.bcpkix
  }

  javadoc {
    enabled = false
  }

  tasks.create(name: "copyDependantLibs", type: Copy) {
    from (configurations.testRuntimeClasspath) {
      // No need to copy log4j since the module has an explicit dependency on that
      include('slf4j-log4j12*')
    }
    from (configurations.runtimeClasspath) {
      exclude('kafka-clients*')
      exclude('connect-*')
    }
    into "$buildDir/dependant-libs"
    duplicatesStrategy 'exclude'
  }

  jar {
    dependsOn copyDependantLibs
  }

  task genConnectConfigDocs(type: JavaExec) {
    classpath = sourceSets.main.runtimeClasspath
    mainClass = 'org.apache.kafka.connect.runtime.distributed.DistributedConfig'
    if( !generatedDocsDir.exists() ) { generatedDocsDir.mkdirs() }
    standardOutput = new File(generatedDocsDir, "connect_config.html").newOutputStream()
  }

  task genSinkConnectorConfigDocs(type: JavaExec) {
    classpath = sourceSets.main.runtimeClasspath
    mainClass = 'org.apache.kafka.connect.runtime.SinkConnectorConfig'
    if( !generatedDocsDir.exists() ) { generatedDocsDir.mkdirs() }
    standardOutput = new File(generatedDocsDir, "sink_connector_config.html").newOutputStream()
  }

  task genSourceConnectorConfigDocs(type: JavaExec) {
    classpath = sourceSets.main.runtimeClasspath
    mainClass = 'org.apache.kafka.connect.runtime.SourceConnectorConfig'
    if( !generatedDocsDir.exists() ) { generatedDocsDir.mkdirs() }
    standardOutput = new File(generatedDocsDir, "source_connector_config.html").newOutputStream()
  }

  task genConnectTransformationDocs(type: JavaExec) {
    classpath = sourceSets.main.runtimeClasspath
    mainClass = 'org.apache.kafka.connect.tools.TransformationDoc'
    if( !generatedDocsDir.exists() ) { generatedDocsDir.mkdirs() }
    standardOutput = new File(generatedDocsDir, "connect_transforms.html").newOutputStream()
  }

  task genConnectPredicateDocs(type: JavaExec) {
    classpath = sourceSets.main.runtimeClasspath
    mainClass = 'org.apache.kafka.connect.tools.PredicateDoc'
    if( !generatedDocsDir.exists() ) { generatedDocsDir.mkdirs() }
    standardOutput = new File(generatedDocsDir, "connect_predicates.html").newOutputStream()
  }

  task genConnectMetricsDocs(type: JavaExec) {
    classpath = sourceSets.test.runtimeClasspath
    mainClass = 'org.apache.kafka.connect.runtime.ConnectMetrics'
    if( !generatedDocsDir.exists() ) { generatedDocsDir.mkdirs() }
    standardOutput = new File(generatedDocsDir, "connect_metrics.html").newOutputStream()
  }

  task setVersionInOpenAPISpec(type: Copy) {
    from "$rootDir/gradle/openapi.template"
    into "$buildDir/resources/docs"
    rename ('openapi.template', 'openapi.yaml')
    expand(kafkaVersion: "$rootProject.version")
  }

  task genConnectOpenAPIDocs(type: io.swagger.v3.plugins.gradle.tasks.ResolveTask, dependsOn: setVersionInOpenAPISpec) {
    classpath = sourceSets.main.runtimeClasspath

    buildClasspath = classpath + configurations.swagger
    outputFileName = 'connect_rest'
    outputFormat = 'YAML'
    prettyPrint = 'TRUE'
    sortOutput = 'TRUE'
    openApiFile = file("$buildDir/resources/docs/openapi.yaml")
    resourcePackages = ['org.apache.kafka.connect.runtime.rest.resources']
    if( !generatedDocsDir.exists() ) { generatedDocsDir.mkdirs() }
    outputDir = file(generatedDocsDir)
  }

}

project(':connect:file') {
  archivesBaseName = "connect-file"

  dependencies {
    implementation project(':connect:api')
    implementation libs.slf4jApi

    testImplementation libs.junitJupiter
    testImplementation libs.mockitoCore

    testRuntimeOnly libs.slf4jlog4j
    testImplementation project(':clients').sourceSets.test.output
    testImplementation project(':connect:runtime')
    testImplementation project(':connect:runtime').sourceSets.test.output
    testImplementation project(':core')
    testImplementation project(':core').sourceSets.test.output
  }

  javadoc {
    enabled = false
  }

  tasks.create(name: "copyDependantLibs", type: Copy) {
    from (configurations.testRuntimeClasspath) {
      include('slf4j-log4j12*')
      include('reload4j*jar')
    }
    from (configurations.runtimeClasspath) {
      exclude('kafka-clients*')
      exclude('connect-*')
    }
    into "$buildDir/dependant-libs"
    duplicatesStrategy 'exclude'
  }

  jar {
    dependsOn copyDependantLibs
  }
}

project(':connect:basic-auth-extension') {
  archivesBaseName = "connect-basic-auth-extension"

  dependencies {
    implementation project(':connect:api')
    implementation libs.slf4jApi
    implementation libs.jaxrsApi
    implementation libs.jaxAnnotationApi

    testImplementation libs.bcpkix
    testImplementation libs.mockitoCore
    testImplementation libs.junitJupiter
    testImplementation project(':clients').sourceSets.test.output

    testRuntimeOnly libs.slf4jlog4j
    testRuntimeOnly libs.jerseyContainerServlet
  }

  javadoc {
    enabled = false
  }

  tasks.create(name: "copyDependantLibs", type: Copy) {
    from (configurations.testRuntimeClasspath) {
      include('slf4j-log4j12*')
      include('reload4j*jar')
    }
    from (configurations.runtimeClasspath) {
      exclude('kafka-clients*')
      exclude('connect-*')
    }
    into "$buildDir/dependant-libs"
    duplicatesStrategy 'exclude'
  }

  jar {
    dependsOn copyDependantLibs
  }
}

project(':connect:mirror') {
  archivesBaseName = "connect-mirror"

  dependencies {
    implementation project(':connect:api')
    implementation project(':connect:runtime')
    implementation project(':connect:mirror-client')
    implementation project(':clients')

    implementation libs.argparse4j
    implementation libs.jacksonAnnotations
    implementation libs.slf4jApi
    implementation libs.jacksonAnnotations
    implementation libs.jacksonJaxrsJsonProvider
    implementation libs.jerseyContainerServlet
    implementation libs.jerseyHk2
    implementation libs.jaxbApi // Jersey dependency that was available in the JDK before Java 9
    implementation libs.activation // Jersey dependency that was available in the JDK before Java 9
    implementation libs.jettyServer
    implementation libs.jettyServlet
    implementation libs.jettyServlets
    implementation libs.jettyClient
    implementation libs.swaggerAnnotations

    testImplementation libs.junitJupiter
    testImplementation libs.log4j
    testImplementation libs.mockitoCore
    testImplementation project(':clients').sourceSets.test.output
    testImplementation project(':connect:runtime').sourceSets.test.output
    testImplementation project(':core')
    testImplementation project(':core').sourceSets.test.output

    testRuntimeOnly project(':connect:runtime')
    testRuntimeOnly libs.slf4jlog4j
    testRuntimeOnly libs.bcpkix
  }

  javadoc {
    enabled = false
  }

  tasks.create(name: "copyDependantLibs", type: Copy) {
    from (configurations.testRuntimeClasspath) {
      include('slf4j-log4j12*')
      include('reload4j*jar')
    }
    from (configurations.runtimeClasspath) {
      exclude('kafka-clients*')
      exclude('connect-*')
    }
    into "$buildDir/dependant-libs"
    duplicatesStrategy 'exclude'
  }

  task genMirrorConnectorConfigDocs(type: JavaExec) {
    classpath = sourceSets.main.runtimeClasspath
    mainClass = 'org.apache.kafka.connect.mirror.MirrorConnectorConfig'
    if( !generatedDocsDir.exists() ) { generatedDocsDir.mkdirs() }
    standardOutput = new File(generatedDocsDir, "mirror_connector_config.html").newOutputStream()
  }

  task genMirrorSourceConfigDocs(type: JavaExec) {
    classpath = sourceSets.main.runtimeClasspath
    mainClass = 'org.apache.kafka.connect.mirror.MirrorSourceConfig'
    if( !generatedDocsDir.exists() ) { generatedDocsDir.mkdirs() }
    standardOutput = new File(generatedDocsDir, "mirror_source_config.html").newOutputStream()
  }

  task genMirrorCheckpointConfigDocs(type: JavaExec) {
    classpath = sourceSets.main.runtimeClasspath
    mainClass = 'org.apache.kafka.connect.mirror.MirrorCheckpointConfig'
    if( !generatedDocsDir.exists() ) { generatedDocsDir.mkdirs() }
    standardOutput = new File(generatedDocsDir, "mirror_checkpoint_config.html").newOutputStream()
  }

  task genMirrorHeartbeatConfigDocs(type: JavaExec) {
    classpath = sourceSets.main.runtimeClasspath
    mainClass = 'org.apache.kafka.connect.mirror.MirrorHeartbeatConfig'
    if( !generatedDocsDir.exists() ) { generatedDocsDir.mkdirs() }
    standardOutput = new File(generatedDocsDir, "mirror_heartbeat_config.html").newOutputStream()
  }

  jar {
    dependsOn copyDependantLibs
  }
}

project(':connect:mirror-client') {
  archivesBaseName = "connect-mirror-client"

  dependencies {
    implementation project(':clients')
    implementation libs.slf4jApi

    testImplementation libs.junitJupiter
    testImplementation project(':clients').sourceSets.test.output

    testRuntimeOnly libs.slf4jlog4j
  }

  javadoc {
    enabled = true
  }

  tasks.create(name: "copyDependantLibs", type: Copy) {
    from (configurations.testRuntimeClasspath) {
      include('slf4j-log4j12*')
      include('reload4j*jar')
    }
    from (configurations.runtimeClasspath) {
      exclude('kafka-clients*')
      exclude('connect-*')
    }
    into "$buildDir/dependant-libs"
    duplicatesStrategy 'exclude'
  }

  jar {
    dependsOn copyDependantLibs
  }
}

project(':connect:test-plugins') {
  archivesBaseName = "connect-test-plugins"

  dependencies {
    api project(':connect:api')

    implementation project(':server-common')
    implementation libs.slf4jApi
    implementation libs.jacksonDatabind
  }
}

task aggregatedJavadoc(type: Javadoc, dependsOn: compileJava) {
  def projectsWithJavadoc = subprojects.findAll { it.javadoc.enabled }
  source = projectsWithJavadoc.collect { it.sourceSets.main.allJava }
  classpath = files(projectsWithJavadoc.collect { it.sourceSets.main.compileClasspath })
  includes = projectsWithJavadoc.collectMany { it.javadoc.getIncludes() }
  excludes = projectsWithJavadoc.collectMany { it.javadoc.getExcludes() }

  options.charSet = 'UTF-8'
  options.docEncoding = 'UTF-8'
  options.encoding = 'UTF-8'
  // Turn off doclint for now, see https://blog.joda.org/2014/02/turning-off-doclint-in-jdk-8-javadoc.html for rationale
  options.addStringOption('Xdoclint:none', '-quiet')

  // The URL structure was changed to include the locale after Java 8
  if (JavaVersion.current().isJava11Compatible())
    options.links "https://docs.oracle.com/en/java/javase/${JavaVersion.current().majorVersion}/docs/api/"
  else
    options.links "https://docs.oracle.com/javase/8/docs/api/"
}<|MERGE_RESOLUTION|>--- conflicted
+++ resolved
@@ -410,20 +410,8 @@
   if (JavaVersion.current().isCompatibleWith(JavaVersion.VERSION_16)) {
     testsToExclude.addAll([
       // connect tests
-<<<<<<< HEAD
-      "**/ConnectorPluginsResourceTest.*",
-      "**/DistributedHerderTest.*", "**/FileOffsetBakingStoreTest.*",
-      "**/ErrorHandlingTaskTest.*", "**/KafkaConfigBackingStoreTest.*", "**/KafkaOffsetBackingStoreTest.*",
-      "**/KafkaBasedLogTest.*", "**/OffsetStorageWriterTest.*",
-      "**/SourceTaskOffsetCommitterTest.*",
-      "**/WorkerSinkTaskTest.*", "**/WorkerSinkTaskThreadedTest.*",
-      "**/WorkerSourceTaskTest.*", "**/AbstractWorkerSourceTaskTest.*", "**/ExactlyOnceWorkerSourceTaskTest.*",
-      "**/WorkerTaskTest.*"
-=======
       "**/KafkaConfigBackingStoreTest.*",
-      "**/StandaloneHerderTest.*",
       "**/WorkerSinkTaskTest.*"
->>>>>>> 84a58d75
     ])
   }
 
