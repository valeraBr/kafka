--- conflicted
+++ resolved
@@ -2182,11 +2182,8 @@
     testImplementation project(':tools')
     testImplementation project(':core').sourceSets.test.output
     testImplementation project(':storage')
-<<<<<<< HEAD
     testImplementation project(':group-coordinator')
-=======
     testImplementation project(':transaction-coordinator')
->>>>>>> 3617dda9
     testImplementation project(':server-common')
     testImplementation project(':server-common').sourceSets.test.output
     testImplementation project(':server')
