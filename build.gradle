// Licensed to the Apache Software Foundation (ASF) under one or more
// contributor license agreements.  See the NOTICE file distributed with
// this work for additional information regarding copyright ownership.
// The ASF licenses this file to You under the Apache License, Version 2.0
// (the "License"); you may not use this file except in compliance with
// the License.  You may obtain a copy of the License at
//
//    http://www.apache.org/licenses/LICENSE-2.0
//
// Unless required by applicable law or agreed to in writing, software
// distributed under the License is distributed on an "AS IS" BASIS,
// WITHOUT WARRANTIES OR CONDITIONS OF ANY KIND, either express or implied.
// See the License for the specific language governing permissions and
// limitations under the License.

import org.ajoberstar.grgit.Grgit

import java.nio.charset.StandardCharsets

buildscript {
  repositories {
    mavenCentral()
    jcenter()
    maven {
      url "https://plugins.gradle.org/m2/"
    }
  }
  apply from: file('gradle/buildscript.gradle'), to: buildscript
  apply from: "$rootDir/gradle/dependencies.gradle"

  dependencies {
    // For Apache Rat plugin to ignore non-Git files
    classpath "org.ajoberstar.grgit:grgit-core:$versions.grgit"
    classpath "com.github.ben-manes:gradle-versions-plugin:$versions.gradleVersionsPlugin"
    classpath "org.scoverage:gradle-scoverage:$versions.scoveragePlugin"
    classpath "com.github.jengelman.gradle.plugins:shadow:$versions.shadowPlugin"
    classpath "org.owasp:dependency-check-gradle:$versions.owaspDepCheckPlugin"
    classpath "com.diffplug.spotless:spotless-plugin-gradle:$versions.spotlessPlugin"
    classpath "gradle.plugin.com.github.spotbugs.snom:spotbugs-gradle-plugin:$versions.spotbugsPlugin"
    classpath "org.gradle:test-retry-gradle-plugin:$versions.testRetryPlugin"
  }
}

apply plugin: "com.diffplug.spotless"
spotless {
  scala {
    target 'streams/**/*.scala'
    scalafmt("$versions.scalafmt").configFile('checkstyle/.scalafmt.conf')
  }
}


allprojects {

  repositories {
    mavenCentral()
  }

  apply plugin: 'idea'
  apply plugin: 'org.owasp.dependencycheck'
  apply plugin: 'com.github.ben-manes.versions'

  dependencyUpdates {
    revision="release"
    resolutionStrategy {
      componentSelection { rules ->
        rules.all { ComponentSelection selection ->
          boolean rejected = ['snap', 'alpha', 'beta', 'rc', 'cr', 'm'].any { qualifier ->
            selection.candidate.version ==~ /(?i).*[.-]${qualifier}[.\d-]*/
          }
          if (rejected) {
            selection.reject('Release candidate')
          }
        }
      }
    }
    configurations.all {
      // zinc is the Scala incremental compiler, it has a configuration for its own dependencies
      // that are unrelated to the project dependencies, we should not change them
      if (name != "zinc") {
        resolutionStrategy {
          force(
            // ensure we have a single version of scala jars in the classpath, we enable inlining
            // in the scala compiler for the `core` module so binary compatibility is only
            // guaranteed if the exact same version of the scala jars is used for compilation
            // and at runtime
            libs.scalaLibrary,
            libs.scalaReflect,
            // ensures we have a single version of jackson-annotations in the classpath even if
            // some modules only have a transitive reference to an older version
            libs.jacksonAnnotations,
            // be explicit about the Netty dependency version instead of relying on the version
            // set by ZooKeeper (potentially older and containing CVEs)
            libs.nettyHandler,
            libs.nettyTransportNativeEpoll
          )
        }
      }
    }
  }

  tasks.withType(Javadoc) {
    // disable the crazy super-strict doclint tool in Java 8
    // noinspection SpellCheckingInspection
    options.addStringOption('Xdoclint:none', '-quiet')
  }

}

ext {
  gradleVersion = versions.gradle
  minJavaVersion = "8"
  buildVersionFileName = "kafka-version.properties"

  defaultMaxHeapSize = "2g"
  defaultJvmArgs = ["-Xss4m", "-XX:+UseParallelGC"]

  userMaxForks = project.hasProperty('maxParallelForks') ? maxParallelForks.toInteger() : null
  userIgnoreFailures = project.hasProperty('ignoreFailures') ? ignoreFailures : false

  userMaxTestRetries = project.hasProperty('maxTestRetries') ? maxTestRetries.toInteger() : 0
  userMaxTestRetryFailures = project.hasProperty('maxTestRetryFailures') ? maxTestRetryFailures.toInteger() : 0

  skipSigning = project.hasProperty('skipSigning') && skipSigning.toBoolean()
  shouldSign = !skipSigning && !version.endsWith("SNAPSHOT") && project.gradle.startParameter.taskNames.any { it.contains("upload") }

  mavenUrl = project.hasProperty('mavenUrl') ? project.mavenUrl : ''
  mavenUsername = project.hasProperty('mavenUsername') ? project.mavenUsername : ''
  mavenPassword = project.hasProperty('mavenPassword') ? project.mavenPassword : ''

  userShowStandardStreams = project.hasProperty("showStandardStreams") ? showStandardStreams : null

  userTestLoggingEvents = project.hasProperty("testLoggingEvents") ? Arrays.asList(testLoggingEvents.split(",")) : null

  userEnableTestCoverage = project.hasProperty("enableTestCoverage") ? enableTestCoverage : false

  generatedDocsDir = new File("${project.rootDir}/docs/generated")

  commitId = project.hasProperty('commitId') ? commitId : null
}

apply from: file('wrapper.gradle')

if (file('.git').exists()) {
  apply from: file('gradle/rat.gradle')
  rat {
    // Exclude everything under the directory that git should be ignoring via .gitignore or that isn't checked in. These
    // restrict us only to files that are checked in or are staged.
    def repo = Grgit.open(currentDir: project.getRootDir())
    excludes = new ArrayList<String>(repo.clean(ignore: false, directories: true, dryRun: true))
    // And some of the files that we have checked in should also be excluded from this check
    excludes.addAll([
        '**/.git/**',
        '**/build/**',
        'CONTRIBUTING.md',
        'PULL_REQUEST_TEMPLATE.md',
        'gradlew',
        'gradlew.bat',
        'gradle/wrapper/gradle-wrapper.properties',
        'TROGDOR.md',
        '**/README.md',
        '**/id_rsa',
        '**/id_rsa.pub',
        'checkstyle/suppressions.xml',
        'streams/quickstart/java/src/test/resources/projects/basic/goal.txt',
        'streams/streams-scala/logs/*',
        '**/generated/**'
    ])
  }
}


subprojects {

  // enable running :dependencies task recursively on all subprojects
  // eg: ./gradlew allDeps
  task allDeps(type: DependencyReportTask) {}
  // enable running :dependencyInsight task recursively on all subprojects
  // eg: ./gradlew allDepInsight --configuration runtime --dependency com.fasterxml.jackson.core:jackson-databind
  task allDepInsight(type: DependencyInsightReportTask) doLast {}

  apply plugin: 'java'
  // apply the eclipse plugin only to subprojects that hold code. 'connect' is just a folder.
  if (!project.name.equals('connect')) {
    apply plugin: 'eclipse'
    fineTuneEclipseClasspathFile(eclipse, project)
  }
  apply plugin: 'maven'
  apply plugin: 'signing'
  apply plugin: 'checkstyle'
  apply plugin: "com.github.spotbugs"
  apply plugin: 'org.gradle.test-retry'

  sourceCompatibility = minJavaVersion
  targetCompatibility = minJavaVersion

  tasks.withType(JavaCompile) {
    options.encoding = 'UTF-8'
    options.compilerArgs << "-Xlint:all"
    // temporary exclusions until all the warnings are fixed
    options.compilerArgs << "-Xlint:-rawtypes"
    options.compilerArgs << "-Xlint:-serial"
    options.compilerArgs << "-Xlint:-try"
    options.compilerArgs << "-Werror"
    // --release is the recommended way to select the target release, but it's only supported in Java 9 so we also
    // set --source and --target via `sourceCompatibility` and `targetCompatibility`. If/when Gradle supports `--release`
    // natively (https://github.com/gradle/gradle/issues/2510), we should switch to that.
    if (JavaVersion.current().isJava9Compatible())
      options.compilerArgs << "--release" << minJavaVersion
  }

  uploadArchives {
    repositories {
      signing {
          required { shouldSign }
          sign configurations.archives

          // To test locally, replace mavenUrl in ~/.gradle/gradle.properties to file://localhost/tmp/myRepo/
          mavenDeployer {
              beforeDeployment { MavenDeployment deployment -> signing.signPom(deployment) }
              repository(url: "${mavenUrl}") {
                  authentication(userName: "${mavenUsername}", password: "${mavenPassword}")
              }
              afterEvaluate {
                  pom.artifactId = "${archivesBaseName}"
                  pom.project {
                      name 'Apache Kafka'
                      packaging 'jar'
                      url 'https://kafka.apache.org'
                      licenses {
                          license {
                              name 'The Apache Software License, Version 2.0'
                              url 'https://www.apache.org/licenses/LICENSE-2.0.txt'
                              distribution 'repo'
                          }
                      }
                  }
              }
          }
      }
    }
  }

<<<<<<< HEAD
  def shouldUseJUnit5 = ["core", "examples", "log4j-appender", "raft", "tools"].contains(it.project.name)
=======
  // Remove the relevant project name once it's converted to JUnit 5
  def shouldUseJUnit5 = !(["api", "basic-auth-extension", "connect", "core", "file", "generator",
    "json", "mirror", "mirorr-client", "runtime", "transform", "examples", "streams-scala",
     "streams"].contains(it.project.name) || it.project.name.startsWith("upgrade-system-tests-"))

>>>>>>> fa66ecef
  def testLoggingEvents = ["passed", "skipped", "failed"]
  def testShowStandardStreams = false
  def testExceptionFormat = 'full'
  // Gradle built-in logging only supports sending test output to stdout, which generates a lot
  // of noise, especially for passing tests. We really only want output for failed tests. This
  // hooks into the output and logs it (so we don't have to buffer it all in memory) and only
  // saves the output for failing tests. Directory and filenames are such that you can, e.g.,
  // create a Jenkins rule to collect failed test output.
  def logTestStdout = {
    def testId = { TestDescriptor descriptor ->
      "${descriptor.className}.${descriptor.name}".toString()
    }

    def logFiles = new HashMap<String, File>()
    def logStreams = new HashMap<String, FileOutputStream>()
    beforeTest { TestDescriptor td ->
      def tid = testId(td)
      // truncate the file name if it's too long
      def logFile = new File(
              "${projectDir}/build/reports/testOutput/${tid.substring(0, Math.min(tid.size(),240))}.test.stdout"
      )
      logFile.parentFile.mkdirs()
      logFiles.put(tid, logFile)
      logStreams.put(tid, new FileOutputStream(logFile))
    }
    onOutput { TestDescriptor td, TestOutputEvent toe ->
      def tid = testId(td)
      // Some output can happen outside the context of a specific test (e.g. at the class level)
      // and beforeTest/afterTest seems to not be invoked for these cases (and similarly, there's
      // a TestDescriptor hierarchy that includes the thread executing the test, Gradle tasks,
      // etc). We see some of these in practice and it seems like something buggy in the Gradle
      // test runner since we see it *before* any tests and it is frequently not related to any
      // code in the test (best guess is that it is tail output from last test). We won't have
      // an output file for these, so simply ignore them. If they become critical for debugging,
      // they can be seen with showStandardStreams.
      if (td.name == td.className || td.className == null) {
        // silently ignore output unrelated to specific test methods
        return
      } else if (logStreams.get(tid) == null) {
        println "WARNING: unexpectedly got output for a test [${tid}]" +
                " that we didn't previously see in the beforeTest hook." +
                " Message for debugging: [" + toe.message + "]."
        return
      }
      try {
        logStreams.get(tid).write(toe.message.getBytes(StandardCharsets.UTF_8))
      } catch (Exception e) {
        println "ERROR: Failed to write output for test ${tid}"
        e.printStackTrace()
      }
    }
    afterTest { TestDescriptor td, TestResult tr ->
      def tid = testId(td)
      try {
        logStreams.get(tid).close()
        if (tr.resultType != TestResult.ResultType.FAILURE) {
          logFiles.get(tid).delete()
        } else {
          def file = logFiles.get(tid)
          println "${tid} failed, log available in ${file}"
        }
      } catch (Exception e) {
        println "ERROR: Failed to close stdout file for ${tid}"
        e.printStackTrace()
      } finally {
        logFiles.remove(tid)
        logStreams.remove(tid)
      }
    }
  }

  test {
    maxParallelForks = userMaxForks ?: Runtime.runtime.availableProcessors()
    ignoreFailures = userIgnoreFailures

    maxHeapSize = defaultMaxHeapSize
    jvmArgs = defaultJvmArgs

    testLogging {
      events = userTestLoggingEvents ?: testLoggingEvents
      showStandardStreams = userShowStandardStreams ?: testShowStandardStreams
      exceptionFormat = testExceptionFormat
    }
    logTestStdout.rehydrate(delegate, owner, this)()

    // The suites are for running sets of tests in IDEs.
    // Gradle will run each test class, so we exclude the suites to avoid redundantly running the tests twice.
    exclude '**/*Suite.class'

    if (shouldUseJUnit5)
      useJUnitPlatform()

    retry {
      maxRetries = userMaxTestRetries
      maxFailures = userMaxTestRetryFailures
    }
  }

  task integrationTest(type: Test, dependsOn: compileJava) {
    maxParallelForks = userMaxForks ?: Runtime.runtime.availableProcessors()
    ignoreFailures = userIgnoreFailures

    maxHeapSize = defaultMaxHeapSize
    jvmArgs = defaultJvmArgs


    testLogging {
      events = userTestLoggingEvents ?: testLoggingEvents
      showStandardStreams = userShowStandardStreams ?: testShowStandardStreams
      exceptionFormat = testExceptionFormat
    }
    logTestStdout.rehydrate(delegate, owner, this)()

    // The suites are for running sets of tests in IDEs.
    // Gradle will run each test class, so we exclude the suites to avoid redundantly running the tests twice.
    exclude '**/*Suite.class'

    if (shouldUseJUnit5) {
      useJUnitPlatform {
        includeTags "integration"
      }
    } else {
      useJUnit {
        includeCategories 'org.apache.kafka.test.IntegrationTest'
      }
    }

    retry {
      maxRetries = userMaxTestRetries
      maxFailures = userMaxTestRetryFailures
    }
  }

  task unitTest(type: Test, dependsOn: compileJava) {
    maxParallelForks = userMaxForks ?: Runtime.runtime.availableProcessors()
    ignoreFailures = userIgnoreFailures

    maxHeapSize = defaultMaxHeapSize
    jvmArgs = defaultJvmArgs

    testLogging {
      events = userTestLoggingEvents ?: testLoggingEvents
      showStandardStreams = userShowStandardStreams ?: testShowStandardStreams
      exceptionFormat = testExceptionFormat
    }
    logTestStdout.rehydrate(delegate, owner, this)()
    
    // The suites are for running sets of tests in IDEs.
    // Gradle will run each test class, so we exclude the suites to avoid redundantly running the tests twice.
    exclude '**/*Suite.class'

    if (shouldUseJUnit5) {
      useJUnitPlatform {
        excludeTags "integration"
      }
    } else {
      if (it.project.name != 'generator') {
        useJUnit {
          excludeCategories 'org.apache.kafka.test.IntegrationTest'
        }
      }
    }

    retry {
      maxRetries = userMaxTestRetries
      maxFailures = userMaxTestRetryFailures
    }
  }

  jar {
    from "$rootDir/LICENSE"
    from "$rootDir/NOTICE"
  }

  task srcJar(type: Jar) {
    classifier = 'sources'
    from "$rootDir/LICENSE"
    from "$rootDir/NOTICE"
    from sourceSets.main.allSource
  }

  task javadocJar(type: Jar, dependsOn: javadoc) {
    classifier 'javadoc'
    from "$rootDir/LICENSE"
    from "$rootDir/NOTICE"
    from javadoc.destinationDir
  }

  task docsJar(dependsOn: javadocJar)

  javadoc {
    options.charSet = 'UTF-8'
    options.docEncoding = 'UTF-8'
    options.encoding = 'UTF-8'
  }

  task systemTestLibs(dependsOn: jar)

  artifacts {
    archives srcJar
    archives javadocJar
  }

  if(!sourceSets.test.allSource.isEmpty()) {
    task testJar(type: Jar) {
      classifier = 'test'
      from "$rootDir/LICENSE"
      from "$rootDir/NOTICE"
      from sourceSets.test.output
    }

    task testSrcJar(type: Jar, dependsOn: testJar) {
      classifier = 'test-sources'
      from "$rootDir/LICENSE"
      from "$rootDir/NOTICE"
      from sourceSets.test.allSource
    }

    artifacts {
      archives testJar
      archives testSrcJar
    }
  }

  plugins.withType(ScalaPlugin) {

    scala {
      zincVersion = versions.zinc
    }

    task scaladocJar(type:Jar, dependsOn: scaladoc) {
      classifier = 'scaladoc'
      from "$rootDir/LICENSE"
      from "$rootDir/NOTICE"
      from scaladoc.destinationDir
    }

    //documentation task should also trigger building scala doc jar
    docsJar.dependsOn scaladocJar

  }

  tasks.withType(ScalaCompile) {
    scalaCompileOptions.additionalParameters = [
      "-deprecation",
      "-unchecked",
      "-encoding", "utf8",
      "-Xlog-reflective-calls",
      "-feature",
      "-language:postfixOps",
      "-language:implicitConversions",
      "-language:existentials",
      "-Xlint:constant",
      "-Xlint:delayedinit-select",
      "-Xlint:doc-detached",
      "-Xlint:missing-interpolator",
      "-Xlint:nullary-unit",
      "-Xlint:option-implicit",
      "-Xlint:package-object-classes",
      "-Xlint:poly-implicit-overload",
      "-Xlint:private-shadow",
      "-Xlint:stars-align",
      "-Xlint:type-parameter-shadow",
      "-Xlint:unused"
    ]

    // Inline more aggressively when compiling the `core` jar since it's not meant to be used as a library.
    // More specifically, inline classes from the Scala library so that we can inline methods like `Option.exists`
    // and avoid lambda allocations. This is only safe if the Scala library version is the same at compile time
    // and runtime. We cannot guarantee this for libraries like kafka streams, so only inline classes from the
    // Kafka project in that case.
    List<String> inlineFrom
    if (project.name.equals('core'))
      inlineFrom = ["-opt-inline-from:scala.**", "-opt-inline-from:kafka.**", "-opt-inline-from:org.apache.kafka.**"]
    else
      inlineFrom = ["-opt-inline-from:org.apache.kafka.**"]

    // Somewhat confusingly, `-opt:l:inline` enables all optimizations. `inlineFrom` configures what can be inlined.
    // See https://www.lightbend.com/blog/scala-inliner-optimizer for more information about the optimizer.
    scalaCompileOptions.additionalParameters += ["-opt:l:inline"]
    scalaCompileOptions.additionalParameters += inlineFrom

    if (versions.baseScala != '2.12') {
      scalaCompileOptions.additionalParameters += ["-opt-warnings", "-Xlint:strict-unsealed-patmat"]
      // Scala 2.13.2 introduces compiler warnings suppression, which is a pre-requisite for -Xfatal-warnings
      scalaCompileOptions.additionalParameters += ["-Xfatal-warnings"]
    }

    // these options are valid for Scala versions < 2.13 only
    // Scala 2.13 removes them, see https://github.com/scala/scala/pull/6502 and https://github.com/scala/scala/pull/5969
    if (versions.baseScala == '2.12') {
      scalaCompileOptions.additionalParameters += [
        "-Xlint:by-name-right-associative",
        "-Xlint:nullary-override",
        "-Xlint:unsound-match"
      ]
    }

    // Scalac's `-release` requires Java 9 or higher
    if (JavaVersion.current().isJava9Compatible())
      scalaCompileOptions.additionalParameters += ["-release", minJavaVersion]

    configure(scalaCompileOptions.forkOptions) {
      memoryMaximumSize = defaultMaxHeapSize
      jvmArgs = defaultJvmArgs
    }
  }

  checkstyle {
    configFile = new File(rootDir, "checkstyle/checkstyle.xml")
    configProperties = checkstyleConfigProperties("import-control.xml")
    toolVersion = versions.checkstyle
  }

  configure(checkstyleMain) {
    group = 'Verification'
    description = 'Run checkstyle on all main Java sources'
  }

  configure(checkstyleTest) {
    group = 'Verification'
    description = 'Run checkstyle on all test Java sources'
  }

  test.dependsOn('checkstyleMain', 'checkstyleTest')

  spotbugs {
    toolVersion = versions.spotbugs
    excludeFilter = file("$rootDir/gradle/spotbugs-exclude.xml")
    ignoreFailures = false
  }
  test.dependsOn('spotbugsMain')

  tasks.withType(com.github.spotbugs.snom.SpotBugsTask) {
    reports {
      // Continue supporting `xmlFindBugsReport` for compatibility
      xml.enabled(project.hasProperty('xmlSpotBugsReport') || project.hasProperty('xmlFindBugsReport'))
      html.enabled(!project.hasProperty('xmlSpotBugsReport') && !project.hasProperty('xmlFindBugsReport'))
    }
    maxHeapSize = defaultMaxHeapSize
    jvmArgs = defaultJvmArgs
  }

  // Ignore core since its a scala project
  if (it.path != ':core') {
    if (userEnableTestCoverage) {
      apply plugin: "jacoco"

      jacoco {
        toolVersion = versions.jacoco
      }

      // NOTE: Jacoco Gradle plugin does not support "offline instrumentation" this means that classes mocked by PowerMock
      // may report 0 coverage, since the source was modified after initial instrumentation.
      // See https://github.com/jacoco/jacoco/issues/51
      jacocoTestReport {
        dependsOn tasks.test
        sourceSets sourceSets.main
        reports {
          html.enabled = true
          xml.enabled = true
          csv.enabled = false
        }
      }

    }
  }

  if (userEnableTestCoverage) {
    def coverageGen = it.path == ':core' ? 'reportScoverage' : 'jacocoTestReport'
    task reportCoverage(dependsOn: [coverageGen])
  }

  task determineCommitId {
    def takeFromHash = 16
    if (commitId) {
      commitId = commitId.take(takeFromHash)
    } else if (file("$rootDir/.git/HEAD").exists()) {
      def headRef = file("$rootDir/.git/HEAD").text
      if (headRef.contains('ref: ')) {
        headRef = headRef.replaceAll('ref: ', '').trim()
        if (file("$rootDir/.git/$headRef").exists()) {
          commitId = file("$rootDir/.git/$headRef").text.trim().take(takeFromHash)
        }
      } else {
        commitId = headRef.trim().take(takeFromHash)
      }
    } else {
      commitId = "unknown"
    }
  }

}

gradle.taskGraph.whenReady { taskGraph ->
  taskGraph.getAllTasks().findAll { it.name.contains('spotbugsScoverage') || it.name.contains('spotbugsTest') }.each { task ->
    task.enabled = false
  }
}

def fineTuneEclipseClasspathFile(eclipse, project) {
  eclipse.classpath.file {
    beforeMerged { cp ->
      cp.entries.clear()
      // for the core project add the directories defined under test/scala as separate source directories
      if (project.name.equals('core')) {
        cp.entries.add(new org.gradle.plugins.ide.eclipse.model.SourceFolder("src/test/scala/integration", null))
        cp.entries.add(new org.gradle.plugins.ide.eclipse.model.SourceFolder("src/test/scala/other", null))
        cp.entries.add(new org.gradle.plugins.ide.eclipse.model.SourceFolder("src/test/scala/unit", null))
      }
    }
    whenMerged { cp ->
      // for the core project exclude the separate sub-directories defined under test/scala. These are added as source dirs above
      if (project.name.equals('core')) {
        cp.entries.findAll { it.kind == "src" && it.path.equals("src/test/scala") }*.excludes = ["integration/", "other/", "unit/"]
      }
      /*
       * Set all eclipse build output to go to 'build_eclipse' directory. This is to ensure that gradle and eclipse use different
       * build output directories, and also avoid using the eclpise default of 'bin' which clashes with some of our script directories.
       * https://discuss.gradle.org/t/eclipse-generated-files-should-be-put-in-the-same-place-as-the-gradle-generated-files/6986/2
       */
      cp.entries.findAll { it.kind == "output" }*.path = "build_eclipse"
      /*
       * Some projects have explicitly added test output dependencies. These are required for the gradle build but not required
       * in Eclipse since the dependent projects are added as dependencies. So clean up these from the generated classpath.
       */
      cp.entries.removeAll { it.kind == "lib" && it.path.matches(".*/build/(classes|resources)/test") }
    }
  }
}

def checkstyleConfigProperties(configFileName) {
  [importControlFile: "$rootDir/checkstyle/$configFileName",
   suppressionsFile: "$rootDir/checkstyle/suppressions.xml",
   headerFile: "$rootDir/checkstyle/java.header"]
}

// Aggregates all jacoco results into the root project directory
if (userEnableTestCoverage) {
  task jacocoRootReport(type: org.gradle.testing.jacoco.tasks.JacocoReport) {
    def javaProjects = subprojects.findAll { it.path != ':core' }

    description = 'Generates an aggregate report from all subprojects'
    dependsOn(javaProjects.test)

    additionalSourceDirs.from = javaProjects.sourceSets.main.allSource.srcDirs
    sourceDirectories.from = javaProjects.sourceSets.main.allSource.srcDirs
    classDirectories.from = javaProjects.sourceSets.main.output
    executionData.from = javaProjects.jacocoTestReport.executionData

    reports {
      html.enabled = true
      xml.enabled = true
    }

    // workaround to ignore projects that don't have any tests at all
    onlyIf = { true }
    doFirst {
      executionData = files(executionData.findAll { it.exists() })
    }
  }
}

if (userEnableTestCoverage) {
  task reportCoverage(dependsOn: ['jacocoRootReport', 'core:reportCoverage'])
}

def connectPkgs = [
    'connect:api',
    'connect:basic-auth-extension',
    'connect:file',
    'connect:json',
    'connect:runtime',
    'connect:transforms',
    'connect:mirror',
    'connect:mirror-client'
]

tasks.create(name: "jarConnect", dependsOn: connectPkgs.collect { it + ":jar" }) {}

tasks.create(name: "testConnect", dependsOn: connectPkgs.collect { it + ":test" }) {}

project(':core') {
  println "Building project 'core' with Scala version ${versions.scala}"

  apply plugin: 'scala'
  
  // scaladoc generation is configured at the sub-module level with an artifacts
  // block (cf. see streams-scala). If scaladoc generation is invoked explicitly
  // for the `core` module, this ensures the generated jar doesn't include scaladoc
  // files since the `core` module doesn't include public APIs.
  scaladoc {
    enabled = false
  }
  if (userEnableTestCoverage)
    apply plugin: "org.scoverage"
  archivesBaseName = "kafka_${versions.baseScala}"

  dependencies {
    compile project(':clients')
    compile project(':raft')
    compile libs.jacksonDatabind
    compile libs.jacksonModuleScala
    compile libs.jacksonDataformatCsv
    compile libs.jacksonJDK8Datatypes
    compile libs.joptSimple
    compile libs.metrics
    compile libs.scalaCollectionCompat
    compile libs.scalaJava8Compat
    compile libs.scalaLibrary
    // only needed transitively, but set it explicitly to ensure it has the same version as scala-library
    compile libs.scalaReflect
    compile libs.scalaLogging
    compile libs.slf4jApi
    compile(libs.zookeeper) {
      exclude module: 'slf4j-log4j12'
      exclude module: 'log4j'
    }
    // ZooKeeperMain depends on commons-cli but declares the dependency as `provided`
    compile libs.commonsCli

    compileOnly libs.log4j

    testCompile project(':clients').sourceSets.test.output
    testCompile libs.bcpkix
    testCompile libs.mockitoCore
    testCompile libs.easymock
    testCompile(libs.apacheda) {
      exclude group: 'xml-apis', module: 'xml-apis'
      // `mina-core` is a transitive dependency for `apacheds` and `apacheda`.
      // It is safer to use from `apacheds` since that is the implementation.
      exclude module: 'mina-core'
    }
    testCompile libs.apachedsCoreApi
    testCompile libs.apachedsInterceptorKerberos
    testCompile libs.apachedsProtocolShared
    testCompile libs.apachedsProtocolKerberos
    testCompile libs.apachedsProtocolLdap
    testCompile libs.apachedsLdifPartition
    testCompile libs.apachedsMavibotPartition
    testCompile libs.apachedsJdbmPartition
    testCompile libs.junitJupiter
    testCompile libs.slf4jlog4j
    testCompile libs.jfreechart
  }

  if (userEnableTestCoverage) {
    scoverage {
      scoverageVersion = versions.scoverage
      reportDir = file("${rootProject.buildDir}/scoverage")
      highlighting = false
      minimumRate = 0.0
    }
  }

  configurations {
    // manually excludes some unnecessary dependencies
    compile.exclude module: 'javax'
    compile.exclude module: 'jline'
    compile.exclude module: 'jms'
    compile.exclude module: 'jmxri'
    compile.exclude module: 'jmxtools'
    compile.exclude module: 'mail'
    // To prevent a UniqueResourceException due the same resource existing in both
    // org.apache.directory.api/api-all and org.apache.directory.api/api-ldap-schema-data
    testCompile.exclude module: 'api-ldap-schema-data'
  }

  tasks.create(name: "copyDependantLibs", type: Copy) {
    from (configurations.testRuntime) {
      include('slf4j-log4j12*')
      include('log4j*jar')
    }
    from (configurations.runtime) {
      exclude('kafka-clients*')
    }
    into "$buildDir/dependant-libs-${versions.scala}"
    duplicatesStrategy 'exclude'
  }

  task processMessages(type:JavaExec) {
    main = "org.apache.kafka.message.MessageGenerator"
    classpath = project(':generator').sourceSets.main.runtimeClasspath
    args = [ "-p", "kafka.internals.generated",
             "-o", "src/generated/java/kafka/internals/generated",
             "-i", "src/main/resources/common/message",
             "-m", "MessageDataGenerator"
    ]
    inputs.dir("src/main/resources/common/message")
    outputs.dir("src/generated/java/kafka/internals/generated")
  }

  compileJava.dependsOn 'processMessages'

  task genProtocolErrorDocs(type: JavaExec) {
    classpath = sourceSets.main.runtimeClasspath
    main = 'org.apache.kafka.common.protocol.Errors'
    if( !generatedDocsDir.exists() ) { generatedDocsDir.mkdirs() }
    standardOutput = new File(generatedDocsDir, "protocol_errors.html").newOutputStream()
  }

  task genProtocolTypesDocs(type: JavaExec) {
    classpath = sourceSets.main.runtimeClasspath
    main = 'org.apache.kafka.common.protocol.types.Type'
    if( !generatedDocsDir.exists() ) { generatedDocsDir.mkdirs() }
    standardOutput = new File(generatedDocsDir, "protocol_types.html").newOutputStream()
  }

  task genProtocolApiKeyDocs(type: JavaExec) {
    classpath = sourceSets.main.runtimeClasspath
    main = 'org.apache.kafka.common.protocol.ApiKeys'
    if( !generatedDocsDir.exists() ) { generatedDocsDir.mkdirs() }
    standardOutput = new File(generatedDocsDir, "protocol_api_keys.html").newOutputStream()
  }

  task genProtocolMessageDocs(type: JavaExec) {
    classpath = sourceSets.main.runtimeClasspath
    main = 'org.apache.kafka.common.protocol.Protocol'
    if( !generatedDocsDir.exists() ) { generatedDocsDir.mkdirs() }
    standardOutput = new File(generatedDocsDir, "protocol_messages.html").newOutputStream()
  }

  task genAdminClientConfigDocs(type: JavaExec) {
    classpath = sourceSets.main.runtimeClasspath
    main = 'org.apache.kafka.clients.admin.AdminClientConfig'
    if( !generatedDocsDir.exists() ) { generatedDocsDir.mkdirs() }
    standardOutput = new File(generatedDocsDir, "admin_client_config.html").newOutputStream()
  }

  task genProducerConfigDocs(type: JavaExec) {
    classpath = sourceSets.main.runtimeClasspath
    main = 'org.apache.kafka.clients.producer.ProducerConfig'
    if( !generatedDocsDir.exists() ) { generatedDocsDir.mkdirs() }
    standardOutput = new File(generatedDocsDir, "producer_config.html").newOutputStream()
  }

  task genConsumerConfigDocs(type: JavaExec) {
    classpath = sourceSets.main.runtimeClasspath
    main = 'org.apache.kafka.clients.consumer.ConsumerConfig'
    if( !generatedDocsDir.exists() ) { generatedDocsDir.mkdirs() }
    standardOutput = new File(generatedDocsDir, "consumer_config.html").newOutputStream()
  }

  task genKafkaConfigDocs(type: JavaExec) {
    classpath = sourceSets.main.runtimeClasspath
    main = 'kafka.server.KafkaConfig'
    if( !generatedDocsDir.exists() ) { generatedDocsDir.mkdirs() }
    standardOutput = new File(generatedDocsDir, "kafka_config.html").newOutputStream()
  }

  task genTopicConfigDocs(type: JavaExec) {
    classpath = sourceSets.main.runtimeClasspath
    main = 'kafka.log.LogConfig'
    if( !generatedDocsDir.exists() ) { generatedDocsDir.mkdirs() }
    standardOutput = new File(generatedDocsDir, "topic_config.html").newOutputStream()
  }

  task genConsumerMetricsDocs(type: JavaExec) {
    classpath = sourceSets.test.runtimeClasspath
    main = 'org.apache.kafka.clients.consumer.internals.ConsumerMetrics'
    if( !generatedDocsDir.exists() ) { generatedDocsDir.mkdirs() }
    standardOutput = new File(generatedDocsDir, "consumer_metrics.html").newOutputStream()
  }

  task genProducerMetricsDocs(type: JavaExec) {
    classpath = sourceSets.test.runtimeClasspath
    main = 'org.apache.kafka.clients.producer.internals.ProducerMetrics'
    if( !generatedDocsDir.exists() ) { generatedDocsDir.mkdirs() }
    standardOutput = new File(generatedDocsDir, "producer_metrics.html").newOutputStream()
  }

  task siteDocsTar(dependsOn: ['genProtocolErrorDocs', 'genProtocolTypesDocs', 'genProtocolApiKeyDocs', 'genProtocolMessageDocs',
                               'genAdminClientConfigDocs', 'genProducerConfigDocs', 'genConsumerConfigDocs',
                               'genKafkaConfigDocs', 'genTopicConfigDocs',
                               ':connect:runtime:genConnectConfigDocs', ':connect:runtime:genConnectTransformationDocs',
                               ':connect:runtime:genConnectPredicateDocs',
                               ':connect:runtime:genSinkConnectorConfigDocs', ':connect:runtime:genSourceConnectorConfigDocs',
                               ':streams:genStreamsConfigDocs', 'genConsumerMetricsDocs', 'genProducerMetricsDocs',
                               ':connect:runtime:genConnectMetricsDocs'], type: Tar) {
    classifier = 'site-docs'
    compression = Compression.GZIP
    from project.file("$rootDir/docs")
    into 'site-docs'
    duplicatesStrategy 'exclude'
  }

  tasks.create(name: "releaseTarGz", dependsOn: configurations.archives.artifacts, type: Tar) {
    into "kafka_${versions.baseScala}-${version}"
    compression = Compression.GZIP
    from(project.file("$rootDir/bin")) { into "bin/" }
    from(project.file("$rootDir/config")) { into "config/" }
    from "$rootDir/LICENSE"
    from "$rootDir/NOTICE"
    from(configurations.runtime) { into("libs/") }
    from(configurations.archives.artifacts.files) { into("libs/") }
    from(project.siteDocsTar) { into("site-docs/") }
    from(project(':tools').jar) { into("libs/") }
    from(project(':tools').configurations.runtime) { into("libs/") }
    from(project(':connect:api').jar) { into("libs/") }
    from(project(':connect:api').configurations.runtime) { into("libs/") }
    from(project(':connect:runtime').jar) { into("libs/") }
    from(project(':connect:runtime').configurations.runtime) { into("libs/") }
    from(project(':connect:transforms').jar) { into("libs/") }
    from(project(':connect:transforms').configurations.runtime) { into("libs/") }
    from(project(':connect:json').jar) { into("libs/") }
    from(project(':connect:json').configurations.runtime) { into("libs/") }
    from(project(':connect:file').jar) { into("libs/") }
    from(project(':connect:file').configurations.runtime) { into("libs/") }
    from(project(':connect:basic-auth-extension').jar) { into("libs/") }
    from(project(':connect:basic-auth-extension').configurations.runtime) { into("libs/") }
    from(project(':connect:mirror').jar) { into("libs/") }
    from(project(':connect:mirror').configurations.runtime) { into("libs/") }
    from(project(':connect:mirror-client').jar) { into("libs/") }
    from(project(':connect:mirror-client').configurations.runtime) { into("libs/") }
    from(project(':streams').jar) { into("libs/") }
    from(project(':streams').configurations.runtime) { into("libs/") }
    from(project(':streams:streams-scala').jar) { into("libs/") }
    from(project(':streams:streams-scala').configurations.runtime) { into("libs/") }
    from(project(':streams:test-utils').jar) { into("libs/") }
    from(project(':streams:test-utils').configurations.runtime) { into("libs/") }
    from(project(':streams:examples').jar) { into("libs/") }
    from(project(':streams:examples').configurations.runtime) { into("libs/") }
    duplicatesStrategy 'exclude'
  }

  jar {
    dependsOn('copyDependantLibs')
  }

  jar.manifest {
    attributes(
      'Version': "${version}"
    )
  }

  tasks.create(name: "copyDependantTestLibs", type: Copy) {
    from (configurations.testRuntime) {
      include('*.jar')
    }
    into "$buildDir/dependant-testlibs"
    //By default gradle does not handle test dependencies between the sub-projects
    //This line is to include clients project test jar to dependant-testlibs
    from (project(':clients').testJar ) { "$buildDir/dependant-testlibs" }
    duplicatesStrategy 'exclude'
  }

  systemTestLibs.dependsOn('jar', 'testJar', 'copyDependantTestLibs')

  checkstyle {
    configProperties = checkstyleConfigProperties("import-control-core.xml")
  }

  sourceSets {
    main {
      java {
        srcDirs = ["src/generated/java", "src/main/java"]
      }
    }
    test {
      java {
        srcDirs = ["src/generated/java", "src/test/java"]
      }
    }
  }
}

project(':examples') {
  archivesBaseName = "kafka-examples"

  dependencies {
    compile project(':core')
  }

  javadoc {
    enabled = false
  }

  checkstyle {
    configProperties = checkstyleConfigProperties("import-control-core.xml")
  }
}

project(':generator') {
  dependencies {
    compile libs.argparse4j
    compile libs.jacksonDatabind
    compile libs.jacksonJDK8Datatypes
    compile libs.jacksonJaxrsJsonProvider
    testCompile libs.junitJupiterApi
    testCompile libs.junitVintageEngine
  }

  integrationTest {
    enabled = false
  }

  javadoc {
    enabled = false
  }
}

project(':clients') {
  archivesBaseName = "kafka-clients"

  configurations {
    jacksonDatabindConfig
  }

  // add jacksonDatabindConfig as provided scope config with high priority (1000)
  conf2ScopeMappings.addMapping(1000, configurations.jacksonDatabindConfig, "provided")

  dependencies {
    compile libs.zstd
    compile libs.lz4
    compile libs.snappy
    compile libs.slf4jApi

    compileOnly libs.jacksonDatabind // for SASL/OAUTHBEARER bearer token parsing
    compileOnly libs.jacksonJDK8Datatypes

    jacksonDatabindConfig libs.jacksonDatabind // to publish as provided scope dependency.

    testCompile libs.bcpkix
    testCompile libs.junitJupiter
    testCompile libs.mockitoCore

    testRuntime libs.slf4jlog4j
    testRuntime libs.jacksonDatabind
    testRuntime libs.jacksonJDK8Datatypes
    testCompile libs.jacksonJaxrsJsonProvider
  }

  task createVersionFile(dependsOn: determineCommitId) {
    ext.receiptFile = file("$buildDir/kafka/$buildVersionFileName")
    outputs.file receiptFile
    outputs.upToDateWhen { false }
    doLast {
      def data = [
        commitId: commitId,
        version: version,
      ]

      receiptFile.parentFile.mkdirs()
      def content = data.entrySet().collect { "$it.key=$it.value" }.sort().join("\n")
      receiptFile.setText(content, "ISO-8859-1")
    }
  }

  jar {
    dependsOn createVersionFile
    from("$buildDir") {
        include "kafka/$buildVersionFileName"
    }
  }

  clean.doFirst {
    delete "$buildDir/kafka/"
  }

  task processMessages(type:JavaExec) {
    main = "org.apache.kafka.message.MessageGenerator"
    classpath = project(':generator').sourceSets.main.runtimeClasspath
    args = [ "-p", "org.apache.kafka.common.message",
             "-o", "src/generated/java/org/apache/kafka/common/message",
             "-i", "src/main/resources/common/message",
             "-t", "ApiMessageTypeGenerator",
             "-m", "MessageDataGenerator", "JsonConverterGenerator"
           ]
    inputs.dir("src/main/resources/common/message")
    outputs.dir("src/generated/java/org/apache/kafka/common/message")
  }

  task processTestMessages(type:JavaExec) {
    main = "org.apache.kafka.message.MessageGenerator"
    classpath = project(':generator').sourceSets.main.runtimeClasspath
    args = [ "-p", "org.apache.kafka.common.message",
             "-o", "src/generated-test/java/org/apache/kafka/common/message",
             "-i", "src/test/resources/common/message",
             "-m", "MessageDataGenerator", "JsonConverterGenerator"
           ]
    inputs.dir("src/test/resources/common/message")
    outputs.dir("src/generated-test/java/org/apache/kafka/common/message")
  }

  sourceSets {
    main {
      java {
        srcDirs = ["src/generated/java", "src/main/java"]
      }
    }
    test {
      java {
        srcDirs = ["src/generated/java", "src/generated-test/java", "src/test/java"]
      }
    }
  }

  compileJava.dependsOn 'processMessages'

  compileTestJava.dependsOn 'processTestMessages'

  javadoc {
    include "**/org/apache/kafka/clients/admin/*"
    include "**/org/apache/kafka/clients/consumer/*"
    include "**/org/apache/kafka/clients/producer/*"
    include "**/org/apache/kafka/common/*"
    include "**/org/apache/kafka/common/acl/*"
    include "**/org/apache/kafka/common/annotation/*"
    include "**/org/apache/kafka/common/errors/*"
    include "**/org/apache/kafka/common/header/*"
    include "**/org/apache/kafka/common/metrics/*"
    include "**/org/apache/kafka/common/metrics/stats/*"
    include "**/org/apache/kafka/common/quota/*"
    include "**/org/apache/kafka/common/resource/*"
    include "**/org/apache/kafka/common/serialization/*"
    include "**/org/apache/kafka/common/config/*"
    include "**/org/apache/kafka/common/config/provider/*"
    include "**/org/apache/kafka/common/security/auth/*"
    include "**/org/apache/kafka/common/security/plain/*"
    include "**/org/apache/kafka/common/security/scram/*"
    include "**/org/apache/kafka/common/security/token/delegation/*"
    include "**/org/apache/kafka/common/security/oauthbearer/*"
    include "**/org/apache/kafka/server/authorizer/*"
    include "**/org/apache/kafka/server/policy/*"
    include "**/org/apache/kafka/server/quota/*"
  }
}

project(':raft') {
  archivesBaseName = "kafka-raft"

  dependencies {
    compile project(':clients')
    compile libs.slf4jApi
    compile libs.jacksonDatabind

    testCompile project(':clients')
    testCompile project(':clients').sourceSets.test.output
    testCompile libs.junitJupiter
    testCompile libs.mockitoCore

    testRuntime libs.slf4jlog4j
  }

  task createVersionFile(dependsOn: determineCommitId) {
    ext.receiptFile = file("$buildDir/kafka/$buildVersionFileName")
    outputs.file receiptFile
    outputs.upToDateWhen { false }
    doLast {
      def data = [
        commitId: commitId,
        version: version,
      ]

      receiptFile.parentFile.mkdirs()
      def content = data.entrySet().collect { "$it.key=$it.value" }.sort().join("\n")
      receiptFile.setText(content, "ISO-8859-1")
    }
  }

  task processMessages(type:JavaExec) {
    main = "org.apache.kafka.message.MessageGenerator"
    classpath = project(':generator').sourceSets.main.runtimeClasspath
    args = [ "-p", "org.apache.kafka.raft.generated",
             "-o", "src/generated/java/org/apache/kafka/raft/generated",
             "-i", "src/main/resources/common/message",
             "-m", "MessageDataGenerator", "JsonConverterGenerator"]
    inputs.dir("src/main/resources/common/message")
    outputs.dir("src/generated/java/org/apache/kafka/raft/generated")
  }

  sourceSets {
    main {
      java {
        srcDirs = ["src/generated/java", "src/main/java"]
      }
    }
    test {
      java {
        srcDirs = ["src/generated/java", "src/test/java"]
      }
    }
  }
  
  compileJava.dependsOn 'processMessages'

  jar {
    dependsOn createVersionFile
    from("$buildDir") {
        include "kafka/$buildVersionFileName"
    }
  }

  clean.doFirst {
    delete "$buildDir/kafka/"
  }

  javadoc {
    enabled = false
  }
}

project(':tools') {
  archivesBaseName = "kafka-tools"

  dependencies {
    compile project(':clients')
    compile project(':log4j-appender')
    compile libs.argparse4j
    compile libs.jacksonDatabind
    compile libs.jacksonJDK8Datatypes
    compile libs.slf4jApi

    compile libs.jacksonJaxrsJsonProvider
    compile libs.jerseyContainerServlet
    compile libs.jerseyHk2
    compile libs.jaxbApi // Jersey dependency that was available in the JDK before Java 9
    compile libs.activation // Jersey dependency that was available in the JDK before Java 9
    compile libs.jettyServer
    compile libs.jettyServlet
    compile libs.jettyServlets

    testCompile project(':clients')
    testCompile libs.junitJupiter
    testCompile project(':clients').sourceSets.test.output
    testCompile libs.mockitoInline // supports mocking static methods, final classes, etc.

    testRuntime libs.slf4jlog4j
  }

  javadoc {
    enabled = false
  }

  tasks.create(name: "copyDependantLibs", type: Copy) {
    from (configurations.testRuntime) {
      include('slf4j-log4j12*')
      include('log4j*jar')
    }
    from (configurations.runtime) {
      exclude('kafka-clients*')
    }
    into "$buildDir/dependant-libs-${versions.scala}"
    duplicatesStrategy 'exclude'
  }

  jar {
    dependsOn 'copyDependantLibs'
  }
}

project(':streams') {
  archivesBaseName = "kafka-streams"
  ext.buildStreamsVersionFileName = "kafka-streams-version.properties"

  dependencies {
    compile project(':clients')

    // this dependency should be removed after we unify data API
    compile(project(':connect:json')) {
      // this transitive dependency is not used in Streams, and it breaks SBT builds
      exclude module: 'javax.ws.rs-api'
    }

    compile libs.slf4jApi
    compile libs.rocksDBJni

    // testCompileOnly prevents streams from exporting a dependency on test-utils, which would cause a dependency cycle
    testCompileOnly project(':streams:test-utils')
    testCompile project(':clients').sourceSets.test.output
    testCompile project(':core')
    testCompile project(':core').sourceSets.test.output
    testCompile libs.log4j
    testCompile libs.junitJupiterApi
    testCompile libs.junitVintageEngine
    testCompile libs.easymock
    testCompile libs.powermockJunit4
    testCompile libs.powermockEasymock
    testCompile libs.bcpkix
    testCompile libs.hamcrest

    testRuntimeOnly project(':streams:test-utils')
    testRuntime libs.slf4jlog4j
  }

  task processMessages(type:JavaExec) {
    main = "org.apache.kafka.message.MessageGenerator"
    classpath = project(':generator').sourceSets.main.runtimeClasspath
    args = [ "-p", "org.apache.kafka.streams.internals.generated",
             "-o", "src/generated/java/org/apache/kafka/streams/internals/generated",
             "-i", "src/main/resources/common/message",
             "-m", "MessageDataGenerator"
           ]
    inputs.dir("src/main/resources/common/message")
    outputs.dir("src/generated/java/org/apache/kafka/streams/internals/generated")
  }

  sourceSets {
    main {
      java {
        srcDirs = ["src/generated/java", "src/main/java"]
      }
    }
    test {
      java {
        srcDirs = ["src/generated/java", "src/test/java"]
      }
    }
  }

  compileJava.dependsOn 'processMessages'

  javadoc {
    include "**/org/apache/kafka/streams/**"
    exclude "**/internals/**"
  }

  tasks.create(name: "copyDependantLibs", type: Copy) {
    from (configurations.testRuntime) {
      include('slf4j-log4j12*')
      include('log4j*jar')
      include('*hamcrest*')
    }
    from (configurations.runtime) {
      exclude('kafka-clients*')
    }
    into "$buildDir/dependant-libs-${versions.scala}"
    duplicatesStrategy 'exclude'
  }

  task createStreamsVersionFile(dependsOn: determineCommitId) {
    ext.receiptFile = file("$buildDir/kafka/$buildStreamsVersionFileName")
    outputs.file receiptFile
    outputs.upToDateWhen { false }
    doLast {
      def data = [
              commitId: commitId,
              version: version,
      ]

      receiptFile.parentFile.mkdirs()
      def content = data.entrySet().collect { "$it.key=$it.value" }.sort().join("\n")
      receiptFile.setText(content, "ISO-8859-1")
    }
  }

  jar {
    dependsOn 'createStreamsVersionFile'
    from("$buildDir") {
      include "kafka/$buildStreamsVersionFileName"
    }
    dependsOn 'copyDependantLibs'
  }

  systemTestLibs {
    dependsOn testJar
  }

  task genStreamsConfigDocs(type: JavaExec) {
    classpath = sourceSets.main.runtimeClasspath
    main = 'org.apache.kafka.streams.StreamsConfig'
    if( !generatedDocsDir.exists() ) { generatedDocsDir.mkdirs() }
    standardOutput = new File(generatedDocsDir, "streams_config.html").newOutputStream()
  }

  task testAll(
    dependsOn: [
            ':streams:test',
            ':streams:test-utils:test',
            ':streams:streams-scala:test',
            ':streams:upgrade-system-tests-0100:test',
            ':streams:upgrade-system-tests-0101:test',
            ':streams:upgrade-system-tests-0102:test',
            ':streams:upgrade-system-tests-0110:test',
            ':streams:upgrade-system-tests-10:test',
            ':streams:upgrade-system-tests-11:test',
            ':streams:upgrade-system-tests-20:test',
            ':streams:upgrade-system-tests-21:test',
            ':streams:upgrade-system-tests-22:test',
            ':streams:upgrade-system-tests-23:test',
            ':streams:upgrade-system-tests-24:test',
            ':streams:upgrade-system-tests-25:test',
            ':streams:upgrade-system-tests-26:test',
            ':streams:upgrade-system-tests-27:test',
            ':streams:examples:test'
    ]
  )
}

project(':streams:streams-scala') {
  println "Building project 'streams-scala' with Scala version ${versions.scala}"
  apply plugin: 'scala'
  archivesBaseName = "kafka-streams-scala_${versions.baseScala}"
  dependencies {
    compile project(':streams')

    compile libs.scalaLibrary
    compile libs.scalaCollectionCompat

    testCompile project(':core')
    testCompile project(':core').sourceSets.test.output
    testCompile project(':streams').sourceSets.test.output
    testCompile project(':clients').sourceSets.test.output
    testCompile project(':streams:test-utils')

    testCompile libs.junitJupiterApi
    testCompile libs.junitVintageEngine
    testCompile libs.scalatest
    testCompile libs.easymock
    testCompile libs.hamcrest

    testRuntime libs.slf4jlog4j
  }

  javadoc {
    include "**/org/apache/kafka/streams/scala/**"
  }

  tasks.create(name: "copyDependantLibs", type: Copy) {
    from (configurations.runtime) {
      exclude('kafka-streams*')
    }
    into "$buildDir/dependant-libs-${versions.scala}"
    duplicatesStrategy 'exclude'
  }

  jar {
    dependsOn 'copyDependantLibs'
  }

  artifacts {
    archives scaladocJar
  }

  test.dependsOn(':spotlessScalaCheck')
}

project(':streams:test-utils') {
  archivesBaseName = "kafka-streams-test-utils"

  dependencies {
    compile project(':streams')
    compile project(':clients')

    testCompile project(':clients').sourceSets.test.output
    testCompile libs.junitJupiter
    testCompile libs.easymock
    testCompile libs.hamcrest

    testRuntime libs.slf4jlog4j
  }

  javadoc {
    include "**/org/apache/kafka/streams/test/**"
    exclude "**/internals/**"
  }

  tasks.create(name: "copyDependantLibs", type: Copy) {
    from (configurations.runtime) {
      exclude('kafka-streams*')
    }
    into "$buildDir/dependant-libs-${versions.scala}"
    duplicatesStrategy 'exclude'
  }

  jar {
    dependsOn 'copyDependantLibs'
  }

}

project(':streams:examples') {
  archivesBaseName = "kafka-streams-examples"

  dependencies {
    compile project(':streams')
    compile project(':connect:json')  // this dependency should be removed after we unify data API
    compile libs.slf4jlog4j

    testCompile project(':streams:test-utils')
    testCompile project(':clients').sourceSets.test.output // for org.apache.kafka.test.IntegrationTest
    testCompile libs.junitJupiter
    testCompile libs.hamcrest
  }

  javadoc {
    enabled = false
  }

  tasks.create(name: "copyDependantLibs", type: Copy) {
    from (configurations.runtime) {
      exclude('kafka-streams*')
    }
    into "$buildDir/dependant-libs-${versions.scala}"
    duplicatesStrategy 'exclude'
  }

  jar {
    dependsOn 'copyDependantLibs'
  }
}

project(':streams:upgrade-system-tests-0100') {
  archivesBaseName = "kafka-streams-upgrade-system-tests-0100"

  dependencies {
    testCompile libs.kafkaStreams_0100
  }

  systemTestLibs {
    dependsOn testJar
  }
}

project(':streams:upgrade-system-tests-0101') {
  archivesBaseName = "kafka-streams-upgrade-system-tests-0101"

  dependencies {
    testCompile libs.kafkaStreams_0101
  }

  systemTestLibs {
    dependsOn testJar
  }
}

project(':streams:upgrade-system-tests-0102') {
  archivesBaseName = "kafka-streams-upgrade-system-tests-0102"

  dependencies {
    testCompile libs.kafkaStreams_0102
  }

  systemTestLibs {
    dependsOn testJar
  }
}

project(':streams:upgrade-system-tests-0110') {
  archivesBaseName = "kafka-streams-upgrade-system-tests-0110"

  dependencies {
    testCompile libs.kafkaStreams_0110
  }

  systemTestLibs {
    dependsOn testJar
  }
}

project(':streams:upgrade-system-tests-10') {
  archivesBaseName = "kafka-streams-upgrade-system-tests-10"

  dependencies {
    testCompile libs.kafkaStreams_10
  }

  systemTestLibs {
    dependsOn testJar
  }
}

project(':streams:upgrade-system-tests-11') {
  archivesBaseName = "kafka-streams-upgrade-system-tests-11"

  dependencies {
    testCompile libs.kafkaStreams_11
  }

  systemTestLibs {
    dependsOn testJar
  }
}

project(':streams:upgrade-system-tests-20') {
  archivesBaseName = "kafka-streams-upgrade-system-tests-20"

  dependencies {
    testCompile libs.kafkaStreams_20
  }

  systemTestLibs {
    dependsOn testJar
  }
}

project(':streams:upgrade-system-tests-21') {
  archivesBaseName = "kafka-streams-upgrade-system-tests-21"

  dependencies {
    testCompile libs.kafkaStreams_21
  }

  systemTestLibs {
    dependsOn testJar
  }
}

project(':streams:upgrade-system-tests-22') {
  archivesBaseName = "kafka-streams-upgrade-system-tests-22"

  dependencies {
    testCompile libs.kafkaStreams_22
  }

  systemTestLibs {
    dependsOn testJar
  }
}

project(':streams:upgrade-system-tests-23') {
  archivesBaseName = "kafka-streams-upgrade-system-tests-23"

  dependencies {
    testCompile libs.kafkaStreams_23
  }

  systemTestLibs {
    dependsOn testJar
  }
}

project(':streams:upgrade-system-tests-24') {
  archivesBaseName = "kafka-streams-upgrade-system-tests-24"

  dependencies {
    testCompile libs.kafkaStreams_24
  }

  systemTestLibs {
    dependsOn testJar
  }
}

project(':streams:upgrade-system-tests-25') {
  archivesBaseName = "kafka-streams-upgrade-system-tests-25"

  dependencies {
    testCompile libs.kafkaStreams_25
  }

  systemTestLibs {
    dependsOn testJar
  }
}

project(':streams:upgrade-system-tests-26') {
  archivesBaseName = "kafka-streams-upgrade-system-tests-26"

  dependencies {
    testCompile libs.kafkaStreams_26
  }

  systemTestLibs {
    dependsOn testJar
  }
}

project(':streams:upgrade-system-tests-27') {
    archivesBaseName = "kafka-streams-upgrade-system-tests-27"

    dependencies {
        testCompile libs.kafkaStreams_27
    }

    systemTestLibs {
        dependsOn testJar
    }
}

project(':jmh-benchmarks') {

  apply plugin: 'com.github.johnrengelman.shadow'

  shadowJar {
    baseName = 'kafka-jmh-benchmarks-all'
    classifier = null
    version = null
  }

  dependencies {
    compile(project(':core')) {
      // jmh requires jopt 4.x while `core` depends on 5.0, they are not binary compatible
      exclude group: 'net.sf.jopt-simple', module: 'jopt-simple'
    }
    compile project(':clients')
    compile project(':streams')
    compile project(':core')
    compile project(':clients').sourceSets.test.output
    compile project(':core').sourceSets.test.output
    compile libs.jmhCore
    annotationProcessor libs.jmhGeneratorAnnProcess
    compile libs.jmhCoreBenchmarks
    compile libs.mockitoCore
    compile libs.slf4jlog4j
  }

  tasks.withType(JavaCompile) {
    // Suppress warning caused by code generated by jmh: `warning: [cast] redundant cast to long`
    options.compilerArgs << "-Xlint:-cast"
  }

  jar {
    manifest {
      attributes "Main-Class": "org.openjdk.jmh.Main"
    }
  }

  checkstyle {
    configProperties = checkstyleConfigProperties("import-control-jmh-benchmarks.xml")
  }

  task jmh(type: JavaExec, dependsOn: [':jmh-benchmarks:clean', ':jmh-benchmarks:shadowJar']) {

    main="-jar"

    doFirst {
      if (System.getProperty("jmhArgs")) {
          args System.getProperty("jmhArgs").split(' ')
      }
      args = [shadowJar.archivePath, *args]
    }
  }

  javadoc {
     enabled = false
  }
}

project(':log4j-appender') {
  archivesBaseName = "kafka-log4j-appender"

  dependencies {
    compile project(':clients')
    compile libs.slf4jlog4j

    testCompile project(':clients').sourceSets.test.output
    testCompile libs.junitJupiter
    testCompile libs.hamcrest
    testCompile libs.easymock
  }

  javadoc {
    enabled = false
  }

}

project(':connect:api') {
  archivesBaseName = "connect-api"

  dependencies {
    compile project(':clients')
    compile libs.slf4jApi
    compile libs.jaxrsApi

    testCompile libs.junitJupiterApi
    testCompile libs.junitVintageEngine

    testRuntime libs.slf4jlog4j
    testCompile project(':clients').sourceSets.test.output
  }

  javadoc {
    include "**/org/apache/kafka/connect/**" // needed for the `aggregatedJavadoc` task
    // The URL structure was changed to include the locale after Java 8
    if (JavaVersion.current().isJava11Compatible())
      options.links "https://docs.oracle.com/en/java/javase/${JavaVersion.current().majorVersion}/docs/api/"
    else
      options.links "https://docs.oracle.com/javase/8/docs/api/"
  }

  tasks.create(name: "copyDependantLibs", type: Copy) {
    from (configurations.testRuntime) {
      include('slf4j-log4j12*')
      include('log4j*jar')
    }
    from (configurations.runtime) {
      exclude('kafka-clients*')
      exclude('connect-*')
    }
    into "$buildDir/dependant-libs"
    duplicatesStrategy 'exclude'
  }

  jar {
    dependsOn copyDependantLibs
  }
}

project(':connect:transforms') {
  archivesBaseName = "connect-transforms"

  dependencies {
    compile project(':connect:api')
    compile libs.slf4jApi

    testCompile libs.easymock
    testCompile libs.junitJupiterApi
    testCompile libs.junitVintageEngine
    testCompile libs.powermockJunit4
    testCompile libs.powermockEasymock

    testRuntime libs.slf4jlog4j
    testCompile project(':clients').sourceSets.test.output
  }

  javadoc {
    enabled = false
  }

  tasks.create(name: "copyDependantLibs", type: Copy) {
    from (configurations.testRuntime) {
      include('slf4j-log4j12*')
      include('log4j*jar')
    }
    from (configurations.runtime) {
      exclude('kafka-clients*')
      exclude('connect-*')
    }
    into "$buildDir/dependant-libs"
    duplicatesStrategy 'exclude'
  }

  jar {
    dependsOn copyDependantLibs
  }
}

project(':connect:json') {
  archivesBaseName = "connect-json"

  dependencies {
    compile project(':connect:api')
    compile libs.jacksonDatabind
    compile libs.jacksonJDK8Datatypes
    compile libs.slf4jApi

    testCompile libs.easymock
    testCompile libs.junitJupiterApi
    testCompile libs.junitVintageEngine
    testCompile libs.powermockJunit4
    testCompile libs.powermockEasymock

    testRuntime libs.slf4jlog4j
    testCompile project(':clients').sourceSets.test.output
  }

  javadoc {
    enabled = false
  }

  tasks.create(name: "copyDependantLibs", type: Copy) {
    from (configurations.testRuntime) {
      include('slf4j-log4j12*')
      include('log4j*jar')
    }
    from (configurations.runtime) {
      exclude('kafka-clients*')
      exclude('connect-*')
    }
    into "$buildDir/dependant-libs"
    duplicatesStrategy 'exclude'
  }

  jar {
    dependsOn copyDependantLibs
  }
}

project(':connect:runtime') {
  archivesBaseName = "connect-runtime"

  dependencies {

    compile project(':connect:api')
    compile project(':clients')
    compile project(':tools')
    compile project(':connect:json')
    compile project(':connect:transforms')

    compile libs.slf4jApi
    compile libs.jacksonJaxrsJsonProvider
    compile libs.jerseyContainerServlet
    compile libs.jerseyHk2
    compile libs.jaxbApi // Jersey dependency that was available in the JDK before Java 9
    compile libs.activation // Jersey dependency that was available in the JDK before Java 9
    compile libs.jettyServer
    compile libs.jettyServlet
    compile libs.jettyServlets
    compile libs.jettyClient
    compile(libs.reflections)
    compile(libs.mavenArtifact)

    testCompile project(':clients').sourceSets.test.output
    testCompile libs.easymock
    testCompile libs.junitJupiterApi
    testCompile libs.junitVintageEngine
    testCompile libs.powermockJunit4
    testCompile libs.powermockEasymock
    testCompile libs.mockitoCore
    testCompile libs.httpclient

    testCompile project(':clients').sourceSets.test.output
    testCompile project(':core')
    testCompile project(':core').sourceSets.test.output

    testRuntime libs.slf4jlog4j
  }

  javadoc {
    enabled = false
  }

  tasks.create(name: "copyDependantLibs", type: Copy) {
    from (configurations.testRuntime) {
      include('slf4j-log4j12*')
      include('log4j*jar')
    }
    from (configurations.runtime) {
      exclude('kafka-clients*')
      exclude('connect-*')
    }
    into "$buildDir/dependant-libs"
    duplicatesStrategy 'exclude'
  }

  jar {
    dependsOn copyDependantLibs
  }

  task genConnectConfigDocs(type: JavaExec) {
    classpath = sourceSets.main.runtimeClasspath
    main = 'org.apache.kafka.connect.runtime.distributed.DistributedConfig'
    if( !generatedDocsDir.exists() ) { generatedDocsDir.mkdirs() }
    standardOutput = new File(generatedDocsDir, "connect_config.html").newOutputStream()
  }

  task genSinkConnectorConfigDocs(type: JavaExec) {
    classpath = sourceSets.main.runtimeClasspath
    main = 'org.apache.kafka.connect.runtime.SinkConnectorConfig'
    if( !generatedDocsDir.exists() ) { generatedDocsDir.mkdirs() }
    standardOutput = new File(generatedDocsDir, "sink_connector_config.html").newOutputStream()
  }

  task genSourceConnectorConfigDocs(type: JavaExec) {
    classpath = sourceSets.main.runtimeClasspath
    main = 'org.apache.kafka.connect.runtime.SourceConnectorConfig'
    if( !generatedDocsDir.exists() ) { generatedDocsDir.mkdirs() }
    standardOutput = new File(generatedDocsDir, "source_connector_config.html").newOutputStream()
  }

  task genConnectTransformationDocs(type: JavaExec) {
    classpath = sourceSets.main.runtimeClasspath
    main = 'org.apache.kafka.connect.tools.TransformationDoc'
    if( !generatedDocsDir.exists() ) { generatedDocsDir.mkdirs() }
    standardOutput = new File(generatedDocsDir, "connect_transforms.html").newOutputStream()
  }

  task genConnectPredicateDocs(type: JavaExec) {
    classpath = sourceSets.main.runtimeClasspath
    main = 'org.apache.kafka.connect.tools.PredicateDoc'
    if( !generatedDocsDir.exists() ) { generatedDocsDir.mkdirs() }
    standardOutput = new File(generatedDocsDir, "connect_predicates.html").newOutputStream()
  }

  task genConnectMetricsDocs(type: JavaExec) {
    classpath = sourceSets.test.runtimeClasspath
    main = 'org.apache.kafka.connect.runtime.ConnectMetrics'
    if( !generatedDocsDir.exists() ) { generatedDocsDir.mkdirs() }
    standardOutput = new File(generatedDocsDir, "connect_metrics.html").newOutputStream()
  }

}

project(':connect:file') {
  archivesBaseName = "connect-file"

  dependencies {
    compile project(':connect:api')
    compile libs.slf4jApi

    testCompile libs.easymock
    testCompile libs.junitJupiterApi
    testCompile libs.junitVintageEngine
    testCompile libs.powermockJunit4
    testCompile libs.powermockEasymock

    testRuntime libs.slf4jlog4j
    testCompile project(':clients').sourceSets.test.output
  }

  javadoc {
    enabled = false
  }

  tasks.create(name: "copyDependantLibs", type: Copy) {
    from (configurations.testRuntime) {
      include('slf4j-log4j12*')
      include('log4j*jar')
    }
    from (configurations.runtime) {
      exclude('kafka-clients*')
      exclude('connect-*')
    }
    into "$buildDir/dependant-libs"
    duplicatesStrategy 'exclude'
  }

  jar {
    dependsOn copyDependantLibs
  }
}

project(':connect:basic-auth-extension') {
  archivesBaseName = "connect-basic-auth-extension"

  dependencies {
    compile project(':connect:api')
    compile libs.slf4jApi

    testCompile libs.bcpkix
    testCompile libs.easymock
    testCompile libs.junitJupiterApi
    testCompile libs.junitVintageEngine
    testCompile libs.powermockJunit4
    testCompile libs.powermockEasymock
    testCompile project(':clients').sourceSets.test.output

    testRuntime libs.slf4jlog4j
    testRuntime libs.jerseyContainerServlet
  }

  javadoc {
    enabled = false
  }

  tasks.create(name: "copyDependantLibs", type: Copy) {
    from (configurations.testRuntime) {
      include('slf4j-log4j12*')
      include('log4j*jar')
    }
    from (configurations.runtime) {
      exclude('kafka-clients*')
      exclude('connect-*')
    }
    into "$buildDir/dependant-libs"
    duplicatesStrategy 'exclude'
  }

  jar {
    dependsOn copyDependantLibs
  }
}

project(':connect:mirror') {
  archivesBaseName = "connect-mirror"

  dependencies {
    compile project(':connect:api')
    compile project(':connect:runtime')
    compile project(':connect:mirror-client')
    compile project(':clients')
    compile libs.argparse4j
    compile libs.slf4jApi

    testCompile libs.junitJupiterApi
    testCompile libs.junitVintageEngine
    testCompile libs.mockitoCore
    testCompile project(':clients').sourceSets.test.output
    testCompile project(':connect:runtime').sourceSets.test.output
    testCompile project(':core')
    testCompile project(':core').sourceSets.test.output

    testRuntime project(':connect:runtime')
    testRuntime libs.slf4jlog4j
  }

  javadoc {
    enabled = false
  }

  tasks.create(name: "copyDependantLibs", type: Copy) {
    from (configurations.testRuntime) {
      include('slf4j-log4j12*')
      include('log4j*jar')
    }
    from (configurations.runtime) {
      exclude('kafka-clients*')
      exclude('connect-*')
    }
    into "$buildDir/dependant-libs"
    duplicatesStrategy 'exclude'
  }

  jar {
    dependsOn copyDependantLibs
  }
}

project(':connect:mirror-client') {
  archivesBaseName = "connect-mirror-client"

  dependencies {
    compile project(':clients')
    compile libs.slf4jApi

    testCompile libs.junitJupiterApi
    testCompile libs.junitVintageEngine
    testCompile project(':clients').sourceSets.test.output

    testRuntime libs.slf4jlog4j
  }

  javadoc {
    enabled = true
  }

  tasks.create(name: "copyDependantLibs", type: Copy) {
    from (configurations.testRuntime) {
      include('slf4j-log4j12*')
      include('log4j*jar')
    }
    from (configurations.runtime) {
      exclude('kafka-clients*')
      exclude('connect-*')
    }
    into "$buildDir/dependant-libs"
    duplicatesStrategy 'exclude'
  }

  jar {
    dependsOn copyDependantLibs
  }
}

task aggregatedJavadoc(type: Javadoc) {
  def projectsWithJavadoc = subprojects.findAll { it.javadoc.enabled }
  source = projectsWithJavadoc.collect { it.sourceSets.main.allJava }
  classpath = files(projectsWithJavadoc.collect { it.sourceSets.main.compileClasspath })
  includes = projectsWithJavadoc.collectMany { it.javadoc.getIncludes() }
  excludes = projectsWithJavadoc.collectMany { it.javadoc.getExcludes() }
  // The URL structure was changed to include the locale after Java 8
  if (JavaVersion.current().isJava11Compatible())
    options.links "https://docs.oracle.com/en/java/javase/${JavaVersion.current().majorVersion}/docs/api/"
  else
    options.links "https://docs.oracle.com/javase/8/docs/api/"
}<|MERGE_RESOLUTION|>--- conflicted
+++ resolved
@@ -241,15 +241,11 @@
     }
   }
 
-<<<<<<< HEAD
-  def shouldUseJUnit5 = ["core", "examples", "log4j-appender", "raft", "tools"].contains(it.project.name)
-=======
   // Remove the relevant project name once it's converted to JUnit 5
-  def shouldUseJUnit5 = !(["api", "basic-auth-extension", "connect", "core", "file", "generator",
+  def shouldUseJUnit5 = !(["api", "basic-auth-extension", "connect", "file", "generator",
     "json", "mirror", "mirorr-client", "runtime", "transform", "examples", "streams-scala",
      "streams"].contains(it.project.name) || it.project.name.startsWith("upgrade-system-tests-"))
 
->>>>>>> fa66ecef
   def testLoggingEvents = ["passed", "skipped", "failed"]
   def testShowStandardStreams = false
   def testExceptionFormat = 'full'
