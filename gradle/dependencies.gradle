/*
 * Licensed to the Apache Software Foundation (ASF) under one
 * or more contributor license agreements.  See the NOTICE file
 * distributed with this work for additional information
 * regarding copyright ownership.  The ASF licenses this file
 * to you under the Apache License, Version 2.0 (the
 * "License"); you may not use this file except in compliance
 * with the License.  You may obtain a copy of the License at
 *
 *   http://www.apache.org/licenses/LICENSE-2.0
 *
 * Unless required by applicable law or agreed to in writing,
 * software distributed under the License is distributed on an
 * "AS IS" BASIS, WITHOUT WARRANTIES OR CONDITIONS OF ANY
 * KIND, either express or implied.  See the License for the
 * specific language governing permissions and limitations
 * under the License.
 */

ext {
  versions = [:]
  libs = [:]

  // Available if -PscalaVersion is used. This is useful when we want to support a Scala version that has
  // a higher minimum Java requirement than Kafka. This was previously the case for Scala 2.12 and Java 7.
  availableScalaVersions = [ '2.12', '2.13' ]
}

// Add Scala version
def defaultScala212Version = '2.12.11'
def defaultScala213Version = '2.13.1'
if (hasProperty('scalaVersion')) {
  if (scalaVersion == '2.12') {
    versions["scala"] = defaultScala212Version
  } else if (scalaVersion == '2.13') {
    versions["scala"] = defaultScala213Version
  }  else {
    versions["scala"] = scalaVersion
  }
} else {
  versions["scala"] = defaultScala212Version
}

/* Resolve base Scala version according to these patterns:
 1. generally available Scala versions (such as: 2.12.y and 2.13.z) corresponding base versions will be: 2.12 and 2.13 (respectively)
 2. pre-release Scala versions (i.e. milestone/rc, such as: 2.13.0-M5, 2.13.0-RC1, 2.14.0-M1, etc.) will have identical base versions;
    rationale: pre-release Scala versions are not binary compatible with each other and that's the reason why libraries include the full
    Scala release string in their name for pre-releases (see dependencies below with an artifact name suffix '_$versions.baseScala')
*/
if ( !versions.scala.contains('-') ) {
  versions["baseScala"] = versions.scala.substring(0, versions.scala.lastIndexOf("."))
} else {
  versions["baseScala"] = versions.scala
}

versions += [
  activation: "1.1.1",
  apacheda: "1.0.2",
  apacheds: "2.0.0-M24",
  argparse4j: "0.7.0",
  bcpkix: "1.64",
  checkstyle: "8.20",
  commonsCli: "1.4",
  gradle: "6.3",
  gradleVersionsPlugin: "0.28.0",
  grgit: "4.0.1",
  httpclient: "4.5.11",
<<<<<<< HEAD
  easymock: "4.1",
  jackson: "2.10.3",
  jacoco: "0.8.3",
=======
  easymock: "4.2",
  jackson: "2.10.2",
  jacoco: "0.8.5",
>>>>>>> 8429310c
  // 9.4.25 renamed closeOutput to completeOutput (https://github.com/eclipse/jetty.project/commit/c5acf965067478784b54e2d241ec58fdb0b2c9fe)
  // which is a method used by recent Jersey versions when this comment was written (2.30.1 was the latest). Please
  // verify that this is fixed in some way before bumping the Jetty version.
  jetty: "9.4.24.v20191120",
  jersey: "2.28",
  jmh: "1.23",
  hamcrest: "2.2",
  log4j: "1.2.17",
  scalaLogging: "3.9.2",
  jaxb: "2.3.0",
  jaxrs: "2.1.1",
  jfreechart: "1.0.0",
  jopt: "5.0.4",
  junit: "4.13",
  kafka_0100: "0.10.0.1",
  kafka_0101: "0.10.1.1",
  kafka_0102: "0.10.2.2",
  kafka_0110: "0.11.0.3",
  kafka_10: "1.0.2",
  kafka_11: "1.1.1",
  kafka_20: "2.0.1",
  kafka_21: "2.1.1",
  kafka_22: "2.2.2",
  kafka_23: "2.3.1",
  kafka_24: "2.4.1",
  kafka_25: "2.5.0",
  lz4: "1.7.1",
  mavenArtifact: "3.6.3",
  metrics: "2.2.0",
  mockito: "3.3.3",
  owaspDepCheckPlugin: "5.3.2.1",
  powermock: "2.0.7",
  reflections: "0.9.12",
  rocksDB: "5.18.4",
  scalaCollectionCompat: "2.1.4",
  scalafmt: "1.5.1",
  scalaJava8Compat : "0.9.0",
  scalatest: "3.0.8",
  scoverage: "1.4.1",
  scoveragePlugin: "4.0.1",
  shadowPlugin: "5.2.0",
  slf4j: "1.7.30",
  snappy: "1.1.7.3",
  spotbugs: "4.0.2",
  spotbugsPlugin: "4.0.5",
  spotlessPlugin: "3.28.1",
  testRetryPlugin: "1.1.5",
  zinc: "1.3.5",
  zookeeper: "3.5.7",
  zstd: "1.4.4-7"
]
libs += [
  activation: "javax.activation:activation:$versions.activation",
  apacheda: "org.apache.directory.api:api-all:$versions.apacheda",
  apachedsCoreApi: "org.apache.directory.server:apacheds-core-api:$versions.apacheds",
  apachedsInterceptorKerberos: "org.apache.directory.server:apacheds-interceptor-kerberos:$versions.apacheds",
  apachedsProtocolShared: "org.apache.directory.server:apacheds-protocol-shared:$versions.apacheds",
  apachedsProtocolKerberos: "org.apache.directory.server:apacheds-protocol-kerberos:$versions.apacheds",
  apachedsProtocolLdap: "org.apache.directory.server:apacheds-protocol-ldap:$versions.apacheds",
  apachedsLdifPartition: "org.apache.directory.server:apacheds-ldif-partition:$versions.apacheds",
  apachedsMavibotPartition: "org.apache.directory.server:apacheds-mavibot-partition:$versions.apacheds",
  apachedsJdbmPartition: "org.apache.directory.server:apacheds-jdbm-partition:$versions.apacheds",
  argparse4j: "net.sourceforge.argparse4j:argparse4j:$versions.argparse4j",
  bcpkix: "org.bouncycastle:bcpkix-jdk15on:$versions.bcpkix",
  commonsCli: "commons-cli:commons-cli:$versions.commonsCli",
  easymock: "org.easymock:easymock:$versions.easymock",
  jacksonDatabind: "com.fasterxml.jackson.core:jackson-databind:$versions.jackson",
  jacksonDataformatCsv: "com.fasterxml.jackson.dataformat:jackson-dataformat-csv:$versions.jackson",
  jacksonModuleScala: "com.fasterxml.jackson.module:jackson-module-scala_$versions.baseScala:$versions.jackson",
  jacksonJDK8Datatypes: "com.fasterxml.jackson.datatype:jackson-datatype-jdk8:$versions.jackson",
  jacksonJaxrsJsonProvider: "com.fasterxml.jackson.jaxrs:jackson-jaxrs-json-provider:$versions.jackson",
  jaxbApi: "javax.xml.bind:jaxb-api:$versions.jaxb",
  jaxrsApi: "javax.ws.rs:javax.ws.rs-api:$versions.jaxrs",
  jettyServer: "org.eclipse.jetty:jetty-server:$versions.jetty",
  jettyClient: "org.eclipse.jetty:jetty-client:$versions.jetty",
  jettyServlet: "org.eclipse.jetty:jetty-servlet:$versions.jetty",
  jettyServlets: "org.eclipse.jetty:jetty-servlets:$versions.jetty",
  jerseyContainerServlet: "org.glassfish.jersey.containers:jersey-container-servlet:$versions.jersey",
  jerseyHk2: "org.glassfish.jersey.inject:jersey-hk2:$versions.jersey",
  jmhCore: "org.openjdk.jmh:jmh-core:$versions.jmh",
  jmhCoreBenchmarks: "org.openjdk.jmh:jmh-core-benchmarks:$versions.jmh",
  jmhGeneratorAnnProcess: "org.openjdk.jmh:jmh-generator-annprocess:$versions.jmh",
  joptSimple: "net.sf.jopt-simple:jopt-simple:$versions.jopt",
  junit: "junit:junit:$versions.junit",
  hamcrest: "org.hamcrest:hamcrest:$versions.hamcrest",
  kafkaStreams_0100: "org.apache.kafka:kafka-streams:$versions.kafka_0100",
  kafkaStreams_0101: "org.apache.kafka:kafka-streams:$versions.kafka_0101",
  kafkaStreams_0102: "org.apache.kafka:kafka-streams:$versions.kafka_0102",
  kafkaStreams_0110: "org.apache.kafka:kafka-streams:$versions.kafka_0110",
  kafkaStreams_10: "org.apache.kafka:kafka-streams:$versions.kafka_10",
  kafkaStreams_11: "org.apache.kafka:kafka-streams:$versions.kafka_11",
  kafkaStreams_20: "org.apache.kafka:kafka-streams:$versions.kafka_20",
  kafkaStreams_21: "org.apache.kafka:kafka-streams:$versions.kafka_21",
  kafkaStreams_22: "org.apache.kafka:kafka-streams:$versions.kafka_22",
  kafkaStreams_23: "org.apache.kafka:kafka-streams:$versions.kafka_23",
  kafkaStreams_24: "org.apache.kafka:kafka-streams:$versions.kafka_24",
  kafkaStreams_25: "org.apache.kafka:kafka-streams:$versions.kafka_25",
  log4j: "log4j:log4j:$versions.log4j",
  lz4: "org.lz4:lz4-java:$versions.lz4",
  metrics: "com.yammer.metrics:metrics-core:$versions.metrics",
  mockitoCore: "org.mockito:mockito-core:$versions.mockito",
  powermockJunit4: "org.powermock:powermock-module-junit4:$versions.powermock",
  powermockEasymock: "org.powermock:powermock-api-easymock:$versions.powermock",
  reflections: "org.reflections:reflections:$versions.reflections",
  rocksDBJni: "org.rocksdb:rocksdbjni:$versions.rocksDB",
  scalaCollectionCompat: "org.scala-lang.modules:scala-collection-compat_$versions.baseScala:$versions.scalaCollectionCompat",
  scalaJava8Compat: "org.scala-lang.modules:scala-java8-compat_$versions.baseScala:$versions.scalaJava8Compat",
  scalaLibrary: "org.scala-lang:scala-library:$versions.scala",
  scalaLogging: "com.typesafe.scala-logging:scala-logging_$versions.baseScala:$versions.scalaLogging",
  scalaReflect: "org.scala-lang:scala-reflect:$versions.scala",
  scalatest: "org.scalatest:scalatest_$versions.baseScala:$versions.scalatest",
  slf4jApi: "org.slf4j:slf4j-api:$versions.slf4j",
  slf4jlog4j: "org.slf4j:slf4j-log4j12:$versions.slf4j",
  snappy: "org.xerial.snappy:snappy-java:$versions.snappy",
  zookeeper: "org.apache.zookeeper:zookeeper:$versions.zookeeper",
  jfreechart: "jfreechart:jfreechart:$versions.jfreechart",
  mavenArtifact: "org.apache.maven:maven-artifact:$versions.mavenArtifact",
  zstd: "com.github.luben:zstd-jni:$versions.zstd",
  httpclient: "org.apache.httpcomponents:httpclient:$versions.httpclient"
]<|MERGE_RESOLUTION|>--- conflicted
+++ resolved
@@ -65,15 +65,9 @@
   gradleVersionsPlugin: "0.28.0",
   grgit: "4.0.1",
   httpclient: "4.5.11",
-<<<<<<< HEAD
-  easymock: "4.1",
+  easymock: "4.2",
   jackson: "2.10.3",
-  jacoco: "0.8.3",
-=======
-  easymock: "4.2",
-  jackson: "2.10.2",
   jacoco: "0.8.5",
->>>>>>> 8429310c
   // 9.4.25 renamed closeOutput to completeOutput (https://github.com/eclipse/jetty.project/commit/c5acf965067478784b54e2d241ec58fdb0b2c9fe)
   // which is a method used by recent Jersey versions when this comment was written (2.30.1 was the latest). Please
   // verify that this is fixed in some way before bumping the Jetty version.
