--- conflicted
+++ resolved
@@ -146,12 +146,8 @@
   lz4: "1.8.0",
   mavenArtifact: "3.8.8",
   metrics: "2.2.0",
-<<<<<<< HEAD
-  netty: "4.1.94.Final",
+  netty: "4.1.100.Final",
   opentelemetryProto: "1.0.0-alpha",
-=======
-  netty: "4.1.100.Final",
->>>>>>> ad2677bb
   pcollections: "4.0.1",
   powermock: "2.0.9",
   reflections: "0.10.2",
